--- conflicted
+++ resolved
@@ -2,11 +2,7 @@
 
 on:
   workflow_call:
-<<<<<<< HEAD
-    inputs:       
-=======
     inputs:
->>>>>>> a3bad79a
       runs-on:
         description: An expression indicating which kind of runners to use.
         required: true
