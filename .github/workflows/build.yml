--- conflicted
+++ resolved
@@ -40,11 +40,7 @@
         id: shared-ldflags
         run: |
           T="github.com/hashicorp/consul/version"
-<<<<<<< HEAD
-          echo "::set-output name=shared-ldflags::-X ${T}.GitCommit=${GITHUB_SHA::8} -X ${T}.GitDescribe=${{ steps.set-product-version.outputs.product-version }} -X ${T}.BuildDate=${{ steps.get-product-version.outputs.product-date }} -X ${T}.Version=${{ steps.set-product-version.outputs.base-product-version }} -X ${T}.VersionPrelease=${{ steps.set-product-version.outputs.pre-version }} -X ${T}.VersionMetadata=${{ env.VERSION }}"
-=======
           echo "::set-output name=shared-ldflags::-X ${T}.GitCommit=${GITHUB_SHA::8} -X ${T}.GitDescribe=${{ steps.set-product-version.outputs.product-version }} -X ${T}.BuildDate=${{ steps.get-product-version.outputs.product-date }} -X ${T}.Version=${{ steps.set-product-version.outputs.base-product-version }} -X ${T}.VersionPrerelease=${{ steps.set-product-version.outputs.pre-version }} -X ${T}.VersionMetadata="
->>>>>>> 607b309d
 
   validate-outputs:
     needs: set-product-version
@@ -99,14 +95,6 @@
     steps:
       - uses: actions/checkout@v2
 
-<<<<<<< HEAD
-      - name: Setup go
-        uses: actions/setup-go@v3
-        with:
-          go-version: ${{ matrix.go }}
-
-=======
->>>>>>> 607b309d
       - name: Setup with node and yarn
         uses: actions/setup-node@v2
         with:
@@ -127,11 +115,6 @@
           cd ui && make && cd ..
           rm -rf agent/uiserver/dist
           mv ui/packages/consul-ui/dist agent/uiserver/
-<<<<<<< HEAD
-      
-=======
-
->>>>>>> 607b309d
       - name: Go Build
         env:
           PRODUCT_VERSION: ${{ needs.set-product-version.outputs.product-version }}
@@ -139,7 +122,6 @@
           CGO_ENABLED: "0"
           GOLDFLAGS: "${{needs.set-product-version.outputs.shared-ldflags}}"
         uses: hashicorp/actions-go-build@v0.1.7
-<<<<<<< HEAD
         with:
           product_name: ${{ env.REPO_NAME }}
           product_version: ${{ needs.set-product-version.outputs.product-version }}
@@ -149,21 +131,6 @@
           reproducible: report
           instructions: |-
             go build -ldflags="$GOLDFLAGS" -o "$BIN_PATH" -trimpath -buildvcs=false
-      - uses: actions/upload-artifact@v2
-        with:
-          name: ${{ env.PKG_NAME }}_${{ needs.set-product-version.outputs.product-version }}_${{ matrix.goos }}_${{ matrix.goarch }}.zip
-          path: out/${{ env.PKG_NAME }}_${{ needs.set-product-version.outputs.product-version }}_${{ matrix.goos }}_${{ matrix.goarch }}.zip
-=======
-        with:
-          product_name: ${{ env.REPO_NAME }}
-          product_version: ${{ needs.set-product-version.outputs.product-version }}
-          go_version: ${{ matrix.go }}
-          os: ${{ matrix.goos }}
-          arch: ${{ matrix.goarch }}
-          reproducible: report
-          instructions: |-
-            go build -ldflags="$GOLDFLAGS" -o "$BIN_PATH" -trimpath -buildvcs=false
->>>>>>> 607b309d
 
       - name: Package
         if: ${{ matrix.goos == 'linux' }}
@@ -216,15 +183,6 @@
     name: Go ${{ matrix.go }} ${{ matrix.goos }} ${{ matrix.goarch }} build
     steps:
       - uses: actions/checkout@v2
-<<<<<<< HEAD
-
-      - name: Setup go
-        uses: actions/setup-go@v3
-        with:
-          go-version: ${{ matrix.go }}
-
-=======
->>>>>>> 607b309d
       - name: Setup with node and yarn
         uses: actions/setup-node@v2
         with:
@@ -242,10 +200,6 @@
           cd ui && make && cd ..
           rm -rf agent/uiserver/dist
           mv ui/packages/consul-ui/dist agent/uiserver/
-<<<<<<< HEAD
-
-=======
->>>>>>> 607b309d
       - name: Go Build
         env:
           PRODUCT_VERSION: ${{ needs.set-product-version.outputs.product-version }}
@@ -253,7 +207,6 @@
           CGO_ENABLED: "0"
           GOLDFLAGS: "${{needs.set-product-version.outputs.shared-ldflags}}"
         uses: hashicorp/actions-go-build@v0.1.7
-<<<<<<< HEAD
         with:
           product_name: ${{ env.REPO_NAME }}
           product_version: ${{ needs.set-product-version.outputs.product-version }}
@@ -263,22 +216,6 @@
           reproducible: report
           instructions: |-
             go build -ldflags="$GOLDFLAGS" -tags netcgo -o "$BIN_PATH" -trimpath -buildvcs=false
-
-      - uses: actions/upload-artifact@v2
-        with:
-          name: ${{ env.PKG_NAME }}_${{ needs.set-product-version.outputs.product-version }}_${{ matrix.goos }}_${{ matrix.goarch }}.zip
-          path: out/${{ env.PKG_NAME }}_${{ needs.set-product-version.outputs.product-version }}_${{ matrix.goos }}_${{ matrix.goarch }}.zip
-=======
-        with:
-          product_name: ${{ env.REPO_NAME }}
-          product_version: ${{ needs.set-product-version.outputs.product-version }}
-          go_version: ${{ matrix.go }}
-          os: ${{ matrix.goos }}
-          arch: ${{ matrix.goarch }}
-          reproducible: report
-          instructions: |-
-            go build -ldflags="$GOLDFLAGS" -tags netcgo -o "$BIN_PATH" -trimpath -buildvcs=false
->>>>>>> 607b309d
 
   build-docker:
     name: Docker ${{ matrix.arch }} build
