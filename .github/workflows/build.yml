--- conflicted
+++ resolved
@@ -254,9 +254,7 @@
           dev_tags: |
             docker.io/hashicorppreview/${{ env.repo }}:${{ env.version }}
             docker.io/hashicorppreview/${{ env.repo }}:${{ env.version }}-${{ github.sha }}
-<<<<<<< HEAD
           smoke_test: .github/scripts/docker_smoke.sh
-=======
       - name: Run verification in qemu docker for ${{ matrix.arch }} linux zip
         if: ${{ matrix.arch == 'arm64' }}
         run: |
@@ -267,7 +265,6 @@
         run: |
           docker run --platform=linux/arm/v7 -v $(pwd):/workdir -w /workdir  \
             arm32v7/debian ./consul version
->>>>>>> 64cfe245
 
   build-docker-redhat:
     name: Docker Build UBI Image for RedHat
@@ -287,9 +284,7 @@
           target: ubi
           arch: amd64
           redhat_tag: scan.connect.redhat.com/ospid-612d01d49f14588c41ebf67c/${{env.repo}}:${{env.version}}-ubi
-<<<<<<< HEAD
           smoke_test: .github/scripts/docker_smoke.sh
-=======
   verify:
     needs:
       - get-product-version
@@ -375,5 +370,4 @@
 
       - name: Verify ${{ matrix.arch }} rpm package
         run: |
-          echo "TODO: run verification for ${{ matrix.arch }} rpm package"
->>>>>>> 64cfe245
+          echo "TODO: run verification for ${{ matrix.arch }} rpm package"