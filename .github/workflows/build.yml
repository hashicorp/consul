--- conflicted
+++ resolved
@@ -242,8 +242,7 @@
             docker.io/hashicorp/${{env.repo}}:${{env.version}}
             public.ecr.aws/hashicorp/${{env.repo}}:${{env.version}}
           dev_tags: |
-<<<<<<< HEAD
-            docker.io/hashicorppreview/${{ env.repo }}:${{ env.version }}-dev
+            docker.io/hashicorppreview/${{ env.repo }}:${{ env.version }}
             docker.io/hashicorppreview/${{ env.repo }}:${{ env.version }}-${{ github.sha }}
           smoke_test: |
             TEST_VERSION="$(docker run "${IMAGE_NAME}" version  | head -n1 | awk '{print $2}')"
@@ -253,9 +252,6 @@
               exit 1
             fi
             echo "Test PASSED"
-=======
-            docker.io/hashicorppreview/${{ env.repo }}:${{ env.version }}
-            docker.io/hashicorppreview/${{ env.repo }}:${{ env.version }}-${{ github.sha }}
 
   build-docker-redhat:
     name: Docker Build UBI Image for RedHat
@@ -275,4 +271,11 @@
           target: ubi
           arch: amd64
           redhat_tag: scan.connect.redhat.com/ospid-612d01d49f14588c41ebf67c/${{env.repo}}:${{env.version}}-ubi
->>>>>>> b2c4e8b2
+          smoke_test: |
+            TEST_VERSION="$(docker run "${IMAGE_NAME}" version  | head -n1 | awk '{print $2}')"
+            if [ "${TEST_VERSION}" != "v${version}" ]; then
+              echo "Test FAILED"
+              echo "Got: ${TEST_VERSION}, Want: ${version}"
+              exit 1
+            fi
+            echo "Test PASSED"