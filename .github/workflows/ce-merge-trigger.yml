--- conflicted
+++ resolved
@@ -67,11 +67,7 @@
         run: |
           # Create the JSON payload using jq for safe escaping
           payload=$(jq -n \
-<<<<<<< HEAD
             --arg event_type "oss-merge" \
-=======
-            --arg event_type "$EVENT_TYPE" \
->>>>>>> 1ae2ff46
             --arg git_ref "$GIT_REF" \
             --arg git_sha "$GIT_SHA" \
             --arg git_actor "$GIT_ACTOR" \
@@ -95,11 +91,6 @@
           curl -v -X POST \
             -H "Authorization: token $GH_PAT" \
             -H "Accept: application/vnd.github+json" \
-<<<<<<< HEAD
             -H "Content-Type: application/json" \
             -d "$payload" \
-            "https://api.github.com/repos/hashicorp/consul-enterprise/dispatches"
-=======
-            -d "$PAYLOAD" \
-            "https://api.github.com/repos/$REPO/dispatches"
->>>>>>> 1ae2ff46
+            "https://api.github.com/repos/hashicorp/consul-enterprise/dispatches"