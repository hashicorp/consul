name: go-tests

on:
  pull_request:
    branches-ignore:
      - stable-website
      - 'docs/**'
      - 'ui/**'
      - 'mktg-**' # Digital Team Terraform-generated branches' prefix
      - 'backport/docs/**'
      - 'backport/ui/**'
      - 'backport/mktg-**'
  push:
    branches:
      # Push events on the main branch
      - main
      - release/**

permissions:
  contents: read

env:
  TEST_RESULTS: /tmp/test-results
  GOPRIVATE: github.com/hashicorp # Required for enterprise deps

jobs:
  setup:
    name: Setup
    runs-on: ubuntu-latest
    outputs:
      compute-small: ${{ steps.setup-outputs.outputs.compute-small }}
      compute-medium: ${{ steps.setup-outputs.outputs.compute-medium }}
      compute-large: ${{ steps.setup-outputs.outputs.compute-large }}
      compute-xl: ${{ steps.setup-outputs.outputs.compute-xl }}
    steps:
    - uses: actions/checkout@8e5e7e5ab8b370d6c329ec480221332ada57f0ab # v3.5.2
    - id: setup-outputs
      name: Setup outputs
      run: ./.github/scripts/get_runner_classes.sh

  check-go-mod:
    needs:
    - setup
    uses: ./.github/workflows/reusable-check-go-mod.yml
    with:
      runs-on: ${{ needs.setup.outputs.compute-small }}
      repository-name: ${{ github.repository }}
    secrets:
      elevated-github-token: ${{ secrets.ELEVATED_GITHUB_TOKEN }}

  check-generated-protobuf:
    needs:
    - setup
    runs-on: ${{ fromJSON(needs.setup.outputs.compute-medium) }}
    steps:
    - uses: actions/checkout@8e5e7e5ab8b370d6c329ec480221332ada57f0ab # v3.5.2
    # NOTE: This step is specifically needed for ENT. It allows us to access the required private HashiCorp repos.
    - name: Setup Git
      if: ${{ endsWith(github.repository, '-enterprise') }}
      run: git config --global url."https://${{ secrets.ELEVATED_GITHUB_TOKEN }}:@github.com".insteadOf "https://github.com"
    - uses: actions/setup-go@fac708d6674e30b6ba41289acaab6d4b75aa0753 # v4.0.1
      with:
        go-version-file: 'go.mod'
    - run: make proto-tools
      name: Install protobuf
    - run: make proto-format
      name: "Protobuf Format"
    - run: make --always-make proto
    - run: |
            if ! git diff --exit-code; then
              echo "Generated code was not updated correctly"
              exit 1
            fi
    - run: make proto-lint
      name: "Protobuf Lint"
    - name: Notify Slack
      if: ${{ failure() }}
      run: .github/scripts/notify_slack.sh
  check-generated-deep-copy:
    needs:
    - setup
    runs-on: ${{ fromJSON(needs.setup.outputs.compute-large) }}
    steps:
    - uses: actions/checkout@8e5e7e5ab8b370d6c329ec480221332ada57f0ab # v3.5.2
    # NOTE: This step is specifically needed for ENT. It allows us to access the required private HashiCorp repos.
    - name: Setup Git
      if: ${{ endsWith(github.repository, '-enterprise') }}
      run: git config --global url."https://${{ secrets.ELEVATED_GITHUB_TOKEN }}:@github.com".insteadOf "https://github.com"
    - uses: actions/setup-go@fac708d6674e30b6ba41289acaab6d4b75aa0753 # v4.0.1
      with:
        go-version-file: 'go.mod'
    - run: make --always-make deep-copy
    - run: |
        if ! git diff --exit-code; then
          echo "Generated code was not updated correctly"
          exit 1
        fi
    - name: Notify Slack
      if: ${{ failure() }}
      run: .github/scripts/notify_slack.sh

  lint-enums:
    needs:
    - setup
    runs-on: ${{ fromJSON(needs.setup.outputs.compute-large) }}
    steps:
    - uses: actions/checkout@8e5e7e5ab8b370d6c329ec480221332ada57f0ab # v3.5.2
    # NOTE: This step is specifically needed for ENT. It allows us to access the required private HashiCorp repos.
    - name: Setup Git
      if: ${{ endsWith(github.repository, '-enterprise') }}
      run: git config --global url."https://${{ secrets.ELEVATED_GITHUB_TOKEN }}:@github.com".insteadOf "https://github.com"
    - uses: actions/setup-go@fac708d6674e30b6ba41289acaab6d4b75aa0753 # v4.0.1
      with:
        go-version-file: 'go.mod'
    - run: go install github.com/reillywatson/enumcover/cmd/enumcover@master && enumcover ./...
    - name: Notify Slack
      if: ${{ failure() }}
      run: .github/scripts/notify_slack.sh

  lint-container-test-deps:
    needs:
    - setup
    runs-on: ${{ fromJSON(needs.setup.outputs.compute-small) }}
    steps:
    - uses: actions/checkout@8e5e7e5ab8b370d6c329ec480221332ada57f0ab # v3.5.2
    # NOTE: This step is specifically needed for ENT. It allows us to access the required private HashiCorp repos.
    - name: Setup Git
      run: git config --global url."https://${{ secrets.ELEVATED_GITHUB_TOKEN }}:@github.com".insteadOf "https://github.com"
    - uses: actions/setup-go@fac708d6674e30b6ba41289acaab6d4b75aa0753 # v4.0.1
      with:
        go-version-file: 'go.mod'
    - run: make lint-container-test-deps
    - name: Notify Slack
      if: ${{ failure() }}
      run: .github/scripts/notify_slack.sh

  lint-consul-retry:
    needs:
    - setup
    runs-on: ${{ fromJSON(needs.setup.outputs.compute-small) }}
    steps:
    - uses: actions/checkout@8e5e7e5ab8b370d6c329ec480221332ada57f0ab # v3.5.2
    # NOTE: This step is specifically needed for ENT. It allows us to access the required private HashiCorp repos.
    - name: Setup Git
      if: ${{ endsWith(github.repository, '-enterprise') }}
      run: git config --global url."https://${{ secrets.ELEVATED_GITHUB_TOKEN }}:@github.com".insteadOf "https://github.com"
    - uses: actions/setup-go@fac708d6674e30b6ba41289acaab6d4b75aa0753 # v4.0.1
      with:
        go-version-file: 'go.mod'
    - run: go install github.com/hashicorp/lint-consul-retry@master && lint-consul-retry
    - name: Notify Slack
      if: ${{ failure() }}
      run: .github/scripts/notify_slack.sh

  lint:
    needs:
    - setup
    uses: ./.github/workflows/reusable-lint.yml
    with:
      runs-on: ${{ needs.setup.outputs.compute-xl }}
      repository-name: ${{ github.repository }}
    secrets:
      elevated-github-token: ${{ secrets.ELEVATED_GITHUB_TOKEN }}

  lint-32bit:
    needs:
    - setup
    uses: ./.github/workflows/reusable-lint.yml
    with:
      go-arch: "386"
      runs-on: ${{ needs.setup.outputs.compute-xl }}
      repository-name: ${{ github.repository }}
    secrets:
      elevated-github-token: ${{ secrets.ELEVATED_GITHUB_TOKEN }}

  # create a development build
  dev-build:
    needs:
    - setup
    uses: ./.github/workflows/reusable-dev-build.yml
    with:
      runs-on: ${{ needs.setup.outputs.compute-xl }}
      repository-name: ${{ github.repository }}
    secrets:
      elevated-github-token: ${{ secrets.ELEVATED_GITHUB_TOKEN }}

  dev-build-s390x:
    if: ${{ endsWith(github.repository, '-enterprise') }}
    needs:
    - setup
    uses: ./.github/workflows/reusable-dev-build.yml
    with:
      uploaded-binary-name: 'consul-bin-s390x'
      runs-on: ${{ needs.setup.outputs.compute-xl }}
      go-arch: "s390x"
      repository-name: ${{ github.repository }}
    secrets:
      elevated-github-token: ${{ secrets.ELEVATED_GITHUB_TOKEN }}

  # dev-build-arm64:
  #   # only run on enterprise because GHA does not have arm64 runners in OSS
  #   if: ${{ endsWith(github.repository, '-enterprise') }}
  #   needs:
  #   - setup
  #   uses: ./.github/workflows/reusable-dev-build.yml
  #   with:
  #     uploaded-binary-name: 'consul-bin-arm64'
  #     runs-on: ${{ needs.setup.outputs.compute-xl }}
  #     go-arch: "arm64"
  #     repository-name: ${{ github.repository }}
  #   secrets:
  #     elevated-github-token: ${{ secrets.ELEVATED_GITHUB_TOKEN }}

  # go-test-arm64:
  #   # only run on enterprise because GHA does not have arm64 runners in OSS
  #   if: ${{ endsWith(github.repository, '-enterprise') }}
  #   needs:
  #   - setup
  #   - dev-build-arm64
  #   uses: ./.github/workflows/reusable-unit-split.yml
  #   with:
  #     directory: .
  #     uploaded-binary-name: 'consul-bin-arm64'
  #     runner-count: 12
  #     runs-on: "['self-hosted', 'ondemand', 'os=macos-arm', 'arm64']"
  #     go-test-flags: 'if ! [[ "$GITHUB_REF_NAME" =~ ^main$|^release/ ]]; then export GO_TEST_FLAGS="-short"; fi'
  #     repository-name: ${{ github.repository }}
  #   secrets:
  #     elevated-github-token: ${{ secrets.ELEVATED_GITHUB_TOKEN }}
  #     consul-license: ${{secrets.CONSUL_LICENSE}}
  #     datadog-api-key: "${{ !endsWith(github.repository, '-enterprise') && secrets.DATADOG_API_KEY || '' }}"

  go-test-oss:
    needs:
    - setup
    - dev-build
    uses: ./.github/workflows/reusable-unit-split.yml
    with:
      directory: .
      runner-count: 12
      runs-on: ${{ needs.setup.outputs.compute-xl }}
      repository-name: ${{ github.repository }}
      go-tags: ""
    permissions:
      id-token: write # NOTE: this permission is explicitly required for Vault auth.
      contents: read
    secrets:
      elevated-github-token: ${{ secrets.ELEVATED_GITHUB_TOKEN }}
      consul-license: ${{secrets.CONSUL_LICENSE}}
      datadog-api-key: "${{ !endsWith(github.repository, '-enterprise') && secrets.DATADOG_API_KEY || '' }}"

  go-test-enterprise:
    if: ${{ endsWith(github.repository, '-enterprise') }}
    needs:
    - setup
    - dev-build
    uses: ./.github/workflows/reusable-unit-split.yml
    with:
      directory: .
      runner-count: 12
      runs-on: ${{ needs.setup.outputs.compute-xl }}
      repository-name: ${{ github.repository }}
      go-tags: "${{ github.event.repository.name == 'consul-enterprise' && 'consulent consulprem consuldev' || '' }}"
    permissions:
      id-token: write # NOTE: this permission is explicitly required for Vault auth.
      contents: read
    secrets:
      elevated-github-token: ${{ secrets.ELEVATED_GITHUB_TOKEN }}
      consul-license: ${{secrets.CONSUL_LICENSE}}
      datadog-api-key: "${{ !endsWith(github.repository, '-enterprise') && secrets.DATADOG_API_KEY || '' }}"

  go-test-race:
    needs:
    - setup
    - dev-build
    uses: ./.github/workflows/reusable-unit.yml
    with:
      directory: .
      go-test-flags: 'GO_TEST_FLAGS="-race -gcflags=all=-d=checkptr=0"'
      package-names-command: "go list ./... | grep -E -v '^github.com/hashicorp/consul/agent(/consul|/local|/routine-leak-checker)?$' | grep -E -v '^github.com/hashicorp/consul(/command|/connect|/snapshot)'"
      runs-on: ${{ needs.setup.outputs.compute-xl }}
      repository-name: ${{ github.repository }}
      go-tags: "${{ github.event.repository.name == 'consul-enterprise' && 'consulent consulprem consuldev' || '' }}"
    permissions:
      id-token: write # NOTE: this permission is explicitly required for Vault auth.
      contents: read
    secrets:
      elevated-github-token: ${{ secrets.ELEVATED_GITHUB_TOKEN }}
      consul-license: ${{secrets.CONSUL_LICENSE}}
      datadog-api-key: "${{ !endsWith(github.repository, '-enterprise') && secrets.DATADOG_API_KEY || '' }}"

  go-test-32bit:
    needs:
    - setup
    - dev-build
    uses: ./.github/workflows/reusable-unit.yml
    with:
      directory: .
      go-arch: "386"
      go-test-flags: 'export GO_TEST_FLAGS="-short"'
      runs-on: ${{ needs.setup.outputs.compute-xl }}
      repository-name: ${{ github.repository }}
      go-tags: "${{ github.event.repository.name == 'consul-enterprise' && 'consulent consulprem consuldev' || '' }}"
    permissions:
      id-token: write # NOTE: this permission is explicitly required for Vault auth.
      contents: read
    secrets:
      elevated-github-token: ${{ secrets.ELEVATED_GITHUB_TOKEN }}
      consul-license: ${{secrets.CONSUL_LICENSE}}
      datadog-api-key: "${{ !endsWith(github.repository, '-enterprise') && secrets.DATADOG_API_KEY || '' }}"

  go-test-s390x:
    if: ${{ endsWith(github.repository, '-enterprise') }}
    needs:
    - setup
    - dev-build-s390x
    uses: ./.github/workflows/reusable-unit.yml
    with:
      uploaded-binary-name: 'consul-bin-s390x'
      directory: .
      go-test-flags: 'export GO_TEST_FLAGS="-short"'
      runs-on: ${{ needs.setup.outputs.compute-xl }}
      repository-name: ${{ github.repository }}
      go-tags: "${{ github.event.repository.name == 'consul-enterprise' && 'consulent consulprem consuldev' || '' }}"
    permissions:
      id-token: write # NOTE: this permission is explicitly required for Vault auth.
      contents: read
    secrets:
      elevated-github-token: ${{ secrets.ELEVATED_GITHUB_TOKEN }}
      consul-license: ${{secrets.CONSUL_LICENSE}}
      datadog-api-key: "${{ !endsWith(github.repository, '-enterprise') && secrets.DATADOG_API_KEY || '' }}"

  go-test-envoyextensions:
    needs:
    - setup
    - dev-build
    uses: ./.github/workflows/reusable-unit.yml
    with:
      directory: envoyextensions
      runs-on: ${{ needs.setup.outputs.compute-xl }}
      repository-name: ${{ github.repository }}
      go-tags: "${{ github.event.repository.name == 'consul-enterprise' && 'consulent consulprem consuldev' || '' }}"
    permissions:
      id-token: write # NOTE: this permission is explicitly required for Vault auth.
      contents: read
    secrets:
      elevated-github-token: ${{ secrets.ELEVATED_GITHUB_TOKEN }}
      consul-license: ${{secrets.CONSUL_LICENSE}}
      datadog-api-key: "${{ !endsWith(github.repository, '-enterprise') && secrets.DATADOG_API_KEY || '' }}"

  go-test-troubleshoot:
    needs:
    - setup
    - dev-build
    uses: ./.github/workflows/reusable-unit.yml
    with:
      directory: troubleshoot
      runs-on: ${{ needs.setup.outputs.compute-xl }}
      repository-name: ${{ github.repository }}
      go-tags: "${{ github.event.repository.name == 'consul-enterprise' && 'consulent consulprem consuldev' || '' }}"
    permissions:
      id-token: write # NOTE: this permission is explicitly required for Vault auth.
      contents: read
    secrets:
      elevated-github-token: ${{ secrets.ELEVATED_GITHUB_TOKEN }}
      consul-license: ${{secrets.CONSUL_LICENSE}}
      datadog-api-key: "${{ !endsWith(github.repository, '-enterprise') && secrets.DATADOG_API_KEY || '' }}"

  go-test-api-1-19:
    needs:
    - setup
    - dev-build
    uses: ./.github/workflows/reusable-unit.yml
    with:
      directory: api
      runs-on: ${{ needs.setup.outputs.compute-xl }}
      repository-name: ${{ github.repository }}
      go-tags: "${{ github.event.repository.name == 'consul-enterprise' && 'consulent consulprem consuldev' || '' }}"
<<<<<<< HEAD
      go-version: "1.19"
=======
      go-version: "1.19.10"
>>>>>>> a2c6953d
    permissions:
      id-token: write # NOTE: this permission is explicitly required for Vault auth.
      contents: read
    secrets:
      elevated-github-token: ${{ secrets.ELEVATED_GITHUB_TOKEN }}
      consul-license: ${{secrets.CONSUL_LICENSE}}
      datadog-api-key: "${{ !endsWith(github.repository, '-enterprise') && secrets.DATADOG_API_KEY || '' }}"

  go-test-api-1-20:
    needs:
    - setup
    - dev-build
    uses: ./.github/workflows/reusable-unit.yml
    with:
      directory: api
      runs-on: ${{ needs.setup.outputs.compute-xl }}
      repository-name: ${{ github.repository }}
      go-tags: "${{ github.event.repository.name == 'consul-enterprise' && 'consulent consulprem consuldev' || '' }}"
      # pinning this to 1.20.5 because this issue in go-testcontainers occurs
      # in 1.20.6 with the error "http: invalid Host header, host port waiting failed"
      # https://github.com/testcontainers/testcontainers-go/issues/1359
      # remove setting this when the above issue is fixed so that the reusable
      # job will just get the go version from go.mod.
      go-version: "1.20.5"
    permissions:
      id-token: write # NOTE: this permission is explicitly required for Vault auth.
      contents: read
    secrets:
      elevated-github-token: ${{ secrets.ELEVATED_GITHUB_TOKEN }}
      consul-license: ${{secrets.CONSUL_LICENSE}}
      datadog-api-key: "${{ !endsWith(github.repository, '-enterprise') && secrets.DATADOG_API_KEY || '' }}"

  go-test-sdk-1-19:
    needs:
    - setup
    - dev-build
    uses: ./.github/workflows/reusable-unit.yml
    with:
      directory: sdk
      runs-on: ${{ needs.setup.outputs.compute-xl }}
      repository-name: ${{ github.repository }}
      go-tags: "${{ github.event.repository.name == 'consul-enterprise' && 'consulent consulprem consuldev' || '' }}"
      go-version: "1.19"
    permissions:
      id-token: write # NOTE: this permission is explicitly required for Vault auth.
      contents: read
    secrets:
      elevated-github-token: ${{ secrets.ELEVATED_GITHUB_TOKEN }}
      consul-license: ${{secrets.CONSUL_LICENSE}}
      datadog-api-key: "${{ !endsWith(github.repository, '-enterprise') && secrets.DATADOG_API_KEY || '' }}"

  go-test-sdk-1-20:
    needs:
    - setup
    - dev-build
    uses: ./.github/workflows/reusable-unit.yml
    with:
      directory: sdk
      runs-on: ${{ needs.setup.outputs.compute-xl }}
      repository-name: ${{ github.repository }}
      go-tags: "${{ github.event.repository.name == 'consul-enterprise' && 'consulent consulprem consuldev' || '' }}"
    permissions:
      id-token: write # NOTE: this permission is explicitly required for Vault auth.
      contents: read
    secrets:
      elevated-github-token: ${{ secrets.ELEVATED_GITHUB_TOKEN }}
      consul-license: ${{secrets.CONSUL_LICENSE}}
      datadog-api-key: "${{ !endsWith(github.repository, '-enterprise') && secrets.DATADOG_API_KEY || '' }}"

  noop:
    runs-on: ubuntu-latest
    steps:
      - run: "echo ok"

  # This is job is required for branch protection as a required gihub check
  # because GitHub actions show up as checks at the job level and not the
  # workflow level.  This is currently a feature request:
  # https://github.com/orgs/community/discussions/12395
  #
  # This job must:
  # - be placed after the fanout of a workflow so that everything fans back in
  #   to this job.
  # - "need" any job that is part of the fan out / fan in
  # - implement the if logic because we have conditional jobs
  #   (go-test-enteprise) that this job needs and this would potentially get
  #   skipped if a previous job got skipped.  So we use the if clause to make
  # sure it does not get skipped.

  go-tests-success:
    needs:
    - setup
    - check-generated-deep-copy
    - check-generated-protobuf
    - check-go-mod
    - lint-consul-retry
    - lint-container-test-deps
    - lint-enums
    - lint
    - lint-32bit
    # - go-test-arm64
    - go-test-enterprise
    - go-test-oss
    - go-test-race
    - go-test-envoyextensions
    - go-test-troubleshoot
    - go-test-api-1-19
    - go-test-api-1-20
    - go-test-sdk-1-19
    - go-test-sdk-1-20
    - go-test-32bit
    - go-test-s390x
    runs-on: ${{ fromJSON(needs.setup.outputs.compute-small) }}
    if: ${{ always() }}
    steps:
      - name: evaluate upstream job results
        run: |
          # exit 1 if failure or cancelled result for any upstream job
          if printf '${{ toJSON(needs) }}' | grep -E -i '\"result\": \"(failure|cancelled)\"'; then
            printf "Tests failed or workflow cancelled:\n\n${{ toJSON(needs) }}"
            exit 1
          fi<|MERGE_RESOLUTION|>--- conflicted
+++ resolved
@@ -376,11 +376,7 @@
       runs-on: ${{ needs.setup.outputs.compute-xl }}
       repository-name: ${{ github.repository }}
       go-tags: "${{ github.event.repository.name == 'consul-enterprise' && 'consulent consulprem consuldev' || '' }}"
-<<<<<<< HEAD
       go-version: "1.19"
-=======
-      go-version: "1.19.10"
->>>>>>> a2c6953d
     permissions:
       id-token: write # NOTE: this permission is explicitly required for Vault auth.
       contents: read
