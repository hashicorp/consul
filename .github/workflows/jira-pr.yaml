on:
  pull_request_target:
    types: [opened, closed, reopened]
  workflow_dispatch:

name: Jira Community PR Sync

jobs:
  sync:
    runs-on: ubuntu-latest
    name: Jira sync
    steps:    
      - name: Login
        uses: atlassian/gajira-login@v3.0.0
        env:
          JIRA_BASE_URL: ${{ secrets.JIRA_BASE_URL }}
          JIRA_USER_EMAIL: ${{ secrets.JIRA_USER_EMAIL }}
          JIRA_API_TOKEN: ${{ secrets.JIRA_API_TOKEN }}

      - name: Set ticket type
        id: set-ticket-type
        run: |
          echo "TYPE=GH Issue" >> $GITHUB_OUTPUT
          
      - name: Set ticket labels
        if: github.event.action == 'opened'
        id: set-ticket-labels
        run: |
          LABELS="["
          if [[ "${{ contains(github.event.issue.labels.*.name, 'type/bug') }}" == "true" ]]; then LABELS+="\"type/bug\", "; fi
          if [[ "${{ contains(github.event.issue.labels.*.name, 'type/enhancement') }}" == "true" ]]; then LABELS+="\"type/enhancement\", "; fi
          if [[ ${#LABELS} != 1 ]]; then LABELS=${LABELS::-2}"]"; else LABELS+="]"; fi
          echo "LABELS=${LABELS}" >> $GITHUB_OUTPUT
          
      - name: Check if team member
        if: github.event.action == 'opened' 
        id: is-team-member
        run: |
          TEAM=consul
          ROLE="$(hub api orgs/hashicorp/teams/${TEAM}/memberships/${{ github.actor }} | jq -r '.role | select(.!=null)')"
          if [[ -n ${ROLE} ]]; then
            echo "Actor ${{ github.actor }} is a ${TEAM} team member"
            echo "MESSAGE=true" >> $GITHUB_OUTPUT
          elif [[  "${{ contains(github.actor, 'hc-github-team-consul-core') }}" == "true" ]]; then 
            echo "Actor ${{ github.actor }} is a ${TEAM} team member"
            echo "MESSAGE=true" >> $GITHUB_OUTPUT
          elif [[  "${{ contains(github.actor, 'dependabot') }}" == "true" ]]; then
            echo "Actor ${{ github.actor }} is a ${TEAM} team member"
            echo "MESSAGE=true" >> $GITHUB_OUTPUT 
          else
            echo "Actor ${{ github.actor }} is NOT a ${TEAM} team member"
            echo "MESSAGE=false" >> $GITHUB_OUTPUT
          fi
        env:
          GITHUB_TOKEN: ${{ secrets.JIRA_SYNC_GITHUB_TOKEN }}

      - name: Create ticket if an issue is filed, or if PR not by a team member is opened
        if: ( github.event.action == 'opened' && steps.is-team-member.outputs.MESSAGE == 'false' )
        uses: tomhjp/gh-action-jira-create@v0.2.1
        with:
          project: NET
          issuetype: "${{ steps.set-ticket-type.outputs.TYPE }}"
          summary: "${{ github.event.repository.name }} [${{ steps.set-ticket-type.outputs.TYPE }} #${{ github.event.pull_request.number }}]: ${{ github.event.pull_request.title }}"
          description: "${{ github.event.issue.body || github.event.pull_request.body }}\n\n_Created in GitHub by ${{ github.actor }}._"
          # customfield_10089 is "Issue Link", customfield_10371 is "Source" (use JIRA API to retrieve)
          extraFields: '{ "customfield_10089": "${{ github.event.pull_request.html_url }}",
                          "customfield_10371": { "value": "GitHub" },            
                          "customfield_10535": [{ "value": "Service Mesh" }],
                          "components": [{ "name": "${{ github.event.repository.name }}" }],
                          "labels": ${{ steps.set-ticket-labels.outputs.LABELS }} }'
        env:
          JIRA_BASE_URL: ${{ secrets.JIRA_BASE_URL }}
          JIRA_USER_EMAIL: ${{ secrets.JIRA_USER_EMAIL }}
          JIRA_API_TOKEN: ${{ secrets.JIRA_API_TOKEN }}
      
      # Education Jira
      - name: Create ticket in Education board an issue is filed, or if PR not by a team member is opened
<<<<<<< HEAD
        if: github.event.action == 'opened' && ("${{ contains(github.event.issue.labels.*.name, 'type/docs') }}" == "true")
        uses: tomhjp/gh-action-jira-create@v0.2.1
=======
        if: github.event.action == 'opened' && steps.is-team-member.outputs.MESSAGE == 'false' && ("${{ contains(github.event.issue.labels.*.name, 'type/docs') }}" == "true")
        uses: tomhjp/gh-action-jira-create@v0.2.0
>>>>>>> cb26004b
        with:
          project: CE
          issuetype: "Bug"
          summary: "${{ github.event.repository.name }} [${{ steps.set-ticket-type.outputs.TYPE }} #${{ github.event.issue.number }}]: ${{ github.event.issue.title }}"
          description: "GitHub URL: ${{ github.event.issue.html_url || github.event.pull_request.html_url }}\n\n${{ github.event.issue.body || github.event.pull_request.body }}\n\n_Created in GitHub by ${{ github.actor }}._"
          # customfield_10089 is "Issue Link", customfield_10371 is "Source" (use JIRA API to retrieve)
          extraFields: '{ "components": [{ "name": "${{ github.event.repository.name }}" }] }'

      - name: Search
        if: github.event.action != 'opened'
        id: search
        uses: tomhjp/gh-action-jira-search@v0.2.2
        with:
          # cf[10089] is Issue Link (use JIRA API to retrieve)
          jql: 'issuetype = "${{ steps.set-ticket-type.outputs.TYPE }}" and cf[10089] = "${{ github.event.issue.html_url || github.event.pull_request.html_url }}"'

      - name: Sync comment
        if: github.event.action == 'created' && steps.search.outputs.issue
        uses: tomhjp/gh-action-jira-comment@v0.1.0
        with:
          issue: ${{ steps.search.outputs.issue }}
          comment: "${{ github.actor }} ${{ github.event.review.state || 'commented' }}:\n\n${{ github.event.comment.body || github.event.review.body }}\n\n${{ github.event.comment.html_url || github.event.review.html_url }}"

      - name: Close ticket
        if: ( github.event.action == 'closed' || github.event.action == 'deleted' ) && steps.search.outputs.issue
        uses: atlassian/gajira-transition@v3.0.1
        with:
          issue: ${{ steps.search.outputs.issue }}
          transition: "Closed"

      - name: Reopen ticket
        if: github.event.action == 'reopened' && steps.search.outputs.issue
        uses: atlassian/gajira-transition@v3.0.1
        with:
          issue: ${{ steps.search.outputs.issue }}
          transition: "To Do"<|MERGE_RESOLUTION|>--- conflicted
+++ resolved
@@ -75,13 +75,8 @@
       
       # Education Jira
       - name: Create ticket in Education board an issue is filed, or if PR not by a team member is opened
-<<<<<<< HEAD
-        if: github.event.action == 'opened' && ("${{ contains(github.event.issue.labels.*.name, 'type/docs') }}" == "true")
+        if: github.event.action == 'opened' && steps.is-team-member.outputs.MESSAGE == 'false' && ("${{ contains(github.event.issue.labels.*.name, 'type/docs') }}" == "true")
         uses: tomhjp/gh-action-jira-create@v0.2.1
-=======
-        if: github.event.action == 'opened' && steps.is-team-member.outputs.MESSAGE == 'false' && ("${{ contains(github.event.issue.labels.*.name, 'type/docs') }}" == "true")
-        uses: tomhjp/gh-action-jira-create@v0.2.0
->>>>>>> cb26004b
         with:
           project: CE
           issuetype: "Bug"
