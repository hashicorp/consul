#
# REDIRECTS FILE
#
# This is a sample redirect file. Redirects allow individual projects to add
# their own redirect rules in a declarative manner using Fastly edge
# dictionaries.
#
# FORMAT
#
# Redirects are in the format. There must be at least one space between the
# original path and the new path, and there must be exactly two entries per
# line.
#
#     /original-path    /new-path
#
# GLOB MATCHING
#
# Because of the way lookup tables work, there is no support for glob matching.
# Fastly does not provide a way to iterate through the lookup table, so it is
# not possible to run through the table and find anything that matches. As such
# URLs must match directly.
#
# More complex redirects are possible, but must be added directly to the
# configuration. Please contact the release engineering team for assistance.
#
# DELETING
#
# Deleting items is not supported at this time. To delete an item, contact the
# release engineering team and they will delete the dictionary item.
#
# MISC
#
# - Blank lines are ignored
# - Comments are hash-style
# - URLs are limited to 256 characters
# - Items are case-sensitive (please use all lowercase)
#

/api.html                 /api/index.html
/docs/agent/http.html     /api/index.html
/api/acl.html             /api/acl/acl.html

<<<<<<< HEAD
# NOTE: A custom VCL (Varnish) configuration in the Fastly web admin has been
#       used to redirect from `/intro/getting-started/*` to subpaths of
#       https://learn.hashicorp.com/consul/
=======
# These redirect in Fastly do not use this redirects file. They are here for completeness.

# /intro/getting-started/install.html      https://learn.hashicorp.com/consul/getting-started/install.html
# /intro/getting-started/agent.html        https://learn.hashicorp.com/consul/getting-started/agent.html
# /intro/getting-started/services.html     https://learn.hashicorp.com/consul/getting-started/services.html
# /intro/getting-started/connect.html      https://learn.hashicorp.com/consul/getting-started/connect.html
# /intro/getting-started/join.html         https://learn.hashicorp.com/consul/getting-started/join.html
# /intro/getting-started/checks.html       https://learn.hashicorp.com/consul/getting-started/checks.html
# /intro/getting-started/kv.html           https://learn.hashicorp.com/consul/getting-started/kv.html
# /intro/getting-started/ui.html           https://learn.hashicorp.com/consul/getting-started/ui.html
# /intro/getting-started/next-steps.html   https://learn.hashicorp.com/consul/getting-started/next-steps.html
>>>>>>> 62aecfc6
<|MERGE_RESOLUTION|>--- conflicted
+++ resolved
@@ -40,20 +40,7 @@
 /docs/agent/http.html     /api/index.html
 /api/acl.html             /api/acl/acl.html
 
-<<<<<<< HEAD
-# NOTE: A custom VCL (Varnish) configuration in the Fastly web admin has been
+# NOTE: Do not use this redirects file.
+#       A custom VCL (Varnish) configuration in the Fastly web admin has been
 #       used to redirect from `/intro/getting-started/*` to subpaths of
-#       https://learn.hashicorp.com/consul/
-=======
-# These redirect in Fastly do not use this redirects file. They are here for completeness.
-
-# /intro/getting-started/install.html      https://learn.hashicorp.com/consul/getting-started/install.html
-# /intro/getting-started/agent.html        https://learn.hashicorp.com/consul/getting-started/agent.html
-# /intro/getting-started/services.html     https://learn.hashicorp.com/consul/getting-started/services.html
-# /intro/getting-started/connect.html      https://learn.hashicorp.com/consul/getting-started/connect.html
-# /intro/getting-started/join.html         https://learn.hashicorp.com/consul/getting-started/join.html
-# /intro/getting-started/checks.html       https://learn.hashicorp.com/consul/getting-started/checks.html
-# /intro/getting-started/kv.html           https://learn.hashicorp.com/consul/getting-started/kv.html
-# /intro/getting-started/ui.html           https://learn.hashicorp.com/consul/getting-started/ui.html
-# /intro/getting-started/next-steps.html   https://learn.hashicorp.com/consul/getting-started/next-steps.html
->>>>>>> 62aecfc6
+#       https://learn.hashicorp.com/consul/