/**
 * Copyright (c) HashiCorp, Inc.
 * SPDX-License-Identifier: BUSL-1.1
 */

// REDIRECTS FILE

// See the README file in this directory for documentation. Please do not
// modify or delete existing redirects without first verifying internally.
// Next.js redirect documentation: https://nextjs.org/docs/api-reference/next.config.js/redirects

module.exports = [
  {
    source: '/consul/docs/connect/cluster-peering/create-manage-peering',
    destination:
      '/consul/docs/connect/cluster-peering/usage/establish-cluster-peering',
    permanent: true,
  },
  {
    source: '/consul/docs/connect/cluster-peering/usage/establish-peering',
    destination:
      '/consul/docs/connect/cluster-peering/usage/establish-cluster-peering',
    permanent: true,
  },
  {
    source: '/consul/docs/connect/cluster-peering/k8s',
    destination: '/consul/docs/k8s/connect/cluster-peering/tech-specs',
    permanent: true,
  },
  {
<<<<<<< HEAD
    source: '/consul/docs/connect/intentions#intention-management-permissions',
    destination:
      '/consul/docs/connect/intentions/create-manage-intentions#acl-requirements',
    permanent: true,
  },
  {
    source: '/consul/docs/connect/intentions#intention-basics',
    destination: '/consul/docs/connect/intentions',
=======
    source: "/consul/docs/connect/intentions#intention-management-permissions",
    destination: "/consul/docs/connect/intentions/create-manage-intentions#acl-requirements",
    permanent: true,
  },
  {
    source: "/consul/docs/connect/intentions#intention-basics",
    destination: "/consul/docs/connect/intentions",
>>>>>>> 6718a739
    permanent: true,
  },
  {
    source: '/consul/docs/connect/transparent-proxy',
    destination: '/consul/docs/k8s/connect/transparent-proxy',
    permanent: true,
  },
  {
    source: '/consul/docs/agent/limits/init-rate-limits',
    destination: '/consul/docs/agent/limits/usage/init-rate-limits',
    permanent: true,
  },
  {
    source: '/consul/docs/agent/limits/set-global-traffic-rate-limits',
    destination:
      '/consul/docs/agent/limits/usage/set-global-traffic-rate-limits',
    permanent: true,
  },
  {
    source:
      '/consul/docs/connect/gateways/mesh-gateway/service-to-service-traffic-peers',
    destination:
      '/consul/docs/connect/cluster-peering/usage/establish-cluster-peering',
    permanent: true,
  },
  {
    source: '/consul/docs/enterprise/sentinel',
    destination:
      '/consul/docs/dynamic-app-config/kv#using-sentinel-to-apply-policies-for-consul-kv',
    permanent: true,
  },
  {
    source:
      '/consul/docs/connect/gateways/mesh-gateway/service-to-service-traffic-datacenters',
    destination: '/consul/docs/k8s/deployment-configurations/multi-cluster',
    permanent: true,
  },
  {
    source: '/consul/docs/connect/registration/service-registration',
    destination: '/consul/docs/connect/proxies/proxy-config-reference',
    permanent: true,
  },
  {
    source: '/consul/docs/connect/registration',
    destination: '/consul/docs/connect/proxies',
    permanent: true,
  },
  {
    source: '/consul/docs/connect/registration/sidecar-service',
    destination: '/consul/docs/connect/proxies/deploy-sidecar-services',
    permanent: true,
  },
  {
    source: '/consul/docs/ecs/terraform/install',
    destination: '/consul/docs/ecs/deploy/terraform',
    permanent: true,
  },
  {
    source: '/consul/docs/ecs/terraform/secure-configuration',
    destination: '/consul/docs/ecs/deploy/terraform',
    permanent: true,
  },
  {
    source: '/consul/docs/ecs/terraform/migrate-existing-tasks',
    destination: '/consul/docs/ecs/deploy/migrate-existing-tasks',
    permanent: true,
  },
  {
    source: '/consul/docs/ecs/manual/install',
    destination: '/consul/docs/ecs/deploy/manual',
    permanent: true,
  },
  {
    source: '/consul/docs/ecs/manual/secure-configuration',
    destination: '/consul/docs/ecs/deploy/manual',
    permanent: true,
  },
  {
    source: '/consul/docs/ecs/manual/acl-controller',
    destination: '/consul/docs/ecs/deploy/manual',
    permanent: true,
  },
  {
    source: '/consul/docs/ecs/task-resource-usage',
    destination: '/consul/docs/ecs/tech-specs',
    permanent: true,
  },
  {
    source: '/consul/docs/ecs/requirements',
    destination: '/consul/docs/ecs/tech-specs',
    permanent: true,
  },
  {
    source: '/consul/docs/ecs/configuration-reference',
    destination: '/consul/docs/ecs/reference/configuration-reference',
    permanent: true,
  },
  {
    source: '/consul/docs/ecs/compatibility',
    destination: '/consul/docs/ecs/reference/compatibility',
    permanent: true,
  },
  {
<<<<<<< HEAD
    source: '/consul/docs/connect/gateways/api-gateway/usage',
    destination:
      '/consul/docs/connect/gateways/api-gateway/deploy/listeners-vms',
=======
    source: "/consul/docs/connect/gateways/api-gateway/usage",
    destination:
      "/consul/docs/connect/gateways/api-gateway/deploy/listeners-vms",
>>>>>>> 6718a739
    permanent: true,
  },
  {
    source: '/consul/docs/api-gateway',
    destination: '/consul/docs/connect/gateways/api-gateway',
    permanent: true,
  },
  {
    source: '/consul/docs/api-gateway/install',
    destination: '/consul/docs/connect/gateways/api-gateway/install-k8s',
    permanent: true,
  },
  {
<<<<<<< HEAD
    source: '/consul/docs/api-gateway/usage/reroute-http-requests',
    destination:
      '/consul/docs/connect/gateways/api-gateway/define-routes/reroute-http-requests',
    permanent: true,
  },
  {
    source: '/consul/docs/api-gateway/usage/route-to-peered-services',
    destination:
      '/consul/docs/connect/gateways/api-gateway/define-routes/route-to-peered-services',
=======
    source: "/consul/docs/api-gateway/usage/reroute-http-requests",
    destination:
      "/consul/docs/connect/gateways/api-gateway/define-routes/reroute-http-requests",
    permanent: true,
  },
  {
    source: "/consul/docs/api-gateway/usage/route-to-peered-services",
    destination:
      "/consul/docs/connect/gateways/api-gateway/define-routes/route-to-peered-services",
>>>>>>> 6718a739
    permanent: true,
  },
  {
    source: '/consul/docs/api-gateway/usage/errors',
    destination: '/consul/docs/connect/gateways/api-gateway/errors',
    permanent: true,
  },
  {
<<<<<<< HEAD
    source: '/consul/docs/api-gateway/usage/usage',
    destination:
      '/consul/docs/connect/gateways/api-gateway/deploy/listeners-k8s',
=======
    source: "/consul/docs/api-gateway/usage/usage",
    destination:
      "/consul/docs/connect/gateways/api-gateway/deploy/listeners-k8s",
>>>>>>> 6718a739
    permanent: true,
  },
  {
    source: '/consul/docs/api-gateway/upgrades',
    destination: '/consul/docs/connect/gateways/api-gateway/upgrades-k8s',
    permanent: true,
  },
  {
    source: '/consul/docs/api-gateway/configuration',
    destination: '/consul/docs/connect/gateways/api-gateway/configuration',
    permanent: true,
  },
  {
<<<<<<< HEAD
    source: '/consul/docs/api-gateway/configuration/:slug*',
    destination:
      '/consul/docs/connect/gateways/api-gateway/configuration/:slug*',
=======
    source: "/consul/docs/api-gateway/configuration/:slug*",
    destination:
      "/consul/docs/connect/gateways/api-gateway/configuration/:slug*",
>>>>>>> 6718a739
    permanent: true,
  },
  {
    source: '/consul/docs/connect/failover',
    destination: '/consul/docs/connect/manage-traffic/failover',
    permanent: true,
  },
  {
    source: '/consul/docs/connect/l7',
    destination: '/consul/docs/connect/manage-traffic',
    permanent: true,
  },
  {
    source: '/consul/docs/connect/l7/:slug*',
    destination: '/consul/docs/connect/manage-traffic/:slug*',
    permanent: true,
  },
  {
    source: '/consul/docs/v1.8.x/connect/config-entries/:slug*',
    destination: '/consul/docs/v1.8.x/agent/config-entries/:slug*',
    permanent: true,
  },
  {
    source: '/consul/docs/architecture/catalog/v1/:slug*',
    destination: '/consul/docs/architecture/catalog/:slug*',
    permanent: true,
  },
  {
    source:
<<<<<<< HEAD
      '/consul/docs/:version(v1.(?:8|9|10|11|12|13|14|15|16|17).x)/architecture/catalog/:slug*',
    destination: '/consul/docs/:version/architecture/catalog/v1/:slug*',
=======
      "/consul/docs/:version(v1.(?:8|9|10|11|12|13|14|15|16|17).x)/architecture/catalog/:slug*",
    destination: "/consul/docs/:version/architecture/catalog/v1/:slug*",
>>>>>>> 6718a739
    permanent: true,
  },
  {
    source: '/consul/docs/nia/network-drivers/terraform-cloud',
    destination: '/consul/docs/nia/network-drivers/hcp-terraform',
    permanent: true,
  },
  {
    source:
<<<<<<< HEAD
      '/consul/docs/:version(v1.(?:8|9|10|11|12|13|14|15|16|17).x)/nia/network-drivers/hcp-terraform',
    destination: '/consul/docs/:version/nia/network-drivers/terraform-cloud',
=======
      "/consul/docs/:version(v1.(?:8|9|10|11|12|13|14|15|16|17).x)/nia/network-drivers/hcp-terraform",
    destination: "/consul/docs/:version/nia/network-drivers/terraform-cloud",
>>>>>>> 6718a739
    permanent: true,
  },
  {
    source: '/consul/docs/k8s/multiport/:slug*',
    destination: '/consul/docs/architecture/catalog#v2-catalog',
    permanent: true,
  },
  {
    source: '/consul/docs/architecture/v2/:slug*',
    destination: '/consul/docs/architecture/catalog#v2-catalog',
    permanent: true,
  },
  {
    source: '/consul/commands/resource/:slug*',
    destination: '/consul/docs/architecture/catalog#v2-catalog',
    permanent: true,
  },
  {
    source: '/consul/docs/k8s/dns',
    destination: '/consul/docs/k8s/dns/enable',
    permanent: true,
  },
  {
    source:
<<<<<<< HEAD
      '/consul/docs/:version(v1.(?:11|12|13|14|15|16|17|18).x)/k8s/dns/enable',
    destination: '/consul/docs/:version/k8s/dns',
=======
      "/consul/docs/:version(v1.(?:11|12|13|14|15|16|17|18).x)/k8s/dns/enable",
    destination: "/consul/docs/:version/k8s/dns",
>>>>>>> 6718a739
    permanent: true,
  },
  {
    source: '/consul/api-docs/hcp-link',
    destination: '/hcp/docs/consul/concepts/consul-central',
    permanent: true,
  },
  ///////////////////////////////////
  // BEGIN new Consul IA redirects //
  ///////////////////////////////////
  ///////////////////////////////////
  //    Old path ---> New path     //
  ///////////////////////////////////

  {
    source: '/consul/docs/agent',
    destination: '/consul/docs/fundamentals/agent',
    permanent: true,
  },
  {
    source: '/consul/docs/agent/config',
    destination: '/consul/docs/fundamentals/agent',
    permanent: true,
  },
  {
    source: '/consul/docs/agent/config-entries',
    destination: '/consul/docs/fundamentals/config-entry',
    permanent: true,
  },
  {
    source: '/consul/docs/agent/config/cli-flags',
    destination: '/consul/commands/agent',
    permanent: true,
  },
  {
    source: '/consul/docs/agent/config/config-files',
    destination: '/consul/docs/reference/agent/configuration-file',
    permanent: true,
  },
  {
    source: '/consul/docs/agent/limits',
    destination: '/consul/docs/manage/rate-limit',
    permanent: true,
  },
  {
    source: '/consul/docs/agent/limits/usage/init-rate-limits',
    destination: '/consul/docs/manage/rate-limit/initialize',
    permanent: true,
  },
  {
    source: '/consul/docs/agent/limits/usage/limit-request-rates-from-ips',
    destination: '/consul/docs/manage/rate-limit/source',
    permanent: true,
  },
  {
    source: '/consul/docs/agent/limits/usage/monitor-rate-limits',
    destination: '/consul/docs/manage/rate-limit/monitor',
    permanent: true,
  },
  {
    source: '/consul/docs/agent/limits/usage/set-global-traffic-rate-limits',
    destination: '/consul/docs/manage/rate-limit/global',
    permanent: true,
  },
  {
    source: '/consul/docs/agent/monitor/alerts',
    destination: '/consul/docs/monitor/alerts',
    permanent: true,
  },
  {
    source: '/consul/docs/agent/monitor/components',
    destination: '/consul/docs/monitor',
    permanent: true,
  },
  {
    source: '/consul/docs/agent/monitor/telemetry',
    destination: '/consul/docs/monitor/telemetry/agent',
    permanent: true,
  },
  {
    source: '/consul/docs/agent/sentinel',
    destination: '/consul/docs/secure/acl/sentinel',
    permanent: true,
  },
  {
    source: '/consul/docs/agent/wal-logstore',
    destination: '/consul/docs/deploy/server/wal',
    permanent: true,
  },
  {
    source: '/consul/docs/agent/wal-logstore/enable',
    destination: '/consul/docs/deploy/server/wal',
    permanent: true,
  },
  {
    source: '/consul/docs/agent/wal-logstore/monitoring',
    destination: '/consul/docs/deploy/server/wal/monitor-raft',
    permanent: true,
  },
  {
    source: '/consul/docs/agent/wal-logstore/revert-to-boltdb',
    destination: '/consul/docs/deploy/server/wal/revert-boltdb',
    permanent: true,
  },
  {
    source: '/consul/docs/architecture',
    destination: '/consul/docs/architecture/control-plane',
    permanent: true,
  },
  {
    source: '/consul/docs/architecture/anti-entropy',
    destination: '/consul/docs/concept/consistency',
    permanent: true,
  },
  {
    source: '/consul/docs/architecture/capacity-planning',
    destination: '/consul/docs/reference/architecture/capacity',
    permanent: true,
  },
  {
    source: '/consul/docs/architecture/catalog',
    destination: '/consul/docs/concept/catalog',
    permanent: true,
  },
  {
    source: '/consul/docs/architecture/consensus',
    destination: '/consul/docs/concept/consensus',
    permanent: true,
  },
  {
    source: '/consul/docs/architecture/gossip',
    destination: '/consul/docs/concept/gossip',
    permanent: true,
  },
  {
    source: '/consul/docs/architecture/improving-consul-resilience',
    destination: '/consul/docs/concept/reliability',
    permanent: true,
  },
  {
    source: '/consul/docs/architecture/jepsen',
    destination: '/consul/docs/concept/consistency',
    permanent: true,
  },
  {
    source: '/consul/docs/architecture/scale',
    destination: '/consul/docs/manage/scale',
    permanent: true,
  },
  {
    source: '/consul/docs/concepts/service-discovery',
    destination: '/consul/docs/use-case/service-discovery',
    permanent: true,
  },
  {
    source: '/consul/docs/concepts/service-mesh',
    destination: '/consul/docs/use-case/service-mesh',
    permanent: true,
  },
  {
    source: '/consul/docs/connect/ca',
    destination: '/consul/docs/secure-mesh/certificate',
    permanent: true,
  },
  {
    source: '/consul/docs/connect/ca/aws',
    destination: '/consul/docs/secure-mesh/certificate/acm',
    permanent: true,
  },
  {
    source: '/consul/docs/connect/ca/consul',
    destination: '/consul/docs/secure-mesh/certificate/built-in',
    permanent: true,
  },
  {
    source: '/consul/docs/connect/ca/vault',
    destination: '/consul/docs/secure-mesh/certificate/vault',
    permanent: true,
  },
  {
    source: '/consul/docs/connect/cluster-peering',
    destination: '/consul/docs/east-west/cluster-peering',
    permanent: true,
  },
  {
    source: '/consul/docs/connect/cluster-peering/tech-specs',
    destination: '/consul/docs/east-west/cluster-peering/tech-specs',
    permanent: true,
  },
  {
    source: '/consul/docs/connect/cluster-peering/usage/create-sameness-groups',
    destination: '/consul/docs/multi-tenant/sameness-group/vm',
    permanent: true,
  },
  {
    source:
<<<<<<< HEAD
      '/consul/docs/connect/cluster-peering/usage/establish-cluster-peering',
    destination: '/consul/docs/east-west/cluster-peering/establish/vm',
=======
      "/consul/docs/connect/cluster-peering/usage/establish-cluster-peering",
    destination: "/consul/docs/east-west/cluster-peering/establish/vm",
>>>>>>> 6718a739
    permanent: true,
  },
  {
    source: '/consul/docs/connect/cluster-peering/usage/manage-connections',
    destination: '/consul/docs/east-west/cluster-peering/manage/vm',
    permanent: true,
  },
  {
    source:
<<<<<<< HEAD
      '/consul/docs/connect/cluster-peering/usage/peering-traffic-management',
    destination: '/consul/docs/manage-traffic/cluster-peering/vm',
=======
      "/consul/docs/connect/cluster-peering/usage/peering-traffic-management",
    destination: "/consul/docs/manage-traffic/cluster-peering/vm",
>>>>>>> 6718a739
    permanent: true,
  },
  {
    source: '/consul/docs/connect/config-entries',
    destination: '/consul/docs/fundamentals/config-entry',
    permanent: true,
  },
  {
    source: '/consul/docs/connect/config-entries/api-gateway',
    destination: '/consul/docs/reference/config-entry/api-gateway',
    permanent: true,
  },
  {
<<<<<<< HEAD
    source: '/consul/docs/connect/config-entries/control-plane-request-limit',
    destination:
      '/consul/docs/reference/config-entry/control-plane-request-limit',
=======
    source: "/consul/docs/connect/config-entries/control-plane-request-limit",
    destination:
      "/consul/docs/reference/config-entry/control-plane-request-limit",
>>>>>>> 6718a739
    permanent: true,
  },
  {
    source: '/consul/docs/connect/config-entries/exported-services',
    destination: '/consul/docs/reference/config-entry/exported-services',
    permanent: true,
  },
  {
    source: '/consul/docs/connect/config-entries/file-system-certificate',
    destination: '/consul/docs/reference/config-entry/file-system-certificate',
    permanent: true,
  },
  {
    source: '/consul/docs/connect/config-entries/http-route',
    destination: '/consul/docs/reference/config-entry/http-route',
    permanent: true,
  },
  {
    source: '/consul/docs/connect/config-entries/ingress-gateway',
    destination: '/consul/docs/reference/config-entry/ingress-gateway',
    permanent: true,
  },
  {
    source: '/consul/docs/connect/config-entries/inline-certificate',
    destination: '/consul/docs/reference/config-entry/inline-certificate',
    permanent: true,
  },
  {
    source: '/consul/docs/connect/config-entries/jwt-provider',
    destination: '/consul/docs/reference/config-entry/jwt-provider',
    permanent: true,
  },
  {
    source: '/consul/docs/connect/config-entries/mesh',
    destination: '/consul/docs/reference/config-entry/mesh',
    permanent: true,
  },
  {
    source: '/consul/docs/connect/config-entries/proxy-defaults',
    destination: '/consul/docs/reference/config-entry/proxy-defaults',
    permanent: true,
  },
  {
    source: '/consul/docs/connect/config-entries/registration',
    destination: '/consul/docs/reference/config-entry/registration',
    permanent: true,
  },
  {
    source: '/consul/docs/connect/config-entries/sameness-group',
    destination: '/consul/docs/reference/config-entry/sameness-group',
    permanent: true,
  },
  {
    source: '/consul/docs/connect/config-entries/service-defaults',
    destination: '/consul/docs/reference/config-entry/service-defaults',
    permanent: true,
  },
  {
    source: '/consul/docs/connect/config-entries/service-intentions',
    destination: '/consul/docs/reference/config-entry/service-intentions',
    permanent: true,
  },
  {
    source: '/consul/docs/connect/config-entries/service-resolver',
    destination: '/consul/docs/reference/config-entry/service-resolver',
    permanent: true,
  },
  {
    source: '/consul/docs/connect/config-entries/service-router',
    destination: '/consul/docs/reference/config-entry/service-router',
    permanent: true,
  },
  {
    source: '/consul/docs/connect/config-entries/service-splitter',
    destination: '/consul/docs/reference/config-entry/service-splitter',
    permanent: true,
  },
  {
    source: '/consul/docs/connect/config-entries/tcp-route',
    destination: '/consul/docs/reference/config-entry/tcp-route',
    permanent: true,
  },
  {
    source: '/consul/docs/connect/config-entries/terminating-gateway',
    destination: '/consul/docs/reference/config-entry/terminating-gateway',
    permanent: true,
  },
  {
    source: '/consul/docs/connect/connect-internals',
    destination: '/consul/docs/architecture/data-plane/connect',
    permanent: true,
  },
  {
    source: '/consul/docs/connect/connectivity-tasks',
    destination: '/consul/docs/architecture/data-plane/gateway',
    permanent: true,
  },
  {
    source: '/consul/docs/connect/dataplane',
    destination: '/consul/docs/architecture/control-plane/dataplane',
    permanent: true,
  },
  {
    source: '/consul/docs/connect/dataplane/consul-dataplane',
    destination: '/consul/docs/reference/dataplane/cli',
    permanent: true,
  },
  {
    source: '/consul/docs/connect/dataplane/telemetry',
    destination: '/consul/docs/reference/dataplane/telemetry',
    permanent: true,
  },
  {
    source: '/consul/docs/connect/dev',
    destination: '/consul/docs/troubleshoot/mesh',
    permanent: true,
  },
  {
    source: '/consul/docs/connect/distributed-tracing',
    destination: '/consul/docs/observe/distributed-tracing',
    permanent: true,
  },
  {
    source: '/consul/docs/connect/gateways',
    destination: '/consul/docs/architecture/data-plane/gateway',
    permanent: true,
  },
  {
    source: '/consul/docs/connect/gateways/api-gateway',
    destination: '/consul/docs/north-south/api-gateway',
    permanent: true,
  },
  {
    source: '/consul/docs/connect/gateways/api-gateway/configuration',
    destination: '/consul/docs/north-south/api-gateway',
    permanent: true,
  },
  {
    source: '/consul/docs/connect/gateways/api-gateway/configuration/gateway',
    destination: '/consul/docs/reference/k8s/api-gateway/gateway',
    permanent: true,
  },
  {
    source:
<<<<<<< HEAD
      '/consul/docs/connect/gateways/api-gateway/configuration/gatewayclass',
    destination: '/consul/docs/reference/k8s/api-gateway/gatewayclass',
=======
      "/consul/docs/connect/gateways/api-gateway/configuration/gatewayclass",
    destination: "/consul/docs/reference/k8s/api-gateway/gatewayclass",
>>>>>>> 6718a739
    permanent: true,
  },
  {
    source:
<<<<<<< HEAD
      '/consul/docs/connect/gateways/api-gateway/configuration/gatewayclassconfig',
    destination: '/consul/docs/reference/k8s/api-gateway/gatewayclassconfig',
=======
      "/consul/docs/connect/gateways/api-gateway/configuration/gatewayclassconfig",
    destination: "/consul/docs/reference/k8s/api-gateway/gatewayclassconfig",
>>>>>>> 6718a739
    permanent: true,
  },
  {
    source:
<<<<<<< HEAD
      '/consul/docs/connect/gateways/api-gateway/configuration/gatewaypolicy',
    destination: '/consul/docs/reference/k8s/api-gateway/gatewaypolicy',
=======
      "/consul/docs/connect/gateways/api-gateway/configuration/gatewaypolicy",
    destination: "/consul/docs/reference/k8s/api-gateway/gatewaypolicy",
>>>>>>> 6718a739
    permanent: true,
  },
  {
    source:
<<<<<<< HEAD
      '/consul/docs/connect/gateways/api-gateway/configuration/meshservice',
    destination: '/consul/docs/reference/k8s/api-gateway/meshservice',
=======
      "/consul/docs/connect/gateways/api-gateway/configuration/meshservice",
    destination: "/consul/docs/reference/k8s/api-gateway/meshservice",
>>>>>>> 6718a739
    permanent: true,
  },
  {
    source:
<<<<<<< HEAD
      '/consul/docs/connect/gateways/api-gateway/configuration/routeauthfilter',
    destination: '/consul/docs/reference/k8s/api-gateway/routeauthfilter',
=======
      "/consul/docs/connect/gateways/api-gateway/configuration/routeauthfilter",
    destination: "/consul/docs/reference/k8s/api-gateway/routeauthfilter",
>>>>>>> 6718a739
    permanent: true,
  },
  {
    source:
<<<<<<< HEAD
      '/consul/docs/connect/gateways/api-gateway/configuration/routeretryfilter',
    destination: '/consul/docs/reference/k8s/api-gateway/routeretryfilter',
=======
      "/consul/docs/connect/gateways/api-gateway/configuration/routeretryfilter",
    destination: "/consul/docs/reference/k8s/api-gateway/routeretryfilter",
>>>>>>> 6718a739
    permanent: true,
  },
  {
    source: '/consul/docs/connect/gateways/api-gateway/configuration/routes',
    destination: '/consul/docs/reference/k8s/api-gateway/routes',
    permanent: true,
  },
  {
    source:
<<<<<<< HEAD
      '/consul/docs/connect/gateways/api-gateway/configuration/routetimeoutfilter',
    destination: '/consul/docs/reference/k8s/api-gateway/routetimeoutfilter',
=======
      "/consul/docs/connect/gateways/api-gateway/configuration/routetimeoutfilter",
    destination: "/consul/docs/reference/k8s/api-gateway/routetimeoutfilter",
>>>>>>> 6718a739
    permanent: true,
  },
  {
    source:
<<<<<<< HEAD
      '/consul/docs/connect/gateways/api-gateway/define-routes/reroute-http-requests',
    destination: '/consul/docs/north-south/api-gateway/k8s/reroute',
=======
      "/consul/docs/connect/gateways/api-gateway/define-routes/reroute-http-requests",
    destination: "/consul/docs/north-south/api-gateway/k8s/reroute",
>>>>>>> 6718a739
    permanent: true,
  },
  {
    source:
<<<<<<< HEAD
      '/consul/docs/connect/gateways/api-gateway/define-routes/route-to-peered-services',
    destination: '/consul/docs/north-south/api-gateway/k8s/peer',
=======
      "/consul/docs/connect/gateways/api-gateway/define-routes/route-to-peered-services",
    destination: "/consul/docs/north-south/api-gateway/k8s/peer",
>>>>>>> 6718a739
    permanent: true,
  },
  {
    source:
<<<<<<< HEAD
      '/consul/docs/connect/gateways/api-gateway/define-routes/routes-k8s',
    destination: '/consul/docs/north-south/api-gateway/k8s/route',
=======
      "/consul/docs/connect/gateways/api-gateway/define-routes/routes-k8s",
    destination: "/consul/docs/north-south/api-gateway/k8s/route",
>>>>>>> 6718a739
    permanent: true,
  },
  {
    source:
<<<<<<< HEAD
      '/consul/docs/connect/gateways/api-gateway/define-routes/routes-vms',
    destination: '/consul/docs/north-south/api-gateway/vm/route',
=======
      "/consul/docs/connect/gateways/api-gateway/define-routes/routes-vms",
    destination: "/consul/docs/north-south/api-gateway/vm/route",
>>>>>>> 6718a739
    permanent: true,
  },
  {
    source: '/consul/docs/connect/gateways/api-gateway/deploy/listeners-k8s',
    destination: '/consul/docs/north-south/api-gateway/k8s/listener',
    permanent: true,
  },
  {
    source: '/consul/docs/connect/gateways/api-gateway/deploy/listeners-vms',
    destination: '/consul/docs/north-south/api-gateway/vm/listener',
    permanent: true,
  },
  {
    source: '/consul/docs/connect/gateways/api-gateway/errors',
    destination: '/consul/docs/error-messages/api-gateway',
    permanent: true,
  },
  {
    source: '/consul/docs/connect/gateways/api-gateway/install-k8s',
    destination: '/consul/docs/north-south/api-gateway/k8s/enable',
    permanent: true,
  },
  {
    source:
      '/consul/docs/connect/gateways/api-gateway/secure-traffic/encrypt-vms',
    destination: '/consul/docs/north-south/api-gateway/secure-traffic/encrypt',
    permanent: true,
  },
  {
    source:
<<<<<<< HEAD
      '/consul/docs/connect/gateways/api-gateway/secure-traffic/verify-jwts-k8s',
    destination: '/consul/docs/north-south/api-gateway/secure-traffic/jwt/k8s',
=======
      "/consul/docs/connect/gateways/api-gateway/secure-traffic/verify-jwts-k8s",
    destination: "/consul/docs/north-south/api-gateway/secure-traffic/jwt/k8s",
>>>>>>> 6718a739
    permanent: true,
  },
  {
    source:
<<<<<<< HEAD
      '/consul/docs/connect/gateways/api-gateway/secure-traffic/verify-jwts-vms',
    destination: '/consul/docs/north-south/api-gateway/secure-traffic/jwt/vm',
=======
      "/consul/docs/connect/gateways/api-gateway/secure-traffic/verify-jwts-vms",
    destination: "/consul/docs/north-south/api-gateway/secure-traffic/jwt/vm",
>>>>>>> 6718a739
    permanent: true,
  },
  {
    source: '/consul/docs/connect/gateways/api-gateway/tech-specs',
    destination: '/consul/docs/north-south/api-gateway/k8s/tech-specs',
    permanent: true,
  },
  {
    source: '/consul/docs/connect/gateways/api-gateway/upgrades-k8s',
    destination: '/consul/docs/upgrade/api-gateway',
    permanent: true,
  },
  {
    source: '/consul/docs/connect/gateways/ingress-gateway',
    destination: '/consul/docs/north-south/ingress-gateway',
    permanent: true,
  },
  {
    source:
      '/consul/docs/connect/gateways/ingress-gateway/tls-external-service',
    destination: '/consul/docs/north-south/ingress-gateway/external',
    permanent: true,
  },
  {
    source: '/consul/docs/connect/gateways/ingress-gateway/usage',
    destination: '/consul/docs/north-south/ingress-gateway/vm',
    permanent: true,
  },
  {
    source: '/consul/docs/connect/gateways/mesh-gateway',
    destination: '/consul/docs/east-west/mesh-gateway',
    permanent: true,
  },
  {
    source:
<<<<<<< HEAD
      '/consul/docs/connect/gateways/mesh-gateway/peering-via-mesh-gateways',
    destination: '/consul/docs/east-west/mesh-gateway/cluster-peer',
=======
      "/consul/docs/connect/gateways/mesh-gateway/peering-via-mesh-gateways",
    destination: "/consul/docs/east-west/mesh-gateway/cluster-peer",
>>>>>>> 6718a739
    permanent: true,
  },
  {
    source:
<<<<<<< HEAD
      '/consul/docs/connect/gateways/mesh-gateway/service-to-service-traffic-partitions',
    destination: '/consul/docs/east-west/mesh-gateway/admin-partition',
=======
      "/consul/docs/connect/gateways/mesh-gateway/service-to-service-traffic-partitions",
    destination: "/consul/docs/east-west/mesh-gateway/admin-partition",
>>>>>>> 6718a739
    permanent: true,
  },
  {
    source:
<<<<<<< HEAD
      '/consul/docs/connect/gateways/mesh-gateway/service-to-service-traffic-wan-datacenters',
    destination: '/consul/docs/east-west/mesh-gateway/federation',
=======
      "/consul/docs/connect/gateways/mesh-gateway/service-to-service-traffic-wan-datacenters",
    destination: "/consul/docs/east-west/mesh-gateway/federation",
>>>>>>> 6718a739
    permanent: true,
  },
  {
    source:
<<<<<<< HEAD
      '/consul/docs/connect/gateways/mesh-gateway/wan-federation-via-mesh-gateways',
    destination: '/consul/docs/east-west/mesh-gateway/enable',
=======
      "/consul/docs/connect/gateways/mesh-gateway/wan-federation-via-mesh-gateways",
    destination: "/consul/docs/east-west/mesh-gateway/enable",
>>>>>>> 6718a739
    permanent: true,
  },
  {
    source: '/consul/docs/connect/gateways/terminating-gateway',
    destination: '/consul/docs/north-south/terminating-gateway',
    permanent: true,
  },
  {
    source: '/consul/docs/connect/intentions',
    destination: '/consul/docs/secure-mesh/intention',
    permanent: true,
  },
  {
    source: '/consul/docs/connect/intentions/create-manage-intentions',
    destination: '/consul/docs/secure-mesh/intention/create',
    permanent: true,
  },
  {
    source: '/consul/docs/connect/intentions/jwt-authorization',
    destination: '/consul/docs/secure-mesh/intention/jwt',
    permanent: true,
  },
  {
    source: '/consul/docs/connect/intentions/legacy',
    destination: '/consul/docs/secure-mesh/intention',
    permanent: true,
  },
  {
    source: '/consul/docs/connect/manage-traffic',
    destination: '/consul/docs/manage-traffic',
    permanent: true,
  },
  {
    source: '/consul/docs/connect/manage-traffic/discovery-chain',
    destination: '/consul/docs/manage-traffic/discovery-chain',
    permanent: true,
  },
  {
    source: '/consul/docs/connect/manage-traffic/failover',
    destination: '/consul/docs/manage-traffic/failover',
    permanent: true,
  },
  {
    source: '/consul/docs/connect/manage-traffic/failover/sameness',
    destination: '/consul/docs/manage-traffic/failover/sameness-group',
    permanent: true,
  },
  {
    source: '/consul/docs/connect/manage-traffic/fault-injection',
    destination: '/consul/docs/troubleshoot/fault-injection',
    permanent: true,
  },
  {
    source: '/consul/docs/connect/manage-traffic/limit-request-rates',
    destination: '/consul/docs/manage-traffic/rate-limit',
    permanent: true,
  },
  {
    source: '/consul/docs/connect/manage-traffic/route-to-local-upstreams',
    destination: '/consul/docs/manage-traffic/route-local',
    permanent: true,
  },
  {
    source: '/consul/docs/connect/native',
    destination: '/consul/docs/automate/native',
    permanent: true,
  },
  {
    source: '/consul/docs/connect/native/go',
    destination: '/consul/docs/automate/native/go',
    permanent: true,
  },

  {
    source: '/consul/docs/connect/observability',
    destination: '/consul/docs/observe/tech-specs',
    permanent: true,
  },
  {
    source: '/consul/docs/connect/observability/access-logs',
    destination: '/consul/docs/observe/access-log',
    permanent: true,
  },
  {
    source: '/consul/docs/connect/observability/grafanadashboards',
    destination: '/consul/docs/observe/grafana',
    permanent: true,
  },
  {
    source:
<<<<<<< HEAD
      '/consul/docs/connect/observability/grafanadashboards/consuldataplanedashboard',
    destination: '/consul/docs/observe/grafana/dataplane',
=======
      "/consul/docs/connect/observability/grafanadashboards/consuldataplanedashboard",
    destination: "/consul/docs/observe/grafana/dataplane",
>>>>>>> 6718a739
    permanent: true,
  },
  {
    source:
<<<<<<< HEAD
      '/consul/docs/connect/observability/grafanadashboards/consulk8sdashboard',
    destination: '/consul/docs/observe/grafana/consul-k8s',
=======
      "/consul/docs/connect/observability/grafanadashboards/consulk8sdashboard",
    destination: "/consul/docs/observe/grafana/consul-k8s",
>>>>>>> 6718a739
    permanent: true,
  },
  {
    source:
<<<<<<< HEAD
      '/consul/docs/connect/observability/grafanadashboards/consulserverdashboard',
    destination: '/consul/docs/observe/grafana/server',
=======
      "/consul/docs/connect/observability/grafanadashboards/consulserverdashboard",
    destination: "/consul/docs/observe/grafana/server",
>>>>>>> 6718a739
    permanent: true,
  },
  {
    source:
<<<<<<< HEAD
      '/consul/docs/connect/observability/grafanadashboards/service-to-servicedashboard',
    destination: '/consul/docs/observe/grafana/service-to-service',
=======
      "/consul/docs/connect/observability/grafanadashboards/service-to-servicedashboard",
    destination: "/consul/docs/observe/grafana/service-to-service",
>>>>>>> 6718a739
    permanent: true,
  },
  {
    source:
<<<<<<< HEAD
      '/consul/docs/connect/observability/grafanadashboards/servicedashboard',
    destination: '/consul/docs/observe/grafana/service',
=======
      "/consul/docs/connect/observability/grafanadashboards/servicedashboard",
    destination: "/consul/docs/observe/grafana/service",
>>>>>>> 6718a739
    permanent: true,
  },
  {
    source: '/consul/docs/connect/observability/service',
    destination: '/consul/docs/observe/grafana/service-to-service',
    permanent: true,
  },
  {
    source: '/consul/docs/connect/observability/ui-visualization',
    destination: '/consul/docs/observe/telemetry/vm',
    permanent: true,
  },
  {
    source: '/consul/docs/connect/proxies',
    destination: '/consul/docs/connect/proxy',
    permanent: true,
  },
  {
    source: '/consul/docs/connect/proxies/built-in',
    destination: '/consul/docs/reference/proxy/built-in',
    permanent: true,
  },
  {
    source: '/consul/docs/connect/proxies/deploy-service-mesh-proxies',
    destination: '/consul/docs/connect/proxy/mesh',
    permanent: true,
  },
  {
    source: '/consul/docs/connect/proxies/deploy-sidecar-services',
    destination: '/consul/docs/connect/proxy/sidecar',
    permanent: true,
  },
  {
    source: '/consul/docs/connect/proxies/envoy',
    destination: '/consul/docs/reference/proxy/envoy',
    permanent: true,
  },
  {
    source: '/consul/docs/connect/proxies/envoy-extensions',
    destination: '/consul/docs/envoy-extension',
    permanent: true,
  },
  {
    source:
<<<<<<< HEAD
      '/consul/docs/connect/proxies/envoy-extensions/configuration/ext-authz',
    destination: '/consul/docs/reference/proxy/extensions/ext-authz',
=======
      "/consul/docs/connect/proxies/envoy-extensions/configuration/ext-authz",
    destination: "/consul/docs/reference/proxy/extensions/ext-authz",
>>>>>>> 6718a739
    permanent: true,
  },
  {
    source:
<<<<<<< HEAD
      '/consul/docs/connect/proxies/envoy-extensions/configuration/otel-access-logging',
    destination: '/consul/docs/reference/proxy/extensions/otel',
=======
      "/consul/docs/connect/proxies/envoy-extensions/configuration/otel-access-logging",
    destination: "/consul/docs/reference/proxy/extensions/otel",
>>>>>>> 6718a739
    permanent: true,
  },
  {
    source:
<<<<<<< HEAD
      '/consul/docs/connect/proxies/envoy-extensions/configuration/property-override',
    destination: '/consul/docs/reference/proxy/extensions/property-override',
=======
      "/consul/docs/connect/proxies/envoy-extensions/configuration/property-override",
    destination: "/consul/docs/reference/proxy/extensions/property-override",
>>>>>>> 6718a739
    permanent: true,
  },
  {
    source: '/consul/docs/connect/proxies/envoy-extensions/configuration/wasm',
    destination: '/consul/docs/reference/proxy/extensions/wasm',
    permanent: true,
  },
  {
    source:
<<<<<<< HEAD
      '/consul/docs/connect/proxies/envoy-extensions/usage/apigee-ext-authz',
    destination: '/consul/docs/envoy-extension/apigee',
=======
      "/consul/docs/connect/proxies/envoy-extensions/usage/apigee-ext-authz",
    destination: "/consul/docs/envoy-extension/apigee",
>>>>>>> 6718a739
    permanent: true,
  },
  {
    source: '/consul/docs/connect/proxies/envoy-extensions/usage/ext-authz',
    destination: '/consul/docs/envoy-extension/ext',
    permanent: true,
  },
  {
    source: '/consul/docs/connect/proxies/envoy-extensions/usage/lambda',
    destination: '/consul/docs/envoy-extension/lambda',
    permanent: true,
  },
  {
    source: '/consul/docs/connect/proxies/envoy-extensions/usage/lua',
    destination: '/consul/docs/envoy-extension/lua',
    permanent: true,
  },
  {
    source:
<<<<<<< HEAD
      '/consul/docs/connect/proxies/envoy-extensions/usage/otel-access-logging',
    destination: '/consul/docs/envoy-extension/otel-access-logging',
=======
      "/consul/docs/connect/proxies/envoy-extensions/usage/otel-access-logging",
    destination: "/consul/docs/envoy-extension/otel-access-logging",
>>>>>>> 6718a739
    permanent: true,
  },
  {
    source:
<<<<<<< HEAD
      '/consul/docs/connect/proxies/envoy-extensions/usage/property-override',
    destination: '/consul/docs/envoy-extension/property-override',
=======
      "/consul/docs/connect/proxies/envoy-extensions/usage/property-override",
    destination: "/consul/docs/envoy-extension/property-override",
>>>>>>> 6718a739
    permanent: true,
  },
  {
    source: '/consul/docs/connect/proxies/envoy-extensions/usage/wasm',
    destination: '/consul/docs/envoy-extension/wasm',
    permanent: true,
  },
  {
    source: '/consul/docs/connect/proxies/integrate',
    destination: '/consul/docs/connect/proxy/custom',
    permanent: true,
  },
  {
    source: '/consul/docs/connect/proxies/proxy-config-reference',
    destination: '/consul/docs/reference/proxy/connect-proxy',
    permanent: true,
  },
  {
    source: '/consul/docs/connect/security',
    destination: '/consul/docs/secure-mesh/best-practice',
    permanent: true,
  },
  {
    source: '/consul/docs/consul-vs-other',
    destination: '/consul/docs/use-case',
    permanent: true,
  },
  {
    source: '/consul/docs/consul-vs-other/api-gateway-compare',
    destination: '/consul/docs/use-case/api-gateway',
    permanent: true,
  },
  {
    source: '/consul/docs/consul-vs-other/config-management-compare',
    destination: '/consul/docs/use-case/config-management',
    permanent: true,
  },
  {
    source: '/consul/docs/consul-vs-other/dns-tools-compare',
    destination: '/consul/docs/use-case/dns',
    permanent: true,
  },
  {
    source: '/consul/docs/consul-vs-other/service-mesh-compare',
    destination: '/consul/docs/use-case/service-mesh',
    permanent: true,
  },
  {
    source: '/consul/docs/dynamic-app-config/kv',
    destination: '/consul/docs/automate/kv',
    permanent: true,
  },
  {
    source: '/consul/docs/dynamic-app-config/kv/store',
    destination: '/consul/docs/automate/kv/store',
    permanent: true,
  },
  {
    source: '/consul/docs/dynamic-app-config/sessions',
    destination: '/consul/docs/automate/session',
    permanent: true,
  },
  {
    source:
      '/consul/docs/dynamic-app-config/sessions/application-leader-election',
    destination: '/consul/docs/automate/application-leader-election',
    permanent: true,
  },
  {
    source: '/consul/docs/dynamic-app-config/watches',
    destination: '/consul/docs/automate/watch',
    permanent: true,
  },
  {
    source: '/consul/docs/ecs/architecture',
    destination: '/consul/docs/reference/architecture/ecs',
    permanent: true,
  },
  {
    source: '/consul/docs/ecs/deploy/bind-addresses',
    destination: '/consul/docs/register/service/ecs/task-bind-address',
    permanent: true,
  },
  {
    source: '/consul/docs/ecs/deploy/configure-routes',
    destination: '/consul/docs/connect/ecs',
    permanent: true,
  },
  {
    source: '/consul/docs/ecs/deploy/manual',
    destination: '/consul/docs/register/service/ecs/manual',
    permanent: true,
  },
  {
    source: '/consul/docs/ecs/deploy/migrate-existing-tasks',
    destination: '/consul/docs/register/service/ecs/migrate',
    permanent: true,
  },
  {
    source: '/consul/docs/ecs/deploy/terraform',
    destination: '/consul/docs/register/service/ecs',
    permanent: true,
  },
  {
    source: '/consul/docs/ecs/enterprise',
    destination: '/consul/docs/enterprise/ecs',
    permanent: true,
  },
  {
    source: '/consul/docs/ecs/reference/compatibility',
    destination: '/consul/docs/upgrade/ecs',
    permanent: true,
  },
  {
    source: '/consul/docs/ecs/reference/configuration-reference',
    destination: '/consul/docs/reference/ecs',
    permanent: true,
  },
  {
    source: '/consul/docs/ecs/reference/consul-server-json',
    destination: '/consul/docs/reference/ecs/server-json',
    permanent: true,
  },
  {
    source: '/consul/docs/ecs/tech-specs',
    destination: '/consul/docs/reference/ecs/tech-specs',
    permanent: true,
  },
  {
    source: '/consul/docs/ecs/upgrade-to-dataplanes',
    destination: '/consul/docs/upgrade/ecs/dataplane',
    permanent: true,
  },
  {
    source: '/consul/docs/enterprise/admin-partitions',
    destination: '/consul/docs/multi-tenant/admin-partition',
    permanent: true,
  },
  {
    source: '/consul/docs/enterprise/audit-logging',
    destination: '/consul/docs/monitor/log/audit',
    permanent: true,
  },
  {
    source: '/consul/docs/enterprise/backups',
    destination: '/consul/docs/manage/scale/automated-backup',
    permanent: true,
  },
  {
    source: '/consul/docs/enterprise/ent-to-ce-downgrades',
    destination: '/consul/docs/enterprise/downgrade',
    permanent: true,
  },
  {
    source: '/consul/docs/enterprise/federation',
    destination: '/consul/docs/east-west/network-area',
    permanent: true,
  },
  {
    source: '/consul/docs/enterprise/fips',
    destination: '/consul/docs/deploy/server/fips',
    permanent: true,
  },

  {
    source: '/consul/docs/enterprise/license/overview',
    destination: '/consul/docs/enterprise/license',
    permanent: true,
  },
  {
    source: '/consul/docs/enterprise/license/utilization-reporting',
    destination: '/consul/docs/enterprise/license/reporting',
    permanent: true,
  },
  {
    source: '/consul/docs/enterprise/long-term-support',
    destination: '/consul/docs/upgrade/lts',
    permanent: true,
  },
  {
    source: '/consul/docs/enterprise/namespaces',
    destination: '/consul/docs/multi-tenant/namespace',
    permanent: true,
  },
  {
    source: '/consul/docs/enterprise/network-segments/create-network-segment',
    destination: '/consul/docs/multi-tenant/network-segment/vm',
    permanent: true,
  },
  {
    source:
<<<<<<< HEAD
      '/consul/docs/enterprise/network-segments/network-segments-overview',
    destination: '/consul/docs/multi-tenant/network-segment',
=======
      "/consul/docs/enterprise/network-segments/network-segments-overview",
    destination: "/consul/docs/multi-tenant/network-segment",
>>>>>>> 6718a739
    permanent: true,
  },
  {
    source: '/consul/docs/enterprise/read-scale',
    destination: '/consul/docs/manage/scale/read-replica',
    permanent: true,
  },
  {
    source: '/consul/docs/enterprise/redundancy',
    destination: '/consul/docs/manage/scale/redundancy-zone',
    permanent: true,
  },
  {
    source: '/consul/docs/enterprise/upgrades',
    destination: '/consul/docs/upgrade/automated',
    permanent: true,
  },
  {
    source: '/consul/docs/guides',
    destination: '/consul/tutorials',
    permanent: true,
  },
  {
    source: '/consul/docs/install',
    destination: '/consul/docs/fundamentals/install',
    permanent: true,
  },
  {
    source: '/consul/docs/install/bootstrapping',
    destination: '/consul/docs/deploy/server/vm/bootstrap',
    permanent: true,
  },
  {
    source: '/consul/docs/install/cloud-auto-join',
    destination: '/consul/docs/deploy/server/cloud-auto-join',
    permanent: true,
  },
  {
    source: '/consul/docs/install/glossary',
    destination: '/consul/docs/glossary',
    permanent: true,
  },
  {
    source: '/consul/docs/install/manual-bootstrap',
    destination: '/consul/docs/deploy/server/vm/bootstrap',
    permanent: true,
  },
  {
    source: '/consul/docs/install/performance',
    destination: '/consul/docs/reference/architecture/server',
    permanent: true,
  },
  {
    source: '/consul/docs/install/ports',
    destination: '/consul/docs/reference/architecture/ports',
    permanent: true,
  },
  {
    source: '/consul/docs/integrate/download-tools',
    destination: '/consul/docs/integrate/consul-tools',
    permanent: true,
  },
  {
    source: '/consul/docs/integrate/nia-integration',
    destination: '/consul/docs/integrate/nia',
    permanent: true,
  },
  {
    source: '/consul/docs/integrate/partnerships',
    destination: '/consul/docs/integrate/consul',
    permanent: true,
  },
  {
    source: '/consul/docs/internals',
    destination: '/consul/docs/architecture',
    permanent: true,
  },
  {
    source: '/consul/docs/internals/acl',
    destination: '/consul/docs/secure/acl',
    permanent: true,
  },
  {
    source: '/consul/docs/k8s/annotations-and-labels',
    destination: '/consul/docs/reference/k8s/annotation-label',
    permanent: true,
  },
  {
    source: '/consul/docs/k8s/architecture',
    destination: '/consul/docs/architecture/control-plane/k8s',
    permanent: true,
  },
  {
    source: '/consul/docs/k8s/compatibility',
    destination: '/consul/docs/upgrade/k8s/compatibility',
    permanent: true,
  },
  {
    source: '/consul/docs/k8s/connect',
    destination: '/consul/docs/connect/k8s',
    permanent: true,
  },
  {
    source: '/consul/docs/k8s/connect/cluster-peering/tech-specs',
    destination: '/consul/docs/east-west/cluster-peering/tech-specs/k8s',
    permanent: true,
  },
  {
    source:
<<<<<<< HEAD
      '/consul/docs/k8s/connect/cluster-peering/usage/create-sameness-groups',
    destination: '/consul/docs/multi-tenant/sameness-group/k8s',
=======
      "/consul/docs/k8s/connect/cluster-peering/usage/create-sameness-groups",
    destination: "/consul/docs/multi-tenant/sameness-group/k8s",
>>>>>>> 6718a739
    permanent: true,
  },
  {
    source: '/consul/docs/k8s/connect/cluster-peering/usage/establish-peering',
    destination: '/consul/docs/east-west/cluster-peering/establish/k8s',
    permanent: true,
  },
  {
    source: '/consul/docs/k8s/connect/cluster-peering/usage/l7-traffic',
    destination: '/consul/docs/manage-traffic/cluster-peering/k8s',
    permanent: true,
  },
  {
    source: '/consul/docs/k8s/connect/cluster-peering/usage/manage-peering',
    destination: '/consul/docs/east-west/cluster-peering/manage/k8s',
    permanent: true,
  },
  {
    source: '/consul/docs/k8s/connect/connect-ca-provider',
    destination: '/consul/docs/secure-mesh/certificate/k8s',
    permanent: true,
  },
  {
    source: '/consul/docs/k8s/connect/health',
    destination: '/consul/docs/register/health-check/k8s',
    permanent: true,
  },
  {
    source: '/consul/docs/k8s/connect/ingress-controllers',
    destination: '/consul/docs/north-south/ingress-controller',
    permanent: true,
  },
  {
    source: '/consul/docs/k8s/connect/ingress-gateways',
    destination: '/consul/docs/north-south/ingress-gateway/k8s',
    permanent: true,
  },
  {
    source: '/consul/docs/k8s/connect/observability/metrics',
    destination: '/consul/docs/observe/telemetry/k8s',
    permanent: true,
  },
  {
    source: '/consul/docs/k8s/connect/onboarding-tproxy-mode',
    destination: '/consul/docs/register/service/k8s/transparent-proxy',
    permanent: true,
  },
  {
    source: '/consul/docs/k8s/connect/terminating-gateways',
    destination: '/consul/docs/register/external/terminating-gateway/k8s',
    permanent: true,
  },
  {
    source: '/consul/docs/k8s/connect/transparent-proxy',
    destination: '/consul/docs/connect/proxy/transparent-proxy',
    permanent: true,
  },
  {
    source:
<<<<<<< HEAD
      '/consul/docs/k8s/connect/transparent-proxy/enable-transparent-proxy',
    destination: '/consul/docs/connect/proxy/transparent-proxy/k8s',
=======
      "/consul/docs/k8s/connect/transparent-proxy/enable-transparent-proxy",
    destination: "/consul/docs/connect/proxy/transparent-proxy/k8s",
>>>>>>> 6718a739
    permanent: true,
  },
  {
    source: '/consul/docs/k8s/crds',
    destination: '/consul/docs/fundamentals/config-entry',
    permanent: true,
  },
  {
    source: '/consul/docs/k8s/crds/upgrade-to-crds',
    destination: '/consul/docs/fundamentals/config-entry',
    permanent: true,
  },
  {
    source:
<<<<<<< HEAD
      '/consul/docs/k8s/deployment-configurations/argo-rollouts-configuration',
    destination: '/consul/docs/manage-traffic/progressive-rollouts/argo',
=======
      "/consul/docs/k8s/deployment-configurations/argo-rollouts-configuration",
    destination: "/consul/docs/manage-traffic/progressive-rollouts/argo",
>>>>>>> 6718a739
    permanent: true,
  },
  {
    source:
<<<<<<< HEAD
      '/consul/docs/k8s/deployment-configurations/clients-outside-kubernetes',
    destination: '/consul/docs/register/service/k8s/external',
=======
      "/consul/docs/k8s/deployment-configurations/clients-outside-kubernetes",
    destination: "/consul/docs/register/service/k8s/external",
>>>>>>> 6718a739
    permanent: true,
  },
  {
    source: '/consul/docs/k8s/deployment-configurations/consul-enterprise',
    destination: '/consul/docs/deploy/server/k8s/enterprise',
    permanent: true,
  },
  {
    source: '/consul/docs/k8s/deployment-configurations/datadog',
    destination: '/consul/docs/monitor/datadog',
    permanent: true,
  },
  {
    source: '/consul/docs/k8s/deployment-configurations/external-service',
    destination: '/consul/docs/register/external/esm/k8s',
    permanent: true,
  },
  {
    source: '/consul/docs/k8s/deployment-configurations/multi-cluster',
    destination: '/consul/docs/east-west/wan-federation',
    permanent: true,
  },
  {
    source:
<<<<<<< HEAD
      '/consul/docs/k8s/deployment-configurations/multi-cluster/kubernetes',
    destination: '/consul/docs/east-west/wan-federation/k8s',
=======
      "/consul/docs/k8s/deployment-configurations/multi-cluster/kubernetes",
    destination: "/consul/docs/east-west/wan-federation/k8s",
>>>>>>> 6718a739
    permanent: true,
  },
  {
    source:
<<<<<<< HEAD
      '/consul/docs/k8s/deployment-configurations/multi-cluster/vms-and-kubernetes',
    destination: '/consul/docs/east-west/wan-federation/k8s-vm',
=======
      "/consul/docs/k8s/deployment-configurations/multi-cluster/vms-and-kubernetes",
    destination: "/consul/docs/east-west/wan-federation/k8s-vm",
>>>>>>> 6718a739
    permanent: true,
  },
  {
    source:
<<<<<<< HEAD
      '/consul/docs/k8s/deployment-configurations/servers-outside-kubernetes',
    destination: '/consul/docs/deploy/server/k8s/external',
=======
      "/consul/docs/k8s/deployment-configurations/servers-outside-kubernetes",
    destination: "/consul/docs/deploy/server/k8s/external",
>>>>>>> 6718a739
    permanent: true,
  },
  {
    source: '/consul/docs/k8s/deployment-configurations/single-dc-multi-k8s',
    destination: '/consul/docs/deploy/server/k8s/multi-cluster',
    permanent: true,
  },
  {
    source: '/consul/docs/k8s/deployment-configurations/vault',
    destination: '/consul/docs/deploy/server/k8s/vault',
    permanent: true,
  },
  {
    source: '/consul/docs/k8s/deployment-configurations/vault/data-integration',
    destination: '/consul/docs/deploy/server/k8s/vault/data',
    permanent: true,
  },
  {
    source:
<<<<<<< HEAD
      '/consul/docs/k8s/deployment-configurations/vault/data-integration/bootstrap-token',
    destination: '/consul/docs/deploy/server/k8s/vault/data/bootstrap-token',
=======
      "/consul/docs/k8s/deployment-configurations/vault/data-integration/bootstrap-token",
    destination: "/consul/docs/deploy/server/k8s/vault/data/bootstrap-token",
>>>>>>> 6718a739
    permanent: true,
  },
  {
    source:
      '/consul/docs/k8s/deployment-configurations/vault/data-integration/enterprise-license',
    destination: '/consul/docs/deploy/server/k8s/vault/data/enterprise-license',
    permanent: true,
  },
  {
    source:
<<<<<<< HEAD
      '/consul/docs/k8s/deployment-configurations/vault/data-integration/gossip',
    destination: '/consul/docs/deploy/server/k8s/vault/data/gossip-key',
=======
      "/consul/docs/k8s/deployment-configurations/vault/data-integration/gossip",
    destination: "/consul/docs/deploy/server/k8s/vault/data/gossip-key",
>>>>>>> 6718a739
    permanent: true,
  },
  {
    source:
<<<<<<< HEAD
      '/consul/docs/k8s/deployment-configurations/vault/data-integration/partition-token',
    destination: '/consul/docs/deploy/server/k8s/vault/data/partition-token',
=======
      "/consul/docs/k8s/deployment-configurations/vault/data-integration/partition-token",
    destination: "/consul/docs/deploy/server/k8s/vault/data/partition-token",
>>>>>>> 6718a739
    permanent: true,
  },
  {
    source:
<<<<<<< HEAD
      '/consul/docs/k8s/deployment-configurations/vault/data-integration/replication-token',
    destination: '/consul/docs/deploy/server/k8s/vault/data/replication-token',
=======
      "/consul/docs/k8s/deployment-configurations/vault/data-integration/replication-token",
    destination: "/consul/docs/deploy/server/k8s/vault/data/replication-token",
>>>>>>> 6718a739
    permanent: true,
  },
  {
    source:
<<<<<<< HEAD
      '/consul/docs/k8s/deployment-configurations/vault/data-integration/server-tls',
    destination: '/consul/docs/deploy/server/k8s/vault/data/tls-certificate',
=======
      "/consul/docs/k8s/deployment-configurations/vault/data-integration/server-tls",
    destination: "/consul/docs/deploy/server/k8s/vault/data/tls-certificate",
>>>>>>> 6718a739
    permanent: true,
  },
  {
    source:
<<<<<<< HEAD
      '/consul/docs/k8s/deployment-configurations/vault/data-integration/snapshot-agent-config',
    destination: '/consul/docs/deploy/server/k8s/vault/data/snapshot-agent',
=======
      "/consul/docs/k8s/deployment-configurations/vault/data-integration/snapshot-agent-config",
    destination: "/consul/docs/deploy/server/k8s/vault/data/snapshot-agent",
>>>>>>> 6718a739
    permanent: true,
  },
  {
    source:
<<<<<<< HEAD
      '/consul/docs/k8s/deployment-configurations/vault/data-integration/webhook-certs',
    destination:
      '/consul/docs/deploy/server/k8s/vault/data/webhook-certificate',
=======
      "/consul/docs/k8s/deployment-configurations/vault/data-integration/webhook-certs",
    destination:
      "/consul/docs/deploy/server/k8s/vault/data/webhook-certificate",
>>>>>>> 6718a739
    permanent: true,
  },
  {
    source:
<<<<<<< HEAD
      '/consul/docs/k8s/deployment-configurations/vault/systems-integration',
    destination: '/consul/docs/deploy/server/k8s/vault/backend',
=======
      "/consul/docs/k8s/deployment-configurations/vault/systems-integration",
    destination: "/consul/docs/deploy/server/k8s/vault/backend",
>>>>>>> 6718a739
    permanent: true,
  },
  {
    source: '/consul/docs/k8s/deployment-configurations/vault/wan-federation',
    destination: '/consul/docs/east-west/wan-federation/vault-backend',
    permanent: true,
  },
  {
    source: '/consul/docs/k8s/dns/enable',
    destination: '/consul/docs/manage/dns/forwarding/k8s',
    permanent: true,
  },
  {
    source: '/consul/docs/k8s/dns/views',
    destination: '/consul/docs/manage/dns/views',
    permanent: true,
  },
  {
    source: '/consul/docs/k8s/dns/views/enable',
    destination: '/consul/docs/manage/dns/views/enable',
    permanent: true,
  },
  {
    source: '/consul/docs/k8s/helm',
    destination: '/consul/docs/reference/k8s/helm',
    permanent: true,
  },
  {
    source: '/consul/docs/k8s/installation/install',
    destination: '/consul/docs/deploy/server/k8s/helm',
    permanent: true,
  },
  {
    source: '/consul/docs/k8s/installation/install-cli',
    destination: '/consul/docs/reference/cli/consul-k8s',
    permanent: true,
  },
  {
    source: '/consul/docs/k8s/k8s-cli',
    destination: '/consul/docs/reference/cli/consul-k8s',
    permanent: true,
  },
  {
    source: '/consul/docs/k8s/l7-traffic/failover-tproxy',
    destination: '/consul/docs/manage-traffic/failover/k8s',
    permanent: true,
  },
  {
    source: '/consul/docs/k8s/l7-traffic/route-to-virtual-services',
    destination: '/consul/docs/manage-traffic/virtual-service',
    permanent: true,
  },
  {
    source: '/consul/docs/k8s/operations/certificate-rotation',
    destination: '/consul/docs/secure/encryption/tls/rotate/k8s',
    permanent: true,
  },
  {
    source: '/consul/docs/k8s/operations/gossip-encryption-key-rotation',
    destination: '/consul/docs/secure/encryption/gossip/rotate/k8s',
    permanent: true,
  },
  {
    source: '/consul/docs/k8s/operations/tls-on-existing-cluster',
    destination: '/consul/docs/secure/encryption/tls/rotate/k8s',
    permanent: true,
  },
  {
    source: '/consul/docs/k8s/operations/uninstall',
    destination: '/consul/docs/upgrade/k8s/uninstall',
    permanent: true,
  },
  {
    source: '/consul/docs/k8s/platforms/self-hosted-kubernetes',
    destination: '/consul/docs/deploy/server/k8s/platform/self-hosted',
    permanent: true,
  },
  {
    source: '/consul/docs/k8s/service-sync',
    destination: '/consul/docs/register/service/k8s/service-sync',
    permanent: true,
  },
  {
    source: '/consul/docs/k8s/upgrade',
    destination: '/consul/docs/upgrade/k8s',
    permanent: true,
  },
  {
    source: '/consul/docs/k8s/upgrade/upgrade-cli',
    destination: '/consul/docs/upgrade/k8s/consul-k8s',
    permanent: true,
  },
  {
    source: '/consul/docs/lambda',
    destination: '/consul/docs/connect/lambda',
    permanent: true,
  },
  {
    source: '/consul/docs/lambda/invocation',
    destination: '/consul/docs/connect/lambda/function',
    permanent: true,
  },
  {
    source: '/consul/docs/lambda/invoke-from-lambda',
    destination: '/consul/docs/connect/lambda/service',
    permanent: true,
  },
  {
    source: '/consul/docs/lambda/registration',
    destination: '/consul/docs/register/service/lambda',
    permanent: true,
  },
  {
    source: '/consul/docs/lambda/registration/automate',
    destination: '/consul/docs/register/service/lambda/automatic',
    permanent: true,
  },
  {
    source: '/consul/docs/lambda/registration/manual',
    destination: '/consul/docs/register/service/lambda/manual',
    permanent: true,
  },
  {
    source: '/consul/docs/nia',
    destination: '/consul/docs/automate/infrastructure',
    permanent: true,
  },
  {
    source: '/consul/docs/nia/api',
    destination: '/consul/docs/reference/cts/api',
    permanent: true,
  },
  {
    source: '/consul/docs/nia/api/health',
    destination: '/consul/docs/reference/cts/api/health',
    permanent: true,
  },
  {
    source: '/consul/docs/nia/api/status',
    destination: '/consul/docs/reference/cts/api/status',
    permanent: true,
  },
  {
    source: '/consul/docs/nia/api/tasks',
    destination: '/consul/docs/reference/cts/api/tasks',
    permanent: true,
  },
  {
    source: '/consul/docs/nia/architecture',
    destination: '/consul/docs/architecture/cts',
    permanent: true,
  },
  {
    source: '/consul/docs/nia/cli',
    destination: '/consul/docs/reference/cli/cts',
    permanent: true,
  },
  {
    source: '/consul/docs/nia/cli/start',
    destination: '/consul/docs/reference/cli/cts/start',
    permanent: true,
  },
  {
    source: '/consul/docs/nia/cli/task',
    destination: '/consul/docs/reference/cli/cts/task',
    permanent: true,
  },
  {
    source: '/consul/docs/nia/compatibility',
    destination: '/consul/docs/reference/cts/compatibility',
    permanent: true,
  },
  {
    source: '/consul/docs/nia/configuration',
    destination: '/consul/docs/automate/infrastructure/configure',
    permanent: true,
  },
  {
    source: '/consul/docs/nia/enterprise',
    destination: '/consul/docs/enterprise/cts',
    permanent: true,
  },
  {
    source: '/consul/docs/nia/enterprise/license',
    destination: '/consul/docs/enterprise/license/cts',
    permanent: true,
  },
  {
    source: '/consul/docs/nia/installation/configure',
    destination: '/consul/docs/automate/infrastructure/configure',
    permanent: true,
  },
  {
    source: '/consul/docs/nia/installation/install',
    destination: '/consul/docs/automate/infrastructure/install',
    permanent: true,
  },
  {
    source: '/consul/docs/nia/network-drivers',
    destination: '/consul/docs/automate/infrastructure/network-driver',
    permanent: true,
  },
  {
<<<<<<< HEAD
    source: '/consul/docs/nia/network-drivers/hcp-terraform',
    destination:
      '/consul/docs/automate/infrastructure/network-driver/hcp-terraform',
    permanent: true,
  },
  {
    source: '/consul/docs/nia/network-drivers/terraform',
    destination:
      '/consul/docs/automate/infrastructure/network-driver/terraform',
=======
    source: "/consul/docs/nia/network-drivers/hcp-terraform",
    destination:
      "/consul/docs/automate/infrastructure/network-driver/hcp-terraform",
    permanent: true,
  },
  {
    source: "/consul/docs/nia/network-drivers/terraform",
    destination:
      "/consul/docs/automate/infrastructure/network-driver/terraform",
>>>>>>> 6718a739
    permanent: true,
  },
  {
    source: '/consul/docs/nia/tasks',
    destination: '/consul/docs/automate/infrastructure/task',
    permanent: true,
  },
  {
    source: '/consul/docs/nia/terraform-modules',
    destination: '/consul/docs/automate/infrastructure/module',
    permanent: true,
  },
  {
    source: '/consul/docs/nia/usage/errors-ref',
    destination: '/consul/docs/error-messages/cts',
    permanent: true,
  },
  {
    source: '/consul/docs/nia/usage/requirements',
    destination: '/consul/docs/automate/infrastructure/requirements',
    permanent: true,
  },
  {
    source: '/consul/docs/nia/usage/run',
    destination: '/consul/docs/automate/infrastructure/run',
    permanent: true,
  },
  {
    source: '/consul/docs/nia/usage/run-ha',
    destination: '/consul/docs/automate/infrastructure/high-availability',
    permanent: true,
  },

  {
    source: '/consul/docs/security',
    destination: '/consul/docs/secure',
    permanent: true,
  },
  {
    source: '/consul/docs/security/acl',
    destination: '/consul/docs/secure/acl',
    permanent: true,
  },
  {
    source: '/consul/docs/security/acl/acl-federated-datacenters',
    destination: '/consul/docs/secure/acl/token/federation',
    permanent: true,
  },
  {
    source: '/consul/docs/security/acl/acl-policies',
    destination: '/consul/docs/secure/acl/policy',
    permanent: true,
  },
  {
    source: '/consul/docs/security/acl/acl-roles',
    destination: '/consul/docs/secure/acl/role',
    permanent: true,
  },
  {
    source: '/consul/docs/security/acl/acl-rules',
    destination: '/consul/docs/reference/acl/rule',
    permanent: true,
  },
  {
    source: '/consul/docs/security/acl/auth-methods',
    destination: '/consul/docs/secure/acl/auth-method',
    permanent: true,
  },
  {
    source: '/consul/docs/security/acl/auth-methods/aws-iam',
    destination: '/consul/docs/secure/acl/auth-method/aws',
    permanent: true,
  },
  {
    source: '/consul/docs/security/acl/auth-methods/jwt',
    destination: '/consul/docs/secure/acl/auth-method/jwt',
    permanent: true,
  },
  {
    source: '/consul/docs/security/acl/auth-methods/kubernetes',
    destination: '/consul/docs/secure/acl/auth-method/k8s',
    permanent: true,
  },
  {
    source: '/consul/docs/security/acl/auth-methods/oidc',
    destination: '/consul/docs/secure/acl/auth-method/oidc',
    permanent: true,
  },
  {
    source: '/consul/docs/security/acl/tokens',
    destination: '/consul/docs/secure/acl/token',
    permanent: true,
  },
  {
    source: '/consul/docs/security/acl/tokens/create/create-a-consul-esm-token',
    destination: '/consul/docs/secure/acl/token/esm',
    permanent: true,
  },
  {
    source: '/consul/docs/security/acl/tokens/create/create-a-dns-token',
    destination: '/consul/docs/secure/acl/token/dns',
    permanent: true,
  },
  {
    source:
<<<<<<< HEAD
      '/consul/docs/security/acl/tokens/create/create-a-mesh-gateway-token',
    destination: '/consul/docs/secure/acl/token/mesh-gateway',
=======
      "/consul/docs/security/acl/tokens/create/create-a-mesh-gateway-token",
    destination: "/consul/docs/secure/acl/token/mesh-gateway",
>>>>>>> 6718a739
    permanent: true,
  },
  {
    source:
<<<<<<< HEAD
      '/consul/docs/security/acl/tokens/create/create-a-replication-token',
    destination: '/consul/docs/secure/acl/token/replication',
=======
      "/consul/docs/security/acl/tokens/create/create-a-replication-token",
    destination: "/consul/docs/secure/acl/token/replication",
>>>>>>> 6718a739
    permanent: true,
  },
  {
    source: '/consul/docs/security/acl/tokens/create/create-a-service-token',
    destination: '/consul/docs/secure/acl/token/service',
    permanent: true,
  },
  {
    source:
<<<<<<< HEAD
      '/consul/docs/security/acl/tokens/create/create-a-snapshot-agent-token',
    destination: '/consul/docs/secure/acl/token/snapshot-agent',
=======
      "/consul/docs/security/acl/tokens/create/create-a-snapshot-agent-token",
    destination: "/consul/docs/secure/acl/token/snapshot-agent",
>>>>>>> 6718a739
    permanent: true,
  },
  {
    source:
<<<<<<< HEAD
      '/consul/docs/security/acl/tokens/create/create-a-terminating-gateway-token',
    destination: '/consul/docs/secure/acl/token/terminating-gateway',
=======
      "/consul/docs/security/acl/tokens/create/create-a-terminating-gateway-token",
    destination: "/consul/docs/secure/acl/token/terminating-gateway",
>>>>>>> 6718a739
    permanent: true,
  },
  {
    source:
<<<<<<< HEAD
      '/consul/docs/security/acl/tokens/create/create-a-token-for-vault-consul-storage',
    destination: '/consul/docs/secure/acl/token/vault-backend',
=======
      "/consul/docs/security/acl/tokens/create/create-a-token-for-vault-consul-storage",
    destination: "/consul/docs/secure/acl/token/vault-backend",
>>>>>>> 6718a739
    permanent: true,
  },
  {
    source: '/consul/docs/security/acl/tokens/create/create-a-ui-token',
    destination: '/consul/docs/secure/acl/token/ui',
    permanent: true,
  },
  {
    source: '/consul/docs/security/acl/tokens/create/create-an-agent-token',
    destination: '/consul/docs/secure/acl/token/agent',
    permanent: true,
  },
  {
    source:
<<<<<<< HEAD
      '/consul/docs/security/acl/tokens/create/create-an-ingress-gateway-token',
    destination: '/consul/docs/secure/acl/token/ingress-gateway',
=======
      "/consul/docs/security/acl/tokens/create/create-an-ingress-gateway-token",
    destination: "/consul/docs/secure/acl/token/ingress-gateway",
>>>>>>> 6718a739
    permanent: true,
  },
  {
    source: '/consul/docs/security/encryption',
    destination: '/consul/docs/secure/encryption',
    permanent: true,
  },
  {
    source: '/consul/docs/security/encryption/gossip',
    destination: '/consul/docs/secure/encryption/gossip/enable',
    permanent: true,
  },
  {
    source: '/consul/docs/security/encryption/mtls',
    destination: '/consul/docs/secure/encryption/tls/mtls',
    permanent: true,
  },
  {
    source: '/consul/docs/security/security-models',
    destination: '/consul/docs/secure/security-model',
    permanent: true,
  },
  {
    source: '/consul/docs/security/security-models/core',
    destination: '/consul/docs/secure/security-model/core',
    permanent: true,
  },
  {
    source: '/consul/docs/security/security-models/nia',
    destination: '/consul/docs/secure/security-model/cts',
    permanent: true,
  },
  {
    source:
<<<<<<< HEAD
      '/consul/docs/services/configuration/checks-configuration-reference',
    destination: '/consul/docs/reference/service/health-check',
=======
      "/consul/docs/services/configuration/checks-configuration-reference",
    destination: "/consul/docs/reference/service/health-check",
>>>>>>> 6718a739
    permanent: true,
  },
  {
    source:
<<<<<<< HEAD
      '/consul/docs/services/configuration/services-configuration-overview',
    destination: '/consul/docs/fundamentals/service',
=======
      "/consul/docs/services/configuration/services-configuration-overview",
    destination: "/consul/docs/fundamentals/service",
>>>>>>> 6718a739
    permanent: true,
  },
  {
    source:
<<<<<<< HEAD
      '/consul/docs/services/configuration/services-configuration-reference',
    destination: '/consul/docs/reference/service',
=======
      "/consul/docs/services/configuration/services-configuration-reference",
    destination: "/consul/docs/reference/service",
>>>>>>> 6718a739
    permanent: true,
  },
  {
    source: '/consul/docs/services/discovery/dns-cache',
    destination: '/consul/docs/discover/dns/scale',
    permanent: true,
  },
  {
    source: '/consul/docs/services/discovery/dns-configuration',
    destination: '/consul/docs/discover/dns/configure',
    permanent: true,
  },
  {
    source: '/consul/docs/services/discovery/dns-dynamic-lookups',
    destination: '/consul/docs/discover/service/dynamic',
    permanent: true,
  },
  {
    source: '/consul/docs/services/discovery/dns-forwarding',
    destination: '/consul/docs/manage/dns/forwarding',
    permanent: true,
  },
  {
    source: '/consul/docs/services/discovery/dns-forwarding/enable',
    destination: '/consul/docs/manage/dns/forwarding/enable',
    permanent: true,
  },
  {
    source: '/consul/docs/services/discovery/dns-overview',
    destination: '/consul/docs/discover/dns',
    permanent: true,
  },
  {
    source: '/consul/docs/services/discovery/dns-static-lookups',
    destination: '/consul/docs/discover/service/static',
    permanent: true,
  },
  {
    source: '/consul/docs/services/services',
    destination: '/consul/docs/fundamentals/service',
    permanent: true,
  },
  {
    source: '/consul/docs/services/usage/checks',
    destination: '/consul/docs/register/health-check/vm',
    permanent: true,
  },
  {
    source: '/consul/docs/services/usage/define-services',
    destination: '/consul/docs/register/service/vm/define',
    permanent: true,
  },
  {
    source: '/consul/docs/services/usage/register-services-checks',
    destination: '/consul/docs/register/service/vm',
    permanent: true,
  },
  {
    source: '/consul/docs/troubleshoot/common-errors',
    destination: '/consul/docs/error-messages/consul',
    permanent: true,
  },

  {
    source: '/consul/docs/troubleshoot/troubleshoot-services',
    destination: '/consul/docs/troubleshoot/service-communication',
    permanent: true,
  },
  {
    source: '/consul/docs/upgrading',
    destination: '/consul/docs/upgrade',
    permanent: true,
  },
  {
    source: '/consul/docs/upgrading/compatibility',
    destination: '/consul/docs/upgrade/compatibility',
    permanent: true,
  },
  {
    source: '/consul/docs/upgrading/instructions',
    destination: '/consul/docs/upgrade/instructions',
    permanent: true,
  },
  {
    source: '/consul/docs/upgrading/instructions/general-process',
    destination: '/consul/docs/upgrade/instructions/general',
    permanent: true,
  },
  {
    source: '/consul/docs/upgrading/instructions/upgrade-to-1-10-x',
    destination: '/consul/docs/upgrade/instructions/upgrade-to-1-10-x',
    permanent: true,
  },
  {
    source: '/consul/docs/upgrading/instructions/upgrade-to-1-2-x',
    destination: '/consul/docs/upgrade/instructions/upgrade-to-1-2-x',
    permanent: true,
  },
  {
    source: '/consul/docs/upgrading/instructions/upgrade-to-1-6-x',
    destination: '/consul/docs/upgrade/instructions/upgrade-to-1-6-x',
    permanent: true,
  },
  {
    source: '/consul/docs/upgrading/instructions/upgrade-to-1-8-x',
    destination: '/consul/docs/upgrade/instructions/upgrade-to-1-8-x',
    permanent: true,
  },
  {
    source: '/consul/docs/upgrading/upgrade-specific',
    destination: '/consul/docs/upgrade/version-specific',
    permanent: true,
  },
  ///////////////////////////////////
  // Versioned docs compatibility  //
  ///////////////////////////////////
  {
    source:
<<<<<<< HEAD
      '/consul/docs/:version(v1\\.(?:11|12|13|14|15|16|17|18|19|20)\\.x)/fundamentals/agent',
    destination: '/consul/docs/:version/agent',
=======
      "/consul/docs/:version(v1\\.(?:11|12|13|14|15|16|17|18|19|20)\\.x)/fundamentals/agent",
    destination: "/consul/docs/:version/agent",
    permanent: true,
  },
  {
    source:
      "/consul/docs/:version(v1\\.(?:8|9|10|11|12|13|14|15|16|17|18|19|20)\\.x)/fundamentals/config-entry",
    destination: "/consul/docs/:version/agent/config-entries",
>>>>>>> 6718a739
    permanent: true,
  },
  {
    source:
<<<<<<< HEAD
      '/consul/docs/:version(v1\\.(?:8|9|10|11|12|13|14|15|16|17|18|19|20)\\.x)/fundamentals/config-entry',
    destination: '/consul/docs/:version/agent/config-entries',
=======
      "/consul/commands/:version(v1\\.(?:8|9|10|11|12|13|14|15|16|17|18|19|20)\\.x)/agent",
    destination: "/consul/docs/:version/agent/config/cli-flags",
>>>>>>> 6718a739
    permanent: true,
  },
  {
    source:
<<<<<<< HEAD
      '/consul/commands/:version(v1\\.(?:8|9|10|11|12|13|14|15|16|17|18|19|20)\\.x)/agent',
    destination: '/consul/docs/:version/agent/config/cli-flags',
=======
      "/consul/docs/:version(v1\\.(?:8|9|10|11|12|13|14|15|16|17|18|19|20)\\.x)/reference/agent/configuration-file",
    destination: "/consul/docs/:version/agent/config/config-files",
>>>>>>> 6718a739
    permanent: true,
  },
  {
    source:
<<<<<<< HEAD
      '/consul/docs/:version(v1\\.(?:8|9|10|11|12|13|14|15|16|17|18|19|20)\\.x)/reference/agent/configuration-file',
    destination: '/consul/docs/:version/agent/config/config-files',
=======
      "/consul/docs/:version(v1\\.(?:8|9|10|11|12|13|14|15|16|17|18|19|20)\\.x)/manage/rate-limit",
    destination: "/consul/docs/:version/agent/limits",
>>>>>>> 6718a739
    permanent: true,
  },
  {
    source:
<<<<<<< HEAD
      '/consul/docs/:version(v1\\.(?:8|9|10|11|12|13|14|15|16|17|18|19|20)\\.x)/manage/rate-limit',
    destination: '/consul/docs/:version/agent/limits',
=======
      "/consul/docs/:version(v1\\.(?:8|9|10|11|12|13|14|15|16|17|18|19|20)\\.x)/manage/rate-limit/initialize",
    destination: "/consul/docs/:version/agent/limits/usage/init-rate-limits",
>>>>>>> 6718a739
    permanent: true,
  },
  {
    source:
<<<<<<< HEAD
      '/consul/docs/:version(v1\\.(?:8|9|10|11|12|13|14|15|16|17|18|19|20)\\.x)/manage/rate-limit/initialize',
    destination: '/consul/docs/:version/agent/limits/usage/init-rate-limits',
=======
      "/consul/docs/:version(v1\\.(?:8|9|10|11|12|13|14|15|16|17|18|19|20)\\.x)/manage/rate-limit/source",
    destination:
      "/consul/docs/:version/agent/limits/usage/limit-request-rates-from-ips",
>>>>>>> 6718a739
    permanent: true,
  },
  {
    source:
<<<<<<< HEAD
      '/consul/docs/:version(v1\\.(?:8|9|10|11|12|13|14|15|16|17|18|19|20)\\.x)/manage/rate-limit/source',
    destination:
      '/consul/docs/:version/agent/limits/usage/limit-request-rates-from-ips',
=======
      "/consul/docs/:version(v1\\.(?:8|9|10|11|12|13|14|15|16|17|18|19|20)\\.x)/manage/rate-limit/monitor",
    destination: "/consul/docs/:version/agent/limits/usage/monitor-rate-limits",
>>>>>>> 6718a739
    permanent: true,
  },
  {
    source:
<<<<<<< HEAD
      '/consul/docs/:version(v1\\.(?:8|9|10|11|12|13|14|15|16|17|18|19|20)\\.x)/manage/rate-limit/monitor',
    destination: '/consul/docs/:version/agent/limits/usage/monitor-rate-limits',
=======
      "/consul/docs/:version(v1\\.(?:8|9|10|11|12|13|14|15|16|17|18|19|20)\\.x)/manage/rate-limit/global",
    destination:
      "/consul/docs/:version/agent/limits/usage/set-global-traffic-rate-limits",
>>>>>>> 6718a739
    permanent: true,
  },
  {
    source:
<<<<<<< HEAD
      '/consul/docs/:version(v1\\.(?:8|9|10|11|12|13|14|15|16|17|18|19|20)\\.x)/manage/rate-limit/global',
    destination:
      '/consul/docs/:version/agent/limits/usage/set-global-traffic-rate-limits',
=======
      "/consul/docs/:version(v1\\.(?:8|9|10|11|12|13|14|15|16|17|18|19|20)\\.x)/monitor/alerts",
    destination: "/consul/docs/:version/agent/monitor/alerts",
>>>>>>> 6718a739
    permanent: true,
  },
  {
    source:
<<<<<<< HEAD
      '/consul/docs/:version(v1\\.(?:8|9|10|11|12|13|14|15|16|17|18|19|20)\\.x)/monitor/alerts',
    destination: '/consul/docs/:version/agent/monitor/alerts',
=======
      "/consul/docs/:version(v1\\.(?:8|9|10|11|12|13|14|15|16|17|18|19|20)\\.x)/monitor",
    destination: "/consul/docs/:version/agent/monitor/components",
>>>>>>> 6718a739
    permanent: true,
  },
  {
    source:
<<<<<<< HEAD
      '/consul/docs/:version(v1\\.(?:8|9|10|11|12|13|14|15|16|17|18|19|20)\\.x)/monitor',
    destination: '/consul/docs/:version/agent/monitor/components',
=======
      "/consul/docs/:version(v1\\.(?:8|9|10|11|12|13|14|15|16|17|18|19|20)\\.x)/monitor/telemetry/agent",
    destination: "/consul/docs/:version/agent/monitor/telemetry",
>>>>>>> 6718a739
    permanent: true,
  },
  {
    source:
<<<<<<< HEAD
      '/consul/docs/:version(v1\\.(?:8|9|10|11|12|13|14|15|16|17|18|19|20)\\.x)/monitor/telemetry/agent',
    destination: '/consul/docs/:version/agent/monitor/telemetry',
=======
      "/consul/docs/:version(v1\\.(?:8|9|10|11|12|13|14|15|16|17|18|19|20)\\.x)/secure/acl/sentinel",
    destination: "/consul/docs/:version/agent/sentinel",
>>>>>>> 6718a739
    permanent: true,
  },
  {
    source:
<<<<<<< HEAD
      '/consul/docs/:version(v1\\.(?:8|9|10|11|12|13|14|15|16|17|18|19|20)\\.x)/secure/acl/sentinel',
    destination: '/consul/docs/:version/agent/sentinel',
=======
      "/consul/docs/:version(v1\\.(?:8|9|10|11|12|13|14|15|16|17|18|19|20)\\.x)/deploy/server/wal",
    destination: "/consul/docs/:version/agent/wal-logstore",
>>>>>>> 6718a739
    permanent: true,
  },
  {
    source:
<<<<<<< HEAD
      '/consul/docs/:version(v1\\.(?:8|9|10|11|12|13|14|15|16|17|18|19|20)\\.x)/deploy/server/wal',
    destination: '/consul/docs/:version/agent/wal-logstore',
=======
      "/consul/docs/:version(v1\\.(?:8|9|10|11|12|13|14|15|16|17|18|19|20)\\.x)/deploy/server/wal",
    destination: "/consul/docs/:version/agent/wal-logstore/enable",
>>>>>>> 6718a739
    permanent: true,
  },
  {
    source:
<<<<<<< HEAD
      '/consul/docs/:version(v1\\.(?:8|9|10|11|12|13|14|15|16|17|18|19|20)\\.x)/deploy/server/wal',
    destination: '/consul/docs/:version/agent/wal-logstore/enable',
=======
      "/consul/docs/:version(v1\\.(?:8|9|10|11|12|13|14|15|16|17|18|19|20)\\.x)/deploy/server/wal/monitor-raft",
    destination: "/consul/docs/:version/agent/wal-logstore/monitoring",
>>>>>>> 6718a739
    permanent: true,
  },
  {
    source:
<<<<<<< HEAD
      '/consul/docs/:version(v1\\.(?:8|9|10|11|12|13|14|15|16|17|18|19|20)\\.x)/deploy/server/wal/monitor-raft',
    destination: '/consul/docs/:version/agent/wal-logstore/monitoring',
=======
      "/consul/docs/:version(v1\\.(?:8|9|10|11|12|13|14|15|16|17|18|19|20)\\.x)/deploy/server/wal/revert-boltdb",
    destination: "/consul/docs/:version/agent/wal-logstore/revert-to-boltdb",
>>>>>>> 6718a739
    permanent: true,
  },
  {
    source:
<<<<<<< HEAD
      '/consul/docs/:version(v1\\.(?:8|9|10|11|12|13|14|15|16|17|18|19|20)\\.x)/deploy/server/wal/revert-boltdb',
    destination: '/consul/docs/:version/agent/wal-logstore/revert-to-boltdb',
=======
      "/consul/docs/:version(v1\\.(?:8|9|10|11|12|13|14|15|16|17|18|19|20)\\.x)/architecture/control-plane",
    destination: "/consul/docs/:version/architecture",
>>>>>>> 6718a739
    permanent: true,
  },
  {
    source:
<<<<<<< HEAD
      '/consul/docs/:version(v1\\.(?:8|9|10|11|12|13|14|15|16|17|18|19|20)\\.x)/architecture/control-plane',
    destination: '/consul/docs/:version/architecture',
=======
      "/consul/docs/:version(v1\\.(?:8|9|10|11|12|13|14|15|16|17|18|19|20)\\.x)/concept/consistency",
    destination: "/consul/docs/:version/architecture/anti-entropy",
>>>>>>> 6718a739
    permanent: true,
  },
  {
    source:
<<<<<<< HEAD
      '/consul/docs/:version(v1\\.(?:8|9|10|11|12|13|14|15|16|17|18|19|20)\\.x)/concept/consistency',
    destination: '/consul/docs/:version/architecture/anti-entropy',
=======
      "/consul/docs/:version(v1\\.(?:8|9|10|11|12|13|14|15|16|17|18|19|20)\\.x)/reference/architecture/capacity",
    destination: "/consul/docs/:version/architecture/capacity-planning",
>>>>>>> 6718a739
    permanent: true,
  },
  {
    source:
<<<<<<< HEAD
      '/consul/docs/:version(v1\\.(?:8|9|10|11|12|13|14|15|16|17|18|19|20)\\.x)/reference/architecture/capacity',
    destination: '/consul/docs/:version/architecture/capacity-planning',
=======
      "/consul/docs/:version(v1\\.(?:8|9|10|11|12|13|14|15|16|17|18|19|20)\\.x)/concept/catalog",
    destination: "/consul/docs/:version/architecture/catalog",
>>>>>>> 6718a739
    permanent: true,
  },
  {
    source:
<<<<<<< HEAD
      '/consul/docs/:version(v1\\.(?:8|9|10|11|12|13|14|15|16|17|18|19|20)\\.x)/concept/catalog',
    destination: '/consul/docs/:version/architecture/catalog',
=======
      "/consul/docs/:version(v1\\.(?:8|9|10|11|12|13|14|15|16|17|18|19|20)\\.x)/concept/consensus",
    destination: "/consul/docs/:version/architecture/consensus",
>>>>>>> 6718a739
    permanent: true,
  },
  {
    source:
<<<<<<< HEAD
      '/consul/docs/:version(v1\\.(?:8|9|10|11|12|13|14|15|16|17|18|19|20)\\.x)/concept/consensus',
    destination: '/consul/docs/:version/architecture/consensus',
=======
      "/consul/docs/:version(v1\\.(?:8|9|10|11|12|13|14|15|16|17|18|19|20)\\.x)/concept/gossip",
    destination: "/consul/docs/:version/architecture/gossip",
>>>>>>> 6718a739
    permanent: true,
  },
  {
    source:
<<<<<<< HEAD
      '/consul/docs/:version(v1\\.(?:8|9|10|11|12|13|14|15|16|17|18|19|20)\\.x)/concept/gossip',
    destination: '/consul/docs/:version/architecture/gossip',
=======
      "/consul/docs/:version(v1\\.(?:8|9|10|11|12|13|14|15|16|17|18|19|20)\\.x)/concept/reliability",
    destination:
      "/consul/docs/:version/architecture/improving-consul-resilience",
>>>>>>> 6718a739
    permanent: true,
  },
  {
    source:
<<<<<<< HEAD
      '/consul/docs/:version(v1\\.(?:8|9|10|11|12|13|14|15|16|17|18|19|20)\\.x)/concept/reliability',
    destination:
      '/consul/docs/:version/architecture/improving-consul-resilience',
=======
      "/consul/docs/:version(v1\\.(?:8|9|10|11|12|13|14|15|16|17|18|19|20)\\.x)/concept/consistency",
    destination: "/consul/docs/:version/architecture/jepsen",
>>>>>>> 6718a739
    permanent: true,
  },
  {
    source:
<<<<<<< HEAD
      '/consul/docs/:version(v1\\.(?:8|9|10|11|12|13|14|15|16|17|18|19|20)\\.x)/concept/consistency',
    destination: '/consul/docs/:version/architecture/jepsen',
=======
      "/consul/docs/:version(v1\\.(?:8|9|10|11|12|13|14|15|16|17|18|19|20)\\.x)/manage/scale",
    destination: "/consul/docs/:version/architecture/scale",
>>>>>>> 6718a739
    permanent: true,
  },
  {
    source:
<<<<<<< HEAD
      '/consul/docs/:version(v1\\.(?:8|9|10|11|12|13|14|15|16|17|18|19|20)\\.x)/manage/scale',
    destination: '/consul/docs/:version/architecture/scale',
=======
      "/consul/docs/:version(v1\\.(?:8|9|10|11|12|13|14|15|16|17|18|19|20)\\.x)/use-case/service-discovery",
    destination: "/consul/docs/:version/concepts/service-discovery",
>>>>>>> 6718a739
    permanent: true,
  },
  {
    source:
<<<<<<< HEAD
      '/consul/docs/:version(v1\\.(?:8|9|10|11|12|13|14|15|16|17|18|19|20)\\.x)/use-case/service-discovery',
    destination: '/consul/docs/:version/concepts/service-discovery',
=======
      "/consul/docs/:version(v1\\.(?:8|9|10|11|12|13|14|15|16|17|18|19|20)\\.x)/use-case/service-mesh",
    destination: "/consul/docs/:version/concepts/service-mesh",
>>>>>>> 6718a739
    permanent: true,
  },
  {
    source:
<<<<<<< HEAD
      '/consul/docs/:version(v1\\.(?:8|9|10|11|12|13|14|15|16|17|18|19|20)\\.x)/use-case/service-mesh',
    destination: '/consul/docs/:version/concepts/service-mesh',
=======
      "/consul/docs/:version(v1\\.(?:8|9|10|11|12|13|14|15|16|17|18|19|20)\\.x)/secure-mesh/certificate",
    destination: "/consul/docs/:version/connect/ca",
>>>>>>> 6718a739
    permanent: true,
  },
  {
    source:
<<<<<<< HEAD
      '/consul/docs/:version(v1\\.(?:8|9|10|11|12|13|14|15|16|17|18|19|20)\\.x)/secure-mesh/certificate',
    destination: '/consul/docs/:version/connect/ca',
=======
      "/consul/docs/:version(v1\\.(?:8|9|10|11|12|13|14|15|16|17|18|19|20)\\.x)/secure-mesh/certificate/acm",
    destination: "/consul/docs/:version/connect/ca/aws",
>>>>>>> 6718a739
    permanent: true,
  },
  {
    source:
<<<<<<< HEAD
      '/consul/docs/:version(v1\\.(?:8|9|10|11|12|13|14|15|16|17|18|19|20)\\.x)/secure-mesh/certificate/acm',
    destination: '/consul/docs/:version/connect/ca/aws',
=======
      "/consul/docs/:version(v1\\.(?:8|9|10|11|12|13|14|15|16|17|18|19|20)\\.x)/secure-mesh/certificate/built-in",
    destination: "/consul/docs/:version/connect/ca/consul",
>>>>>>> 6718a739
    permanent: true,
  },
  {
    source:
<<<<<<< HEAD
      '/consul/docs/:version(v1\\.(?:8|9|10|11|12|13|14|15|16|17|18|19|20)\\.x)/secure-mesh/certificate/built-in',
    destination: '/consul/docs/:version/connect/ca/consul',
=======
      "/consul/docs/:version(v1\\.(?:8|9|10|11|12|13|14|15|16|17|18|19|20)\\.x)/secure-mesh/certificate/vault",
    destination: "/consul/docs/:version/connect/ca/vault",
>>>>>>> 6718a739
    permanent: true,
  },
  {
    source:
<<<<<<< HEAD
      '/consul/docs/:version(v1\\.(?:8|9|10|11|12|13|14|15|16|17|18|19|20)\\.x)/secure-mesh/certificate/vault',
    destination: '/consul/docs/:version/connect/ca/vault',
=======
      "/consul/docs/:version(v1\\.(?:8|9|10|11|12|13|14|15|16|17|18|19|20)\\.x)/east-west/cluster-peering",
    destination: "/consul/docs/:version/connect/cluster-peering",
>>>>>>> 6718a739
    permanent: true,
  },
  {
    source:
<<<<<<< HEAD
      '/consul/docs/:version(v1\\.(?:8|9|10|11|12|13|14|15|16|17|18|19|20)\\.x)/east-west/cluster-peering',
    destination: '/consul/docs/:version/connect/cluster-peering',
=======
      "/consul/docs/:version(v1\\.(?:8|9|10|11|12|13|14|15|16|17|18|19|20)\\.x)/east-west/cluster-peering/tech-specs",
    destination: "/consul/docs/:version/connect/cluster-peering/tech-specs",
>>>>>>> 6718a739
    permanent: true,
  },
  {
    source:
<<<<<<< HEAD
      '/consul/docs/:version(v1\\.(?:8|9|10|11|12|13|14|15|16|17|18|19|20)\\.x)/east-west/cluster-peering/tech-specs',
    destination: '/consul/docs/:version/connect/cluster-peering/tech-specs',
=======
      "/consul/docs/:version(v1\\.(?:8|9|10|11|12|13|14|15|16|17|18|19|20)\\.x)/multi-tenant/sameness-group/vm",
    destination:
      "/consul/docs/:version/connect/cluster-peering/usage/create-sameness-groups",
>>>>>>> 6718a739
    permanent: true,
  },
  {
    source:
<<<<<<< HEAD
      '/consul/docs/:version(v1\\.(?:8|9|10|11|12|13|14|15|16|17|18|19|20)\\.x)/multi-tenant/sameness-group/vm',
    destination:
      '/consul/docs/:version/connect/cluster-peering/usage/create-sameness-groups',
=======
      "/consul/docs/:version(v1\\.(?:8|9|10|11|12|13|14|15|16|17|18|19|20)\\.x)/east-west/cluster-peering/establish/vm",
    destination:
      "/consul/docs/:version/connect/cluster-peering/usage/establish-cluster-peering",
>>>>>>> 6718a739
    permanent: true,
  },
  {
    source:
<<<<<<< HEAD
      '/consul/docs/:version(v1\\.(?:8|9|10|11|12|13|14|15|16|17|18|19|20)\\.x)/east-west/cluster-peering/establish/vm',
    destination:
      '/consul/docs/:version/connect/cluster-peering/usage/establish-cluster-peering',
=======
      "/consul/docs/:version(v1\\.(?:8|9|10|11|12|13|14|15|16|17|18|19|20)\\.x)/east-west/cluster-peering/manage/vm",
    destination:
      "/consul/docs/:version/connect/cluster-peering/usage/manage-connections",
>>>>>>> 6718a739
    permanent: true,
  },
  {
    source:
<<<<<<< HEAD
      '/consul/docs/:version(v1\\.(?:8|9|10|11|12|13|14|15|16|17|18|19|20)\\.x)/east-west/cluster-peering/manage/vm',
    destination:
      '/consul/docs/:version/connect/cluster-peering/usage/manage-connections',
=======
      "/consul/docs/:version(v1\\.(?:8|9|10|11|12|13|14|15|16|17|18|19|20)\\.x)/manage-traffic/cluster-peering/vm",
    destination:
      "/consul/docs/:version/connect/cluster-peering/usage/peering-traffic-management",
>>>>>>> 6718a739
    permanent: true,
  },
  {
    source:
<<<<<<< HEAD
      '/consul/docs/:version(v1\\.(?:8|9|10|11|12|13|14|15|16|17|18|19|20)\\.x)/manage-traffic/cluster-peering/vm',
    destination:
      '/consul/docs/:version/connect/cluster-peering/usage/peering-traffic-management',
=======
      "/consul/docs/:version(v1\\.(?:8|9|10|11|12|13|14|15|16|17|18|19|20)\\.x)/fundamentals/config-entry",
    destination: "/consul/docs/:version/connect/config-entries",
>>>>>>> 6718a739
    permanent: true,
  },
  {
    source:
<<<<<<< HEAD
      '/consul/docs/:version(v1\\.(?:8|9|10|11|12|13|14|15|16|17|18|19|20)\\.x)/fundamentals/config-entry',
    destination: '/consul/docs/:version/connect/config-entries',
=======
      "/consul/docs/:version(v1\\.(?:8|9|10|11|12|13|14|15|16|17|18|19|20)\\.x)/reference/config-entry/api-gateway",
    destination: "/consul/docs/:version/connect/config-entries/api-gateway",
>>>>>>> 6718a739
    permanent: true,
  },
  {
    source:
<<<<<<< HEAD
      '/consul/docs/:version(v1\\.(?:8|9|10|11|12|13|14|15|16|17|18|19|20)\\.x)/reference/config-entry/api-gateway',
    destination: '/consul/docs/:version/connect/config-entries/api-gateway',
=======
      "/consul/docs/:version(v1\\.(?:8|9|10|11|12|13|14|15|16|17|18|19|20)\\.x)/reference/config-entry/control-plane-request-limit",
    destination:
      "/consul/docs/:version/connect/config-entries/control-plane-request-limit",
>>>>>>> 6718a739
    permanent: true,
  },
  {
    source:
<<<<<<< HEAD
      '/consul/docs/:version(v1\\.(?:8|9|10|11|12|13|14|15|16|17|18|19|20)\\.x)/reference/config-entry/control-plane-request-limit',
    destination:
      '/consul/docs/:version/connect/config-entries/control-plane-request-limit',
=======
      "/consul/docs/:version(v1\\.(?:8|9|10|11|12|13|14|15|16|17|18|19|20)\\.x)/reference/config-entry/exported-services",
    destination:
      "/consul/docs/:version/connect/config-entries/exported-services",
>>>>>>> 6718a739
    permanent: true,
  },
  {
    source:
<<<<<<< HEAD
      '/consul/docs/:version(v1\\.(?:8|9|10|11|12|13|14|15|16|17|18|19|20)\\.x)/reference/config-entry/exported-services',
    destination:
      '/consul/docs/:version/connect/config-entries/exported-services',
=======
      "/consul/docs/:version(v1\\.(?:8|9|10|11|12|13|14|15|16|17|18|19|20)\\.x)/reference/config-entry/file-system-certificate",
    destination:
      "/consul/docs/:version/connect/config-entries/file-system-certificate",
>>>>>>> 6718a739
    permanent: true,
  },
  {
    source:
<<<<<<< HEAD
      '/consul/docs/:version(v1\\.(?:8|9|10|11|12|13|14|15|16|17|18|19|20)\\.x)/reference/config-entry/file-system-certificate',
    destination:
      '/consul/docs/:version/connect/config-entries/file-system-certificate',
=======
      "/consul/docs/:version(v1\\.(?:8|9|10|11|12|13|14|15|16|17|18|19|20)\\.x)/reference/config-entry/http-route",
    destination: "/consul/docs/:version/connect/config-entries/http-route",
>>>>>>> 6718a739
    permanent: true,
  },
  {
    source:
<<<<<<< HEAD
      '/consul/docs/:version(v1\\.(?:8|9|10|11|12|13|14|15|16|17|18|19|20)\\.x)/reference/config-entry/http-route',
    destination: '/consul/docs/:version/connect/config-entries/http-route',
=======
      "/consul/docs/:version(v1\\.(?:8|9|10|11|12|13|14|15|16|17|18|19|20)\\.x)/reference/config-entry/ingress-gateway",
    destination: "/consul/docs/:version/connect/config-entries/ingress-gateway",
>>>>>>> 6718a739
    permanent: true,
  },
  {
    source:
<<<<<<< HEAD
      '/consul/docs/:version(v1\\.(?:8|9|10|11|12|13|14|15|16|17|18|19|20)\\.x)/reference/config-entry/ingress-gateway',
    destination: '/consul/docs/:version/connect/config-entries/ingress-gateway',
=======
      "/consul/docs/:version(v1\\.(?:8|9|10|11|12|13|14|15|16|17|18|19|20)\\.x)/reference/config-entry/inline-certificate",
    destination:
      "/consul/docs/:version/connect/config-entries/inline-certificate",
>>>>>>> 6718a739
    permanent: true,
  },
  {
    source:
<<<<<<< HEAD
      '/consul/docs/:version(v1\\.(?:8|9|10|11|12|13|14|15|16|17|18|19|20)\\.x)/reference/config-entry/inline-certificate',
    destination:
      '/consul/docs/:version/connect/config-entries/inline-certificate',
=======
      "/consul/docs/:version(v1\\.(?:8|9|10|11|12|13|14|15|16|17|18|19|20)\\.x)/reference/config-entry/jwt-provider",
    destination: "/consul/docs/:version/connect/config-entries/jwt-provider",
>>>>>>> 6718a739
    permanent: true,
  },
  {
    source:
<<<<<<< HEAD
      '/consul/docs/:version(v1\\.(?:8|9|10|11|12|13|14|15|16|17|18|19|20)\\.x)/reference/config-entry/jwt-provider',
    destination: '/consul/docs/:version/connect/config-entries/jwt-provider',
=======
      "/consul/docs/:version(v1\\.(?:8|9|10|11|12|13|14|15|16|17|18|19|20)\\.x)/reference/config-entry/mesh",
    destination: "/consul/docs/:version/connect/config-entries/mesh",
>>>>>>> 6718a739
    permanent: true,
  },
  {
    source:
<<<<<<< HEAD
      '/consul/docs/:version(v1\\.(?:8|9|10|11|12|13|14|15|16|17|18|19|20)\\.x)/reference/config-entry/mesh',
    destination: '/consul/docs/:version/connect/config-entries/mesh',
=======
      "/consul/docs/:version(v1\\.(?:8|9|10|11|12|13|14|15|16|17|18|19|20)\\.x)/reference/config-entry/proxy-defaults",
    destination: "/consul/docs/:version/connect/config-entries/proxy-defaults",
>>>>>>> 6718a739
    permanent: true,
  },
  {
    source:
<<<<<<< HEAD
      '/consul/docs/:version(v1\\.(?:8|9|10|11|12|13|14|15|16|17|18|19|20)\\.x)/reference/config-entry/proxy-defaults',
    destination: '/consul/docs/:version/connect/config-entries/proxy-defaults',
=======
      "/consul/docs/:version(v1\\.(?:8|9|10|11|12|13|14|15|16|17|18|19|20)\\.x)/reference/config-entry/registration",
    destination: "/consul/docs/:version/connect/config-entries/registration",
>>>>>>> 6718a739
    permanent: true,
  },
  {
    source:
<<<<<<< HEAD
      '/consul/docs/:version(v1\\.(?:8|9|10|11|12|13|14|15|16|17|18|19|20)\\.x)/reference/config-entry/registration',
    destination: '/consul/docs/:version/connect/config-entries/registration',
=======
      "/consul/docs/:version(v1\\.(?:8|9|10|11|12|13|14|15|16|17|18|19|20)\\.x)/reference/config-entry/sameness-group",
    destination: "/consul/docs/:version/connect/config-entries/sameness-group",
>>>>>>> 6718a739
    permanent: true,
  },
  {
    source:
<<<<<<< HEAD
      '/consul/docs/:version(v1\\.(?:8|9|10|11|12|13|14|15|16|17|18|19|20)\\.x)/reference/config-entry/sameness-group',
    destination: '/consul/docs/:version/connect/config-entries/sameness-group',
=======
      "/consul/docs/:version(v1\\.(?:8|9|10|11|12|13|14|15|16|17|18|19|20)\\.x)/reference/config-entry/service-defaults",
    destination:
      "/consul/docs/:version/connect/config-entries/service-defaults",
>>>>>>> 6718a739
    permanent: true,
  },
  {
    source:
<<<<<<< HEAD
      '/consul/docs/:version(v1\\.(?:8|9|10|11|12|13|14|15|16|17|18|19|20)\\.x)/reference/config-entry/service-defaults',
    destination:
      '/consul/docs/:version/connect/config-entries/service-defaults',
=======
      "/consul/docs/:version(v1\\.(?:8|9|10|11|12|13|14|15|16|17|18|19|20)\\.x)/reference/config-entry/service-intentions",
    destination:
      "/consul/docs/:version/connect/config-entries/service-intentions",
>>>>>>> 6718a739
    permanent: true,
  },
  {
    source:
<<<<<<< HEAD
      '/consul/docs/:version(v1\\.(?:8|9|10|11|12|13|14|15|16|17|18|19|20)\\.x)/reference/config-entry/service-intentions',
    destination:
      '/consul/docs/:version/connect/config-entries/service-intentions',
=======
      "/consul/docs/:version(v1\\.(?:8|9|10|11|12|13|14|15|16|17|18|19|20)\\.x)/reference/config-entry/service-resolver",
    destination:
      "/consul/docs/:version/connect/config-entries/service-resolver",
>>>>>>> 6718a739
    permanent: true,
  },
  {
    source:
<<<<<<< HEAD
      '/consul/docs/:version(v1\\.(?:8|9|10|11|12|13|14|15|16|17|18|19|20)\\.x)/reference/config-entry/service-resolver',
    destination:
      '/consul/docs/:version/connect/config-entries/service-resolver',
=======
      "/consul/docs/:version(v1\\.(?:8|9|10|11|12|13|14|15|16|17|18|19|20)\\.x)/reference/config-entry/service-router",
    destination: "/consul/docs/:version/connect/config-entries/service-router",
>>>>>>> 6718a739
    permanent: true,
  },
  {
    source:
<<<<<<< HEAD
      '/consul/docs/:version(v1\\.(?:8|9|10|11|12|13|14|15|16|17|18|19|20)\\.x)/reference/config-entry/service-router',
    destination: '/consul/docs/:version/connect/config-entries/service-router',
=======
      "/consul/docs/:version(v1\\.(?:8|9|10|11|12|13|14|15|16|17|18|19|20)\\.x)/reference/config-entry/service-splitter",
    destination:
      "/consul/docs/:version/connect/config-entries/service-splitter",
>>>>>>> 6718a739
    permanent: true,
  },
  {
    source:
<<<<<<< HEAD
      '/consul/docs/:version(v1\\.(?:8|9|10|11|12|13|14|15|16|17|18|19|20)\\.x)/reference/config-entry/service-splitter',
    destination:
      '/consul/docs/:version/connect/config-entries/service-splitter',
=======
      "/consul/docs/:version(v1\\.(?:8|9|10|11|12|13|14|15|16|17|18|19|20)\\.x)/reference/config-entry/tcp-route",
    destination: "/consul/docs/:version/connect/config-entries/tcp-route",
>>>>>>> 6718a739
    permanent: true,
  },
  {
    source:
<<<<<<< HEAD
      '/consul/docs/:version(v1\\.(?:8|9|10|11|12|13|14|15|16|17|18|19|20)\\.x)/reference/config-entry/tcp-route',
    destination: '/consul/docs/:version/connect/config-entries/tcp-route',
=======
      "/consul/docs/:version(v1\\.(?:8|9|10|11|12|13|14|15|16|17|18|19|20)\\.x)/reference/config-entry/terminating-gateway",
    destination:
      "/consul/docs/:version/connect/config-entries/terminating-gateway",
>>>>>>> 6718a739
    permanent: true,
  },
  {
    source:
<<<<<<< HEAD
      '/consul/docs/:version(v1\\.(?:8|9|10|11|12|13|14|15|16|17|18|19|20)\\.x)/reference/config-entry/terminating-gateway',
    destination:
      '/consul/docs/:version/connect/config-entries/terminating-gateway',
=======
      "/consul/docs/:version(v1\\.(?:8|9|10|11|12|13|14|15|16|17|18|19|20)\\.x)/architecture/data-plane/connect",
    destination: "/consul/docs/:version/connect/connect-internals",
>>>>>>> 6718a739
    permanent: true,
  },
  {
    source:
<<<<<<< HEAD
      '/consul/docs/:version(v1\\.(?:8|9|10|11|12|13|14|15|16|17|18|19|20)\\.x)/architecture/data-plane/connect',
    destination: '/consul/docs/:version/connect/connect-internals',
=======
      "/consul/docs/:version(v1\\.(?:8|9|10|11|12|13|14|15|16|17|18|19|20)\\.x)/architecture/data-plane/gateway",
    destination: "/consul/docs/:version/connect/connectivity-tasks",
>>>>>>> 6718a739
    permanent: true,
  },
  {
    source:
<<<<<<< HEAD
      '/consul/docs/:version(v1\\.(?:8|9|10|11|12|13|14|15|16|17|18|19|20)\\.x)/architecture/data-plane/gateway',
    destination: '/consul/docs/:version/connect/connectivity-tasks',
=======
      "/consul/docs/:version(v1\\.(?:8|9|10|11|12|13|14|15|16|17|18|19|20)\\.x)/architecture/control-plane/dataplane",
    destination: "/consul/docs/:version/connect/dataplane",
>>>>>>> 6718a739
    permanent: true,
  },
  {
    source:
<<<<<<< HEAD
      '/consul/docs/:version(v1\\.(?:8|9|10|11|12|13|14|15|16|17|18|19|20)\\.x)/architecture/control-plane/dataplane',
    destination: '/consul/docs/:version/connect/dataplane',
=======
      "/consul/docs/:version(v1\\.(?:8|9|10|11|12|13|14|15|16|17|18|19|20)\\.x)/reference/dataplane/cli",
    destination: "/consul/docs/:version/connect/dataplane/consul-dataplane",
>>>>>>> 6718a739
    permanent: true,
  },
  {
    source:
<<<<<<< HEAD
      '/consul/docs/:version(v1\\.(?:8|9|10|11|12|13|14|15|16|17|18|19|20)\\.x)/reference/dataplane/cli',
    destination: '/consul/docs/:version/connect/dataplane/consul-dataplane',
=======
      "/consul/docs/:version(v1\\.(?:8|9|10|11|12|13|14|15|16|17|18|19|20)\\.x)/reference/dataplane/telemetry",
    destination: "/consul/docs/:version/connect/dataplane/telemetry",
>>>>>>> 6718a739
    permanent: true,
  },
  {
    source:
<<<<<<< HEAD
      '/consul/docs/:version(v1\\.(?:8|9|10|11|12|13|14|15|16|17|18|19|20)\\.x)/reference/dataplane/telemetry',
    destination: '/consul/docs/:version/connect/dataplane/telemetry',
=======
      "/consul/docs/:version(v1\\.(?:8|9|10|11|12|13|14|15|16|17|18|19|20)\\.x)/troubleshoot/mesh",
    destination: "/consul/docs/:version/connect/dev",
>>>>>>> 6718a739
    permanent: true,
  },
  {
    source:
<<<<<<< HEAD
      '/consul/docs/:version(v1\\.(?:8|9|10|11|12|13|14|15|16|17|18|19|20)\\.x)/troubleshoot/mesh',
    destination: '/consul/docs/:version/connect/dev',
=======
      "/consul/docs/:version(v1\\.(?:8|9|10|11|12|13|14|15|16|17|18|19|20)\\.x)/observe/distributed-tracing",
    destination: "/consul/docs/:version/connect/distributed-tracing",
>>>>>>> 6718a739
    permanent: true,
  },
  {
    source:
<<<<<<< HEAD
      '/consul/docs/:version(v1\\.(?:8|9|10|11|12|13|14|15|16|17|18|19|20)\\.x)/observe/distributed-tracing',
    destination: '/consul/docs/:version/connect/distributed-tracing',
=======
      "/consul/docs/:version(v1\\.(?:8|9|10|11|12|13|14|15|16|17|18|19|20)\\.x)/architecture/data-plane/gateway",
    destination: "/consul/docs/:version/connect/gateways",
>>>>>>> 6718a739
    permanent: true,
  },
  {
    source:
<<<<<<< HEAD
      '/consul/docs/:version(v1\\.(?:8|9|10|11|12|13|14|15|16|17|18|19|20)\\.x)/architecture/data-plane/gateway',
    destination: '/consul/docs/:version/connect/gateways',
    permanent: true,
  },
  {
    source:
      '/consul/docs/:version(v1\\.(?:8|9|10|11|12|13|14|15|16|17|18|19|20)\\.x)/north-south',
    destination: '/consul/docs/:version/connect/gateways/api-gateway',
=======
      "/consul/docs/:version(v1\\.(?:8|9|10|11|12|13|14|15|16|17|18|19|20)\\.x)/north-south",
    destination: "/consul/docs/:version/connect/gateways/api-gateway",
>>>>>>> 6718a739
    permanent: true,
  },
  {
    source:
<<<<<<< HEAD
      '/consul/docs/:version(v1\\.(?:8|9|10|11|12|13|14|15|16|17|18|19|20)\\.x)/north-south/api-gateway',
    destination:
      '/consul/docs/:version/connect/gateways/api-gateway/configuration',
=======
      "/consul/docs/:version(v1\\.(?:8|9|10|11|12|13|14|15|16|17|18|19|20)\\.x)/north-south/api-gateway",
    destination:
      "/consul/docs/:version/connect/gateways/api-gateway/configuration",
>>>>>>> 6718a739
    permanent: true,
  },
  {
    source:
<<<<<<< HEAD
      '/consul/docs/:version(v1\\.(?:8|9|10|11|12|13|14|15|16|17|18|19|20)\\.x)/reference/k8s/api-gateway/gateway',
    destination:
      '/consul/docs/:version/connect/gateways/api-gateway/configuration/gateway',
=======
      "/consul/docs/:version(v1\\.(?:8|9|10|11|12|13|14|15|16|17|18|19|20)\\.x)/reference/k8s/api-gateway/gateway",
    destination:
      "/consul/docs/:version/connect/gateways/api-gateway/configuration/gateway",
>>>>>>> 6718a739
    permanent: true,
  },
  {
    source:
<<<<<<< HEAD
      '/consul/docs/:version(v1\\.(?:8|9|10|11|12|13|14|15|16|17|18|19|20)\\.x)/reference/k8s/api-gateway/gatewayclass',
    destination:
      '/consul/docs/:version/connect/gateways/api-gateway/configuration/gatewayclass',
=======
      "/consul/docs/:version(v1\\.(?:8|9|10|11|12|13|14|15|16|17|18|19|20)\\.x)/reference/k8s/api-gateway/gatewayclass",
    destination:
      "/consul/docs/:version/connect/gateways/api-gateway/configuration/gatewayclass",
>>>>>>> 6718a739
    permanent: true,
  },
  {
    source:
<<<<<<< HEAD
      '/consul/docs/:version(v1\\.(?:8|9|10|11|12|13|14|15|16|17|18|19|20)\\.x)/reference/k8s/api-gateway/gatewayclassconfig',
    destination:
      '/consul/docs/:version/connect/gateways/api-gateway/configuration/gatewayclassconfig',
=======
      "/consul/docs/:version(v1\\.(?:8|9|10|11|12|13|14|15|16|17|18|19|20)\\.x)/reference/k8s/api-gateway/gatewayclassconfig",
    destination:
      "/consul/docs/:version/connect/gateways/api-gateway/configuration/gatewayclassconfig",
>>>>>>> 6718a739
    permanent: true,
  },
  {
    source:
<<<<<<< HEAD
      '/consul/docs/:version(v1\\.(?:8|9|10|11|12|13|14|15|16|17|18|19|20)\\.x)/reference/k8s/api-gateway/gatewaypolicy',
    destination:
      '/consul/docs/:version/connect/gateways/api-gateway/configuration/gatewaypolicy',
=======
      "/consul/docs/:version(v1\\.(?:8|9|10|11|12|13|14|15|16|17|18|19|20)\\.x)/reference/k8s/api-gateway/gatewaypolicy",
    destination:
      "/consul/docs/:version/connect/gateways/api-gateway/configuration/gatewaypolicy",
>>>>>>> 6718a739
    permanent: true,
  },
  {
    source:
<<<<<<< HEAD
      '/consul/docs/:version(v1\\.(?:8|9|10|11|12|13|14|15|16|17|18|19|20)\\.x)/reference/k8s/api-gateway/meshservice',
    destination:
      '/consul/docs/:version/connect/gateways/api-gateway/configuration/meshservice',
=======
      "/consul/docs/:version(v1\\.(?:8|9|10|11|12|13|14|15|16|17|18|19|20)\\.x)/reference/k8s/api-gateway/meshservice",
    destination:
      "/consul/docs/:version/connect/gateways/api-gateway/configuration/meshservice",
>>>>>>> 6718a739
    permanent: true,
  },
  {
    source:
<<<<<<< HEAD
      '/consul/docs/:version(v1\\.(?:8|9|10|11|12|13|14|15|16|17|18|19|20)\\.x)/reference/k8s/api-gateway/routeauthfilter',
    destination:
      '/consul/docs/:version/connect/gateways/api-gateway/configuration/routeauthfilter',
=======
      "/consul/docs/:version(v1\\.(?:8|9|10|11|12|13|14|15|16|17|18|19|20)\\.x)/reference/k8s/api-gateway/routeauthfilter",
    destination:
      "/consul/docs/:version/connect/gateways/api-gateway/configuration/routeauthfilter",
>>>>>>> 6718a739
    permanent: true,
  },
  {
    source:
<<<<<<< HEAD
      '/consul/docs/:version(v1\\.(?:8|9|10|11|12|13|14|15|16|17|18|19|20)\\.x)/reference/k8s/api-gateway/routeretryfilter',
    destination:
      '/consul/docs/:version/connect/gateways/api-gateway/configuration/routeretryfilter',
=======
      "/consul/docs/:version(v1\\.(?:8|9|10|11|12|13|14|15|16|17|18|19|20)\\.x)/reference/k8s/api-gateway/routeretryfilter",
    destination:
      "/consul/docs/:version/connect/gateways/api-gateway/configuration/routeretryfilter",
>>>>>>> 6718a739
    permanent: true,
  },
  {
    source:
<<<<<<< HEAD
      '/consul/docs/:version(v1\\.(?:8|9|10|11|12|13|14|15|16|17|18|19|20)\\.x)/reference/k8s/api-gateway/routes',
    destination:
      '/consul/docs/:version/connect/gateways/api-gateway/configuration/routes',
=======
      "/consul/docs/:version(v1\\.(?:8|9|10|11|12|13|14|15|16|17|18|19|20)\\.x)/reference/k8s/api-gateway/routes",
    destination:
      "/consul/docs/:version/connect/gateways/api-gateway/configuration/routes",
>>>>>>> 6718a739
    permanent: true,
  },
  {
    source:
<<<<<<< HEAD
      '/consul/docs/:version(v1\\.(?:8|9|10|11|12|13|14|15|16|17|18|19|20)\\.x)/reference/k8s/api-gateway/routetimeoutfilter',
    destination:
      '/consul/docs/:version/connect/gateways/api-gateway/configuration/routetimeoutfilter',
=======
      "/consul/docs/:version(v1\\.(?:8|9|10|11|12|13|14|15|16|17|18|19|20)\\.x)/reference/k8s/api-gateway/routetimeoutfilter",
    destination:
      "/consul/docs/:version/connect/gateways/api-gateway/configuration/routetimeoutfilter",
>>>>>>> 6718a739
    permanent: true,
  },
  {
    source:
<<<<<<< HEAD
      '/consul/docs/:version(v1\\.(?:8|9|10|11|12|13|14|15|16|17|18|19|20)\\.x)/north-south/api-gateway/k8s/reroute',
    destination:
      '/consul/docs/:version/connect/gateways/api-gateway/define-routes/reroute-http-requests',
=======
      "/consul/docs/:version(v1\\.(?:8|9|10|11|12|13|14|15|16|17|18|19|20)\\.x)/north-south/api-gateway/k8s/reroute",
    destination:
      "/consul/docs/:version/connect/gateways/api-gateway/define-routes/reroute-http-requests",
>>>>>>> 6718a739
    permanent: true,
  },
  {
    source:
<<<<<<< HEAD
      '/consul/docs/:version(v1\\.(?:8|9|10|11|12|13|14|15|16|17|18|19|20)\\.x)/north-south/api-gateway/k8s/peer',
    destination:
      '/consul/docs/:version/connect/gateways/api-gateway/define-routes/route-to-peered-services',
=======
      "/consul/docs/:version(v1\\.(?:8|9|10|11|12|13|14|15|16|17|18|19|20)\\.x)/north-south/api-gateway/k8s/peer",
    destination:
      "/consul/docs/:version/connect/gateways/api-gateway/define-routes/route-to-peered-services",
>>>>>>> 6718a739
    permanent: true,
  },
  {
    source:
<<<<<<< HEAD
      '/consul/docs/:version(v1\\.(?:8|9|10|11|12|13|14|15|16|17|18|19|20)\\.x)/north-south/api-gateway/k8s/route',
    destination:
      '/consul/docs/:version/connect/gateways/api-gateway/define-routes/routes-k8s',
=======
      "/consul/docs/:version(v1\\.(?:8|9|10|11|12|13|14|15|16|17|18|19|20)\\.x)/north-south/api-gateway/k8s/route",
    destination:
      "/consul/docs/:version/connect/gateways/api-gateway/define-routes/routes-k8s",
>>>>>>> 6718a739
    permanent: true,
  },
  {
    source:
<<<<<<< HEAD
      '/consul/docs/:version(v1\\.(?:8|9|10|11|12|13|14|15|16|17|18|19|20)\\.x)/north-south/api-gateway/vm/route',
    destination:
      '/consul/docs/:version/connect/gateways/api-gateway/define-routes/routes-vms',
=======
      "/consul/docs/:version(v1\\.(?:8|9|10|11|12|13|14|15|16|17|18|19|20)\\.x)/north-south/api-gateway/vm/route",
    destination:
      "/consul/docs/:version/connect/gateways/api-gateway/define-routes/routes-vms",
>>>>>>> 6718a739
    permanent: true,
  },
  {
    source:
<<<<<<< HEAD
      '/consul/docs/:version(v1\\.(?:8|9|10|11|12|13|14|15|16|17|18|19|20)\\.x)/north-south/api-gateway/k8s/listener',
    destination:
      '/consul/docs/:version/connect/gateways/api-gateway/deploy/listeners-k8s',
=======
      "/consul/docs/:version(v1\\.(?:8|9|10|11|12|13|14|15|16|17|18|19|20)\\.x)/north-south/api-gateway/k8s/listener",
    destination:
      "/consul/docs/:version/connect/gateways/api-gateway/deploy/listeners-k8s",
>>>>>>> 6718a739
    permanent: true,
  },
  {
    source:
<<<<<<< HEAD
      '/consul/docs/:version(v1\\.(?:8|9|10|11|12|13|14|15|16|17|18|19|20)\\.x)/north-south/api-gateway/vm/listener',
    destination:
      '/consul/docs/:version/connect/gateways/api-gateway/deploy/listeners-vms',
=======
      "/consul/docs/:version(v1\\.(?:8|9|10|11|12|13|14|15|16|17|18|19|20)\\.x)/north-south/api-gateway/vm/listener",
    destination:
      "/consul/docs/:version/connect/gateways/api-gateway/deploy/listeners-vms",
    permanent: true,
  },
  {
    source:
      "/consul/docs/:version(v1\\.(?:8|9|10|11|12|13|14|15|16|17|18|19|20)\\.x)/error-messages/api-gateway",
    destination: "/consul/docs/:version/connect/gateways/api-gateway/errors",
>>>>>>> 6718a739
    permanent: true,
  },
  {
    source:
<<<<<<< HEAD
      '/consul/docs/:version(v1\\.(?:8|9|10|11|12|13|14|15|16|17|18|19|20)\\.x)/error-messages/api-gateway',
    destination: '/consul/docs/:version/connect/gateways/api-gateway/errors',
=======
      "/consul/docs/:version(v1\\.(?:8|9|10|11|12|13|14|15|16|17|18|19|20)\\.x)/north-south/api-gateway/k8s/enable",
    destination:
      "/consul/docs/:version/connect/gateways/api-gateway/install-k8s",
>>>>>>> 6718a739
    permanent: true,
  },
  {
    source:
<<<<<<< HEAD
      '/consul/docs/:version(v1\\.(?:8|9|10|11|12|13|14|15|16|17|18|19|20)\\.x)/north-south/api-gateway/k8s/enable',
    destination:
      '/consul/docs/:version/connect/gateways/api-gateway/install-k8s',
=======
      "/consul/docs/:version(v1\\.(?:8|9|10|11|12|13|14|15|16|17|18|19|20)\\.x)/north-south/api-gateway/secure-traffic/encrypt",
    destination:
      "/consul/docs/:version/connect/gateways/api-gateway/secure-traffic/encrypt-vms",
>>>>>>> 6718a739
    permanent: true,
  },
  {
    source:
<<<<<<< HEAD
      '/consul/docs/:version(v1\\.(?:8|9|10|11|12|13|14|15|16|17|18|19|20)\\.x)/north-south/api-gateway/secure-traffic/encrypt',
    destination:
      '/consul/docs/:version/connect/gateways/api-gateway/secure-traffic/encrypt-vms',
=======
      "/consul/docs/:version(v1\\.(?:8|9|10|11|12|13|14|15|16|17|18|19|20)\\.x)/north-south/api-gateway/secure-traffic/jwt/k8s",
    destination:
      "/consul/docs/:version/connect/gateways/api-gateway/secure-traffic/verify-jwts-k8s",
>>>>>>> 6718a739
    permanent: true,
  },
  {
    source:
<<<<<<< HEAD
      '/consul/docs/:version(v1\\.(?:8|9|10|11|12|13|14|15|16|17|18|19|20)\\.x)/north-south/api-gateway/secure-traffic/jwt/k8s',
    destination:
      '/consul/docs/:version/connect/gateways/api-gateway/secure-traffic/verify-jwts-k8s',
=======
      "/consul/docs/:version(v1\\.(?:8|9|10|11|12|13|14|15|16|17|18|19|20)\\.x)/north-south/api-gateway/secure-traffic/jwt/vm",
    destination:
      "/consul/docs/:version/connect/gateways/api-gateway/secure-traffic/verify-jwts-vms",
>>>>>>> 6718a739
    permanent: true,
  },
  {
    source:
<<<<<<< HEAD
      '/consul/docs/:version(v1\\.(?:8|9|10|11|12|13|14|15|16|17|18|19|20)\\.x)/north-south/api-gateway/secure-traffic/jwt/vm',
    destination:
      '/consul/docs/:version/connect/gateways/api-gateway/secure-traffic/verify-jwts-vms',
=======
      "/consul/docs/:version(v1\\.(?:8|9|10|11|12|13|14|15|16|17|18|19|20)\\.x)/north-south/api-gateway/k8s/tech-specs",
    destination:
      "/consul/docs/:version/connect/gateways/api-gateway/tech-specs",
>>>>>>> 6718a739
    permanent: true,
  },
  {
    source:
<<<<<<< HEAD
      '/consul/docs/:version(v1\\.(?:8|9|10|11|12|13|14|15|16|17|18|19|20)\\.x)/north-south/api-gateway/k8s/tech-specs',
    destination:
      '/consul/docs/:version/connect/gateways/api-gateway/tech-specs',
=======
      "/consul/docs/:version(v1\\.(?:8|9|10|11|12|13|14|15|16|17|18|19|20)\\.x)/upgrade/api-gateway",
    destination:
      "/consul/docs/:version/connect/gateways/api-gateway/upgrades-k8s",
>>>>>>> 6718a739
    permanent: true,
  },
  {
    source:
<<<<<<< HEAD
      '/consul/docs/:version(v1\\.(?:8|9|10|11|12|13|14|15|16|17|18|19|20)\\.x)/upgrade/api-gateway',
    destination:
      '/consul/docs/:version/connect/gateways/api-gateway/upgrades-k8s',
=======
      "/consul/docs/:version(v1\\.(?:8|9|10|11|12|13|14|15|16|17|18|19|20)\\.x)/north-south/ingress-gateway",
    destination: "/consul/docs/:version/connect/gateways/ingress-gateway",
>>>>>>> 6718a739
    permanent: true,
  },
  {
    source:
<<<<<<< HEAD
      '/consul/docs/:version(v1\\.(?:8|9|10|11|12|13|14|15|16|17|18|19|20)\\.x)/north-south/ingress-gateway',
    destination: '/consul/docs/:version/connect/gateways/ingress-gateway',
=======
      "/consul/docs/:version(v1\\.(?:8|9|10|11|12|13|14|15|16|17|18|19|20)\\.x)/north-south/ingress-gateway/external",
    destination:
      "/consul/docs/:version/connect/gateways/ingress-gateway/tls-external-service",
>>>>>>> 6718a739
    permanent: true,
  },
  {
    source:
<<<<<<< HEAD
      '/consul/docs/:version(v1\\.(?:8|9|10|11|12|13|14|15|16|17|18|19|20)\\.x)/north-south/ingress-gateway/external',
    destination:
      '/consul/docs/:version/connect/gateways/ingress-gateway/tls-external-service',
=======
      "/consul/docs/:version(v1\\.(?:8|9|10|11|12|13|14|15|16|17|18|19|20)\\.x)/north-south/ingress-gateway/vm",
    destination: "/consul/docs/:version/connect/gateways/ingress-gateway/usage",
>>>>>>> 6718a739
    permanent: true,
  },
  {
    source:
<<<<<<< HEAD
      '/consul/docs/:version(v1\\.(?:8|9|10|11|12|13|14|15|16|17|18|19|20)\\.x)/north-south/ingress-gateway/vm',
    destination: '/consul/docs/:version/connect/gateways/ingress-gateway/usage',
=======
      "/consul/docs/:version(v1\\.(?:8|9|10|11|12|13|14|15|16|17|18|19|20)\\.x)/east-west/mesh-gateway",
    destination: "/consul/docs/:version/connect/gateways/mesh-gateway",
>>>>>>> 6718a739
    permanent: true,
  },
  {
    source:
<<<<<<< HEAD
      '/consul/docs/:version(v1\\.(?:8|9|10|11|12|13|14|15|16|17|18|19|20)\\.x)/east-west/mesh-gateway',
    destination: '/consul/docs/:version/connect/gateways/mesh-gateway',
=======
      "/consul/docs/:version(v1\\.(?:8|9|10|11|12|13|14|15|16|17|18|19|20)\\.x)/east-west/mesh-gateway/cluster-peer",
    destination:
      "/consul/docs/:version/connect/gateways/mesh-gateway/peering-via-mesh-gateways",
>>>>>>> 6718a739
    permanent: true,
  },
  {
    source:
<<<<<<< HEAD
      '/consul/docs/:version(v1\\.(?:8|9|10|11|12|13|14|15|16|17|18|19|20)\\.x)/east-west/mesh-gateway/cluster-peer',
    destination:
      '/consul/docs/:version/connect/gateways/mesh-gateway/peering-via-mesh-gateways',
=======
      "/consul/docs/:version(v1\\.(?:8|9|10|11|12|13|14|15|16|17|18|19|20)\\.x)/east-west/mesh-gateway/admin-partition",
    destination:
      "/consul/docs/:version/connect/gateways/mesh-gateway/service-to-service-traffic-partitions",
>>>>>>> 6718a739
    permanent: true,
  },
  {
    source:
<<<<<<< HEAD
      '/consul/docs/:version(v1\\.(?:8|9|10|11|12|13|14|15|16|17|18|19|20)\\.x)/east-west/mesh-gateway/admin-partition',
    destination:
      '/consul/docs/:version/connect/gateways/mesh-gateway/service-to-service-traffic-partitions',
=======
      "/consul/docs/:version(v1\\.(?:8|9|10|11|12|13|14|15|16|17|18|19|20)\\.x)/east-west/mesh-gateway/federation",
    destination:
      "/consul/docs/:version/connect/gateways/mesh-gateway/service-to-service-traffic-wan-datacenters",
>>>>>>> 6718a739
    permanent: true,
  },
  {
    source:
<<<<<<< HEAD
      '/consul/docs/:version(v1\\.(?:8|9|10|11|12|13|14|15|16|17|18|19|20)\\.x)/east-west/mesh-gateway/federation',
    destination:
      '/consul/docs/:version/connect/gateways/mesh-gateway/service-to-service-traffic-wan-datacenters',
=======
      "/consul/docs/:version(v1\\.(?:8|9|10|11|12|13|14|15|16|17|18|19|20)\\.x)/east-west/mesh-gateway/enable",
    destination:
      "/consul/docs/:version/connect/gateways/mesh-gateway/wan-federation-via-mesh-gateways",
>>>>>>> 6718a739
    permanent: true,
  },
  {
    source:
<<<<<<< HEAD
      '/consul/docs/:version(v1\\.(?:8|9|10|11|12|13|14|15|16|17|18|19|20)\\.x)/east-west/mesh-gateway/enable',
    destination:
      '/consul/docs/:version/connect/gateways/mesh-gateway/wan-federation-via-mesh-gateways',
=======
      "/consul/docs/:version(v1\\.(?:8|9|10|11|12|13|14|15|16|17|18|19|20)\\.x)/north-south/terminating-gateway",
    destination: "/consul/docs/:version/connect/gateways/terminating-gateway",
>>>>>>> 6718a739
    permanent: true,
  },
  {
    source:
<<<<<<< HEAD
      '/consul/docs/:version(v1\\.(?:8|9|10|11|12|13|14|15|16|17|18|19|20)\\.x)/north-south/terminating-gateway',
    destination: '/consul/docs/:version/connect/gateways/terminating-gateway',
=======
      "/consul/docs/:version(v1\\.(?:8|9|10|11|12|13|14|15|16|17|18|19|20)\\.x)/secure-mesh/intention",
    destination: "/consul/docs/:version/connect/intentions",
>>>>>>> 6718a739
    permanent: true,
  },
  {
    source:
<<<<<<< HEAD
      '/consul/docs/:version(v1\\.(?:8|9|10|11|12|13|14|15|16|17|18|19|20)\\.x)/secure-mesh/intention',
    destination: '/consul/docs/:version/connect/intentions',
=======
      "/consul/docs/:version(v1\\.(?:8|9|10|11|12|13|14|15|16|17|18|19|20)\\.x)/secure-mesh/intention/create",
    destination:
      "/consul/docs/:version/connect/intentions/create-manage-intentions",
>>>>>>> 6718a739
    permanent: true,
  },
  {
    source:
<<<<<<< HEAD
      '/consul/docs/:version(v1\\.(?:8|9|10|11|12|13|14|15|16|17|18|19|20)\\.x)/secure-mesh/intention/create',
    destination:
      '/consul/docs/:version/connect/intentions/create-manage-intentions',
=======
      "/consul/docs/:version(v1\\.(?:8|9|10|11|12|13|14|15|16|17|18|19|20)\\.x)/secure-mesh/intention/jwt",
    destination: "/consul/docs/:version/connect/intentions/jwt-authorization",
>>>>>>> 6718a739
    permanent: true,
  },
  {
    source:
<<<<<<< HEAD
      '/consul/docs/:version(v1\\.(?:8|9|10|11|12|13|14|15|16|17|18|19|20)\\.x)/secure-mesh/intention/jwt',
    destination: '/consul/docs/:version/connect/intentions/jwt-authorization',
=======
      "/consul/docs/:version(v1\\.(?:8|9|10|11|12|13|14|15|16|17|18|19|20)\\.x)/secure-mesh/intention",
    destination: "/consul/docs/:version/connect/intentions/legacy",
>>>>>>> 6718a739
    permanent: true,
  },
  {
    source:
<<<<<<< HEAD
      '/consul/docs/:version(v1\\.(?:8|9|10|11|12|13|14|15|16|17|18|19|20)\\.x)/secure-mesh/intention',
    destination: '/consul/docs/:version/connect/intentions/legacy',
=======
      "/consul/docs/:version(v1\\.(?:8|9|10|11|12|13|14|15|16|17|18|19|20)\\.x)/manage-traffic",
    destination: "/consul/docs/:version/connect/manage-traffic",
>>>>>>> 6718a739
    permanent: true,
  },
  {
    source:
<<<<<<< HEAD
      '/consul/docs/:version(v1\\.(?:8|9|10|11|12|13|14|15|16|17|18|19|20)\\.x)/manage-traffic',
    destination: '/consul/docs/:version/connect/manage-traffic',
=======
      "/consul/docs/:version(v1\\.(?:8|9|10|11|12|13|14|15|16|17|18|19|20)\\.x)/manage-traffic/discovery-chain",
    destination: "/consul/docs/:version/connect/manage-traffic/discovery-chain",
>>>>>>> 6718a739
    permanent: true,
  },
  {
    source:
<<<<<<< HEAD
      '/consul/docs/:version(v1\\.(?:8|9|10|11|12|13|14|15|16|17|18|19|20)\\.x)/manage-traffic/discovery-chain',
    destination: '/consul/docs/:version/connect/manage-traffic/discovery-chain',
=======
      "/consul/docs/:version(v1\\.(?:8|9|10|11|12|13|14|15|16|17|18|19|20)\\.x)/manage-traffic/failover",
    destination: "/consul/docs/:version/connect/manage-traffic/failover",
>>>>>>> 6718a739
    permanent: true,
  },
  {
    source:
<<<<<<< HEAD
      '/consul/docs/:version(v1\\.(?:8|9|10|11|12|13|14|15|16|17|18|19|20)\\.x)/manage-traffic/failover',
    destination: '/consul/docs/:version/connect/manage-traffic/failover',
=======
      "/consul/docs/:version(v1\\.(?:8|9|10|11|12|13|14|15|16|17|18|19|20)\\.x)/manage-traffic/failover/sameness-group",
    destination:
      "/consul/docs/:version/connect/manage-traffic/failover/sameness",
>>>>>>> 6718a739
    permanent: true,
  },
  {
    source:
<<<<<<< HEAD
      '/consul/docs/:version(v1\\.(?:8|9|10|11|12|13|14|15|16|17|18|19|20)\\.x)/manage-traffic/failover/sameness-group',
    destination:
      '/consul/docs/:version/connect/manage-traffic/failover/sameness',
=======
      "/consul/docs/:version(v1\\.(?:8|9|10|11|12|13|14|15|16|17|18|19|20)\\.x)/troubleshoot/fault-injection",
    destination: "/consul/docs/:version/connect/manage-traffic/fault-injection",
>>>>>>> 6718a739
    permanent: true,
  },
  {
    source:
<<<<<<< HEAD
      '/consul/docs/:version(v1\\.(?:8|9|10|11|12|13|14|15|16|17|18|19|20)\\.x)/troubleshoot/fault-injection',
    destination: '/consul/docs/:version/connect/manage-traffic/fault-injection',
=======
      "/consul/docs/:version(v1\\.(?:8|9|10|11|12|13|14|15|16|17|18|19|20)\\.x)/manage-traffic/rate-limit",
    destination:
      "/consul/docs/:version/connect/manage-traffic/limit-request-rates",
>>>>>>> 6718a739
    permanent: true,
  },
  {
    source:
<<<<<<< HEAD
      '/consul/docs/:version(v1\\.(?:8|9|10|11|12|13|14|15|16|17|18|19|20)\\.x)/manage-traffic/rate-limit',
    destination:
      '/consul/docs/:version/connect/manage-traffic/limit-request-rates',
=======
      "/consul/docs/:version(v1\\.(?:8|9|10|11|12|13|14|15|16|17|18|19|20)\\.x)/manage-traffic/route-local",
    destination:
      "/consul/docs/:version/connect/manage-traffic/route-to-local-upstreams",
>>>>>>> 6718a739
    permanent: true,
  },
  {
    source:
<<<<<<< HEAD
      '/consul/docs/:version(v1\\.(?:8|9|10|11|12|13|14|15|16|17|18|19|20)\\.x)/manage-traffic/route-local',
    destination:
      '/consul/docs/:version/connect/manage-traffic/route-to-local-upstreams',
=======
      "/consul/docs/:version(v1\\.(?:8|9|10|11|12|13|14|15|16|17|18|19|20)\\.x)/automate/native",
    destination: "/consul/docs/:version/connect/native",
>>>>>>> 6718a739
    permanent: true,
  },
  {
    source:
<<<<<<< HEAD
      '/consul/docs/:version(v1\\.(?:8|9|10|11|12|13|14|15|16|17|18|19|20)\\.x)/automate/native',
    destination: '/consul/docs/:version/connect/native',
=======
      "/consul/docs/:version(v1\\.(?:8|9|10|11|12|13|14|15|16|17|18|19|20)\\.x)/automate/native/go",
    destination: "/consul/docs/:version/connect/native/go",
>>>>>>> 6718a739
    permanent: true,
  },
  {
    source:
<<<<<<< HEAD
      '/consul/docs/:version(v1\\.(?:8|9|10|11|12|13|14|15|16|17|18|19|20)\\.x)/automate/native/go',
    destination: '/consul/docs/:version/connect/native/go',
=======
      "/consul/docs/:version(v1\\.(?:8|9|10|11|12|13|14|15|16|17|18|19|20)\\.x)/observe/tech-specs",
    destination: "/consul/docs/:version/connect/observability",
>>>>>>> 6718a739
    permanent: true,
  },
  {
    source:
<<<<<<< HEAD
      '/consul/docs/:version(v1\\.(?:8|9|10|11|12|13|14|15|16|17|18|19|20)\\.x)/observe/tech-specs',
    destination: '/consul/docs/:version/connect/observability',
=======
      "/consul/docs/:version(v1\\.(?:8|9|10|11|12|13|14|15|16|17|18|19|20)\\.x)/observe/access-log",
    destination: "/consul/docs/:version/connect/observability/access-logs",
>>>>>>> 6718a739
    permanent: true,
  },
  {
    source:
<<<<<<< HEAD
      '/consul/docs/:version(v1\\.(?:8|9|10|11|12|13|14|15|16|17|18|19|20)\\.x)/observe/access-log',
    destination: '/consul/docs/:version/connect/observability/access-logs',
=======
      "/consul/docs/:version(v1\\.(?:8|9|10|11|12|13|14|15|16|17|18|19|20)\\.x)/observe/grafana",
    destination:
      "/consul/docs/:version/connect/observability/grafanadashboards",
>>>>>>> 6718a739
    permanent: true,
  },
  {
    source:
<<<<<<< HEAD
      '/consul/docs/:version(v1\\.(?:8|9|10|11|12|13|14|15|16|17|18|19|20)\\.x)/observe/grafana',
    destination:
      '/consul/docs/:version/connect/observability/grafanadashboards',
=======
      "/consul/docs/:version(v1\\.(?:8|9|10|11|12|13|14|15|16|17|18|19|20)\\.x)/observe/grafana/dataplane",
    destination:
      "/consul/docs/:version/connect/observability/grafanadashboards/consuldataplanedashboard",
>>>>>>> 6718a739
    permanent: true,
  },
  {
    source:
<<<<<<< HEAD
      '/consul/docs/:version(v1\\.(?:8|9|10|11|12|13|14|15|16|17|18|19|20)\\.x)/observe/grafana/dataplane',
    destination:
      '/consul/docs/:version/connect/observability/grafanadashboards/consuldataplanedashboard',
=======
      "/consul/docs/:version(v1\\.(?:8|9|10|11|12|13|14|15|16|17|18|19|20)\\.x)/observe/grafana/consul-k8s",
    destination:
      "/consul/docs/:version/connect/observability/grafanadashboards/consulk8sdashboard",
>>>>>>> 6718a739
    permanent: true,
  },
  {
    source:
<<<<<<< HEAD
      '/consul/docs/:version(v1\\.(?:8|9|10|11|12|13|14|15|16|17|18|19|20)\\.x)/observe/grafana/consul-k8s',
    destination:
      '/consul/docs/:version/connect/observability/grafanadashboards/consulk8sdashboard',
=======
      "/consul/docs/:version(v1\\.(?:8|9|10|11|12|13|14|15|16|17|18|19|20)\\.x)/observe/grafana/server",
    destination:
      "/consul/docs/:version/connect/observability/grafanadashboards/consulserverdashboard",
>>>>>>> 6718a739
    permanent: true,
  },
  {
    source:
<<<<<<< HEAD
      '/consul/docs/:version(v1\\.(?:8|9|10|11|12|13|14|15|16|17|18|19|20)\\.x)/observe/grafana/server',
    destination:
      '/consul/docs/:version/connect/observability/grafanadashboards/consulserverdashboard',
=======
      "/consul/docs/:version(v1\\.(?:8|9|10|11|12|13|14|15|16|17|18|19|20)\\.x)/observe/grafana/service-to-service",
    destination:
      "/consul/docs/:version/connect/observability/grafanadashboards/service-to-servicedashboard",
>>>>>>> 6718a739
    permanent: true,
  },
  {
    source:
<<<<<<< HEAD
      '/consul/docs/:version(v1\\.(?:8|9|10|11|12|13|14|15|16|17|18|19|20)\\.x)/observe/grafana/service-to-service',
    destination:
      '/consul/docs/:version/connect/observability/grafanadashboards/service-to-servicedashboard',
=======
      "/consul/docs/:version(v1\\.(?:8|9|10|11|12|13|14|15|16|17|18|19|20)\\.x)/observe/grafana/service",
    destination:
      "/consul/docs/:version/connect/observability/grafanadashboards/servicedashboard",
>>>>>>> 6718a739
    permanent: true,
  },
  {
    source:
<<<<<<< HEAD
      '/consul/docs/:version(v1\\.(?:8|9|10|11|12|13|14|15|16|17|18|19|20)\\.x)/observe/grafana/service',
    destination:
      '/consul/docs/:version/connect/observability/grafanadashboards/servicedashboard',
=======
      "/consul/docs/:version(v1\\.(?:8|9|10|11|12|13|14|15|16|17|18|19|20)\\.x)/observe/grafana/service-to-service",
    destination: "/consul/docs/:version/connect/observability/service",
>>>>>>> 6718a739
    permanent: true,
  },
  {
    source:
<<<<<<< HEAD
      '/consul/docs/:version(v1\\.(?:8|9|10|11|12|13|14|15|16|17|18|19|20)\\.x)/observe/grafana/service-to-service',
    destination: '/consul/docs/:version/connect/observability/service',
=======
      "/consul/docs/:version(v1\\.(?:8|9|10|11|12|13|14|15|16|17|18|19|20)\\.x)/observe/telemetry/vm",
    destination: "/consul/docs/:version/connect/observability/ui-visualization",
>>>>>>> 6718a739
    permanent: true,
  },
  {
    source:
<<<<<<< HEAD
      '/consul/docs/:version(v1\\.(?:8|9|10|11|12|13|14|15|16|17|18|19|20)\\.x)/observe/telemetry/vm',
    destination: '/consul/docs/:version/connect/observability/ui-visualization',
=======
      "/consul/docs/:version(v1\\.(?:8|9|10|11|12|13|14|15|16|17|18|19|20)\\.x)/connect/proxy",
    destination: "/consul/docs/:version/connect/proxies",
>>>>>>> 6718a739
    permanent: true,
  },
  {
    source:
<<<<<<< HEAD
      '/consul/docs/:version(v1\\.(?:8|9|10|11|12|13|14|15|16|17|18|19|20)\\.x)/connect/proxy',
    destination: '/consul/docs/:version/connect/proxies',
=======
      "/consul/docs/:version(v1\\.(?:8|9|10|11|12|13|14|15|16|17|18|19|20)\\.x)/reference/proxy/built-in",
    destination: "/consul/docs/:version/connect/proxies/built-in",
>>>>>>> 6718a739
    permanent: true,
  },
  {
    source:
<<<<<<< HEAD
      '/consul/docs/:version(v1\\.(?:8|9|10|11|12|13|14|15|16|17|18|19|20)\\.x)/reference/proxy/built-in',
    destination: '/consul/docs/:version/connect/proxies/built-in',
=======
      "/consul/docs/:version(v1\\.(?:8|9|10|11|12|13|14|15|16|17|18|19|20)\\.x)/connect/proxy/mesh",
    destination:
      "/consul/docs/:version/connect/proxies/deploy-service-mesh-proxies",
>>>>>>> 6718a739
    permanent: true,
  },
  {
    source:
<<<<<<< HEAD
      '/consul/docs/:version(v1\\.(?:8|9|10|11|12|13|14|15|16|17|18|19|20)\\.x)/connect/proxy/mesh',
    destination:
      '/consul/docs/:version/connect/proxies/deploy-service-mesh-proxies',
=======
      "/consul/docs/:version(v1\\.(?:8|9|10|11|12|13|14|15|16|17|18|19|20)\\.x)/connect/proxy/sidecar",
    destination:
      "/consul/docs/:version/connect/proxies/deploy-sidecar-services",
>>>>>>> 6718a739
    permanent: true,
  },
  {
    source:
<<<<<<< HEAD
      '/consul/docs/:version(v1\\.(?:8|9|10|11|12|13|14|15|16|17|18|19|20)\\.x)/connect/proxy/sidecar',
    destination:
      '/consul/docs/:version/connect/proxies/deploy-sidecar-services',
=======
      "/consul/docs/:version(v1\\.(?:8|9|10|11|12|13|14|15|16|17|18|19|20)\\.x)/reference/proxy/envoy",
    destination: "/consul/docs/:version/connect/proxies/envoy",
>>>>>>> 6718a739
    permanent: true,
  },
  {
    source:
<<<<<<< HEAD
      '/consul/docs/:version(v1\\.(?:8|9|10|11|12|13|14|15|16|17|18|19|20)\\.x)/reference/proxy/envoy',
    destination: '/consul/docs/:version/connect/proxies/envoy',
=======
      "/consul/docs/:version(v1\\.(?:8|9|10|11|12|13|14|15|16|17|18|19|20)\\.x)/envoy-extension",
    destination: "/consul/docs/:version/connect/proxies/envoy-extensions",
>>>>>>> 6718a739
    permanent: true,
  },
  {
    source:
<<<<<<< HEAD
      '/consul/docs/:version(v1\\.(?:8|9|10|11|12|13|14|15|16|17|18|19|20)\\.x)/envoy-extension',
    destination: '/consul/docs/:version/connect/proxies/envoy-extensions',
=======
      "/consul/docs/:version(v1\\.(?:8|9|10|11|12|13|14|15|16|17|18|19|20)\\.x)/reference/proxy/extensions/ext-authz",
    destination:
      "/consul/docs/:version/connect/proxies/envoy-extensions/configuration/ext-authz",
>>>>>>> 6718a739
    permanent: true,
  },
  {
    source:
<<<<<<< HEAD
      '/consul/docs/:version(v1\\.(?:8|9|10|11|12|13|14|15|16|17|18|19|20)\\.x)/reference/proxy/extensions/ext-authz',
    destination:
      '/consul/docs/:version/connect/proxies/envoy-extensions/configuration/ext-authz',
=======
      "/consul/docs/:version(v1\\.(?:8|9|10|11|12|13|14|15|16|17|18|19|20)\\.x)/reference/proxy/extensions/otel",
    destination:
      "/consul/docs/:version/connect/proxies/envoy-extensions/configuration/otel-access-logging",
>>>>>>> 6718a739
    permanent: true,
  },
  {
    source:
<<<<<<< HEAD
      '/consul/docs/:version(v1\\.(?:8|9|10|11|12|13|14|15|16|17|18|19|20)\\.x)/reference/proxy/extensions/otel',
    destination:
      '/consul/docs/:version/connect/proxies/envoy-extensions/configuration/otel-access-logging',
=======
      "/consul/docs/:version(v1\\.(?:8|9|10|11|12|13|14|15|16|17|18|19|20)\\.x)/reference/proxy/extensions/property-override",
    destination:
      "/consul/docs/:version/connect/proxies/envoy-extensions/configuration/property-override",
>>>>>>> 6718a739
    permanent: true,
  },
  {
    source:
<<<<<<< HEAD
      '/consul/docs/:version(v1\\.(?:8|9|10|11|12|13|14|15|16|17|18|19|20)\\.x)/reference/proxy/extensions/property-override',
    destination:
      '/consul/docs/:version/connect/proxies/envoy-extensions/configuration/property-override',
=======
      "/consul/docs/:version(v1\\.(?:8|9|10|11|12|13|14|15|16|17|18|19|20)\\.x)/reference/proxy/extensions/wasm",
    destination:
      "/consul/docs/:version/connect/proxies/envoy-extensions/configuration/wasm",
>>>>>>> 6718a739
    permanent: true,
  },
  {
    source:
<<<<<<< HEAD
      '/consul/docs/:version(v1\\.(?:8|9|10|11|12|13|14|15|16|17|18|19|20)\\.x)/reference/proxy/extensions/wasm',
    destination:
      '/consul/docs/:version/connect/proxies/envoy-extensions/configuration/wasm',
=======
      "/consul/docs/:version(v1\\.(?:8|9|10|11|12|13|14|15|16|17|18|19|20)\\.x)/envoy-extension/apigee-external-authz",
    destination:
      "/consul/docs/:version/connect/proxies/envoy-extensions/usage/apigee-ext-authz",
>>>>>>> 6718a739
    permanent: true,
  },
  {
    source:
<<<<<<< HEAD
      '/consul/docs/:version(v1\\.(?:8|9|10|11|12|13|14|15|16|17|18|19|20)\\.x)/envoy-extension/apigee-external-authz',
    destination:
      '/consul/docs/:version/connect/proxies/envoy-extensions/usage/apigee-ext-authz',
=======
      "/consul/docs/:version(v1\\.(?:8|9|10|11|12|13|14|15|16|17|18|19|20)\\.x)/envoy-extension/external-authz",
    destination:
      "/consul/docs/:version/connect/proxies/envoy-extensions/usage/ext-authz",
>>>>>>> 6718a739
    permanent: true,
  },
  {
    source:
<<<<<<< HEAD
      '/consul/docs/:version(v1\\.(?:8|9|10|11|12|13|14|15|16|17|18|19|20)\\.x)/envoy-extension/external-authz',
    destination:
      '/consul/docs/:version/connect/proxies/envoy-extensions/usage/ext-authz',
=======
      "/consul/docs/:version(v1\\.(?:8|9|10|11|12|13|14|15|16|17|18|19|20)\\.x)/envoy-extension/lambda",
    destination:
      "/consul/docs/:version/connect/proxies/envoy-extensions/usage/lambda",
>>>>>>> 6718a739
    permanent: true,
  },
  {
    source:
<<<<<<< HEAD
      '/consul/docs/:version(v1\\.(?:8|9|10|11|12|13|14|15|16|17|18|19|20)\\.x)/envoy-extension/lambda',
    destination:
      '/consul/docs/:version/connect/proxies/envoy-extensions/usage/lambda',
=======
      "/consul/docs/:version(v1\\.(?:8|9|10|11|12|13|14|15|16|17|18|19|20)\\.x)/envoy-extension/lua",
    destination:
      "/consul/docs/:version/connect/proxies/envoy-extensions/usage/lua",
>>>>>>> 6718a739
    permanent: true,
  },
  {
    source:
<<<<<<< HEAD
      '/consul/docs/:version(v1\\.(?:8|9|10|11|12|13|14|15|16|17|18|19|20)\\.x)/envoy-extension/lua',
    destination:
      '/consul/docs/:version/connect/proxies/envoy-extensions/usage/lua',
=======
      "/consul/docs/:version(v1\\.(?:8|9|10|11|12|13|14|15|16|17|18|19|20)\\.x)/envoy-extension/otel-access-logging",
    destination:
      "/consul/docs/:version/connect/proxies/envoy-extensions/usage/otel-access-logging",
>>>>>>> 6718a739
    permanent: true,
  },
  {
    source:
<<<<<<< HEAD
      '/consul/docs/:version(v1\\.(?:8|9|10|11|12|13|14|15|16|17|18|19|20)\\.x)/envoy-extension/otel-access-logging',
    destination:
      '/consul/docs/:version/connect/proxies/envoy-extensions/usage/otel-access-logging',
=======
      "/consul/docs/:version(v1\\.(?:8|9|10|11|12|13|14|15|16|17|18|19|20)\\.x)/envoy-extension/property-override",
    destination:
      "/consul/docs/:version/connect/proxies/envoy-extensions/usage/property-override",
>>>>>>> 6718a739
    permanent: true,
  },
  {
    source:
<<<<<<< HEAD
      '/consul/docs/:version(v1\\.(?:8|9|10|11|12|13|14|15|16|17|18|19|20)\\.x)/envoy-extension/property-override',
    destination:
      '/consul/docs/:version/connect/proxies/envoy-extensions/usage/property-override',
=======
      "/consul/docs/:version(v1\\.(?:8|9|10|11|12|13|14|15|16|17|18|19|20)\\.x)/envoy-extension/wasm",
    destination:
      "/consul/docs/:version/connect/proxies/envoy-extensions/usage/wasm",
>>>>>>> 6718a739
    permanent: true,
  },
  {
    source:
<<<<<<< HEAD
      '/consul/docs/:version(v1\\.(?:8|9|10|11|12|13|14|15|16|17|18|19|20)\\.x)/envoy-extension/wasm',
    destination:
      '/consul/docs/:version/connect/proxies/envoy-extensions/usage/wasm',
=======
      "/consul/docs/:version(v1\\.(?:8|9|10|11|12|13|14|15|16|17|18|19|20)\\.x)/connect/proxy/custom",
    destination: "/consul/docs/:version/connect/proxies/integrate",
>>>>>>> 6718a739
    permanent: true,
  },
  {
    source:
<<<<<<< HEAD
      '/consul/docs/:version(v1\\.(?:8|9|10|11|12|13|14|15|16|17|18|19|20)\\.x)/connect/proxy/custom',
    destination: '/consul/docs/:version/connect/proxies/integrate',
=======
      "/consul/docs/:version(v1\\.(?:8|9|10|11|12|13|14|15|16|17|18|19|20)\\.x)/reference/proxy/connect-proxy",
    destination: "/consul/docs/:version/connect/proxies/proxy-config-reference",
>>>>>>> 6718a739
    permanent: true,
  },
  {
    source:
<<<<<<< HEAD
      '/consul/docs/:version(v1\\.(?:8|9|10|11|12|13|14|15|16|17|18|19|20)\\.x)/reference/proxy/connect-proxy',
    destination: '/consul/docs/:version/connect/proxies/proxy-config-reference',
=======
      "/consul/docs/:version(v1\\.(?:8|9|10|11|12|13|14|15|16|17|18|19|20)\\.x)/secure-mesh/best-practice",
    destination: "/consul/docs/:version/connect/security",
>>>>>>> 6718a739
    permanent: true,
  },
  {
    source:
<<<<<<< HEAD
      '/consul/docs/:version(v1\\.(?:8|9|10|11|12|13|14|15|16|17|18|19|20)\\.x)/secure-mesh/best-practice',
    destination: '/consul/docs/:version/connect/security',
=======
      "/consul/docs/:version(v1\\.(?:8|9|10|11|12|13|14|15|16|17|18|19|20)\\.x)/use-case",
    destination: "/consul/docs/:version/consul-vs-other",
>>>>>>> 6718a739
    permanent: true,
  },
  {
    source:
<<<<<<< HEAD
      '/consul/docs/:version(v1\\.(?:8|9|10|11|12|13|14|15|16|17|18|19|20)\\.x)/use-case',
    destination: '/consul/docs/:version/consul-vs-other',
=======
      "/consul/docs/:version(v1\\.(?:8|9|10|11|12|13|14|15|16|17|18|19|20)\\.x)/use-case/api-gateway",
    destination: "/consul/docs/:version/consul-vs-other/api-gateway-compare",
>>>>>>> 6718a739
    permanent: true,
  },
  {
    source:
<<<<<<< HEAD
      '/consul/docs/:version(v1\\.(?:8|9|10|11|12|13|14|15|16|17|18|19|20)\\.x)/use-case/api-gateway',
    destination: '/consul/docs/:version/consul-vs-other/api-gateway-compare',
=======
      "/consul/docs/:version(v1\\.(?:8|9|10|11|12|13|14|15|16|17|18|19|20)\\.x)/use-case/config-management",
    destination:
      "/consul/docs/:version/consul-vs-other/config-management-compare",
>>>>>>> 6718a739
    permanent: true,
  },
  {
    source:
<<<<<<< HEAD
      '/consul/docs/:version(v1\\.(?:8|9|10|11|12|13|14|15|16|17|18|19|20)\\.x)/use-case/config-management',
    destination:
      '/consul/docs/:version/consul-vs-other/config-management-compare',
=======
      "/consul/docs/:version(v1\\.(?:8|9|10|11|12|13|14|15|16|17|18|19|20)\\.x)/use-case/dns",
    destination: "/consul/docs/:version/consul-vs-other/dns-tools-compare",
>>>>>>> 6718a739
    permanent: true,
  },
  {
    source:
<<<<<<< HEAD
      '/consul/docs/:version(v1\\.(?:8|9|10|11|12|13|14|15|16|17|18|19|20)\\.x)/use-case/dns',
    destination: '/consul/docs/:version/consul-vs-other/dns-tools-compare',
=======
      "/consul/docs/:version(v1\\.(?:8|9|10|11|12|13|14|15|16|17|18|19|20)\\.x)/use-case/service-mesh",
    destination: "/consul/docs/:version/consul-vs-other/service-mesh-compare",
>>>>>>> 6718a739
    permanent: true,
  },
  {
    source:
<<<<<<< HEAD
      '/consul/docs/:version(v1\\.(?:8|9|10|11|12|13|14|15|16|17|18|19|20)\\.x)/use-case/service-mesh',
    destination: '/consul/docs/:version/consul-vs-other/service-mesh-compare',
=======
      "/consul/docs/:version(v1\\.(?:8|9|10|11|12|13|14|15|16|17|18|19|20)\\.x)/automate/kv",
    destination: "/consul/docs/:version/dynamic-app-config/kv",
>>>>>>> 6718a739
    permanent: true,
  },
  {
    source:
<<<<<<< HEAD
      '/consul/docs/:version(v1\\.(?:8|9|10|11|12|13|14|15|16|17|18|19|20)\\.x)/automate/kv',
    destination: '/consul/docs/:version/dynamic-app-config/kv',
=======
      "/consul/docs/:version(v1\\.(?:8|9|10|11|12|13|14|15|16|17|18|19|20)\\.x)/automate/kv/store",
    destination: "/consul/docs/:version/dynamic-app-config/kv/store",
>>>>>>> 6718a739
    permanent: true,
  },
  {
    source:
<<<<<<< HEAD
      '/consul/docs/:version(v1\\.(?:8|9|10|11|12|13|14|15|16|17|18|19|20)\\.x)/automate/kv/store',
    destination: '/consul/docs/:version/dynamic-app-config/kv/store',
=======
      "/consul/docs/:version(v1\\.(?:8|9|10|11|12|13|14|15|16|17|18|19|20)\\.x)/automate/session",
    destination: "/consul/docs/:version/dynamic-app-config/sessions",
>>>>>>> 6718a739
    permanent: true,
  },
  {
    source:
<<<<<<< HEAD
      '/consul/docs/:version(v1\\.(?:8|9|10|11|12|13|14|15|16|17|18|19|20)\\.x)/automate/session',
    destination: '/consul/docs/:version/dynamic-app-config/sessions',
=======
      "/consul/docs/:version(v1\\.(?:8|9|10|11|12|13|14|15|16|17|18|19|20)\\.x)/automate/application-leader-election",
    destination:
      "/consul/docs/:version/dynamic-app-config/sessions/application-leader-election",
>>>>>>> 6718a739
    permanent: true,
  },
  {
    source:
<<<<<<< HEAD
      '/consul/docs/:version(v1\\.(?:8|9|10|11|12|13|14|15|16|17|18|19|20)\\.x)/automate/application-leader-election',
    destination:
      '/consul/docs/:version/dynamic-app-config/sessions/application-leader-election',
=======
      "/consul/docs/:version(v1\\.(?:8|9|10|11|12|13|14|15|16|17|18|19|20)\\.x)/automate/watch",
    destination: "/consul/docs/:version/dynamic-app-config/watches",
>>>>>>> 6718a739
    permanent: true,
  },
  {
    source:
<<<<<<< HEAD
      '/consul/docs/:version(v1\\.(?:8|9|10|11|12|13|14|15|16|17|18|19|20)\\.x)/automate/watch',
    destination: '/consul/docs/:version/dynamic-app-config/watches',
=======
      "/consul/docs/:version(v1\\.(?:8|9|10|11|12|13|14|15|16|17|18|19|20)\\.x)/reference/architecture/ecs",
    destination: "/consul/docs/:version/ecs/architecture",
>>>>>>> 6718a739
    permanent: true,
  },
  {
    source:
<<<<<<< HEAD
      '/consul/docs/:version(v1\\.(?:8|9|10|11|12|13|14|15|16|17|18|19|20)\\.x)/reference/architecture/ecs',
    destination: '/consul/docs/:version/ecs/architecture',
=======
      "/consul/docs/:version(v1\\.(?:8|9|10|11|12|13|14|15|16|17|18|19|20)\\.x)/register/service/ecs/task-bind-address",
    destination: "/consul/docs/:version/ecs/deploy/bind-addresses",
>>>>>>> 6718a739
    permanent: true,
  },
  {
    source:
<<<<<<< HEAD
      '/consul/docs/:version(v1\\.(?:8|9|10|11|12|13|14|15|16|17|18|19|20)\\.x)/register/service/ecs/task-bind-address',
    destination: '/consul/docs/:version/ecs/deploy/bind-addresses',
=======
      "/consul/docs/:version(v1\\.(?:8|9|10|11|12|13|14|15|16|17|18|19|20)\\.x)/connect/ecs",
    destination: "/consul/docs/:version/ecs/deploy/configure-routes",
>>>>>>> 6718a739
    permanent: true,
  },
  {
    source:
<<<<<<< HEAD
      '/consul/docs/:version(v1\\.(?:8|9|10|11|12|13|14|15|16|17|18|19|20)\\.x)/connect/ecs',
    destination: '/consul/docs/:version/ecs/deploy/configure-routes',
=======
      "/consul/docs/:version(v1\\.(?:8|9|10|11|12|13|14|15|16|17|18|19|20)\\.x)/register/service/ecs/manual",
    destination: "/consul/docs/:version/ecs/deploy/manual",
>>>>>>> 6718a739
    permanent: true,
  },
  {
    source:
<<<<<<< HEAD
      '/consul/docs/:version(v1\\.(?:8|9|10|11|12|13|14|15|16|17|18|19|20)\\.x)/register/service/ecs/manual',
    destination: '/consul/docs/:version/ecs/deploy/manual',
=======
      "/consul/docs/:version(v1\\.(?:8|9|10|11|12|13|14|15|16|17|18|19|20)\\.x)/register/service/ecs/migrate",
    destination: "/consul/docs/:version/ecs/deploy/migrate-existing-tasks",
>>>>>>> 6718a739
    permanent: true,
  },
  {
    source:
<<<<<<< HEAD
      '/consul/docs/:version(v1\\.(?:8|9|10|11|12|13|14|15|16|17|18|19|20)\\.x)/register/service/ecs/migrate',
    destination: '/consul/docs/:version/ecs/deploy/migrate-existing-tasks',
=======
      "/consul/docs/:version(v1\\.(?:8|9|10|11|12|13|14|15|16|17|18|19|20)\\.x)/register/service/ecs/",
    destination: "/consul/docs/:version/ecs/deploy/terraform",
>>>>>>> 6718a739
    permanent: true,
  },
  {
    source:
<<<<<<< HEAD
      '/consul/docs/:version(v1\\.(?:8|9|10|11|12|13|14|15|16|17|18|19|20)\\.x)/register/service/ecs/',
    destination: '/consul/docs/:version/ecs/deploy/terraform',
=======
      "/consul/docs/:version(v1\\.(?:8|9|10|11|12|13|14|15|16|17|18|19|20)\\.x)/enterprise/ecs",
    destination: "/consul/docs/:version/ecs/enterprise",
>>>>>>> 6718a739
    permanent: true,
  },
  {
    source:
<<<<<<< HEAD
      '/consul/docs/:version(v1\\.(?:8|9|10|11|12|13|14|15|16|17|18|19|20)\\.x)/enterprise/ecs',
    destination: '/consul/docs/:version/ecs/enterprise',
=======
      "/consul/docs/:version(v1\\.(?:8|9|10|11|12|13|14|15|16|17|18|19|20)\\.x)/upgrade/ecs",
    destination: "/consul/docs/:version/ecs/reference/compatibility",
>>>>>>> 6718a739
    permanent: true,
  },
  {
    source:
<<<<<<< HEAD
      '/consul/docs/:version(v1\\.(?:8|9|10|11|12|13|14|15|16|17|18|19|20)\\.x)/upgrade/ecs',
    destination: '/consul/docs/:version/ecs/reference/compatibility',
=======
      "/consul/docs/:version(v1\\.(?:8|9|10|11|12|13|14|15|16|17|18|19|20)\\.x)/reference/ecs",
    destination: "/consul/docs/:version/ecs/reference/configuration-reference",
>>>>>>> 6718a739
    permanent: true,
  },
  {
    source:
<<<<<<< HEAD
      '/consul/docs/:version(v1\\.(?:8|9|10|11|12|13|14|15|16|17|18|19|20)\\.x)/reference/ecs',
    destination: '/consul/docs/:version/ecs/reference/configuration-reference',
=======
      "/consul/docs/:version(v1\\.(?:8|9|10|11|12|13|14|15|16|17|18|19|20)\\.x)/reference/ecs/server-json",
    destination: "/consul/docs/:version/ecs/reference/consul-server-json",
>>>>>>> 6718a739
    permanent: true,
  },
  {
    source:
<<<<<<< HEAD
      '/consul/docs/:version(v1\\.(?:8|9|10|11|12|13|14|15|16|17|18|19|20)\\.x)/reference/ecs/server-json',
    destination: '/consul/docs/:version/ecs/reference/consul-server-json',
=======
      "/consul/docs/:version(v1\\.(?:8|9|10|11|12|13|14|15|16|17|18|19|20)\\.x)/reference/ecs/tech-specs",
    destination: "/consul/docs/:version/ecs/tech-specs",
>>>>>>> 6718a739
    permanent: true,
  },
  {
    source:
<<<<<<< HEAD
      '/consul/docs/:version(v1\\.(?:8|9|10|11|12|13|14|15|16|17|18|19|20)\\.x)/reference/ecs/tech-specs',
    destination: '/consul/docs/:version/ecs/tech-specs',
=======
      "/consul/docs/:version(v1\\.(?:8|9|10|11|12|13|14|15|16|17|18|19|20)\\.x)/upgrade/ecs/dataplane",
    destination: "/consul/docs/:version/ecs/upgrade-to-dataplanes",
>>>>>>> 6718a739
    permanent: true,
  },
  {
    source:
<<<<<<< HEAD
      '/consul/docs/:version(v1\\.(?:8|9|10|11|12|13|14|15|16|17|18|19|20)\\.x)/upgrade/ecs/dataplane',
    destination: '/consul/docs/:version/ecs/upgrade-to-dataplanes',
=======
      "/consul/docs/:version(v1\\.(?:8|9|10|11|12|13|14|15|16|17|18|19|20)\\.x)/multi-tenant/admin-partition",
    destination: "/consul/docs/:version/enterprise/admin-partitions",
>>>>>>> 6718a739
    permanent: true,
  },
  {
    source:
<<<<<<< HEAD
      '/consul/docs/:version(v1\\.(?:8|9|10|11|12|13|14|15|16|17|18|19|20)\\.x)/multi-tenant/admin-partition',
    destination: '/consul/docs/:version/enterprise/admin-partitions',
=======
      "/consul/docs/:version(v1\\.(?:8|9|10|11|12|13|14|15|16|17|18|19|20)\\.x)/monitor/log/audit",
    destination: "/consul/docs/:version/enterprise/audit-logging",
>>>>>>> 6718a739
    permanent: true,
  },
  {
    source:
<<<<<<< HEAD
      '/consul/docs/:version(v1\\.(?:8|9|10|11|12|13|14|15|16|17|18|19|20)\\.x)/monitor/log/audit',
    destination: '/consul/docs/:version/enterprise/audit-logging',
=======
      "/consul/docs/:version(v1\\.(?:8|9|10|11|12|13|14|15|16|17|18|19|20)\\.x)/manage/scale/automated-backup",
    destination: "/consul/docs/:version/enterprise/backups",
>>>>>>> 6718a739
    permanent: true,
  },
  {
    source:
<<<<<<< HEAD
      '/consul/docs/:version(v1\\.(?:8|9|10|11|12|13|14|15|16|17|18|19|20)\\.x)/manage/scale/automated-backup',
    destination: '/consul/docs/:version/enterprise/backups',
=======
      "/consul/docs/:version(v1\\.(?:8|9|10|11|12|13|14|15|16|17|18|19|20)\\.x)/enterprise/downgrade",
    destination: "/consul/docs/:version/enterprise/ent-to-ce-downgrades",
>>>>>>> 6718a739
    permanent: true,
  },
  {
    source:
<<<<<<< HEAD
      '/consul/docs/:version(v1\\.(?:8|9|10|11|12|13|14|15|16|17|18|19|20)\\.x)/enterprise/downgrade',
    destination: '/consul/docs/:version/enterprise/ent-to-ce-downgrades',
=======
      "/consul/docs/:version(v1\\.(?:8|9|10|11|12|13|14|15|16|17|18|19|20)\\.x)/east-west/network-area",
    destination: "/consul/docs/:version/enterprise/federation",
>>>>>>> 6718a739
    permanent: true,
  },
  {
    source:
<<<<<<< HEAD
      '/consul/docs/:version(v1\\.(?:8|9|10|11|12|13|14|15|16|17|18|19|20)\\.x)/east-west/network-area',
    destination: '/consul/docs/:version/enterprise/federation',
=======
      "/consul/docs/:version(v1\\.(?:8|9|10|11|12|13|14|15|16|17|18|19|20)\\.x)/deploy/server/fips",
    destination: "/consul/docs/:version/enterprise/fips",
>>>>>>> 6718a739
    permanent: true,
  },
  {
    source:
<<<<<<< HEAD
      '/consul/docs/:version(v1\\.(?:8|9|10|11|12|13|14|15|16|17|18|19|20)\\.x)/deploy/server/fips',
    destination: '/consul/docs/:version/enterprise/fips',
=======
      "/consul/docs/:version(v1\\.(?:8|9|10|11|12|13|14|15|16|17|18|19|20)\\.x)/enterprise/license",
    destination: "/consul/docs/:version/enterprise/license/overview",
>>>>>>> 6718a739
    permanent: true,
  },
  {
    source:
<<<<<<< HEAD
      '/consul/docs/:version(v1\\.(?:8|9|10|11|12|13|14|15|16|17|18|19|20)\\.x)/enterprise/license',
    destination: '/consul/docs/:version/enterprise/license/overview',
=======
      "/consul/docs/:version(v1\\.(?:8|9|10|11|12|13|14|15|16|17|18|19|20)\\.x)/enterprise/license/reporting",
    destination:
      "/consul/docs/:version/enterprise/license/utilization-reporting",
>>>>>>> 6718a739
    permanent: true,
  },
  {
    source:
<<<<<<< HEAD
      '/consul/docs/:version(v1\\.(?:8|9|10|11|12|13|14|15|16|17|18|19|20)\\.x)/enterprise/license/reporting',
    destination:
      '/consul/docs/:version/enterprise/license/utilization-reporting',
=======
      "/consul/docs/:version(v1\\.(?:8|9|10|11|12|13|14|15|16|17|18|19|20)\\.x)/upgrade/lts",
    destination: "/consul/docs/:version/enterprise/long-term-support",
>>>>>>> 6718a739
    permanent: true,
  },
  {
    source:
<<<<<<< HEAD
      '/consul/docs/:version(v1\\.(?:8|9|10|11|12|13|14|15|16|17|18|19|20)\\.x)/upgrade/lts',
    destination: '/consul/docs/:version/enterprise/long-term-support',
=======
      "/consul/docs/:version(v1\\.(?:8|9|10|11|12|13|14|15|16|17|18|19|20)\\.x)/multi-tenant/namespace",
    destination: "/consul/docs/:version/enterprise/namespaces",
>>>>>>> 6718a739
    permanent: true,
  },
  {
    source:
<<<<<<< HEAD
      '/consul/docs/:version(v1\\.(?:8|9|10|11|12|13|14|15|16|17|18|19|20)\\.x)/multi-tenant/namespace',
    destination: '/consul/docs/:version/enterprise/namespaces',
=======
      "/consul/docs/:version(v1\\.(?:8|9|10|11|12|13|14|15|16|17|18|19|20)\\.x)/multi-tenant/network-segment/vm",
    destination:
      "/consul/docs/:version/enterprise/network-segments/create-network-segment",
>>>>>>> 6718a739
    permanent: true,
  },
  {
    source:
<<<<<<< HEAD
      '/consul/docs/:version(v1\\.(?:8|9|10|11|12|13|14|15|16|17|18|19|20)\\.x)/multi-tenant/network-segment/vm',
    destination:
      '/consul/docs/:version/enterprise/network-segments/create-network-segment',
=======
      "/consul/docs/:version(v1\\.(?:8|9|10|11|12|13|14|15|16|17|18|19|20)\\.x)/multi-tenant/network-segment",
    destination:
      "/consul/docs/:version/enterprise/network-segments/network-segments-overview",
>>>>>>> 6718a739
    permanent: true,
  },
  {
    source:
<<<<<<< HEAD
      '/consul/docs/:version(v1\\.(?:8|9|10|11|12|13|14|15|16|17|18|19|20)\\.x)/multi-tenant/network-segment',
    destination:
      '/consul/docs/:version/enterprise/network-segments/network-segments-overview',
=======
      "/consul/docs/:version(v1\\.(?:8|9|10|11|12|13|14|15|16|17|18|19|20)\\.x)/manage/scale/read-replica",
    destination: "/consul/docs/:version/enterprise/read-scale",
>>>>>>> 6718a739
    permanent: true,
  },
  {
    source:
<<<<<<< HEAD
      '/consul/docs/:version(v1\\.(?:8|9|10|11|12|13|14|15|16|17|18|19|20)\\.x)/manage/scale/read-replica',
    destination: '/consul/docs/:version/enterprise/read-scale',
=======
      "/consul/docs/:version(v1\\.(?:8|9|10|11|12|13|14|15|16|17|18|19|20)\\.x)/manage/scale/redundancy-zone",
    destination: "/consul/docs/:version/enterprise/redundancy",
>>>>>>> 6718a739
    permanent: true,
  },
  {
    source:
<<<<<<< HEAD
      '/consul/docs/:version(v1\\.(?:8|9|10|11|12|13|14|15|16|17|18|19|20)\\.x)/manage/scale/redundancy-zone',
    destination: '/consul/docs/:version/enterprise/redundancy',
=======
      "/consul/docs/:version(v1\\.(?:8|9|10|11|12|13|14|15|16|17|18|19|20)\\.x)/upgrade/automated",
    destination: "/consul/docs/:version/enterprise/upgrades",
>>>>>>> 6718a739
    permanent: true,
  },
  {
    source:
<<<<<<< HEAD
      '/consul/docs/:version(v1\\.(?:8|9|10|11|12|13|14|15|16|17|18|19|20)\\.x)/upgrade/automated',
    destination: '/consul/docs/:version/enterprise/upgrades',
=======
      "/consul/docs/:version(v1\\.(?:8|9|10|11|12|13|14|15|16|17|18|19|20)\\.x)/fundamentals/install",
    destination: "/consul/docs/:version/install",
>>>>>>> 6718a739
    permanent: true,
  },
  {
    source:
<<<<<<< HEAD
      '/consul/docs/:version(v1\\.(?:8|9|10|11|12|13|14|15|16|17|18|19|20)\\.x)/fundamentals/install',
    destination: '/consul/docs/:version/install',
=======
      "/consul/docs/:version(v1\\.(?:8|9|10|11|12|13|14|15|16|17|18|19|20)\\.x)/deploy/server/vm/bootstrap",
    destination: "/consul/docs/:version/install/bootstrapping",
>>>>>>> 6718a739
    permanent: true,
  },
  {
    source:
<<<<<<< HEAD
      '/consul/docs/:version(v1\\.(?:8|9|10|11|12|13|14|15|16|17|18|19|20)\\.x)/deploy/server/vm/bootstrap',
    destination: '/consul/docs/:version/install/bootstrapping',
=======
      "/consul/docs/:version(v1\\.(?:8|9|10|11|12|13|14|15|16|17|18|19|20)\\.x)/deploy/server/cloud-auto-join",
    destination: "/consul/docs/:version/install/cloud-auto-join",
>>>>>>> 6718a739
    permanent: true,
  },
  {
    source:
<<<<<<< HEAD
      '/consul/docs/:version(v1\\.(?:8|9|10|11|12|13|14|15|16|17|18|19|20)\\.x)/deploy/server/cloud-auto-join',
    destination: '/consul/docs/:version/install/cloud-auto-join',
=======
      "/consul/docs/:version(v1\\.(?:8|9|10|11|12|13|14|15|16|17|18|19|20)\\.x)/glossary",
    destination: "/consul/docs/:version/install/glossary",
>>>>>>> 6718a739
    permanent: true,
  },
  {
    source:
<<<<<<< HEAD
      '/consul/docs/:version(v1\\.(?:8|9|10|11|12|13|14|15|16|17|18|19|20)\\.x)/glossary',
    destination: '/consul/docs/:version/install/glossary',
=======
      "/consul/docs/:version(v1\\.(?:8|9|10|11|12|13|14|15|16|17|18|19|20)\\.x)/deploy/server/vm/bootstrap",
    destination: "/consul/docs/:version/install/manual-bootstrap",
>>>>>>> 6718a739
    permanent: true,
  },
  {
    source:
<<<<<<< HEAD
      '/consul/docs/:version(v1\\.(?:8|9|10|11|12|13|14|15|16|17|18|19|20)\\.x)/deploy/server/vm/bootstrap',
    destination: '/consul/docs/:version/install/manual-bootstrap',
=======
      "/consul/docs/:version(v1\\.(?:8|9|10|11|12|13|14|15|16|17|18|19|20)\\.x)/reference/architecture/server",
    destination: "/consul/docs/:version/install/performance",
>>>>>>> 6718a739
    permanent: true,
  },
  {
    source:
<<<<<<< HEAD
      '/consul/docs/:version(v1\\.(?:8|9|10|11|12|13|14|15|16|17|18|19|20)\\.x)/reference/architecture/server',
    destination: '/consul/docs/:version/install/performance',
=======
      "/consul/docs/:version(v1\\.(?:8|9|10|11|12|13|14|15|16|17|18|19|20)\\.x)/reference/architecture/ports",
    destination: "/consul/docs/:version/install/ports",
>>>>>>> 6718a739
    permanent: true,
  },
  {
    source:
<<<<<<< HEAD
      '/consul/docs/:version(v1\\.(?:8|9|10|11|12|13|14|15|16|17|18|19|20)\\.x)/reference/architecture/ports',
    destination: '/consul/docs/:version/install/ports',
=======
      "/consul/docs/:version(v1\\.(?:8|9|10|11|12|13|14|15|16|17|18|19|20)\\.x)/integrate/consul-tools",
    destination: "/consul/docs/:version/integrate/download-tools",
>>>>>>> 6718a739
    permanent: true,
  },
  {
    source:
<<<<<<< HEAD
      '/consul/docs/:version(v1\\.(?:8|9|10|11|12|13|14|15|16|17|18|19|20)\\.x)/integrate/consul-tools',
    destination: '/consul/docs/:version/integrate/download-tools',
=======
      "/consul/docs/:version(v1\\.(?:8|9|10|11|12|13|14|15|16|17|18|19|20)\\.x)/integrate/nia",
    destination: "/consul/docs/:version/integrate/nia-integration",
>>>>>>> 6718a739
    permanent: true,
  },
  {
    source:
<<<<<<< HEAD
      '/consul/docs/:version(v1\\.(?:8|9|10|11|12|13|14|15|16|17|18|19|20)\\.x)/integrate/nia',
    destination: '/consul/docs/:version/integrate/nia-integration',
=======
      "/consul/docs/:version(v1\\.(?:8|9|10|11|12|13|14|15|16|17|18|19|20)\\.x)/integrate/consul",
    destination: "/consul/docs/:version/integrate/partnerships",
>>>>>>> 6718a739
    permanent: true,
  },
  {
    source:
<<<<<<< HEAD
      '/consul/docs/:version(v1\\.(?:8|9|10|11|12|13|14|15|16|17|18|19|20)\\.x)/integrate/consul',
    destination: '/consul/docs/:version/integrate/partnerships',
=======
      "/consul/docs/:version(v1\\.(?:8|9|10|11|12|13|14|15|16|17|18|19|20)\\.x)/architecture",
    destination: "/consul/docs/:version/internals",
>>>>>>> 6718a739
    permanent: true,
  },
  {
    source:
<<<<<<< HEAD
      '/consul/docs/:version(v1\\.(?:8|9|10|11|12|13|14|15|16|17|18|19|20)\\.x)/architecture',
    destination: '/consul/docs/:version/internals',
=======
      "/consul/docs/:version(v1\\.(?:8|9|10|11|12|13|14|15|16|17|18|19|20)\\.x)/secure/acl",
    destination: "/consul/docs/:version/internals/acl",
>>>>>>> 6718a739
    permanent: true,
  },
  {
    source:
<<<<<<< HEAD
      '/consul/docs/:version(v1\\.(?:8|9|10|11|12|13|14|15|16|17|18|19|20)\\.x)/secure/acl',
    destination: '/consul/docs/:version/internals/acl',
=======
      "/consul/docs/:version(v1\\.(?:8|9|10|11|12|13|14|15|16|17|18|19|20)\\.x)/reference/k8s/annotation-label",
    destination: "/consul/docs/:version/k8s/annotations-and-labels",
>>>>>>> 6718a739
    permanent: true,
  },
  {
    source:
<<<<<<< HEAD
      '/consul/docs/:version(v1\\.(?:8|9|10|11|12|13|14|15|16|17|18|19|20)\\.x)/reference/k8s/annotation-label',
    destination: '/consul/docs/:version/k8s/annotations-and-labels',
=======
      "/consul/docs/:version(v1\\.(?:8|9|10|11|12|13|14|15|16|17|18|19|20)\\.x)/architecture/control-plane/k8s",
    destination: "/consul/docs/:version/k8s/architecture",
>>>>>>> 6718a739
    permanent: true,
  },
  {
    source:
<<<<<<< HEAD
      '/consul/docs/:version(v1\\.(?:8|9|10|11|12|13|14|15|16|17|18|19|20)\\.x)/architecture/control-plane/k8s',
    destination: '/consul/docs/:version/k8s/architecture',
=======
      "/consul/docs/:version(v1\\.(?:8|9|10|11|12|13|14|15|16|17|18|19|20)\\.x)/upgrade/k8s/compatibility",
    destination: "/consul/docs/:version/k8s/compatibility",
>>>>>>> 6718a739
    permanent: true,
  },
  {
    source:
<<<<<<< HEAD
      '/consul/docs/:version(v1\\.(?:8|9|10|11|12|13|14|15|16|17|18|19|20)\\.x)/upgrade/k8s/compatibility',
    destination: '/consul/docs/:version/k8s/compatibility',
=======
      "/consul/docs/:version(v1\\.(?:8|9|10|11|12|13|14|15|16|17|18|19|20)\\.x)/connect/k8s",
    destination: "/consul/docs/:version/k8s/connect",
>>>>>>> 6718a739
    permanent: true,
  },
  {
    source:
<<<<<<< HEAD
      '/consul/docs/:version(v1\\.(?:8|9|10|11|12|13|14|15|16|17|18|19|20)\\.x)/connect/k8s',
    destination: '/consul/docs/:version/k8s/connect',
=======
      "/consul/docs/:version(v1\\.(?:8|9|10|11|12|13|14|15|16|17|18|19|20)\\.x)/east-west/cluster-peering/tech-specs/k8s",
    destination: "/consul/docs/:version/k8s/connect/cluster-peering/tech-specs",
>>>>>>> 6718a739
    permanent: true,
  },
  {
    source:
<<<<<<< HEAD
      '/consul/docs/:version(v1\\.(?:8|9|10|11|12|13|14|15|16|17|18|19|20)\\.x)/east-west/cluster-peering/tech-specs/k8s',
    destination: '/consul/docs/:version/k8s/connect/cluster-peering/tech-specs',
=======
      "/consul/docs/:version(v1\\.(?:8|9|10|11|12|13|14|15|16|17|18|19|20)\\.x)/multi-tenant/sameness-group/k8s",
    destination:
      "/consul/docs/:version/k8s/connect/cluster-peering/usage/create-sameness-groups",
>>>>>>> 6718a739
    permanent: true,
  },
  {
    source:
<<<<<<< HEAD
      '/consul/docs/:version(v1\\.(?:8|9|10|11|12|13|14|15|16|17|18|19|20)\\.x)/multi-tenant/sameness-group/k8s',
    destination:
      '/consul/docs/:version/k8s/connect/cluster-peering/usage/create-sameness-groups',
=======
      "/consul/docs/:version(v1\\.(?:8|9|10|11|12|13|14|15|16|17|18|19|20)\\.x)/east-west/cluster-peering/establish/k8s",
    destination:
      "/consul/docs/:version/k8s/connect/cluster-peering/usage/establish-peering",
>>>>>>> 6718a739
    permanent: true,
  },
  {
    source:
<<<<<<< HEAD
      '/consul/docs/:version(v1\\.(?:8|9|10|11|12|13|14|15|16|17|18|19|20)\\.x)/east-west/cluster-peering/establish/k8s',
    destination:
      '/consul/docs/:version/k8s/connect/cluster-peering/usage/establish-peering',
=======
      "/consul/docs/:version(v1\\.(?:8|9|10|11|12|13|14|15|16|17|18|19|20)\\.x)/manage-traffic/cluster-peering/k8s",
    destination:
      "/consul/docs/:version/k8s/connect/cluster-peering/usage/l7-traffic",
>>>>>>> 6718a739
    permanent: true,
  },
  {
    source:
<<<<<<< HEAD
      '/consul/docs/:version(v1\\.(?:8|9|10|11|12|13|14|15|16|17|18|19|20)\\.x)/manage-traffic/cluster-peering/k8s',
    destination:
      '/consul/docs/:version/k8s/connect/cluster-peering/usage/l7-traffic',
=======
      "/consul/docs/:version(v1\\.(?:8|9|10|11|12|13|14|15|16|17|18|19|20)\\.x)/east-west/cluster-peering/manage/k8s",
    destination:
      "/consul/docs/:version/k8s/connect/cluster-peering/usage/manage-peering",
>>>>>>> 6718a739
    permanent: true,
  },
  {
    source:
<<<<<<< HEAD
      '/consul/docs/:version(v1\\.(?:8|9|10|11|12|13|14|15|16|17|18|19|20)\\.x)/east-west/cluster-peering/manage/k8s',
    destination:
      '/consul/docs/:version/k8s/connect/cluster-peering/usage/manage-peering',
=======
      "/consul/docs/:version(v1\\.(?:8|9|10|11|12|13|14|15|16|17|18|19|20)\\.x)/secure-mesh/certificate/k8s",
    destination: "/consul/docs/:version/k8s/connect/connect-ca-provider",
>>>>>>> 6718a739
    permanent: true,
  },
  {
    source:
<<<<<<< HEAD
      '/consul/docs/:version(v1\\.(?:8|9|10|11|12|13|14|15|16|17|18|19|20)\\.x)/secure-mesh/certificate/k8s',
    destination: '/consul/docs/:version/k8s/connect/connect-ca-provider',
=======
      "/consul/docs/:version(v1\\.(?:8|9|10|11|12|13|14|15|16|17|18|19|20)\\.x)/register/health-check/k8s",
    destination: "/consul/docs/:version/k8s/connect/health",
>>>>>>> 6718a739
    permanent: true,
  },
  {
    source:
<<<<<<< HEAD
      '/consul/docs/:version(v1\\.(?:8|9|10|11|12|13|14|15|16|17|18|19|20)\\.x)/register/health-check/k8s',
    destination: '/consul/docs/:version/k8s/connect/health',
=======
      "/consul/docs/:version(v1\\.(?:8|9|10|11|12|13|14|15|16|17|18|19|20)\\.x)/north-south/ingress-controller",
    destination: "/consul/docs/:version/k8s/connect/ingress-controllers",
>>>>>>> 6718a739
    permanent: true,
  },
  {
    source:
<<<<<<< HEAD
      '/consul/docs/:version(v1\\.(?:8|9|10|11|12|13|14|15|16|17|18|19|20)\\.x)/north-south/ingress-controller',
    destination: '/consul/docs/:version/k8s/connect/ingress-controllers',
=======
      "/consul/docs/:version(v1\\.(?:8|9|10|11|12|13|14|15|16|17|18|19|20)\\.x)/north-south/ingress-gateway/k8s",
    destination: "/consul/docs/:version/k8s/connect/ingress-gateways",
>>>>>>> 6718a739
    permanent: true,
  },
  {
    source:
<<<<<<< HEAD
      '/consul/docs/:version(v1\\.(?:8|9|10|11|12|13|14|15|16|17|18|19|20)\\.x)/north-south/ingress-gateway/k8s',
    destination: '/consul/docs/:version/k8s/connect/ingress-gateways',
=======
      "/consul/docs/:version(v1\\.(?:8|9|10|11|12|13|14|15|16|17|18|19|20)\\.x)/observe/telemetry/k8s",
    destination: "/consul/docs/:version/k8s/connect/observability/metrics",
>>>>>>> 6718a739
    permanent: true,
  },
  {
    source:
<<<<<<< HEAD
      '/consul/docs/:version(v1\\.(?:8|9|10|11|12|13|14|15|16|17|18|19|20)\\.x)/observe/telemetry/k8s',
    destination: '/consul/docs/:version/k8s/connect/observability/metrics',
=======
      "/consul/docs/:version(v1\\.(?:8|9|10|11|12|13|14|15|16|17|18|19|20)\\.x)/register/service/k8s/transparent-proxy",
    destination: "/consul/docs/:version/k8s/connect/onboarding-tproxy-mode",
>>>>>>> 6718a739
    permanent: true,
  },
  {
    source:
<<<<<<< HEAD
      '/consul/docs/:version(v1\\.(?:8|9|10|11|12|13|14|15|16|17|18|19|20)\\.x)/register/service/k8s/transparent-proxy',
    destination: '/consul/docs/:version/k8s/connect/onboarding-tproxy-mode',
=======
      "/consul/docs/:version(v1\\.(?:8|9|10|11|12|13|14|15|16|17|18|19|20)\\.x)/register/external/terminating-gateway/k8s",
    destination: "/consul/docs/:version/k8s/connect/terminating-gateways",
>>>>>>> 6718a739
    permanent: true,
  },
  {
    source:
<<<<<<< HEAD
      '/consul/docs/:version(v1\\.(?:8|9|10|11|12|13|14|15|16|17|18|19|20)\\.x)/register/external/terminating-gateway/k8s',
    destination: '/consul/docs/:version/k8s/connect/terminating-gateways',
=======
      "/consul/docs/:version(v1\\.(?:8|9|10|11|12|13|14|15|16|17|18|19|20)\\.x)/connect/proxy/transparent-proxy",
    destination: "/consul/docs/:version/k8s/connect/transparent-proxy",
>>>>>>> 6718a739
    permanent: true,
  },
  {
    source:
<<<<<<< HEAD
      '/consul/docs/:version(v1\\.(?:8|9|10|11|12|13|14|15|16|17|18|19|20)\\.x)/connect/proxy/transparent-proxy',
    destination: '/consul/docs/:version/k8s/connect/transparent-proxy',
=======
      "/consul/docs/:version(v1\\.(?:8|9|10|11|12|13|14|15|16|17|18|19|20)\\.x)/connect/proxy/transparent-proxy/k8s",
    destination:
      "/consul/docs/:version/k8s/connect/transparent-proxy/enable-transparent-proxy",
>>>>>>> 6718a739
    permanent: true,
  },
  {
    source:
<<<<<<< HEAD
      '/consul/docs/:version(v1\\.(?:8|9|10|11|12|13|14|15|16|17|18|19|20)\\.x)/connect/proxy/transparent-proxy/k8s',
    destination:
      '/consul/docs/:version/k8s/connect/transparent-proxy/enable-transparent-proxy',
=======
      "/consul/docs/:version(v1\\.(?:8|9|10|11|12|13|14|15|16|17|18|19|20)\\.x)/fundamentals/config-entry",
    destination: "/consul/docs/:version/k8s/crds",
>>>>>>> 6718a739
    permanent: true,
  },
  {
    source:
<<<<<<< HEAD
      '/consul/docs/:version(v1\\.(?:8|9|10|11|12|13|14|15|16|17|18|19|20)\\.x)/fundamentals/config-entry',
    destination: '/consul/docs/:version/k8s/crds',
=======
      "/consul/docs/:version(v1\\.(?:8|9|10|11|12|13|14|15|16|17|18|19|20)\\.x)/fundamentals/config-entry",
    destination: "/consul/docs/:version/k8s/crds/upgrade-to-crds",
>>>>>>> 6718a739
    permanent: true,
  },
  {
    source:
<<<<<<< HEAD
      '/consul/docs/:version(v1\\.(?:8|9|10|11|12|13|14|15|16|17|18|19|20)\\.x)/fundamentals/config-entry',
    destination: '/consul/docs/:version/k8s/crds/upgrade-to-crds',
=======
      "/consul/docs/:version(v1\\.(?:8|9|10|11|12|13|14|15|16|17|18|19|20)\\.x)/manage-traffic/progressive-rollouts/argo",
    destination:
      "/consul/docs/:version/k8s/deployment-configurations/argo-rollouts-configuration",
>>>>>>> 6718a739
    permanent: true,
  },
  {
    source:
<<<<<<< HEAD
      '/consul/docs/:version(v1\\.(?:8|9|10|11|12|13|14|15|16|17|18|19|20)\\.x)/manage-traffic/progressive-rollouts/argo',
    destination:
      '/consul/docs/:version/k8s/deployment-configurations/argo-rollouts-configuration',
=======
      "/consul/docs/:version(v1\\.(?:8|9|10|11|12|13|14|15|16|17|18|19|20)\\.x)/register/service/k8s/external",
    destination:
      "/consul/docs/:version/k8s/deployment-configurations/clients-outside-kubernetes",
>>>>>>> 6718a739
    permanent: true,
  },
  {
    source:
<<<<<<< HEAD
      '/consul/docs/:version(v1\\.(?:8|9|10|11|12|13|14|15|16|17|18|19|20)\\.x)/register/service/k8s/external',
    destination:
      '/consul/docs/:version/k8s/deployment-configurations/clients-outside-kubernetes',
=======
      "/consul/docs/:version(v1\\.(?:8|9|10|11|12|13|14|15|16|17|18|19|20)\\.x)/deploy/server/k8s/enterprise",
    destination:
      "/consul/docs/:version/k8s/deployment-configurations/consul-enterprise",
>>>>>>> 6718a739
    permanent: true,
  },
  {
    source:
<<<<<<< HEAD
      '/consul/docs/:version(v1\\.(?:8|9|10|11|12|13|14|15|16|17|18|19|20)\\.x)/deploy/server/k8s/enterprise',
    destination:
      '/consul/docs/:version/k8s/deployment-configurations/consul-enterprise',
=======
      "/consul/docs/:version(v1\\.(?:8|9|10|11|12|13|14|15|16|17|18|19|20)\\.x)/monitor/datadog",
    destination: "/consul/docs/:version/k8s/deployment-configurations/datadog",
>>>>>>> 6718a739
    permanent: true,
  },
  {
    source:
<<<<<<< HEAD
      '/consul/docs/:version(v1\\.(?:8|9|10|11|12|13|14|15|16|17|18|19|20)\\.x)/monitor/datadog',
    destination: '/consul/docs/:version/k8s/deployment-configurations/datadog',
=======
      "/consul/docs/:version(v1\\.(?:8|9|10|11|12|13|14|15|16|17|18|19|20)\\.x)/register/external/k8s",
    destination:
      "/consul/docs/:version/k8s/deployment-configurations/external-service",
>>>>>>> 6718a739
    permanent: true,
  },
  {
    source:
<<<<<<< HEAD
      '/consul/docs/:version(v1\\.(?:8|9|10|11|12|13|14|15|16|17|18|19|20)\\.x)/register/external/k8s',
    destination:
      '/consul/docs/:version/k8s/deployment-configurations/external-service',
=======
      "/consul/docs/:version(v1\\.(?:8|9|10|11|12|13|14|15|16|17|18|19|20)\\.x)/east-west/wan-federation",
    destination:
      "/consul/docs/:version/k8s/deployment-configurations/multi-cluster",
>>>>>>> 6718a739
    permanent: true,
  },
  {
    source:
<<<<<<< HEAD
      '/consul/docs/:version(v1\\.(?:8|9|10|11|12|13|14|15|16|17|18|19|20)\\.x)/east-west/wan-federation',
    destination:
      '/consul/docs/:version/k8s/deployment-configurations/multi-cluster',
=======
      "/consul/docs/:version(v1\\.(?:8|9|10|11|12|13|14|15|16|17|18|19|20)\\.x)/east-west/wan-federation/k8s",
    destination:
      "/consul/docs/:version/k8s/deployment-configurations/multi-cluster/kubernetes",
>>>>>>> 6718a739
    permanent: true,
  },
  {
    source:
<<<<<<< HEAD
      '/consul/docs/:version(v1\\.(?:8|9|10|11|12|13|14|15|16|17|18|19|20)\\.x)/east-west/wan-federation/k8s',
    destination:
      '/consul/docs/:version/k8s/deployment-configurations/multi-cluster/kubernetes',
=======
      "/consul/docs/:version(v1\\.(?:8|9|10|11|12|13|14|15|16|17|18|19|20)\\.x)/east-west/wan-federation/k8s-vm",
    destination:
      "/consul/docs/:version/k8s/deployment-configurations/multi-cluster/vms-and-kubernetes",
>>>>>>> 6718a739
    permanent: true,
  },
  {
    source:
<<<<<<< HEAD
      '/consul/docs/:version(v1\\.(?:8|9|10|11|12|13|14|15|16|17|18|19|20)\\.x)/east-west/wan-federation/k8s-vm',
    destination:
      '/consul/docs/:version/k8s/deployment-configurations/multi-cluster/vms-and-kubernetes',
=======
      "/consul/docs/:version(v1\\.(?:8|9|10|11|12|13|14|15|16|17|18|19|20)\\.x)/deploy/server/k8s/external",
    destination:
      "/consul/docs/:version/k8s/deployment-configurations/servers-outside-kubernetes",
>>>>>>> 6718a739
    permanent: true,
  },
  {
    source:
<<<<<<< HEAD
      '/consul/docs/:version(v1\\.(?:8|9|10|11|12|13|14|15|16|17|18|19|20)\\.x)/deploy/server/k8s/external',
    destination:
      '/consul/docs/:version/k8s/deployment-configurations/servers-outside-kubernetes',
=======
      "/consul/docs/:version(v1\\.(?:8|9|10|11|12|13|14|15|16|17|18|19|20)\\.x)/deploy/server/k8s/multi-cluster",
    destination:
      "/consul/docs/:version/k8s/deployment-configurations/single-dc-multi-k8s",
>>>>>>> 6718a739
    permanent: true,
  },
  {
    source:
<<<<<<< HEAD
      '/consul/docs/:version(v1\\.(?:8|9|10|11|12|13|14|15|16|17|18|19|20)\\.x)/deploy/server/k8s/multi-cluster',
    destination:
      '/consul/docs/:version/k8s/deployment-configurations/single-dc-multi-k8s',
=======
      "/consul/docs/:version(v1\\.(?:8|9|10|11|12|13|14|15|16|17|18|19|20)\\.x)/deploy/server/k8s/vault",
    destination: "/consul/docs/:version/k8s/deployment-configurations/vault",
>>>>>>> 6718a739
    permanent: true,
  },
  {
    source:
<<<<<<< HEAD
      '/consul/docs/:version(v1\\.(?:8|9|10|11|12|13|14|15|16|17|18|19|20)\\.x)/deploy/server/k8s/vault',
    destination: '/consul/docs/:version/k8s/deployment-configurations/vault',
=======
      "/consul/docs/:version(v1\\.(?:8|9|10|11|12|13|14|15|16|17|18|19|20)\\.x)/deploy/server/k8s/vault/data",
    destination:
      "/consul/docs/:version/k8s/deployment-configurations/vault/data-integration",
>>>>>>> 6718a739
    permanent: true,
  },
  {
    source:
<<<<<<< HEAD
      '/consul/docs/:version(v1\\.(?:8|9|10|11|12|13|14|15|16|17|18|19|20)\\.x)/deploy/server/k8s/vault/data',
    destination:
      '/consul/docs/:version/k8s/deployment-configurations/vault/data-integration',
    permanent: true,
  },
  {
    source:
      '/consul/docs/:version(v1\\.(?:8|9|10|11|12|13|14|15|16|17|18|19|20)\\.x)/deploy/server/k8s/vault/data/bootstrap-token',
    destination:
      '/consul/docs/:version/k8s/deployment-configurations/vault/data-integration/bootstrap-token',
=======
      "/consul/docs/:version(v1\\.(?:8|9|10|11|12|13|14|15|16|17|18|19|20)\\.x)/deploy/server/k8s/vault/data/bootstrap-token",
    destination:
      "/consul/docs/:version/k8s/deployment-configurations/vault/data-integration/bootstrap-token",
>>>>>>> 6718a739
    permanent: true,
  },
  {
    source:
<<<<<<< HEAD
      '/consul/docs/:version(v1\\.(?:8|9|10|11|12|13|14|15|16|17|18|19|20)\\.x)/deploy/server/k8s/vault/data/enterprise-license',
    destination:
      '/consul/docs/:version/k8s/deployment-configurations/vault/data-integration/enterprise-license',
=======
      "/consul/docs/:version(v1\\.(?:8|9|10|11|12|13|14|15|16|17|18|19|20)\\.x)/deploy/server/k8s/vault/data/enterprise-license",
    destination:
      "/consul/docs/:version/k8s/deployment-configurations/vault/data-integration/enterprise-license",
>>>>>>> 6718a739
    permanent: true,
  },
  {
    source:
<<<<<<< HEAD
      '/consul/docs/:version(v1\\.(?:8|9|10|11|12|13|14|15|16|17|18|19|20)\\.x)/deploy/server/k8s/vault/data/gossip-key',
    destination:
      '/consul/docs/:version/k8s/deployment-configurations/vault/data-integration/gossip',
=======
      "/consul/docs/:version(v1\\.(?:8|9|10|11|12|13|14|15|16|17|18|19|20)\\.x)/deploy/server/k8s/vault/data/gossip-key",
    destination:
      "/consul/docs/:version/k8s/deployment-configurations/vault/data-integration/gossip",
>>>>>>> 6718a739
    permanent: true,
  },
  {
    source:
<<<<<<< HEAD
      '/consul/docs/:version(v1\\.(?:8|9|10|11|12|13|14|15|16|17|18|19|20)\\.x)/deploy/server/k8s/vault/data/partition-token',
    destination:
      '/consul/docs/:version/k8s/deployment-configurations/vault/data-integration/partition-token',
=======
      "/consul/docs/:version(v1\\.(?:8|9|10|11|12|13|14|15|16|17|18|19|20)\\.x)/deploy/server/k8s/vault/data/partition-token",
    destination:
      "/consul/docs/:version/k8s/deployment-configurations/vault/data-integration/partition-token",
>>>>>>> 6718a739
    permanent: true,
  },
  {
    source:
<<<<<<< HEAD
      '/consul/docs/:version(v1\\.(?:8|9|10|11|12|13|14|15|16|17|18|19|20)\\.x)/deploy/server/k8s/vault/data/replication-token',
    destination:
      '/consul/docs/:version/k8s/deployment-configurations/vault/data-integration/replication-token',
=======
      "/consul/docs/:version(v1\\.(?:8|9|10|11|12|13|14|15|16|17|18|19|20)\\.x)/deploy/server/k8s/vault/data/replication-token",
    destination:
      "/consul/docs/:version/k8s/deployment-configurations/vault/data-integration/replication-token",
>>>>>>> 6718a739
    permanent: true,
  },
  {
    source:
<<<<<<< HEAD
      '/consul/docs/:version(v1\\.(?:8|9|10|11|12|13|14|15|16|17|18|19|20)\\.x)/deploy/server/k8s/vault/data/tls-certificate',
    destination:
      '/consul/docs/:version/k8s/deployment-configurations/vault/data-integration/server-tls',
=======
      "/consul/docs/:version(v1\\.(?:8|9|10|11|12|13|14|15|16|17|18|19|20)\\.x)/deploy/server/k8s/vault/data/tls-certificate",
    destination:
      "/consul/docs/:version/k8s/deployment-configurations/vault/data-integration/server-tls",
>>>>>>> 6718a739
    permanent: true,
  },
  {
    source:
<<<<<<< HEAD
      '/consul/docs/:version(v1\\.(?:8|9|10|11|12|13|14|15|16|17|18|19|20)\\.x)/deploy/server/k8s/vault/data/snapshot-agent',
    destination:
      '/consul/docs/:version/k8s/deployment-configurations/vault/data-integration/snapshot-agent-config',
=======
      "/consul/docs/:version(v1\\.(?:8|9|10|11|12|13|14|15|16|17|18|19|20)\\.x)/deploy/server/k8s/vault/data/snapshot-agent",
    destination:
      "/consul/docs/:version/k8s/deployment-configurations/vault/data-integration/snapshot-agent-config",
>>>>>>> 6718a739
    permanent: true,
  },
  {
    source:
<<<<<<< HEAD
      '/consul/docs/:version(v1\\.(?:8|9|10|11|12|13|14|15|16|17|18|19|20)\\.x)/deploy/server/k8s/vault/data/webhook-certificate',
    destination:
      '/consul/docs/:version/k8s/deployment-configurations/vault/data-integration/webhook-certs',
=======
      "/consul/docs/:version(v1\\.(?:8|9|10|11|12|13|14|15|16|17|18|19|20)\\.x)/deploy/server/k8s/vault/data/webhook-certificate",
    destination:
      "/consul/docs/:version/k8s/deployment-configurations/vault/data-integration/webhook-certs",
>>>>>>> 6718a739
    permanent: true,
  },
  {
    source:
<<<<<<< HEAD
      '/consul/docs/:version(v1\\.(?:8|9|10|11|12|13|14|15|16|17|18|19|20)\\.x)/deploy/server/k8s/vault/backend',
    destination:
      '/consul/docs/:version/k8s/deployment-configurations/vault/systems-integration',
=======
      "/consul/docs/:version(v1\\.(?:8|9|10|11|12|13|14|15|16|17|18|19|20)\\.x)/deploy/server/k8s/vault/backend",
    destination:
      "/consul/docs/:version/k8s/deployment-configurations/vault/systems-integration",
>>>>>>> 6718a739
    permanent: true,
  },
  {
    source:
<<<<<<< HEAD
      '/consul/docs/:version(v1\\.(?:8|9|10|11|12|13|14|15|16|17|18|19|20)\\.x)/east-west/wan-federation/vault-backend',
    destination:
      '/consul/docs/:version/k8s/deployment-configurations/vault/wan-federation',
=======
      "/consul/docs/:version(v1\\.(?:8|9|10|11|12|13|14|15|16|17|18|19|20)\\.x)/east-west/wan-federation/vault-backend",
    destination:
      "/consul/docs/:version/k8s/deployment-configurations/vault/wan-federation",
>>>>>>> 6718a739
    permanent: true,
  },
  {
    source:
<<<<<<< HEAD
      '/consul/docs/:version(v1\\.(?:8|9|10|11|12|13|14|15|16|17|18|19|20)\\.x)/manage/dns/forwarding/k8s',
    destination: '/consul/docs/:version/k8s/dns/enable',
=======
      "/consul/docs/:version(v1\\.(?:8|9|10|11|12|13|14|15|16|17|18|19|20)\\.x)/manage/dns/forwarding/k8s",
    destination: "/consul/docs/:version/k8s/dns/enable",
>>>>>>> 6718a739
    permanent: true,
  },
  {
    source:
<<<<<<< HEAD
      '/consul/docs/:version(v1\\.(?:8|9|10|11|12|13|14|15|16|17|18|19|20)\\.x)/manage/dns/views',
    destination: '/consul/docs/:version/k8s/dns/views',
=======
      "/consul/docs/:version(v1\\.(?:8|9|10|11|12|13|14|15|16|17|18|19|20)\\.x)/manage/dns/views",
    destination: "/consul/docs/:version/k8s/dns/views",
>>>>>>> 6718a739
    permanent: true,
  },
  {
    source:
<<<<<<< HEAD
      '/consul/docs/:version(v1\\.(?:8|9|10|11|12|13|14|15|16|17|18|19|20)\\.x)/manage/dns/views/enable',
    destination: '/consul/docs/:version/k8s/dns/views/enable',
=======
      "/consul/docs/:version(v1\\.(?:8|9|10|11|12|13|14|15|16|17|18|19|20)\\.x)/manage/dns/views/enable",
    destination: "/consul/docs/:version/k8s/dns/views/enable",
>>>>>>> 6718a739
    permanent: true,
  },
  {
    source:
<<<<<<< HEAD
      '/consul/docs/:version(v1\\.(?:8|9|10|11|12|13|14|15|16|17|18|19|20)\\.x)/reference/k8s/helm',
    destination: '/consul/docs/:version/k8s/helm',
=======
      "/consul/docs/:version(v1\\.(?:8|9|10|11|12|13|14|15|16|17|18|19|20)\\.x)/reference/k8s/helm",
    destination: "/consul/docs/:version/k8s/helm",
>>>>>>> 6718a739
    permanent: true,
  },
  {
    source:
<<<<<<< HEAD
      '/consul/docs/:version(v1\\.(?:8|9|10|11|12|13|14|15|16|17|18|19|20)\\.x)/deploy/server/k8s/helm',
    destination: '/consul/docs/:version/k8s/installation/install',
=======
      "/consul/docs/:version(v1\\.(?:8|9|10|11|12|13|14|15|16|17|18|19|20)\\.x)/deploy/server/k8s/helm",
    destination: "/consul/docs/:version/k8s/installation/install",
>>>>>>> 6718a739
    permanent: true,
  },
  {
    source:
<<<<<<< HEAD
      '/consul/docs/:version(v1\\.(?:8|9|10|11|12|13|14|15|16|17|18|19|20)\\.x)/reference/cli/consul-k8s',
    destination: '/consul/docs/:version/k8s/installation/install-cli',
=======
      "/consul/docs/:version(v1\\.(?:8|9|10|11|12|13|14|15|16|17|18|19|20)\\.x)/reference/cli/consul-k8s",
    destination: "/consul/docs/:version/k8s/installation/install-cli",
>>>>>>> 6718a739
    permanent: true,
  },
  {
    source:
<<<<<<< HEAD
      '/consul/docs/:version(v1\\.(?:8|9|10|11|12|13|14|15|16|17|18|19|20)\\.x)/reference/cli/consul-k8s',
    destination: '/consul/docs/:version/k8s/k8s-cli',
=======
      "/consul/docs/:version(v1\\.(?:8|9|10|11|12|13|14|15|16|17|18|19|20)\\.x)/reference/cli/consul-k8s",
    destination: "/consul/docs/:version/k8s/k8s-cli",
>>>>>>> 6718a739
    permanent: true,
  },
  {
    source:
<<<<<<< HEAD
      '/consul/docs/:version(v1\\.(?:8|9|10|11|12|13|14|15|16|17|18|19|20)\\.x)/manage-traffic/failover/k8s',
    destination: '/consul/docs/:version/k8s/l7-traffic/failover-tproxy',
=======
      "/consul/docs/:version(v1\\.(?:8|9|10|11|12|13|14|15|16|17|18|19|20)\\.x)/manage-traffic/failover/k8s",
    destination: "/consul/docs/:version/k8s/l7-traffic/failover-tproxy",
>>>>>>> 6718a739
    permanent: true,
  },
  {
    source:
<<<<<<< HEAD
      '/consul/docs/:version(v1\\.(?:8|9|10|11|12|13|14|15|16|17|18|19|20)\\.x)/manage-traffic/virtual-service',
    destination:
      '/consul/docs/:version/k8s/l7-traffic/route-to-virtual-services',
=======
      "/consul/docs/:version(v1\\.(?:8|9|10|11|12|13|14|15|16|17|18|19|20)\\.x)/manage-traffic/virtual-service",
    destination:
      "/consul/docs/:version/k8s/l7-traffic/route-to-virtual-services",
>>>>>>> 6718a739
    permanent: true,
  },
  {
    source:
<<<<<<< HEAD
      '/consul/docs/:version(v1\\.(?:8|9|10|11|12|13|14|15|16|17|18|19|20)\\.x)/secure/encryption/tls/rotate/k8s',
    destination: '/consul/docs/:version/k8s/operations/certificate-rotation',
=======
      "/consul/docs/:version(v1\\.(?:8|9|10|11|12|13|14|15|16|17|18|19|20)\\.x)/secure/encryption/tls/rotate/k8s",
    destination: "/consul/docs/:version/k8s/operations/certificate-rotation",
>>>>>>> 6718a739
    permanent: true,
  },
  {
    source:
<<<<<<< HEAD
      '/consul/docs/:version(v1\\.(?:8|9|10|11|12|13|14|15|16|17|18|19|20)\\.x)/secure/encryption/gossip/rotate/k8s',
    destination:
      '/consul/docs/:version/k8s/operations/gossip-encryption-key-rotation',
=======
      "/consul/docs/:version(v1\\.(?:8|9|10|11|12|13|14|15|16|17|18|19|20)\\.x)/secure/encryption/gossip/rotate/k8s",
    destination:
      "/consul/docs/:version/k8s/operations/gossip-encryption-key-rotation",
>>>>>>> 6718a739
    permanent: true,
  },
  {
    source:
<<<<<<< HEAD
      '/consul/docs/:version(v1\\.(?:8|9|10|11|12|13|14|15|16|17|18|19|20)\\.x)/secure/encryption/tls/rotate/k8s',
    destination: '/consul/docs/:version/k8s/operations/tls-on-existing-cluster',
=======
      "/consul/docs/:version(v1\\.(?:8|9|10|11|12|13|14|15|16|17|18|19|20)\\.x)/secure/encryption/tls/rotate/k8s",
    destination: "/consul/docs/:version/k8s/operations/tls-on-existing-cluster",
>>>>>>> 6718a739
    permanent: true,
  },
  {
    source:
<<<<<<< HEAD
      '/consul/docs/:version(v1\\.(?:8|9|10|11|12|13|14|15|16|17|18|19|20)\\.x)/upgrade/k8s/uninstall',
    destination: '/consul/docs/:version/k8s/operations/uninstall',
=======
      "/consul/docs/:version(v1\\.(?:8|9|10|11|12|13|14|15|16|17|18|19|20)\\.x)/upgrade/k8s/uninstall",
    destination: "/consul/docs/:version/k8s/operations/uninstall",
>>>>>>> 6718a739
    permanent: true,
  },
  {
    source:
<<<<<<< HEAD
      '/consul/docs/:version(v1\\.(?:8|9|10|11|12|13|14|15|16|17|18|19|20)\\.x)/deploy/server/k8s/platform/self-hosted',
    destination: '/consul/docs/:version/k8s/platforms/self-hosted-kubernetes',
=======
      "/consul/docs/:version(v1\\.(?:8|9|10|11|12|13|14|15|16|17|18|19|20)\\.x)/deploy/server/k8s/platform/self-hosted",
    destination: "/consul/docs/:version/k8s/platforms/self-hosted-kubernetes",
>>>>>>> 6718a739
    permanent: true,
  },
  {
    source:
<<<<<<< HEAD
      '/consul/docs/:version(v1\\.(?:8|9|10|11|12|13|14|15|16|17|18|19|20)\\.x)/register/service/k8s/service-sync',
    destination: '/consul/docs/:version/k8s/service-sync',
=======
      "/consul/docs/:version(v1\\.(?:8|9|10|11|12|13|14|15|16|17|18|19|20)\\.x)/register/service/k8s/service-sync",
    destination: "/consul/docs/:version/k8s/service-sync",
>>>>>>> 6718a739
    permanent: true,
  },
  {
    source:
<<<<<<< HEAD
      '/consul/docs/:version(v1\\.(?:8|9|10|11|12|13|14|15|16|17|18|19|20)\\.x)/upgrade/k8s',
    destination: '/consul/docs/:version/k8s/upgrade',
=======
      "/consul/docs/:version(v1\\.(?:8|9|10|11|12|13|14|15|16|17|18|19|20)\\.x)/upgrade/k8s",
    destination: "/consul/docs/:version/k8s/upgrade",
>>>>>>> 6718a739
    permanent: true,
  },
  {
    source:
<<<<<<< HEAD
      '/consul/docs/:version(v1\\.(?:8|9|10|11|12|13|14|15|16|17|18|19|20)\\.x)/upgrade/k8s/consul-k8s',
    destination: '/consul/docs/:version/k8s/upgrade/upgrade-cli',
=======
      "/consul/docs/:version(v1\\.(?:8|9|10|11|12|13|14|15|16|17|18|19|20)\\.x)/upgrade/k8s/consul-k8s",
    destination: "/consul/docs/:version/k8s/upgrade/upgrade-cli",
>>>>>>> 6718a739
    permanent: true,
  },
  {
    source:
<<<<<<< HEAD
      '/consul/docs/:version(v1\\.(?:8|9|10|11|12|13|14|15|16|17|18|19|20)\\.x)/connect/lambda',
    destination: '/consul/docs/:version/lambda',
=======
      "/consul/docs/:version(v1\\.(?:8|9|10|11|12|13|14|15|16|17|18|19|20)\\.x)/connect/lambda",
    destination: "/consul/docs/:version/lambda",
>>>>>>> 6718a739
    permanent: true,
  },
  {
    source:
<<<<<<< HEAD
      '/consul/docs/:version(v1\\.(?:8|9|10|11|12|13|14|15|16|17|18|19|20)\\.x)/connect/lambda/function',
    destination: '/consul/docs/:version/lambda/invocation',
=======
      "/consul/docs/:version(v1\\.(?:8|9|10|11|12|13|14|15|16|17|18|19|20)\\.x)/connect/lambda/function",
    destination: "/consul/docs/:version/lambda/invocation",
>>>>>>> 6718a739
    permanent: true,
  },
  {
    source:
<<<<<<< HEAD
      '/consul/docs/:version(v1\\.(?:8|9|10|11|12|13|14|15|16|17|18|19|20)\\.x)/connect/lambda/service',
    destination: '/consul/docs/:version/lambda/invoke-from-lambda',
=======
      "/consul/docs/:version(v1\\.(?:8|9|10|11|12|13|14|15|16|17|18|19|20)\\.x)/connect/lambda/service",
    destination: "/consul/docs/:version/lambda/invoke-from-lambda",
>>>>>>> 6718a739
    permanent: true,
  },
  {
    source:
<<<<<<< HEAD
      '/consul/docs/:version(v1\\.(?:8|9|10|11|12|13|14|15|16|17|18|19|20)\\.x)/register/service/lambda',
    destination: '/consul/docs/:version/lambda/registration',
=======
      "/consul/docs/:version(v1\\.(?:8|9|10|11|12|13|14|15|16|17|18|19|20)\\.x)/register/service/lambda",
    destination: "/consul/docs/:version/lambda/registration",
>>>>>>> 6718a739
    permanent: true,
  },
  {
    source:
<<<<<<< HEAD
      '/consul/docs/:version(v1\\.(?:8|9|10|11|12|13|14|15|16|17|18|19|20)\\.x)/register/service/lambda/automatic',
    destination: '/consul/docs/:version/lambda/registration/automate',
=======
      "/consul/docs/:version(v1\\.(?:8|9|10|11|12|13|14|15|16|17|18|19|20)\\.x)/register/service/lambda/automatic",
    destination: "/consul/docs/:version/lambda/registration/automate",
>>>>>>> 6718a739
    permanent: true,
  },
  {
    source:
<<<<<<< HEAD
      '/consul/docs/:version(v1\\.(?:8|9|10|11|12|13|14|15|16|17|18|19|20)\\.x)/register/service/lambda/manual',
    destination: '/consul/docs/:version/lambda/registration/manual',
=======
      "/consul/docs/:version(v1\\.(?:8|9|10|11|12|13|14|15|16|17|18|19|20)\\.x)/register/service/lambda/manual",
    destination: "/consul/docs/:version/lambda/registration/manual",
>>>>>>> 6718a739
    permanent: true,
  },
  {
    source:
<<<<<<< HEAD
      '/consul/docs/:version(v1\\.(?:8|9|10|11|12|13|14|15|16|17|18|19|20)\\.x)/automate/infrastructure',
    destination: '/consul/docs/:version/nia',
=======
      "/consul/docs/:version(v1\\.(?:8|9|10|11|12|13|14|15|16|17|18|19|20)\\.x)/automate/infrastructure",
    destination: "/consul/docs/:version/nia",
>>>>>>> 6718a739
    permanent: true,
  },
  {
    source:
<<<<<<< HEAD
      '/consul/docs/:version(v1\\.(?:8|9|10|11|12|13|14|15|16|17|18|19|20)\\.x)/reference/cts/api',
    destination: '/consul/docs/:version/nia/api',
=======
      "/consul/docs/:version(v1\\.(?:8|9|10|11|12|13|14|15|16|17|18|19|20)\\.x)/reference/cts/api",
    destination: "/consul/docs/:version/nia/api",
>>>>>>> 6718a739
    permanent: true,
  },
  {
    source:
<<<<<<< HEAD
      '/consul/docs/:version(v1\\.(?:8|9|10|11|12|13|14|15|16|17|18|19|20)\\.x)/reference/cts/api/health',
    destination: '/consul/docs/:version/nia/api/health',
=======
      "/consul/docs/:version(v1\\.(?:8|9|10|11|12|13|14|15|16|17|18|19|20)\\.x)/reference/cts/api/health",
    destination: "/consul/docs/:version/nia/api/health",
>>>>>>> 6718a739
    permanent: true,
  },
  {
    source:
<<<<<<< HEAD
      '/consul/docs/:version(v1\\.(?:8|9|10|11|12|13|14|15|16|17|18|19|20)\\.x)/reference/cts/api/status',
    destination: '/consul/docs/:version/nia/api/status',
=======
      "/consul/docs/:version(v1\\.(?:8|9|10|11|12|13|14|15|16|17|18|19|20)\\.x)/reference/cts/api/status",
    destination: "/consul/docs/:version/nia/api/status",
>>>>>>> 6718a739
    permanent: true,
  },
  {
    source:
<<<<<<< HEAD
      '/consul/docs/:version(v1\\.(?:8|9|10|11|12|13|14|15|16|17|18|19|20)\\.x)/reference/cts/api/tasks',
    destination: '/consul/docs/:version/nia/api/tasks',
=======
      "/consul/docs/:version(v1\\.(?:8|9|10|11|12|13|14|15|16|17|18|19|20)\\.x)/reference/cts/api/tasks",
    destination: "/consul/docs/:version/nia/api/tasks",
>>>>>>> 6718a739
    permanent: true,
  },
  {
    source:
<<<<<<< HEAD
      '/consul/docs/:version(v1\\.(?:8|9|10|11|12|13|14|15|16|17|18|19|20)\\.x)/architecture/cts',
    destination: '/consul/docs/:version/nia/architecture',
=======
      "/consul/docs/:version(v1\\.(?:8|9|10|11|12|13|14|15|16|17|18|19|20)\\.x)/architecture/cts",
    destination: "/consul/docs/:version/nia/architecture",
>>>>>>> 6718a739
    permanent: true,
  },
  {
    source:
<<<<<<< HEAD
      '/consul/docs/:version(v1\\.(?:8|9|10|11|12|13|14|15|16|17|18|19|20)\\.x)/reference/cli/cts',
    destination: '/consul/docs/:version/nia/cli',
=======
      "/consul/docs/:version(v1\\.(?:8|9|10|11|12|13|14|15|16|17|18|19|20)\\.x)/reference/cli/cts",
    destination: "/consul/docs/:version/nia/cli",
>>>>>>> 6718a739
    permanent: true,
  },
  {
    source:
<<<<<<< HEAD
      '/consul/docs/:version(v1\\.(?:8|9|10|11|12|13|14|15|16|17|18|19|20)\\.x)/reference/cli/cts/start',
    destination: '/consul/docs/:version/nia/cli/start',
=======
      "/consul/docs/:version(v1\\.(?:8|9|10|11|12|13|14|15|16|17|18|19|20)\\.x)/reference/cli/cts/start",
    destination: "/consul/docs/:version/nia/cli/start",
>>>>>>> 6718a739
    permanent: true,
  },
  {
    source:
<<<<<<< HEAD
      '/consul/docs/:version(v1\\.(?:8|9|10|11|12|13|14|15|16|17|18|19|20)\\.x)/reference/cli/cts/task',
    destination: '/consul/docs/:version/nia/cli/task',
=======
      "/consul/docs/:version(v1\\.(?:8|9|10|11|12|13|14|15|16|17|18|19|20)\\.x)/reference/cli/cts/task",
    destination: "/consul/docs/:version/nia/cli/task",
>>>>>>> 6718a739
    permanent: true,
  },
  {
    source:
<<<<<<< HEAD
      '/consul/docs/:version(v1\\.(?:8|9|10|11|12|13|14|15|16|17|18|19|20)\\.x)/reference/cts/compatibility',
    destination: '/consul/docs/:version/nia/compatibility',
=======
      "/consul/docs/:version(v1\\.(?:8|9|10|11|12|13|14|15|16|17|18|19|20)\\.x)/reference/cts/compatibility",
    destination: "/consul/docs/:version/nia/compatibility",
>>>>>>> 6718a739
    permanent: true,
  },
  {
    source:
<<<<<<< HEAD
      '/consul/docs/:version(v1\\.(?:8|9|10|11|12|13|14|15|16|17|18|19|20)\\.x)/automate/infrastructure/configure',
    destination: '/consul/docs/:version/nia/configuration',
=======
      "/consul/docs/:version(v1\\.(?:8|9|10|11|12|13|14|15|16|17|18|19|20)\\.x)/automate/infrastructure/configure",
    destination: "/consul/docs/:version/nia/configuration",
>>>>>>> 6718a739
    permanent: true,
  },
  {
    source:
<<<<<<< HEAD
      '/consul/docs/:version(v1\\.(?:8|9|10|11|12|13|14|15|16|17|18|19|20)\\.x)/enterprise/cts',
    destination: '/consul/docs/:version/nia/enterprise',
=======
      "/consul/docs/:version(v1\\.(?:8|9|10|11|12|13|14|15|16|17|18|19|20)\\.x)/enterprise/cts",
    destination: "/consul/docs/:version/nia/enterprise",
>>>>>>> 6718a739
    permanent: true,
  },
  {
    source:
<<<<<<< HEAD
      '/consul/docs/:version(v1\\.(?:8|9|10|11|12|13|14|15|16|17|18|19|20)\\.x)/enterprise/license/cts',
    destination: '/consul/docs/:version/nia/enterprise/license',
=======
      "/consul/docs/:version(v1\\.(?:8|9|10|11|12|13|14|15|16|17|18|19|20)\\.x)/enterprise/license/cts",
    destination: "/consul/docs/:version/nia/enterprise/license",
>>>>>>> 6718a739
    permanent: true,
  },
  {
    source:
<<<<<<< HEAD
      '/consul/docs/:version(v1\\.(?:8|9|10|11|12|13|14|15|16|17|18|19|20)\\.x)/automate/infrastructure/configure',
    destination: '/consul/docs/:version/nia/installation/configure',
=======
      "/consul/docs/:version(v1\\.(?:8|9|10|11|12|13|14|15|16|17|18|19|20)\\.x)/automate/infrastructure/configure",
    destination: "/consul/docs/:version/nia/installation/configure",
>>>>>>> 6718a739
    permanent: true,
  },
  {
    source:
<<<<<<< HEAD
      '/consul/docs/:version(v1\\.(?:8|9|10|11|12|13|14|15|16|17|18|19|20)\\.x)/automate/infrastructure/install',
    destination: '/consul/docs/:version/nia/installation/install',
=======
      "/consul/docs/:version(v1\\.(?:8|9|10|11|12|13|14|15|16|17|18|19|20)\\.x)/automate/infrastructure/install",
    destination: "/consul/docs/:version/nia/installation/install",
>>>>>>> 6718a739
    permanent: true,
  },
  {
    source:
<<<<<<< HEAD
      '/consul/docs/:version(v1\\.(?:8|9|10|11|12|13|14|15|16|17|18|19|20)\\.x)/automate/infrastructure/network-driver',
    destination: '/consul/docs/:version/nia/network-drivers',
=======
      "/consul/docs/:version(v1\\.(?:8|9|10|11|12|13|14|15|16|17|18|19|20)\\.x)/automate/infrastructure/network-driver",
    destination: "/consul/docs/:version/nia/network-drivers",
>>>>>>> 6718a739
    permanent: true,
  },
  {
    source:
<<<<<<< HEAD
      '/consul/docs/:version(v1\\.(?:8|9|10|11|12|13|14|15|16|17|18|19|20)\\.x)/automate/infrastructure/network-driver/hcp-terraform',
    destination: '/consul/docs/:version/nia/network-drivers/hcp-terraform',
=======
      "/consul/docs/:version(v1\\.(?:8|9|10|11|12|13|14|15|16|17|18|19|20)\\.x)/automate/infrastructure/network-driver/hcp-terraform",
    destination: "/consul/docs/:version/nia/network-drivers/hcp-terraform",
>>>>>>> 6718a739
    permanent: true,
  },
  {
    source:
<<<<<<< HEAD
      '/consul/docs/:version(v1\\.(?:8|9|10|11|12|13|14|15|16|17|18|19|20)\\.x)/automate/infrastructure/network-driver/terraform',
    destination: '/consul/docs/:version/nia/network-drivers/terraform',
=======
      "/consul/docs/:version(v1\\.(?:8|9|10|11|12|13|14|15|16|17|18|19|20)\\.x)/automate/infrastructure/network-driver/terraform",
    destination: "/consul/docs/:version/nia/network-drivers/terraform",
>>>>>>> 6718a739
    permanent: true,
  },
  {
    source:
<<<<<<< HEAD
      '/consul/docs/:version(v1\\.(?:8|9|10|11|12|13|14|15|16|17|18|19|20)\\.x)/automate/infrastructure/task',
    destination: '/consul/docs/:version/nia/tasks',
=======
      "/consul/docs/:version(v1\\.(?:8|9|10|11|12|13|14|15|16|17|18|19|20)\\.x)/automate/infrastructure/task",
    destination: "/consul/docs/:version/nia/tasks",
>>>>>>> 6718a739
    permanent: true,
  },
  {
    source:
<<<<<<< HEAD
      '/consul/docs/:version(v1\\.(?:8|9|10|11|12|13|14|15|16|17|18|19|20)\\.x)/automate/infrastructure/module',
    destination: '/consul/docs/:version/nia/terraform-modules',
=======
      "/consul/docs/:version(v1\\.(?:8|9|10|11|12|13|14|15|16|17|18|19|20)\\.x)/automate/infrastructure/module",
    destination: "/consul/docs/:version/nia/terraform-modules",
>>>>>>> 6718a739
    permanent: true,
  },
  {
    source:
<<<<<<< HEAD
      '/consul/docs/:version(v1\\.(?:8|9|10|11|12|13|14|15|16|17|18|19|20)\\.x)/error-messages/cts',
    destination: '/consul/docs/:version/nia/usage/errors-ref',
=======
      "/consul/docs/:version(v1\\.(?:8|9|10|11|12|13|14|15|16|17|18|19|20)\\.x)/error-messages/cts",
    destination: "/consul/docs/:version/nia/usage/errors-ref",
>>>>>>> 6718a739
    permanent: true,
  },
  {
    source:
<<<<<<< HEAD
      '/consul/docs/:version(v1\\.(?:8|9|10|11|12|13|14|15|16|17|18|19|20)\\.x)/automate/infrastructure/requirements',
    destination: '/consul/docs/:version/nia/usage/requirements',
=======
      "/consul/docs/:version(v1\\.(?:8|9|10|11|12|13|14|15|16|17|18|19|20)\\.x)/automate/infrastructure/requirements",
    destination: "/consul/docs/:version/nia/usage/requirements",
>>>>>>> 6718a739
    permanent: true,
  },
  {
    source:
<<<<<<< HEAD
      '/consul/docs/:version(v1\\.(?:8|9|10|11|12|13|14|15|16|17|18|19|20)\\.x)/automate/infrastructure/run',
    destination: '/consul/docs/:version/nia/usage/run',
=======
      "/consul/docs/:version(v1\\.(?:8|9|10|11|12|13|14|15|16|17|18|19|20)\\.x)/automate/infrastructure/run",
    destination: "/consul/docs/:version/nia/usage/run",
>>>>>>> 6718a739
    permanent: true,
  },
  {
    source:
<<<<<<< HEAD
      '/consul/docs/:version(v1\\.(?:8|9|10|11|12|13|14|15|16|17|18|19|20)\\.x)/automate/infrastructure/high-availability',
    destination: '/consul/docs/:version/nia/usage/run-ha',
=======
      "/consul/docs/:version(v1\\.(?:8|9|10|11|12|13|14|15|16|17|18|19|20)\\.x)/automate/infrastructure/high-availability",
    destination: "/consul/docs/:version/nia/usage/run-ha",
>>>>>>> 6718a739
    permanent: true,
  },
  {
    source:
<<<<<<< HEAD
      '/consul/docs/:version(v1\\.(?:8|9|10|11|12|13|14|15|16|17|18|19|20)\\.x)/secure',
    destination: '/consul/docs/:version/security',
=======
      "/consul/docs/:version(v1\\.(?:8|9|10|11|12|13|14|15|16|17|18|19|20)\\.x)/secure",
    destination: "/consul/docs/:version/security",
>>>>>>> 6718a739
    permanent: true,
  },
  {
    source:
<<<<<<< HEAD
      '/consul/docs/:version(v1\\.(?:8|9|10|11|12|13|14|15|16|17|18|19|20)\\.x)/secure/acl',
    destination: '/consul/docs/:version/security/acl',
=======
      "/consul/docs/:version(v1\\.(?:8|9|10|11|12|13|14|15|16|17|18|19|20)\\.x)/secure/acl",
    destination: "/consul/docs/:version/security/acl",
>>>>>>> 6718a739
    permanent: true,
  },
  {
    source:
<<<<<<< HEAD
      '/consul/docs/:version(v1\\.(?:8|9|10|11|12|13|14|15|16|17|18|19|20)\\.x)/secure/acl/token/federation',
    destination: '/consul/docs/:version/security/acl/acl-federated-datacenters',
=======
      "/consul/docs/:version(v1\\.(?:8|9|10|11|12|13|14|15|16|17|18|19|20)\\.x)/secure/acl/token/federation",
    destination: "/consul/docs/:version/security/acl/acl-federated-datacenters",
>>>>>>> 6718a739
    permanent: true,
  },
  {
    source:
<<<<<<< HEAD
      '/consul/docs/:version(v1\\.(?:8|9|10|11|12|13|14|15|16|17|18|19|20)\\.x)/secure/acl/policy',
    destination: '/consul/docs/:version/security/acl/acl-policies',
=======
      "/consul/docs/:version(v1\\.(?:8|9|10|11|12|13|14|15|16|17|18|19|20)\\.x)/secure/acl/policy",
    destination: "/consul/docs/:version/security/acl/acl-policies",
>>>>>>> 6718a739
    permanent: true,
  },
  {
    source:
<<<<<<< HEAD
      '/consul/docs/:version(v1\\.(?:8|9|10|11|12|13|14|15|16|17|18|19|20)\\.x)/secure/acl/role',
    destination: '/consul/docs/:version/security/acl/acl-roles',
=======
      "/consul/docs/:version(v1\\.(?:8|9|10|11|12|13|14|15|16|17|18|19|20)\\.x)/secure/acl/role",
    destination: "/consul/docs/:version/security/acl/acl-roles",
>>>>>>> 6718a739
    permanent: true,
  },
  {
    source:
<<<<<<< HEAD
      '/consul/docs/:version(v1\\.(?:8|9|10|11|12|13|14|15|16|17|18|19|20)\\.x)/reference/acl/rule',
    destination: '/consul/docs/:version/security/acl/acl-rules',
=======
      "/consul/docs/:version(v1\\.(?:8|9|10|11|12|13|14|15|16|17|18|19|20)\\.x)/reference/acl/rule",
    destination: "/consul/docs/:version/security/acl/acl-rules",
>>>>>>> 6718a739
    permanent: true,
  },
  {
    source:
<<<<<<< HEAD
      '/consul/docs/:version(v1\\.(?:8|9|10|11|12|13|14|15|16|17|18|19|20)\\.x)/secure/acl/auth-method',
    destination: '/consul/docs/:version/security/acl/auth-methods',
=======
      "/consul/docs/:version(v1\\.(?:8|9|10|11|12|13|14|15|16|17|18|19|20)\\.x)/secure/acl/auth-method",
    destination: "/consul/docs/:version/security/acl/auth-methods",
>>>>>>> 6718a739
    permanent: true,
  },
  {
    source:
<<<<<<< HEAD
      '/consul/docs/:version(v1\\.(?:8|9|10|11|12|13|14|15|16|17|18|19|20)\\.x)/secure/acl/auth-method/aws',
    destination: '/consul/docs/:version/security/acl/auth-methods/aws-iam',
=======
      "/consul/docs/:version(v1\\.(?:8|9|10|11|12|13|14|15|16|17|18|19|20)\\.x)/secure/acl/auth-method/aws",
    destination: "/consul/docs/:version/security/acl/auth-methods/aws-iam",
>>>>>>> 6718a739
    permanent: true,
  },
  {
    source:
<<<<<<< HEAD
      '/consul/docs/:version(v1\\.(?:8|9|10|11|12|13|14|15|16|17|18|19|20)\\.x)/secure/acl/auth-method/jwt',
    destination: '/consul/docs/:version/security/acl/auth-methods/jwt',
=======
      "/consul/docs/:version(v1\\.(?:8|9|10|11|12|13|14|15|16|17|18|19|20)\\.x)/secure/acl/auth-method/jwt",
    destination: "/consul/docs/:version/security/acl/auth-methods/jwt",
>>>>>>> 6718a739
    permanent: true,
  },
  {
    source:
<<<<<<< HEAD
      '/consul/docs/:version(v1\\.(?:8|9|10|11|12|13|14|15|16|17|18|19|20)\\.x)/secure/acl/auth-method/k8s',
    destination: '/consul/docs/:version/security/acl/auth-methods/kubernetes',
=======
      "/consul/docs/:version(v1\\.(?:8|9|10|11|12|13|14|15|16|17|18|19|20)\\.x)/secure/acl/auth-method/k8s",
    destination: "/consul/docs/:version/security/acl/auth-methods/kubernetes",
>>>>>>> 6718a739
    permanent: true,
  },
  {
    source:
<<<<<<< HEAD
      '/consul/docs/:version(v1\\.(?:8|9|10|11|12|13|14|15|16|17|18|19|20)\\.x)/secure/acl/auth-method/oidc',
    destination: '/consul/docs/:version/security/acl/auth-methods/oidc',
=======
      "/consul/docs/:version(v1\\.(?:8|9|10|11|12|13|14|15|16|17|18|19|20)\\.x)/secure/acl/auth-method/oidc",
    destination: "/consul/docs/:version/security/acl/auth-methods/oidc",
>>>>>>> 6718a739
    permanent: true,
  },
  {
    source:
<<<<<<< HEAD
      '/consul/docs/:version(v1\\.(?:8|9|10|11|12|13|14|15|16|17|18|19|20)\\.x)/secure/acl/token',
    destination: '/consul/docs/:version/security/acl/tokens',
=======
      "/consul/docs/:version(v1\\.(?:8|9|10|11|12|13|14|15|16|17|18|19|20)\\.x)/secure/acl/token",
    destination: "/consul/docs/:version/security/acl/tokens",
>>>>>>> 6718a739
    permanent: true,
  },
  {
    source:
<<<<<<< HEAD
      '/consul/docs/:version(v1\\.(?:8|9|10|11|12|13|14|15|16|17|18|19|20)\\.x)/secure/acl/token/esm',
    destination:
      '/consul/docs/:version/security/acl/tokens/create/create-a-consul-esm-token',
=======
      "/consul/docs/:version(v1\\.(?:8|9|10|11|12|13|14|15|16|17|18|19|20)\\.x)/secure/acl/token/esm",
    destination:
      "/consul/docs/:version/security/acl/tokens/create/create-a-consul-esm-token",
>>>>>>> 6718a739
    permanent: true,
  },
  {
    source:
<<<<<<< HEAD
      '/consul/docs/:version(v1\\.(?:8|9|10|11|12|13|14|15|16|17|18|19|20)\\.x)/secure/acl/token/dns',
    destination:
      '/consul/docs/:version/security/acl/tokens/create/create-a-dns-token',
=======
      "/consul/docs/:version(v1\\.(?:8|9|10|11|12|13|14|15|16|17|18|19|20)\\.x)/secure/acl/token/dns",
    destination:
      "/consul/docs/:version/security/acl/tokens/create/create-a-dns-token",
>>>>>>> 6718a739
    permanent: true,
  },
  {
    source:
<<<<<<< HEAD
      '/consul/docs/:version(v1\\.(?:8|9|10|11|12|13|14|15|16|17|18|19|20)\\.x)/secure/acl/token/mesh-gateway',
    destination:
      '/consul/docs/:version/security/acl/tokens/create/create-a-mesh-gateway-token',
=======
      "/consul/docs/:version(v1\\.(?:8|9|10|11|12|13|14|15|16|17|18|19|20)\\.x)/secure/acl/token/mesh-gateway",
    destination:
      "/consul/docs/:version/security/acl/tokens/create/create-a-mesh-gateway-token",
>>>>>>> 6718a739
    permanent: true,
  },
  {
    source:
<<<<<<< HEAD
      '/consul/docs/:version(v1\\.(?:8|9|10|11|12|13|14|15|16|17|18|19|20)\\.x)/secure/acl/token/replication',
    destination:
      '/consul/docs/:version/security/acl/tokens/create/create-a-replication-token',
=======
      "/consul/docs/:version(v1\\.(?:8|9|10|11|12|13|14|15|16|17|18|19|20)\\.x)/secure/acl/token/replication",
    destination:
      "/consul/docs/:version/security/acl/tokens/create/create-a-replication-token",
>>>>>>> 6718a739
    permanent: true,
  },
  {
    source:
<<<<<<< HEAD
      '/consul/docs/:version(v1\\.(?:8|9|10|11|12|13|14|15|16|17|18|19|20)\\.x)/secure/acl/token/service',
    destination:
      '/consul/docs/:version/security/acl/tokens/create/create-a-service-token',
=======
      "/consul/docs/:version(v1\\.(?:8|9|10|11|12|13|14|15|16|17|18|19|20)\\.x)/secure/acl/token/service",
    destination:
      "/consul/docs/:version/security/acl/tokens/create/create-a-service-token",
>>>>>>> 6718a739
    permanent: true,
  },
  {
    source:
<<<<<<< HEAD
      '/consul/docs/:version(v1\\.(?:8|9|10|11|12|13|14|15|16|17|18|19|20)\\.x)/secure/acl/token/snapshot-agent',
    destination:
      '/consul/docs/:version/security/acl/tokens/create/create-a-snapshot-agent-token',
=======
      "/consul/docs/:version(v1\\.(?:8|9|10|11|12|13|14|15|16|17|18|19|20)\\.x)/secure/acl/token/snapshot-agent",
    destination:
      "/consul/docs/:version/security/acl/tokens/create/create-a-snapshot-agent-token",
>>>>>>> 6718a739
    permanent: true,
  },
  {
    source:
<<<<<<< HEAD
      '/consul/docs/:version(v1\\.(?:8|9|10|11|12|13|14|15|16|17|18|19|20)\\.x)/secure/acl/token/terminating-gateway',
    destination:
      '/consul/docs/:version/security/acl/tokens/create/create-a-terminating-gateway-token',
=======
      "/consul/docs/:version(v1\\.(?:8|9|10|11|12|13|14|15|16|17|18|19|20)\\.x)/secure/acl/token/terminating-gateway",
    destination:
      "/consul/docs/:version/security/acl/tokens/create/create-a-terminating-gateway-token",
>>>>>>> 6718a739
    permanent: true,
  },
  {
    source:
<<<<<<< HEAD
      '/consul/docs/:version(v1\\.(?:8|9|10|11|12|13|14|15|16|17|18|19|20)\\.x)/secure/acl/token/vault-backend',
    destination:
      '/consul/docs/:version/security/acl/tokens/create/create-a-token-for-vault-consul-storage',
=======
      "/consul/docs/:version(v1\\.(?:8|9|10|11|12|13|14|15|16|17|18|19|20)\\.x)/secure/acl/token/vault-backend",
    destination:
      "/consul/docs/:version/security/acl/tokens/create/create-a-token-for-vault-consul-storage",
>>>>>>> 6718a739
    permanent: true,
  },
  {
    source:
<<<<<<< HEAD
      '/consul/docs/:version(v1\\.(?:8|9|10|11|12|13|14|15|16|17|18|19|20)\\.x)/secure/acl/token/ui',
    destination:
      '/consul/docs/:version/security/acl/tokens/create/create-a-ui-token',
=======
      "/consul/docs/:version(v1\\.(?:8|9|10|11|12|13|14|15|16|17|18|19|20)\\.x)/secure/acl/token/ui",
    destination:
      "/consul/docs/:version/security/acl/tokens/create/create-a-ui-token",
>>>>>>> 6718a739
    permanent: true,
  },
  {
    source:
<<<<<<< HEAD
      '/consul/docs/:version(v1\\.(?:8|9|10|11|12|13|14|15|16|17|18|19|20)\\.x)/secure/acl/token/agent',
    destination:
      '/consul/docs/:version/security/acl/tokens/create/create-an-agent-token',
=======
      "/consul/docs/:version(v1\\.(?:8|9|10|11|12|13|14|15|16|17|18|19|20)\\.x)/secure/acl/token/agent",
    destination:
      "/consul/docs/:version/security/acl/tokens/create/create-an-agent-token",
>>>>>>> 6718a739
    permanent: true,
  },
  {
    source:
<<<<<<< HEAD
      '/consul/docs/:version(v1\\.(?:8|9|10|11|12|13|14|15|16|17|18|19|20)\\.x)/secure/acl/token/ingress-gateway',
    destination:
      '/consul/docs/:version/security/acl/tokens/create/create-an-ingress-gateway-token',
=======
      "/consul/docs/:version(v1\\.(?:8|9|10|11|12|13|14|15|16|17|18|19|20)\\.x)/secure/acl/token/ingress-gateway",
    destination:
      "/consul/docs/:version/security/acl/tokens/create/create-an-ingress-gateway-token",
>>>>>>> 6718a739
    permanent: true,
  },
  {
    source:
<<<<<<< HEAD
      '/consul/docs/:version(v1\\.(?:8|9|10|11|12|13|14|15|16|17|18|19|20)\\.x)/secure/encryption',
    destination: '/consul/docs/:version/security/encryption',
=======
      "/consul/docs/:version(v1\\.(?:8|9|10|11|12|13|14|15|16|17|18|19|20)\\.x)/secure/encryption",
    destination: "/consul/docs/:version/security/encryption",
>>>>>>> 6718a739
    permanent: true,
  },
  {
    source:
<<<<<<< HEAD
      '/consul/docs/:version(v1\\.(?:8|9|10|11|12|13|14|15|16|17|18|19|20)\\.x)/secure/encryption/gossip/enable',
    destination: '/consul/docs/:version/security/encryption/gossip',
=======
      "/consul/docs/:version(v1\\.(?:8|9|10|11|12|13|14|15|16|17|18|19|20)\\.x)/secure/encryption/gossip/enable",
    destination: "/consul/docs/:version/security/encryption/gossip",
>>>>>>> 6718a739
    permanent: true,
  },
  {
    source:
<<<<<<< HEAD
      '/consul/docs/:version(v1\\.(?:8|9|10|11|12|13|14|15|16|17|18|19|20)\\.x)/secure/encryption/tls/mtls',
    destination: '/consul/docs/:version/security/encryption/mtls',
=======
      "/consul/docs/:version(v1\\.(?:8|9|10|11|12|13|14|15|16|17|18|19|20)\\.x)/secure/encryption/tls/mtls",
    destination: "/consul/docs/:version/security/encryption/mtls",
>>>>>>> 6718a739
    permanent: true,
  },
  {
    source:
<<<<<<< HEAD
      '/consul/docs/:version(v1\\.(?:8|9|10|11|12|13|14|15|16|17|18|19|20)\\.x)/secure/security-model',
    destination: '/consul/docs/:version/security/security-models',
=======
      "/consul/docs/:version(v1\\.(?:8|9|10|11|12|13|14|15|16|17|18|19|20)\\.x)/secure/security-model",
    destination: "/consul/docs/:version/security/security-models",
>>>>>>> 6718a739
    permanent: true,
  },
  {
    source:
<<<<<<< HEAD
      '/consul/docs/:version(v1\\.(?:8|9|10|11|12|13|14|15|16|17|18|19|20)\\.x)/secure/security-model/core',
    destination: '/consul/docs/:version/security/security-models/core',
=======
      "/consul/docs/:version(v1\\.(?:8|9|10|11|12|13|14|15|16|17|18|19|20)\\.x)/secure/security-model/core",
    destination: "/consul/docs/:version/security/security-models/core",
>>>>>>> 6718a739
    permanent: true,
  },
  {
    source:
<<<<<<< HEAD
      '/consul/docs/:version(v1\\.(?:8|9|10|11|12|13|14|15|16|17|18|19|20)\\.x)/secure/security-model/cts',
    destination: '/consul/docs/:version/security/security-models/nia',
=======
      "/consul/docs/:version(v1\\.(?:8|9|10|11|12|13|14|15|16|17|18|19|20)\\.x)/secure/security-model/cts",
    destination: "/consul/docs/:version/security/security-models/nia",
>>>>>>> 6718a739
    permanent: true,
  },
  {
    source:
<<<<<<< HEAD
      '/consul/docs/:version(v1\\.(?:8|9|10|11|12|13|14|15|16|17|18|19|20)\\.x)/reference/service/health-check',
    destination:
      '/consul/docs/:version/services/configuration/checks-configuration-reference',
=======
      "/consul/docs/:version(v1\\.(?:8|9|10|11|12|13|14|15|16|17|18|19|20)\\.x)/reference/service/health-check",
    destination:
      "/consul/docs/:version/services/configuration/checks-configuration-reference",
>>>>>>> 6718a739
    permanent: true,
  },
  {
    source:
<<<<<<< HEAD
      '/consul/docs/:version(v1\\.(?:8|9|10|11|12|13|14|15|16|17|18|19|20)\\.x)/fundamentals/service',
    destination:
      '/consul/docs/:version/services/configuration/services-configuration-overview',
=======
      "/consul/docs/:version(v1\\.(?:8|9|10|11|12|13|14|15|16|17|18|19|20)\\.x)/fundamentals/service",
    destination:
      "/consul/docs/:version/services/configuration/services-configuration-overview",
>>>>>>> 6718a739
    permanent: true,
  },
  {
    source:
<<<<<<< HEAD
      '/consul/docs/:version(v1\\.(?:8|9|10|11|12|13|14|15|16|17|18|19|20)\\.x)/reference/service',
    destination:
      '/consul/docs/:version/services/configuration/services-configuration-reference',
=======
      "/consul/docs/:version(v1\\.(?:8|9|10|11|12|13|14|15|16|17|18|19|20)\\.x)/reference/service",
    destination:
      "/consul/docs/:version/services/configuration/services-configuration-reference",
>>>>>>> 6718a739
    permanent: true,
  },
  {
    source:
<<<<<<< HEAD
      '/consul/docs/:version(v1\\.(?:8|9|10|11|12|13|14|15|16|17|18|19|20)\\.x)/discover/dns/scale',
    destination: '/consul/docs/:version/services/discovery/dns-cache',
=======
      "/consul/docs/:version(v1\\.(?:8|9|10|11|12|13|14|15|16|17|18|19|20)\\.x)/discover/dns/scale",
    destination: "/consul/docs/:version/services/discovery/dns-cache",
>>>>>>> 6718a739
    permanent: true,
  },
  {
    source:
<<<<<<< HEAD
      '/consul/docs/:version(v1\\.(?:8|9|10|11|12|13|14|15|16|17|18|19|20)\\.x)/discover/dns/configure',
    destination: '/consul/docs/:version/services/discovery/dns-configuration',
=======
      "/consul/docs/:version(v1\\.(?:8|9|10|11|12|13|14|15|16|17|18|19|20)\\.x)/discover/dns/configure",
    destination: "/consul/docs/:version/services/discovery/dns-configuration",
>>>>>>> 6718a739
    permanent: true,
  },
  {
    source:
<<<<<<< HEAD
      '/consul/docs/:version(v1\\.(?:8|9|10|11|12|13|14|15|16|17|18|19|20)\\.x)/discover/service/dynamic',
    destination: '/consul/docs/:version/services/discovery/dns-dynamic-lookups',
=======
      "/consul/docs/:version(v1\\.(?:8|9|10|11|12|13|14|15|16|17|18|19|20)\\.x)/discover/service/dynamic",
    destination: "/consul/docs/:version/services/discovery/dns-dynamic-lookups",
>>>>>>> 6718a739
    permanent: true,
  },
  {
    source:
<<<<<<< HEAD
      '/consul/docs/:version(v1\\.(?:8|9|10|11|12|13|14|15|16|17|18|19|20)\\.x)/manage/dns/forwarding',
    destination: '/consul/docs/:version/services/discovery/dns-forwarding',
=======
      "/consul/docs/:version(v1\\.(?:8|9|10|11|12|13|14|15|16|17|18|19|20)\\.x)/manage/dns/forwarding",
    destination: "/consul/docs/:version/services/discovery/dns-forwarding",
>>>>>>> 6718a739
    permanent: true,
  },
  {
    source:
<<<<<<< HEAD
      '/consul/docs/:version(v1\\.(?:8|9|10|11|12|13|14|15|16|17|18|19|20)\\.x)/manage/dns/forwarding/enable',
    destination:
      '/consul/docs/:version/services/discovery/dns-forwarding/enable',
=======
      "/consul/docs/:version(v1\\.(?:8|9|10|11|12|13|14|15|16|17|18|19|20)\\.x)/manage/dns/forwarding/enable",
    destination:
      "/consul/docs/:version/services/discovery/dns-forwarding/enable",
>>>>>>> 6718a739
    permanent: true,
  },
  {
    source:
<<<<<<< HEAD
      '/consul/docs/:version(v1\\.(?:8|9|10|11|12|13|14|15|16|17|18|19|20)\\.x)/discover/dns',
    destination: '/consul/docs/:version/services/discovery/dns-overview',
=======
      "/consul/docs/:version(v1\\.(?:8|9|10|11|12|13|14|15|16|17|18|19|20)\\.x)/discover/dns",
    destination: "/consul/docs/:version/services/discovery/dns-overview",
>>>>>>> 6718a739
    permanent: true,
  },
  {
    source:
<<<<<<< HEAD
      '/consul/docs/:version(v1\\.(?:8|9|10|11|12|13|14|15|16|17|18|19|20)\\.x)/discover/service/static',
    destination: '/consul/docs/:version/services/discovery/dns-static-lookups',
=======
      "/consul/docs/:version(v1\\.(?:8|9|10|11|12|13|14|15|16|17|18|19|20)\\.x)/discover/service/static",
    destination: "/consul/docs/:version/services/discovery/dns-static-lookups",
>>>>>>> 6718a739
    permanent: true,
  },
  {
    source:
<<<<<<< HEAD
      '/consul/docs/:version(v1\\.(?:8|9|10|11|12|13|14|15|16|17|18|19|20)\\.x)/fundamentals/service',
    destination: '/consul/docs/:version/services/services',
=======
      "/consul/docs/:version(v1\\.(?:8|9|10|11|12|13|14|15|16|17|18|19|20)\\.x)/fundamentals/service",
    destination: "/consul/docs/:version/services/services",
>>>>>>> 6718a739
    permanent: true,
  },
  {
    source:
<<<<<<< HEAD
      '/consul/docs/:version(v1\\.(?:8|9|10|11|12|13|14|15|16|17|18|19|20)\\.x)/register/health-check/vm',
    destination: '/consul/docs/:version/services/usage/checks',
=======
      "/consul/docs/:version(v1\\.(?:8|9|10|11|12|13|14|15|16|17|18|19|20)\\.x)/register/health-check/vm",
    destination: "/consul/docs/:version/services/usage/checks",
>>>>>>> 6718a739
    permanent: true,
  },
  {
    source:
<<<<<<< HEAD
      '/consul/docs/:version(v1\\.(?:8|9|10|11|12|13|14|15|16|17|18|19|20)\\.x)/register/service/vm/define',
    destination: '/consul/docs/:version/services/usage/define-services',
=======
      "/consul/docs/:version(v1\\.(?:8|9|10|11|12|13|14|15|16|17|18|19|20)\\.x)/register/service/vm/define",
    destination: "/consul/docs/:version/services/usage/define-services",
>>>>>>> 6718a739
    permanent: true,
  },
  {
    source:
<<<<<<< HEAD
      '/consul/docs/:version(v1\\.(?:8|9|10|11|12|13|14|15|16|17|18|19|20)\\.x)/register/service/vm',
    destination:
      '/consul/docs/:version/services/usage/register-services-checks',
=======
      "/consul/docs/:version(v1\\.(?:8|9|10|11|12|13|14|15|16|17|18|19|20)\\.x)/register/service/vm",
    destination:
      "/consul/docs/:version/services/usage/register-services-checks",
>>>>>>> 6718a739
    permanent: true,
  },
  {
    source:
<<<<<<< HEAD
      '/consul/docs/:version(v1\\.(?:8|9|10|11|12|13|14|15|16|17|18|19|20)\\.x)/error-messages/consul',
    destination: '/consul/docs/:version/troubleshoot/common-errors',
=======
      "/consul/docs/:version(v1\\.(?:8|9|10|11|12|13|14|15|16|17|18|19|20)\\.x)/error-messages/consul",
    destination: "/consul/docs/:version/troubleshoot/common-errors",
>>>>>>> 6718a739
    permanent: true,
  },

  {
    source:
<<<<<<< HEAD
      '/consul/docs/:version(v1\\.(?:8|9|10|11|12|13|14|15|16|17|18|19|20)\\.x)/troubleshoot/service-communication',
    destination: '/consul/docs/:version/troubleshoot/troubleshoot-services',
=======
      "/consul/docs/:version(v1\\.(?:8|9|10|11|12|13|14|15|16|17|18|19|20)\\.x)/troubleshoot/service-communication",
    destination: "/consul/docs/:version/troubleshoot/troubleshoot-services",
>>>>>>> 6718a739
    permanent: true,
  },
  {
    source:
<<<<<<< HEAD
      '/consul/docs/:version(v1\\.(?:8|9|10|11|12|13|14|15|16|17|18|19|20)\\.x)/upgrade',
    destination: '/consul/docs/:version/upgrading',
=======
      "/consul/docs/:version(v1\\.(?:8|9|10|11|12|13|14|15|16|17|18|19|20)\\.x)/upgrade",
    destination: "/consul/docs/:version/upgrading",
>>>>>>> 6718a739
    permanent: true,
  },
  {
    source:
<<<<<<< HEAD
      '/consul/docs/:version(v1\\.(?:8|9|10|11|12|13|14|15|16|17|18|19|20)\\.x)/upgrade/compatibility',
    destination: '/consul/docs/:version/upgrading/compatibility',
=======
      "/consul/docs/:version(v1\\.(?:8|9|10|11|12|13|14|15|16|17|18|19|20)\\.x)/upgrade/compatibility",
    destination: "/consul/docs/:version/upgrading/compatibility",
>>>>>>> 6718a739
    permanent: true,
  },
  {
    source:
<<<<<<< HEAD
      '/consul/docs/:version(v1\\.(?:8|9|10|11|12|13|14|15|16|17|18|19|20)\\.x)/upgrade/instructions',
    destination: '/consul/docs/:version/upgrading/instructions',
=======
      "/consul/docs/:version(v1\\.(?:8|9|10|11|12|13|14|15|16|17|18|19|20)\\.x)/upgrade/instructions",
    destination: "/consul/docs/:version/upgrading/instructions",
>>>>>>> 6718a739
    permanent: true,
  },
  {
    source:
<<<<<<< HEAD
      '/consul/docs/:version(v1\\.(?:8|9|10|11|12|13|14|15|16|17|18|19|20)\\.x)/upgrade/instructions/general',
    destination: '/consul/docs/:version/upgrading/instructions/general-process',
=======
      "/consul/docs/:version(v1\\.(?:8|9|10|11|12|13|14|15|16|17|18|19|20)\\.x)/upgrade/instructions/general",
    destination: "/consul/docs/:version/upgrading/instructions/general-process",
>>>>>>> 6718a739
    permanent: true,
  },
  {
    source:
<<<<<<< HEAD
      '/consul/docs/:version(v1\\.(?:8|9|10|11|12|13|14|15|16|17|18|19|20)\\.x)/upgrade/instructions/upgrade-to-1-10-x',
    destination:
      '/consul/docs/:version/upgrading/instructions/upgrade-to-1-10-x',
=======
      "/consul/docs/:version(v1\\.(?:8|9|10|11|12|13|14|15|16|17|18|19|20)\\.x)/upgrade/instructions/upgrade-to-1-10-x",
    destination:
      "/consul/docs/:version/upgrading/instructions/upgrade-to-1-10-x",
>>>>>>> 6718a739
    permanent: true,
  },
  {
    source:
<<<<<<< HEAD
      '/consul/docs/:version(v1\\.(?:8|9|10|11|12|13|14|15|16|17|18|19|20)\\.x)/upgrade/instructions/upgrade-to-1-2-x',
    destination:
      '/consul/docs/:version/upgrading/instructions/upgrade-to-1-2-x',
=======
      "/consul/docs/:version(v1\\.(?:8|9|10|11|12|13|14|15|16|17|18|19|20)\\.x)/upgrade/instructions/upgrade-to-1-2-x",
    destination:
      "/consul/docs/:version/upgrading/instructions/upgrade-to-1-2-x",
>>>>>>> 6718a739
    permanent: true,
  },
  {
    source:
<<<<<<< HEAD
      '/consul/docs/:version(v1\\.(?:8|9|10|11|12|13|14|15|16|17|18|19|20)\\.x)/upgrade/instructions/upgrade-to-1-6-x',
    destination:
      '/consul/docs/:version/upgrading/instructions/upgrade-to-1-6-x',
=======
      "/consul/docs/:version(v1\\.(?:8|9|10|11|12|13|14|15|16|17|18|19|20)\\.x)/upgrade/instructions/upgrade-to-1-6-x",
    destination:
      "/consul/docs/:version/upgrading/instructions/upgrade-to-1-6-x",
>>>>>>> 6718a739
    permanent: true,
  },
  {
    source:
<<<<<<< HEAD
      '/consul/docs/:version(v1\\.(?:8|9|10|11|12|13|14|15|16|17|18|19|20)\\.x)/upgrade/instructions/upgrade-to-1-8-x',
    destination:
      '/consul/docs/:version/upgrading/instructions/upgrade-to-1-8-x',
=======
      "/consul/docs/:version(v1\\.(?:8|9|10|11|12|13|14|15|16|17|18|19|20)\\.x)/upgrade/instructions/upgrade-to-1-8-x",
    destination:
      "/consul/docs/:version/upgrading/instructions/upgrade-to-1-8-x",
>>>>>>> 6718a739
    permanent: true,
  },
  {
    source:
<<<<<<< HEAD
      '/consul/docs/:version(v1\\.(?:8|9|10|11|12|13|14|15|16|17|18|19|20)\\.x)/upgrade/version-specific',
    destination: '/consul/docs/:version/upgrading/upgrade-specific',
=======
      "/consul/docs/:version(v1\\.(?:8|9|10|11|12|13|14|15|16|17|18|19|20)\\.x)/upgrade/version-specific",
    destination: "/consul/docs/:version/upgrading/upgrade-specific",
>>>>>>> 6718a739
    permanent: true,
  },
  {
    source:
<<<<<<< HEAD
      '/consul/docs/:version(v1\\.(?:8|9|10|11|12|13|14|15|16|17|18|19|20)\\.x)/secure-mesh',
    destination: '/consul/docs/:version/connect/security',
=======
      "/consul/docs/:version(v1\\.(?:8|9|10|11|12|13|14|15|16|17|18|19|20)\\.x)/secure-mesh",
    destination: "/consul/docs/:version/connect/security",
>>>>>>> 6718a739
    permanent: true,
  },
  {
    source:
<<<<<<< HEAD
      '/consul/docs/:version(v1\\.(?:8|9|10|11|12|13|14|15|16|17|18|19|20)\\.x)/architecture/data-plane',
    destination: '/consul/docs/:version/connect/connect-internals',
=======
      "/consul/docs/:version(v1\\.(?:8|9|10|11|12|13|14|15|16|17|18|19|20)\\.x)/architecture/data-plane",
    destination: "/consul/docs/:version/connect/connect-internals",
>>>>>>> 6718a739
    permanent: true,
  },
  {
    source:
<<<<<<< HEAD
      '/consul/docs/:version(v1\\.(?:8|9|10|11|12|13|14|15|16|17|18|19|20)\\.x)/architecture/data-plane/service',
    destination: '/consul/docs/:version/services/usage/define-services',
=======
      "/consul/docs/:version(v1\\.(?:8|9|10|11|12|13|14|15|16|17|18|19|20)\\.x)/architecture/data-plane/service",
    destination: "/consul/docs/:version/services/usage/define-services",
>>>>>>> 6718a739
    permanent: true,
  },
  {
    source:
<<<<<<< HEAD
      '/consul/docs/:version(v1\\.(?:8|9|10|11|12|13|14|15|16|17|18|19|20)\\.x)/architecture/backend',
    destination: '/consul/docs/:version/agent/wal-logstore',
=======
      "/consul/docs/:version(v1\\.(?:8|9|10|11|12|13|14|15|16|17|18|19|20)\\.x)/architecture/backend",
    destination: "/consul/docs/:version/agent/wal-logstore",
>>>>>>> 6718a739
    permanent: true,
  },
  {
    source:
<<<<<<< HEAD
      '/consul/docs/:version(v1\\.(?:8|9|10|11|12|13|14|15|16|17|18|19|20)\\.x)/architecture/security',
    destination: '/consul/docs/:version/security',
=======
      "/consul/docs/:version(v1\\.(?:8|9|10|11|12|13|14|15|16|17|18|19|20)\\.x)/architecture/security",
    destination: "/consul/docs/:version/security",
>>>>>>> 6718a739
    permanent: true,
  },
  {
    source:
<<<<<<< HEAD
      '/consul/docs/:version(v1\\.(?:8|9|10|11|12|13|14|15|16|17|18|19|20)\\.x)/fundamentals/editions',
    destination: '/consul/docs/:version/enterprise',
=======
      "/consul/docs/:version(v1\\.(?:8|9|10|11|12|13|14|15|16|17|18|19|20)\\.x)/fundamentals/editions",
    destination: "/consul/docs/:version/enterprise",
>>>>>>> 6718a739
    permanent: true,
  },
  {
    source:
<<<<<<< HEAD
      '/consul/docs/:version(v1\\.(?:8|9|10|11|12|13|14|15|16|17|18|19|20)\\.x)/fundamentals/install/dev',
    destination: '/consul/docs/:version/agent',
=======
      "/consul/docs/:version(v1\\.(?:8|9|10|11|12|13|14|15|16|17|18|19|20)\\.x)/fundamentals/install/dev",
    destination: "/consul/docs/:version/agent",
>>>>>>> 6718a739
    permanent: true,
  },
  {
    source:
<<<<<<< HEAD
      '/consul/docs/:version(v1\\.(?:8|9|10|11|12|13|14|15|16|17|18|19|20)\\.x)/fundamentals/interface/api',
    destination: '/consul/api-docs',
=======
      "/consul/docs/:version(v1\\.(?:8|9|10|11|12|13|14|15|16|17|18|19|20)\\.x)/fundamentals/interface/api",
    destination: "/consul/api-docs",
>>>>>>> 6718a739
    permanent: true,
  },
  {
    source:
<<<<<<< HEAD
      '/consul/docs/:version(v1\\.(?:8|9|10|11|12|13|14|15|16|17|18|19|20)\\.x)/fundamentals/interface/cli',
    destination: '/consul/docs/commands',
=======
      "/consul/docs/:version(v1\\.(?:8|9|10|11|12|13|14|15|16|17|18|19|20)\\.x)/fundamentals/interface/cli",
    destination: "/consul/docs/commands",
>>>>>>> 6718a739
    permanent: true,
  },
  {
    source:
<<<<<<< HEAD
      '/consul/docs/:version(v1\\.(?:8|9|10|11|12|13|14|15|16|17|18|19|20)\\.x)/fundamentals/interface/ui',
    destination: '/consul/docs/:version/connect/observability/ui-visualization',
=======
      "/consul/docs/:version(v1\\.(?:8|9|10|11|12|13|14|15|16|17|18|19|20)\\.x)/fundamentals/interface/ui",
    destination: "/consul/docs/:version/connect/observability/ui-visualization",
>>>>>>> 6718a739
    permanent: true,
  },
  {
    source:
<<<<<<< HEAD
      '/consul/docs/:version(v1\\.(?:8|9|10|11|12|13|14|15|16|17|18|19|20)\\.x)/fundamentals/identity',
    destination: '/consul/docs/:version/agent',
=======
      "/consul/docs/:version(v1\\.(?:8|9|10|11|12|13|14|15|16|17|18|19|20)\\.x)/fundamentals/identity",
    destination: "/consul/docs/:version/agent",
>>>>>>> 6718a739
    permanent: true,
  },
  {
    source:
<<<<<<< HEAD
      '/consul/docs/:version(v1\\.(?:8|9|10|11|12|13|14|15|16|17|18|19|20)\\.x)/fundamentals/tf',
    destination:
      'https://registry.terraform.io/providers/hashicorp/consul/latest/docs',
=======
      "/consul/docs/:version(v1\\.(?:8|9|10|11|12|13|14|15|16|17|18|19|20)\\.x)/fundamentals/tf",
    destination:
      "https://registry.terraform.io/providers/hashicorp/consul/latest/docs",
>>>>>>> 6718a739
    permanent: true,
  },
  {
    source:
<<<<<<< HEAD
      '/consul/docs/:version(v1\\.(?:8|9|10|11|12|13|14|15|16|17|18|19|20)\\.x)/deploy',
    destination: '/consul/docs/:version/install/bootstrapping',
=======
      "/consul/docs/:version(v1\\.(?:8|9|10|11|12|13|14|15|16|17|18|19|20)\\.x)/deploy",
    destination: "/consul/docs/:version/install/bootstrapping",
>>>>>>> 6718a739
    permanent: true,
  },
  {
    source:
<<<<<<< HEAD
      '/consul/docs/:version(v1\\.(?:8|9|10|11|12|13|14|15|16|17|18|19|20)\\.x)/deploy/server',
    destination: '/consul/docs/:version/install/bootstrapping',
=======
      "/consul/docs/:version(v1\\.(?:8|9|10|11|12|13|14|15|16|17|18|19|20)\\.x)/deploy/server",
    destination: "/consul/docs/:version/install/bootstrapping",
>>>>>>> 6718a739
    permanent: true,
  },
  {
    source:
<<<<<<< HEAD
      '/consul/docs/:version(v1\\.(?:8|9|10|11|12|13|14|15|16|17|18|19|20)\\.x)/deploy/server/vm',
    destination: '/consul/docs/:version/install/bootstrapping',
=======
      "/consul/docs/:version(v1\\.(?:8|9|10|11|12|13|14|15|16|17|18|19|20)\\.x)/deploy/server/vm",
    destination: "/consul/docs/:version/install/bootstrapping",
>>>>>>> 6718a739
    permanent: true,
  },
  {
    source:
<<<<<<< HEAD
      '/consul/docs/:version(v1\\.(?:8|9|10|11|12|13|14|15|16|17|18|19|20)\\.x)/deploy/server/vm/requirements',
    destination: '/consul/docs/:version/install/performance',
=======
      "/consul/docs/:version(v1\\.(?:8|9|10|11|12|13|14|15|16|17|18|19|20)\\.x)/deploy/server/vm/requirements",
    destination: "/consul/docs/:version/install/performance",
>>>>>>> 6718a739
    permanent: true,
  },
  {
    source:
<<<<<<< HEAD
      '/consul/docs/:version(v1\\.(?:8|9|10|11|12|13|14|15|16|17|18|19|20)\\.x)/deploy/server/k8s',
    destination: '/consul/:version/k8s/installation/install',
=======
      "/consul/docs/:version(v1\\.(?:8|9|10|11|12|13|14|15|16|17|18|19|20)\\.x)/deploy/server/k8s",
    destination: "/consul/:version/k8s/installation/install",
>>>>>>> 6718a739
    permanent: true,
  },
  {
    source:
<<<<<<< HEAD
      '/consul/docs/:version(v1\\.(?:8|9|10|11|12|13|14|15|16|17|18|19|20)\\.x)/deploy/server/k8s/requirements',
    destination: '/consul/docs/:version/k8s/compatibility',
=======
      "/consul/docs/:version(v1\\.(?:8|9|10|11|12|13|14|15|16|17|18|19|20)\\.x)/deploy/server/k8s/requirements",
    destination: "/consul/docs/:version/k8s/compatibility",
>>>>>>> 6718a739
    permanent: true,
  },
  {
    source:
<<<<<<< HEAD
      '/consul/docs/:version(v1\\.(?:8|9|10|11|12|13|14|15|16|17|18|19|20)\\.x)/deploy/server/k8s/consul-k8s',
    destination: '/consul/docs/:version/installation/install-cli',
=======
      "/consul/docs/:version(v1\\.(?:8|9|10|11|12|13|14|15|16|17|18|19|20)\\.x)/deploy/server/k8s/consul-k8s",
    destination: "/consul/docs/:version/installation/install-cli",
>>>>>>> 6718a739
    permanent: true,
  },
  {
    source:
<<<<<<< HEAD
      '/consul/docs/:version(v1\\.(?:8|9|10|11|12|13|14|15|16|17|18|19|20)\\.x)/deploy/server/k8s/platform/minikube',
    destination: '/consul/docs/deploy/server/k8s/platform/minikube',
=======
      "/consul/docs/:version(v1\\.(?:8|9|10|11|12|13|14|15|16|17|18|19|20)\\.x)/deploy/server/k8s/platform/minikube",
    destination: "/consul/docs/deploy/server/k8s/platform/minikube",
>>>>>>> 6718a739
    permanent: true,
  },
  {
    source:
<<<<<<< HEAD
      '/consul/docs/:version(v1\\.(?:8|9|10|11|12|13|14|15|16|17|18|19|20)\\.x)/deploy/server/k8s/platform/kind',
    destination: '/consul/docs/deploy/server/k8s/platform/kind',
=======
      "/consul/docs/:version(v1\\.(?:8|9|10|11|12|13|14|15|16|17|18|19|20)\\.x)/deploy/server/k8s/platform/kind",
    destination: "/consul/docs/deploy/server/k8s/platform/kind",
>>>>>>> 6718a739
    permanent: true,
  },
  {
    source:
<<<<<<< HEAD
      '/consul/docs/:version(v1\\.(?:8|9|10|11|12|13|14|15|16|17|18|19|20)\\.x)/deploy/server/k8s/platform/aks',
    destination: '/consul/docs/deploy/server/k8s/platform/aks',
=======
      "/consul/docs/:version(v1\\.(?:8|9|10|11|12|13|14|15|16|17|18|19|20)\\.x)/deploy/server/k8s/platform/aks",
    destination: "/consul/docs/deploy/server/k8s/platform/aks",
>>>>>>> 6718a739
    permanent: true,
  },
  {
    source:
<<<<<<< HEAD
      '/consul/docs/:version(v1\\.(?:8|9|10|11|12|13|14|15|16|17|18|19|20)\\.x)/deploy/server/k8s/platform/eks',
    destination: '/consul/docs/deploy/server/k8s/platform/eks',
=======
      "/consul/docs/:version(v1\\.(?:8|9|10|11|12|13|14|15|16|17|18|19|20)\\.x)/deploy/server/k8s/platform/eks",
    destination: "/consul/docs/deploy/server/k8s/platform/eks",
>>>>>>> 6718a739
    permanent: true,
  },
  {
    source:
<<<<<<< HEAD
      '/consul/docs/:version(v1\\.(?:8|9|10|11|12|13|14|15|16|17|18|19|20)\\.x)/deploy/server/k8s/platform/gke',
    destination: '/consul/docs/deploy/server/k8s/platform/gke',
=======
      "/consul/docs/:version(v1\\.(?:8|9|10|11|12|13|14|15|16|17|18|19|20)\\.x)/deploy/server/k8s/platform/gke",
    destination: "/consul/docs/deploy/server/k8s/platform/gke",
>>>>>>> 6718a739
    permanent: true,
  },
  {
    source:
<<<<<<< HEAD
      '/consul/docs/:version(v1\\.(?:8|9|10|11|12|13|14|15|16|17|18|19|20)\\.x)/deploy/server/k8s/platform/openshift',
    destination: '/consul/docs/deploy/server/k8s/platform/openshift',
=======
      "/consul/docs/:version(v1\\.(?:8|9|10|11|12|13|14|15|16|17|18|19|20)\\.x)/deploy/server/k8s/platform/openshift",
    destination: "/consul/docs/deploy/server/k8s/platform/openshift",
>>>>>>> 6718a739
    permanent: true,
  },
  {
    source:
<<<<<<< HEAD
      '/consul/docs/:version(v1\\.(?:8|9|10|11|12|13|14|15|16|17|18|19|20)\\.x)/deploy/server/k8s/vault/data/mesh-ca',
    destination: '/consul/docs/:version/connect/ca/vault',
=======
      "/consul/docs/:version(v1\\.(?:8|9|10|11|12|13|14|15|16|17|18|19|20)\\.x)/deploy/server/k8s/vault/data/mesh-ca",
    destination: "/consul/docs/:version/connect/ca/vault",
>>>>>>> 6718a739
    permanent: true,
  },
  {
    source:
<<<<<<< HEAD
      '/consul/docs/:version(v1\\.(?:8|9|10|11|12|13|14|15|16|17|18|19|20)\\.x)/deploy/server/k8s/uninstall',
    destination: '/consul/docs/deploy/server/k8s/uninstall',
=======
      "/consul/docs/:version(v1\\.(?:8|9|10|11|12|13|14|15|16|17|18|19|20)\\.x)/deploy/server/k8s/uninstall",
    destination: "/consul/docs/deploy/server/k8s/uninstall",
>>>>>>> 6718a739
    permanent: true,
  },
  {
    source:
<<<<<<< HEAD
      '/consul/docs/:version(v1\\.(?:8|9|10|11|12|13|14|15|16|17|18|19|20)\\.x)/deploy/server/ecs',
    destination: '/consul/docs/:version/ecs/deploy/terraform',
=======
      "/consul/docs/:version(v1\\.(?:8|9|10|11|12|13|14|15|16|17|18|19|20)\\.x)/deploy/server/ecs",
    destination: "/consul/docs/:version/ecs/deploy/terraform",
>>>>>>> 6718a739
    permanent: true,
  },
  {
    source:
<<<<<<< HEAD
      '/consul/docs/:version(v1\\.(?:8|9|10|11|12|13|14|15|16|17|18|19|20)\\.x)/deploy/server/ecs/manual',
    destination: '/consul/docs/:version/ecs/deploy/manual',
=======
      "/consul/docs/:version(v1\\.(?:8|9|10|11|12|13|14|15|16|17|18|19|20)\\.x)/deploy/server/ecs/manual",
    destination: "/consul/docs/:version/ecs/deploy/manual",
>>>>>>> 6718a739
    permanent: true,
  },
  {
    source:
<<<<<<< HEAD
      '/consul/docs/:version(v1\\.(?:8|9|10|11|12|13|14|15|16|17|18|19|20)\\.x)/deploy/workload',
    destination: '/consul/docs/deploy/workload',
=======
      "/consul/docs/:version(v1\\.(?:8|9|10|11|12|13|14|15|16|17|18|19|20)\\.x)/deploy/workload",
    destination: "/consul/docs/deploy/workload",
>>>>>>> 6718a739
    permanent: true,
  },
  {
    source:
<<<<<<< HEAD
      '/consul/docs/:version(v1\\.(?:8|9|10|11|12|13|14|15|16|17|18|19|20)\\.x)/deploy/workload/client/vm',
    destination: '/consul/docs/deploy/workload/client/vm',
=======
      "/consul/docs/:version(v1\\.(?:8|9|10|11|12|13|14|15|16|17|18|19|20)\\.x)/deploy/workload/client/vm",
    destination: "/consul/docs/deploy/workload/client/vm",
>>>>>>> 6718a739
    permanent: true,
  },
  {
    source:
<<<<<<< HEAD
      '/consul/docs/:version(v1\\.(?:8|9|10|11|12|13|14|15|16|17|18|19|20)\\.x)/workload/client/k8s',
    destination:
      '/consul/docs/:version/k8s/deployment-configurations/clients-outside-kubernetes',
=======
      "/consul/docs/:version(v1\\.(?:8|9|10|11|12|13|14|15|16|17|18|19|20)\\.x)/workload/client/k8s",
    destination:
      "/consul/docs/:version/k8s/deployment-configurations/clients-outside-kubernetes",
>>>>>>> 6718a739
    permanent: true,
  },
  {
    source:
<<<<<<< HEAD
      '/consul/docs/:version(v1\\.(?:8|9|10|11|12|13|14|15|16|17|18|19|20)\\.x)/deploy/workload/client/docker',
    destination: '/consul/docs//deploy/workload/client/docker',
=======
      "/consul/docs/:version(v1\\.(?:8|9|10|11|12|13|14|15|16|17|18|19|20)\\.x)/deploy/workload/client/docker",
    destination: "/consul/docs//deploy/workload/client/docker",
>>>>>>> 6718a739
    permanent: true,
  },
  {
    source:
<<<<<<< HEAD
      '/consul/docs/:version(v1\\.(?:8|9|10|11|12|13|14|15|16|17|18|19|20)\\.x)/deploy/workload/dataplane/k8s',
    destination: '/consul/docs/:version/connect/dataplane',
=======
      "/consul/docs/:version(v1\\.(?:8|9|10|11|12|13|14|15|16|17|18|19|20)\\.x)/deploy/workload/dataplane/k8s",
    destination: "/consul/docs/:version/connect/dataplane",
>>>>>>> 6718a739
    permanent: true,
  },
  {
    source:
<<<<<<< HEAD
      '/consul/docs/:version(v1\\.(?:8|9|10|11|12|13|14|15|16|17|18|19|20)\\.x)/deploy/workload/dataplane/ecs',
    destination: '/consul/docs/:version/ecs/upgrade-to-dataplanes',
=======
      "/consul/docs/:version(v1\\.(?:8|9|10|11|12|13|14|15|16|17|18|19|20)\\.x)/deploy/workload/dataplane/ecs",
    destination: "/consul/docs/:version/ecs/upgrade-to-dataplanes",
>>>>>>> 6718a739
    permanent: true,
  },
  {
    source:
<<<<<<< HEAD
      '/consul/docs/:version(v1\\.(?:8|9|10|11|12|13|14|15|16|17|18|19|20)\\.x)/secure/acl',
    destination: '/consul/docs/secure/acl',
=======
      "/consul/docs/:version(v1\\.(?:8|9|10|11|12|13|14|15|16|17|18|19|20)\\.x)/secure/acl",
    destination: "/consul/docs/secure/acl",
>>>>>>> 6718a739
    permanent: true,
  },
  {
    source:
<<<<<<< HEAD
      '/consul/docs/:version(v1\\.(?:8|9|10|11|12|13|14|15|16|17|18|19|20)\\.x)/secure/acl/rule',
    destination: '/consul/docs/:version/security/acl/acl-rules',
=======
      "/consul/docs/:version(v1\\.(?:8|9|10|11|12|13|14|15|16|17|18|19|20)\\.x)/secure/acl/rule",
    destination: "/consul/docs/:version/security/acl/acl-rules",
>>>>>>> 6718a739
    permanent: true,
  },
  {
    source:
<<<<<<< HEAD
      '/consul/docs/:version(v1\\.(?:8|9|10|11|12|13|14|15|16|17|18|19|20)\\.x)/secure/acl/bootstrap',
    destination: '/consul/docs/secure/acl/bootstrap',
=======
      "/consul/docs/:version(v1\\.(?:8|9|10|11|12|13|14|15|16|17|18|19|20)\\.x)/secure/acl/bootstrap",
    destination: "/consul/docs/secure/acl/bootstrap",
>>>>>>> 6718a739
    permanent: true,
  },
  {
    source:
<<<<<<< HEAD
      '/consul/docs/:version(v1\\.(?:8|9|10|11|12|13|14|15|16|17|18|19|20)\\.x)/secure/acl/reset',
    destination: '/consul/docs/secure/acl/reset',
=======
      "/consul/docs/:version(v1\\.(?:8|9|10|11|12|13|14|15|16|17|18|19|20)\\.x)/secure/acl/reset",
    destination: "/consul/docs/secure/acl/reset",
>>>>>>> 6718a739
    permanent: true,
  },
  {
    source:
<<<<<<< HEAD
      '/consul/docs/:version(v1\\.(?:8|9|10|11|12|13|14|15|16|17|18|19|20)\\.x)/secure/acl/legacy',
    destination: '/consul/docs/secure/acl/legacy',
=======
      "/consul/docs/:version(v1\\.(?:8|9|10|11|12|13|14|15|16|17|18|19|20)\\.x)/secure/acl/legacy",
    destination: "/consul/docs/secure/acl/legacy",
>>>>>>> 6718a739
    permanent: true,
  },
  {
    source:
<<<<<<< HEAD
      '/consul/docs/:version(v1\\.(?:8|9|10|11|12|13|14|15|16|17|18|19|20)\\.x)/secure/acl/vault/vm',
    destination: '/consul/docs/secure/acl/vault/vm',
=======
      "/consul/docs/:version(v1\\.(?:8|9|10|11|12|13|14|15|16|17|18|19|20)\\.x)/secure/acl/vault/vm",
    destination: "/consul/docs/secure/acl/vault/vm",
>>>>>>> 6718a739
    permanent: true,
  },
  {
    source:
<<<<<<< HEAD
      '/consul/docs/:version(v1\\.(?:8|9|10|11|12|13|14|15|16|17|18|19|20)\\.x)/secure/acl/troubleshoot',
    destination: '/consul/docs/secure/acl/troubleshoot',
=======
      "/consul/docs/:version(v1\\.(?:8|9|10|11|12|13|14|15|16|17|18|19|20)\\.x)/secure/acl/troubleshoot",
    destination: "/consul/docs/secure/acl/troubleshoot",
>>>>>>> 6718a739
    permanent: true,
  },
  {
    source:
<<<<<<< HEAD
      '/consul/docs/:version(v1\\.(?:8|9|10|11|12|13|14|15|16|17|18|19|20)\\.x)/secure/encryption/gossip/enable/existing',
    destination: '/consul/docs/:version/security/encryption',
=======
      "/consul/docs/:version(v1\\.(?:8|9|10|11|12|13|14|15|16|17|18|19|20)\\.x)/secure/encryption/gossip/enable/existing",
    destination: "/consul/docs/:version/security/encryption",
>>>>>>> 6718a739
    permanent: true,
  },
  {
    source:
<<<<<<< HEAD
      '/consul/docs/:version(v1\\.(?:8|9|10|11|12|13|14|15|16|17|18|19|20)\\.x)/secure/encryption/gossip/rotate/vm',
    destination: '/consul/docs/secure/encryption/gossip/rotate/vm',
=======
      "/consul/docs/:version(v1\\.(?:8|9|10|11|12|13|14|15|16|17|18|19|20)\\.x)/secure/encryption/gossip/rotate/vm",
    destination: "/consul/docs/secure/encryption/gossip/rotate/vm",
>>>>>>> 6718a739
    permanent: true,
  },
  {
    source:
<<<<<<< HEAD
      '/consul/docs/:version(v1\\.(?:8|9|10|11|12|13|14|15|16|17|18|19|20)\\.x)/secure/encryption/tls/mtls',
    destination: '/consul/docs/secure/encryption/tls/mtls',
=======
      "/consul/docs/:version(v1\\.(?:8|9|10|11|12|13|14|15|16|17|18|19|20)\\.x)/secure/encryption/tls/mtls",
    destination: "/consul/docs/secure/encryption/tls/mtls",
>>>>>>> 6718a739
    permanent: true,
  },
  {
    source:
<<<<<<< HEAD
      '/consul/docs/:version(v1\\.(?:8|9|10|11|12|13|14|15|16|17|18|19|20)\\.x)/secure/encryption/tls/enable/new/builtin',
    destination: '/consul/docs/secure/encryption/tls/enable/new/builtin',
=======
      "/consul/docs/:version(v1\\.(?:8|9|10|11|12|13|14|15|16|17|18|19|20)\\.x)/secure/encryption/tls/enable/new/builtin",
    destination: "/consul/docs/secure/encryption/tls/enable/new/builtin",
>>>>>>> 6718a739
    permanent: true,
  },
  {
    source:
<<<<<<< HEAD
      '/consul/docs/:version(v1\\.(?:8|9|10|11|12|13|14|15|16|17|18|19|20)\\.x)/secure/encryption/tls/enable/new/openssl',
    destination: '/consul/docs/secure/encryption/tls/enable/new/openssl',
=======
      "/consul/docs/:version(v1\\.(?:8|9|10|11|12|13|14|15|16|17|18|19|20)\\.x)/secure/encryption/tls/enable/new/openssl",
    destination: "/consul/docs/secure/encryption/tls/enable/new/openssl",
>>>>>>> 6718a739
    permanent: true,
  },
  {
    source:
<<<<<<< HEAD
      '/consul/docs/:version(v1\\.(?:8|9|10|11|12|13|14|15|16|17|18|19|20)\\.x)/secure/encryption/tls/enable/existing/vm',
    destination: '/consul/docs/secure/encryption/tls/enable/existing/vm',
=======
      "/consul/docs/:version(v1\\.(?:8|9|10|11|12|13|14|15|16|17|18|19|20)\\.x)/secure/encryption/tls/enable/existing/vm",
    destination: "/consul/docs/secure/encryption/tls/enable/existing/vm",
>>>>>>> 6718a739
    permanent: true,
  },
  {
    source:
<<<<<<< HEAD
      '/consul/docs/:version(v1\\.(?:8|9|10|11|12|13|14|15|16|17|18|19|20)\\.x)/secure/encryption/tls/enable/existing/k8s',
    destination: '/consul/docs/:version/k8s/operations/tls-on-existing-cluster',
=======
      "/consul/docs/:version(v1\\.(?:8|9|10|11|12|13|14|15|16|17|18|19|20)\\.x)/secure/encryption/tls/enable/existing/k8s",
    destination: "/consul/docs/:version/k8s/operations/tls-on-existing-cluster",
>>>>>>> 6718a739
    permanent: true,
  },
  {
    source:
<<<<<<< HEAD
      '/consul/docs/:version(v1\\.(?:8|9|10|11|12|13|14|15|16|17|18|19|20)\\.x)/secure/encryption/tls/rotate/vm',
    destination: '/consul/docs/secure/encryption/tls/rotate/vm',
=======
      "/consul/docs/:version(v1\\.(?:8|9|10|11|12|13|14|15|16|17|18|19|20)\\.x)/secure/encryption/tls/rotate/vm",
    destination: "/consul/docs/secure/encryption/tls/rotate/vm",
>>>>>>> 6718a739
    permanent: true,
  },
  {
    source:
<<<<<<< HEAD
      '/consul/docs/:version(v1\\.(?:8|9|10|11|12|13|14|15|16|17|18|19|20)\\.x)/secure/auto-config/docker',
    destination: '/consul/docs/secure/auto-config/docker',
=======
      "/consul/docs/:version(v1\\.(?:8|9|10|11|12|13|14|15|16|17|18|19|20)\\.x)/secure/auto-config/docker",
    destination: "/consul/docs/secure/auto-config/docker",
>>>>>>> 6718a739
    permanent: true,
  },
  {
    source:
<<<<<<< HEAD
      '/consul/docs/:version(v1\\.(?:8|9|10|11|12|13|14|15|16|17|18|19|20)\\.x)/secure/sso/auth0',
    destination: '/consul/docs/secure/sso/auth0',
=======
      "/consul/docs/:version(v1\\.(?:8|9|10|11|12|13|14|15|16|17|18|19|20)\\.x)/secure/sso/auth0",
    destination: "/consul/docs/secure/sso/auth0",
>>>>>>> 6718a739
    permanent: true,
  },
  {
    source:
<<<<<<< HEAD
      '/consul/docs/:version(v1\\.(?:8|9|10|11|12|13|14|15|16|17|18|19|20)\\.x)/multi-tenant',
    destination: '/consul/docs/multi-tenant',
=======
      "/consul/docs/:version(v1\\.(?:8|9|10|11|12|13|14|15|16|17|18|19|20)\\.x)/multi-tenant",
    destination: "/consul/docs/multi-tenant",
>>>>>>> 6718a739
    permanent: true,
  },
  {
    source:
<<<<<<< HEAD
      '/consul/docs/:version(v1\\.(?:8|9|10|11|12|13|14|15|16|17|18|19|20)\\.x)/multi-tenant/admin-partition/k8s',
    destination: '/consul/docs/:version/enterprise/admin-partitions',
=======
      "/consul/docs/:version(v1\\.(?:8|9|10|11|12|13|14|15|16|17|18|19|20)\\.x)/multi-tenant/admin-partition/k8s",
    destination: "/consul/docs/:version/enterprise/admin-partitions",
>>>>>>> 6718a739
    permanent: true,
  },
  {
    source:
<<<<<<< HEAD
      '/consul/docs/:version(v1\\.(?:8|9|10|11|12|13|14|15|16|17|18|19|20)\\.x)/multi-tenant/namespace/vm/:slug*',
    destination: '/consul/docs/:version/enterprise/namespaces',
=======
      "/consul/docs/:version(v1\\.(?:8|9|10|11|12|13|14|15|16|17|18|19|20)\\.x)/multi-tenant/namespace/vm/:slug*",
    destination: "/consul/docs/:version/enterprise/namespaces",
>>>>>>> 6718a739
    permanent: true,
  },
  {
    source:
<<<<<<< HEAD
      '/consul/docs/:version(v1\\.(?:8|9|10|11|12|13|14|15|16|17|18|19|20)\\.x)/multi-tenant/namespace/k8s',
    destination: '/consul/docs/:version/enterprise/namespaces',
=======
      "/consul/docs/:version(v1\\.(?:8|9|10|11|12|13|14|15|16|17|18|19|20)\\.x)/multi-tenant/namespace/k8s",
    destination: "/consul/docs/:version/enterprise/namespaces",
>>>>>>> 6718a739
    permanent: true,
  },
  {
    source:
<<<<<<< HEAD
      '/consul/docs/:version(v1\\.(?:8|9|10|11|12|13|14|15|16|17|18|19|20)\\.x)/manage',
    destination: '/consul/docs/manage',
=======
      "/consul/docs/:version(v1\\.(?:8|9|10|11|12|13|14|15|16|17|18|19|20)\\.x)/manage",
    destination: "/consul/docs/manage",
>>>>>>> 6718a739
    permanent: true,
  },
  {
    source:
<<<<<<< HEAD
      '/consul/docs/:version(v1\\.(?:8|9|10|11|12|13|14|15|16|17|18|19|20)\\.x)/k8s/dns/enable',
    destination: '/consul/docs/:version/k8s/dns',
=======
      "/consul/docs/:version(v1\\.(?:8|9|10|11|12|13|14|15|16|17|18|19|20)\\.x)/k8s/dns/enable",
    destination: "/consul/docs/:version/k8s/dns",
>>>>>>> 6718a739
    permanent: true,
  },
  {
    source:
<<<<<<< HEAD
      '/consul/docs/:version(v1\\.(?:8|9|10|11|12|13|14|15|16|17|18|19|20)\\.x)/manage/disaster-recovery/:slug*',
    destination: '/consul/docs/manage/disaster-recovery/:slug*',
=======
      "/consul/docs/:version(v1\\.(?:8|9|10|11|12|13|14|15|16|17|18|19|20)\\.x)/manage/disaster-recovery/:slug*",
    destination: "/consul/docs/manage/disaster-recovery/:slug*",
>>>>>>> 6718a739
    permanent: true,
  },
  {
    source:
<<<<<<< HEAD
      '/consul/docs/:version(v1\\.(?:8|9|10|11|12|13|14|15|16|17|18|19|20)\\.x)/manage/scale/autopilot',
    destination: '/consul/docs/manage/scale/autopilot',
=======
      "/consul/docs/:version(v1\\.(?:8|9|10|11|12|13|14|15|16|17|18|19|20)\\.x)/manage/scale/autopilot",
    destination: "/consul/docs/manage/scale/autopilot",
>>>>>>> 6718a739
    permanent: true,
  },
  {
    source:
<<<<<<< HEAD
      '/consul/docs/:version(v1\\.(?:8|9|10|11|12|13|14|15|16|17|18|19|20)\\.x)/monitor/telemetry/dataplane',
    destination: '/consul/docs/:version/connect/dataplane/telemetry',
=======
      "/consul/docs/:version(v1\\.(?:8|9|10|11|12|13|14|15|16|17|18|19|20)\\.x)/monitor/telemetry/dataplane",
    destination: "/consul/docs/:version/connect/dataplane/telemetry",
>>>>>>> 6718a739
    permanent: true,
  },
  {
    source:
<<<<<<< HEAD
      '/consul/docs/:version(v1\\.(?:8|9|10|11|12|13|14|15|16|17|18|19|20)\\.x)/monitor/telemetry/telegraf',
    destination: '/consul/docs/monitor/telemetry/telegraf',
=======
      "/consul/docs/:version(v1\\.(?:8|9|10|11|12|13|14|15|16|17|18|19|20)\\.x)/monitor/telemetry/telegraf",
    destination: "/consul/docs/monitor/telemetry/telegraf",
>>>>>>> 6718a739
    permanent: true,
  },
  {
    source:
<<<<<<< HEAD
      '/consul/docs/:version(v1\\.(?:8|9|10|11|12|13|14|15|16|17|18|19|20)\\.x)/monitor/telemetry/appdynamics',
    destination: '/consul/docs/monitor/telemetry/appdynamics',
=======
      "/consul/docs/:version(v1\\.(?:8|9|10|11|12|13|14|15|16|17|18|19|20)\\.x)/monitor/telemetry/appdynamics",
    destination: "/consul/docs/monitor/telemetry/appdynamics",
>>>>>>> 6718a739
    permanent: true,
  },
  {
    source:
<<<<<<< HEAD
      '/consul/docs/:version(v1\\.(?:8|9|10|11|12|13|14|15|16|17|18|19|20)\\.x)/monitor/log/agent',
    destination: '/consul/docs/monitor/log/agent',
=======
      "/consul/docs/:version(v1\\.(?:8|9|10|11|12|13|14|15|16|17|18|19|20)\\.x)/monitor/log/agent",
    destination: "/consul/docs/monitor/log/agent",
>>>>>>> 6718a739
    permanent: true,
  },
  {
    source:
<<<<<<< HEAD
      '/consul/docs/:version(v1\\.(?:8|9|10|11|12|13|14|15|16|17|18|19|20)\\.x)/upgrade/federated',
    destination: '/consul/docs/upgrade/federated',
=======
      "/consul/docs/:version(v1\\.(?:8|9|10|11|12|13|14|15|16|17|18|19|20)\\.x)/upgrade/federated",
    destination: "/consul/docs/upgrade/federated",
>>>>>>> 6718a739
    permanent: true,
  },
  {
    source:
<<<<<<< HEAD
      '/consul/docs/:version(v1\\.(?:8|9|10|11|12|13|14|15|16|17|18|19|20)\\.x)/upgrade/k8s/openshift',
    destination: '/consul/docs/upgrade/k8s/openshift',
=======
      "/consul/docs/:version(v1\\.(?:8|9|10|11|12|13|14|15|16|17|18|19|20)\\.x)/upgrade/k8s/openshift",
    destination: "/consul/docs/upgrade/k8s/openshift",
>>>>>>> 6718a739
    permanent: true,
  },
  {
    source:
<<<<<<< HEAD
      '/consul/docs/:version(v1\\.(?:8|9|10|11|12|13|14|15|16|17|18|19|20)\\.x)/upgrade/k8s/crds',
    destination: '/consul/docs/:version/k8s/crds/upgrade-to-crds',
=======
      "/consul/docs/:version(v1\\.(?:8|9|10|11|12|13|14|15|16|17|18|19|20)\\.x)/upgrade/k8s/crds",
    destination: "/consul/docs/:version/k8s/crds/upgrade-to-crds",
>>>>>>> 6718a739
    permanent: true,
  },
  {
    source:
<<<<<<< HEAD
      '/consul/docs/:version(v1\\.(?:8|9|10|11|12|13|14|15|16|17|18|19|20)\\.x)/release-notes/consul/v1_21_x',
    destination: '/consul/docs/release-notes/consul/v1_21_x',
=======
      "/consul/docs/:version(v1\\.(?:8|9|10|11|12|13|14|15|16|17|18|19|20)\\.x)/release-notes/consul/v1_21_x",
    destination: "/consul/docs/release-notes/consul/v1_21_x",
>>>>>>> 6718a739
    permanent: true,
  },
  {
    source:
<<<<<<< HEAD
      '/consul/docs/:version(v1\\.(?:8|9|10|11|12|13|14|15|16|17|18|19|20)\\.x)/register',
    destination: '/consul/docs/:version/services/services',
=======
      "/consul/docs/:version(v1\\.(?:8|9|10|11|12|13|14|15|16|17|18|19|20)\\.x)/register",
    destination: "/consul/docs/:version/services/services",
>>>>>>> 6718a739
    permanent: true,
  },
  {
    source:
<<<<<<< HEAD
      '/consul/docs/:version(v1\\.(?:8|9|10|11|12|13|14|15|16|17|18|19|20)\\.x)/register/service/k8s/annotations',
    destination:
      '/consul/docs/:version/k8s/annotations-and-labels#service-sync',
=======
      "/consul/docs/:version(v1\\.(?:8|9|10|11|12|13|14|15|16|17|18|19|20)\\.x)/register/service/k8s/annotations",
    destination:
      "/consul/docs/:version/k8s/annotations-and-labels#service-sync",
>>>>>>> 6718a739
    permanent: true,
  },
  {
    source:
<<<<<<< HEAD
      '/consul/docs/:version(v1\\.(?:8|9|10|11|12|13|14|15|16|17|18|19|20)\\.x)/register/service/namespace',
    destination: '/consul/docs/register/service/namespace',
=======
      "/consul/docs/:version(v1\\.(?:8|9|10|11|12|13|14|15|16|17|18|19|20)\\.x)/register/service/namespace",
    destination: "/consul/docs/register/service/namespace",
>>>>>>> 6718a739
    permanent: true,
  },
  {
    source:
<<<<<<< HEAD
      '/consul/docs/:version(v1\\.(?:8|9|10|11|12|13|14|15|16|17|18|19|20)\\.x)/register/service/docker',
    destination: '/consul/docs/register/service/docker',
=======
      "/consul/docs/:version(v1\\.(?:8|9|10|11|12|13|14|15|16|17|18|19|20)\\.x)/register/service/docker",
    destination: "/consul/docs/register/service/docker",
>>>>>>> 6718a739
    permanent: true,
  },
  {
    source:
<<<<<<< HEAD
      '/consul/docs/:version(v1\\.(?:8|9|10|11|12|13|14|15|16|17|18|19|20)\\.x)/register/service/aws',
    destination: '/consul/docs/register/service/aws',
=======
      "/consul/docs/:version(v1\\.(?:8|9|10|11|12|13|14|15|16|17|18|19|20)\\.x)/register/service/aws",
    destination: "/consul/docs/register/service/aws",
>>>>>>> 6718a739
    permanent: true,
  },
  {
    source:
<<<<<<< HEAD
      '/consul/docs/:version(v1\\.(?:8|9|10|11|12|13|14|15|16|17|18|19|20)\\.x)/register/service/ecs/requirements',
    destination: '/consul/docs/:version/ecs/tech-specs',
=======
      "/consul/docs/:version(v1\\.(?:8|9|10|11|12|13|14|15|16|17|18|19|20)\\.x)/register/service/ecs/requirements",
    destination: "/consul/docs/:version/ecs/tech-specs",
>>>>>>> 6718a739
    permanent: true,
  },
  {
    source:
<<<<<<< HEAD
      '/consul/docs/:version(v1\\.(?:8|9|10|11|12|13|14|15|16|17|18|19|20)\\.x)/register/service/ecs',
    destination: '/consul/docs/:version/ecs/deploy/terraform',
=======
      "/consul/docs/:version(v1\\.(?:8|9|10|11|12|13|14|15|16|17|18|19|20)\\.x)/register/service/ecs",
    destination: "/consul/docs/:version/ecs/deploy/terraform",
>>>>>>> 6718a739
    permanent: true,
  },
  {
    source:
<<<<<<< HEAD
      '/consul/docs/:version(v1\\.(?:8|9|10|11|12|13|14|15|16|17|18|19|20)\\.x)/register/service/nomad',
    destination: '/consul/docs/:version/nomad',
=======
      "/consul/docs/:version(v1\\.(?:8|9|10|11|12|13|14|15|16|17|18|19|20)\\.x)/register/service/nomad",
    destination: "/consul/docs/:version/nomad",
>>>>>>> 6718a739
    permanent: true,
  },
  {
    source:
<<<<<<< HEAD
      '/consul/docs/:version(v1\\.(?:8|9|10|11|12|13|14|15|16|17|18|19|20)\\.x)/register/external/esm',
    destination: '/consul/docs/register/external/esm',
=======
      "/consul/docs/:version(v1\\.(?:8|9|10|11|12|13|14|15|16|17|18|19|20)\\.x)/register/external/esm",
    destination: "/consul/docs/register/external/esm",
>>>>>>> 6718a739
    permanent: true,
  },
  {
    source:
<<<<<<< HEAD
      '/consul/docs/:version(v1\\.(?:8|9|10|11|12|13|14|15|16|17|18|19|20)\\.x)/register/external/esm/k8s',
    destination: '/consul/docs/register/external/esm/k8s',
=======
      "/consul/docs/:version(v1\\.(?:8|9|10|11|12|13|14|15|16|17|18|19|20)\\.x)/register/external/esm/k8s",
    destination: "/consul/docs/register/external/esm/k8s",
>>>>>>> 6718a739
    permanent: true,
  },
  {
    source:
<<<<<<< HEAD
      '/consul/docs/:version(v1\\.(?:8|9|10|11|12|13|14|15|16|17|18|19|20)\\.x)/register/external/terminating-gateway',
    destination: '/consul/docs/register/external/terminating-gateway',
=======
      "/consul/docs/:version(v1\\.(?:8|9|10|11|12|13|14|15|16|17|18|19|20)\\.x)/register/external/terminating-gateway",
    destination: "/consul/docs/register/external/terminating-gateway",
>>>>>>> 6718a739
    permanent: true,
  },
  {
    source:
<<<<<<< HEAD
      '/consul/docs/:version(v1\\.(?:8|9|10|11|12|13|14|15|16|17|18|19|20)\\.x)/register/external/permissive-mtls',
    destination: '/consul/docs/:version/k8s/connect/onboarding-tproxy-mode',
=======
      "/consul/docs/:version(v1\\.(?:8|9|10|11|12|13|14|15|16|17|18|19|20)\\.x)/register/external/permissive-mtls",
    destination: "/consul/docs/:version/k8s/connect/onboarding-tproxy-mode",
>>>>>>> 6718a739
    permanent: true,
  },
  {
    source:
<<<<<<< HEAD
      '/consul/docs/:version(v1\\.(?:8|9|10|11|12|13|14|15|16|17|18|19|20)\\.x)/discover',
    destination: '/consul/docs/:version/services/discovery/dns-overview',
=======
      "/consul/docs/:version(v1\\.(?:8|9|10|11|12|13|14|15|16|17|18|19|20)\\.x)/discover",
    destination: "/consul/docs/:version/services/discovery/dns-overview",
>>>>>>> 6718a739
    permanent: true,
  },
  {
    source:
<<<<<<< HEAD
      '/consul/docs/:version(v1\\.(?:8|9|10|11|12|13|14|15|16|17|18|19|20)\\.x)/discover/dns/k8s',
    destination: '/consul/docs/:version/k8s/dns/enable',
=======
      "/consul/docs/:version(v1\\.(?:8|9|10|11|12|13|14|15|16|17|18|19|20)\\.x)/discover/dns/k8s",
    destination: "/consul/docs/:version/k8s/dns/enable",
>>>>>>> 6718a739
    permanent: true,
  },
  {
    source:
<<<<<<< HEAD
      '/consul/docs/:version(v1\\.(?:8|9|10|11|12|13|14|15|16|17|18|19|20)\\.x)/discover/dns/docker',
    destination: '/consul/docs/discover/dns/docker',
=======
      "/consul/docs/:version(v1\\.(?:8|9|10|11|12|13|14|15|16|17|18|19|20)\\.x)/discover/dns/docker",
    destination: "/consul/docs/discover/dns/docker",
>>>>>>> 6718a739
    permanent: true,
  },
  {
    source:
<<<<<<< HEAD
      '/consul/docs/:version(v1\\.(?:8|9|10|11|12|13|14|15|16|17|18|19|20)\\.x)/discover/dns/pas',
    destination: '/consul/docs/discover/dns/pas',
=======
      "/consul/docs/:version(v1\\.(?:8|9|10|11|12|13|14|15|16|17|18|19|20)\\.x)/discover/dns/pas",
    destination: "/consul/docs/discover/dns/pas",
>>>>>>> 6718a739
    permanent: true,
  },
  {
    source:
<<<<<<< HEAD
      '/consul/docs/:version(v1\\.(?:8|9|10|11|12|13|14|15|16|17|18|19|20)\\.x)/discover/load-balancer/:slug*',
    destination: '/consul/docs/discover/load-balancer/:slug*',
=======
      "/consul/docs/:version(v1\\.(?:8|9|10|11|12|13|14|15|16|17|18|19|20)\\.x)/discover/load-balancer/:slug*",
    destination: "/consul/docs/discover/load-balancer/:slug*",
>>>>>>> 6718a739
    permanent: true,
  },
  {
    source:
<<<<<<< HEAD
      '/consul/docs/:version(v1\\.(?:8|9|10|11|12|13|14|15|16|17|18|19|20)\\.x)/discover/vm',
    destination: '/consul/docs/discover/vm',
=======
      "/consul/docs/:version(v1\\.(?:8|9|10|11|12|13|14|15|16|17|18|19|20)\\.x)/discover/vm",
    destination: "/consul/docs/discover/vm",
>>>>>>> 6718a739
    permanent: true,
  },
  {
    source:
<<<<<<< HEAD
      '/consul/docs/:version(v1\\.(?:8|9|10|11|12|13|14|15|16|17|18|19|20)\\.x)/discover/k8s',
    destination: '/consul/docs/discover/k8s',
=======
      "/consul/docs/:version(v1\\.(?:8|9|10|11|12|13|14|15|16|17|18|19|20)\\.x)/discover/k8s",
    destination: "/consul/docs/discover/k8s",
>>>>>>> 6718a739
    permanent: true,
  },
  {
    source:
<<<<<<< HEAD
      '/consul/docs/:version(v1\\.(?:8|9|10|11|12|13|14|15|16|17|18|19|20)\\.x)/discover/docker',
    destination: '/consul/docs/discover/docker',
=======
      "/consul/docs/:version(v1\\.(?:8|9|10|11|12|13|14|15|16|17|18|19|20)\\.x)/discover/docker",
    destination: "/consul/docs/discover/docker",
>>>>>>> 6718a739
    permanent: true,
  },
  {
    source:
<<<<<<< HEAD
      '/consul/docs/:version(v1\\.(?:8|9|10|11|12|13|14|15|16|17|18|19|20)\\.x)/connect/enable',
    destination: '/consul/docs/:version/connect/configuration',
=======
      "/consul/docs/:version(v1\\.(?:8|9|10|11|12|13|14|15|16|17|18|19|20)\\.x)/connect/enable",
    destination: "/consul/docs/:version/connect/configuration",
>>>>>>> 6718a739
    permanent: true,
  },
  {
    source:
<<<<<<< HEAD
      '/consul/docs/:version(v1\\.(?:8|9|10|11|12|13|14|15|16|17|18|19|20)\\.x)/connect/proxy/transparent-proxy/ecs',
    destination: '/consul/docs/connect/proxy/transparent-proxy/ecs',
=======
      "/consul/docs/:version(v1\\.(?:8|9|10|11|12|13|14|15|16|17|18|19|20)\\.x)/connect/proxy/transparent-proxy/ecs",
    destination: "/consul/docs/connect/proxy/transparent-proxy/ecs",
>>>>>>> 6718a739
    permanent: true,
  },
  {
    source:
<<<<<<< HEAD
      '/consul/docs/:version(v1\\.(?:8|9|10|11|12|13|14|15|16|17|18|19|20)\\.x)/connect/troubleshoot',
    destination: '/consul/docs/:version/troubleshoot/troubleshoot-services',
=======
      "/consul/docs/:version(v1\\.(?:8|9|10|11|12|13|14|15|16|17|18|19|20)\\.x)/connect/troubleshoot",
    destination: "/consul/docs/:version/troubleshoot/troubleshoot-services",
>>>>>>> 6718a739
    permanent: true,
  },
  {
    source:
<<<<<<< HEAD
      '/consul/docs/:version(v1\\.(?:8|9|10|11|12|13|14|15|16|17|18|19|20)\\.x)/connect/troubleshoot/debug',
    destination: '/consul/docs/:version/connect/dev',
=======
      "/consul/docs/:version(v1\\.(?:8|9|10|11|12|13|14|15|16|17|18|19|20)\\.x)/connect/troubleshoot/debug",
    destination: "/consul/docs/:version/connect/dev",
>>>>>>> 6718a739
    permanent: true,
  },
  {
    source:
<<<<<<< HEAD
      '/consul/docs/:version(v1\\.(?:8|9|10|11|12|13|14|15|16|17|18|19|20)\\.x)/connect/troubleshoot/service-to-service',
    destination: '/consul/docs/:version/troubleshoot/troubleshoot-services',
=======
      "/consul/docs/:version(v1\\.(?:8|9|10|11|12|13|14|15|16|17|18|19|20)\\.x)/connect/troubleshoot/service-to-service",
    destination: "/consul/docs/:version/troubleshoot/troubleshoot-services",
>>>>>>> 6718a739
    permanent: true,
  },
  {
    source:
<<<<<<< HEAD
      '/consul/docs/:version(v1\\.(?:8|9|10|11|12|13|14|15|16|17|18|19|20)\\.x)/connect/vm',
    destination: '/consul/docs/connect/vm',
=======
      "/consul/docs/:version(v1\\.(?:8|9|10|11|12|13|14|15|16|17|18|19|20)\\.x)/connect/vm",
    destination: "/consul/docs/connect/vm",
>>>>>>> 6718a739
    permanent: true,
  },
  {
    source:
<<<<<<< HEAD
      '/consul/docs/:version(v1\\.(?:8|9|10|11|12|13|14|15|16|17|18|19|20)\\.x)/connect/k8s/inject',
    destination: '/consul/docs/:version/k8s/connect',
=======
      "/consul/docs/:version(v1\\.(?:8|9|10|11|12|13|14|15|16|17|18|19|20)\\.x)/connect/k8s/inject",
    destination: "/consul/docs/:version/k8s/connect",
>>>>>>> 6718a739
    permanent: true,
  },
  {
    source:
<<<<<<< HEAD
      '/consul/docs/:version(v1\\.(?:8|9|10|11|12|13|14|15|16|17|18|19|20)\\.x)/connect/k8s/crds',
    destination: '/consul/docs/:version/k8s/crds',
=======
      "/consul/docs/:version(v1\\.(?:8|9|10|11|12|13|14|15|16|17|18|19|20)\\.x)/connect/k8s/crds",
    destination: "/consul/docs/:version/k8s/crds",
>>>>>>> 6718a739
    permanent: true,
  },
  {
    source:
<<<<<<< HEAD
      '/consul/docs/:version(v1\\.(?:8|9|10|11|12|13|14|15|16|17|18|19|20)\\.x)/connect/k8s/workload',
    destination: '/consul/docs/:version/k8s/connect',
=======
      "/consul/docs/:version(v1\\.(?:8|9|10|11|12|13|14|15|16|17|18|19|20)\\.x)/connect/k8s/workload",
    destination: "/consul/docs/:version/k8s/connect",
>>>>>>> 6718a739
    permanent: true,
  },
  {
    source:
<<<<<<< HEAD
      '/consul/docs/:version(v1\\.(?:8|9|10|11|12|13|14|15|16|17|18|19|20)\\.x)/north-south',
    destination: '/consul/docs/:version/connect/gateways/api-gateway',
=======
      "/consul/docs/:version(v1\\.(?:8|9|10|11|12|13|14|15|16|17|18|19|20)\\.x)/north-south",
    destination: "/consul/docs/:version/connect/gateways/api-gateway",
>>>>>>> 6718a739
    permanent: true,
  },
  {
    source:
<<<<<<< HEAD
      '/consul/docs/:version(v1\\.(?:8|9|10|11|12|13|14|15|16|17|18|19|20)\\.x)/north-south/vm',
    destination: '/consul/docs/:version/connect/gateways/api-gateway',
=======
      "/consul/docs/:version(v1\\.(?:8|9|10|11|12|13|14|15|16|17|18|19|20)\\.x)/north-south/vm",
    destination: "/consul/docs/:version/connect/gateways/api-gateway",
>>>>>>> 6718a739
    permanent: true,
  },
  {
    source:
<<<<<<< HEAD
      '/consul/docs/:version(v1\\.(?:8|9|10|11|12|13|14|15|16|17|18|19|20)\\.x)/north-south/k8s',
    destination: '/consul/docs/:version/connect/gateways/api-gateway',
=======
      "/consul/docs/:version(v1\\.(?:8|9|10|11|12|13|14|15|16|17|18|19|20)\\.x)/north-south/k8s",
    destination: "/consul/docs/:version/connect/gateways/api-gateway",
>>>>>>> 6718a739
    permanent: true,
  },
  {
    source:
<<<<<<< HEAD
      '/consul/docs/:version(v1\\.(?:8|9|10|11|12|13|14|15|16|17|18|19|20)\\.x)/east-west',
    destination: '/consul/docs/:version/connect/gateways/mesh-gateway',
=======
      "/consul/docs/:version(v1\\.(?:8|9|10|11|12|13|14|15|16|17|18|19|20)\\.x)/east-west",
    destination: "/consul/docs/:version/connect/gateways/mesh-gateway",
>>>>>>> 6718a739
    permanent: true,
  },
  {
    source:
<<<<<<< HEAD
      '/consul/docs/:version(v1\\.(?:8|9|10|11|12|13|14|15|16|17|18|19|20)\\.x)/east-west/wan-federation/vms',
    destination: '/consul/docs/east-west/wan-federation/vms',
=======
      "/consul/docs/:version(v1\\.(?:8|9|10|11|12|13|14|15|16|17|18|19|20)\\.x)/east-west/wan-federation/vms",
    destination: "/consul/docs/east-west/wan-federation/vms",
>>>>>>> 6718a739
    permanent: true,
  },
  {
    source:
<<<<<<< HEAD
      '/consul/docs/:version(v1\\.(?:8|9|10|11|12|13|14|15|16|17|18|19|20)\\.x)/east-west/vm',
    destination: '/consul/docs/east-west/vm',
=======
      "/consul/docs/:version(v1\\.(?:8|9|10|11|12|13|14|15|16|17|18|19|20)\\.x)/east-west/vm",
    destination: "/consul/docs/east-west/vm",
>>>>>>> 6718a739
    permanent: true,
  },
  {
    source:
<<<<<<< HEAD
      '/consul/docs/:version(v1\\.(?:8|9|10|11|12|13|14|15|16|17|18|19|20)\\.x)/east-west/k8s',
    destination: '/consul/docs/:version/east-west/k8s',
=======
      "/consul/docs/:version(v1\\.(?:8|9|10|11|12|13|14|15|16|17|18|19|20)\\.x)/east-west/k8s",
    destination: "/consul/docs/:version/east-west/k8s",
>>>>>>> 6718a739
    permanent: true,
  },
  {
    source:
<<<<<<< HEAD
      '/consul/docs/:version(v1\\.(?:8|9|10|11|12|13|14|15|16|17|18|19|20)\\.x)/secure-mesh',
    destination: '/consul/docs/secure-mesh',
=======
      "/consul/docs/:version(v1\\.(?:8|9|10|11|12|13|14|15|16|17|18|19|20)\\.x)/secure-mesh",
    destination: "/consul/docs/secure-mesh",
>>>>>>> 6718a739
    permanent: true,
  },
  {
    source:
<<<<<<< HEAD
      '/consul/docs/:version(v1\\.(?:8|9|10|11|12|13|14|15|16|17|18|19|20)\\.x)/secure-mesh/certificate/bootstrap',
    destination: '/consul/docs/secure-mesh/certificate/bootstrap',
=======
      "/consul/docs/:version(v1\\.(?:8|9|10|11|12|13|14|15|16|17|18|19|20)\\.x)/secure-mesh/certificate/bootstrap",
    destination: "/consul/docs/secure-mesh/certificate/bootstrap",
>>>>>>> 6718a739
    permanent: true,
  },
  {
    source:
<<<<<<< HEAD
      '/consul/docs/:version(v1\\.(?:8|9|10|11|12|13|14|15|16|17|18|19|20)\\.x)/secure-mesh/certificate/rotate',
    destination: '/consul/docs/secure-mesh/certificate/rotate',
=======
      "/consul/docs/:version(v1\\.(?:8|9|10|11|12|13|14|15|16|17|18|19|20)\\.x)/secure-mesh/certificate/rotate",
    destination: "/consul/docs/secure-mesh/certificate/rotate",
>>>>>>> 6718a739
    permanent: true,
  },
  {
    source:
<<<<<<< HEAD
      '/consul/docs/:version(v1\\.(?:8|9|10|11|12|13|14|15|16|17|18|19|20)\\.x)/secure-mesh/certificate/existing',
    destination: '/consul/docs/:version/k8s/operations/tls-on-existing-cluster',
=======
      "/consul/docs/:version(v1\\.(?:8|9|10|11|12|13|14|15|16|17|18|19|20)\\.x)/secure-mesh/certificate/existing",
    destination: "/consul/docs/:version/k8s/operations/tls-on-existing-cluster",
>>>>>>> 6718a739
    permanent: true,
  },
  {
    source:
<<<<<<< HEAD
      '/consul/docs/:version(v1\\.(?:8|9|10|11|12|13|14|15|16|17|18|19|20)\\.x)/secure-mesh/certificate/permissive-mtls',
    destination: '/consul/docs/secure-mesh/certificate/permissive-mtls',
=======
      "/consul/docs/:version(v1\\.(?:8|9|10|11|12|13|14|15|16|17|18|19|20)\\.x)/secure-mesh/certificate/permissive-mtls",
    destination: "/consul/docs/secure-mesh/certificate/permissive-mtls",
>>>>>>> 6718a739
    permanent: true,
  },
  {
    source:
<<<<<<< HEAD
      '/consul/docs/:version(v1\\.(?:8|9|10|11|12|13|14|15|16|17|18|19|20)\\.x)/secure-mesh/vm',
    destination: '/consul/docs/:version/secure-mesh/vm',
=======
      "/consul/docs/:version(v1\\.(?:8|9|10|11|12|13|14|15|16|17|18|19|20)\\.x)/secure-mesh/vm",
    destination: "/consul/docs/:version/secure-mesh/vm",
>>>>>>> 6718a739
    permanent: true,
  },
  {
    source:
<<<<<<< HEAD
      '/consul/docs/:version(v1\\.(?:8|9|10|11|12|13|14|15|16|17|18|19|20)\\.x)/secure-mesh/k8s',
    destination: '/consul/docs/secure-mesh/k8s',
=======
      "/consul/docs/:version(v1\\.(?:8|9|10|11|12|13|14|15|16|17|18|19|20)\\.x)/secure-mesh/k8s",
    destination: "/consul/docs/secure-mesh/k8s",
>>>>>>> 6718a739
    permanent: true,
  },
  {
    source:
<<<<<<< HEAD
      '/consul/docs/:version(v1\\.(?:8|9|10|11|12|13|14|15|16|17|18|19|20)\\.x)/manage-traffic/failover/prepared-query',
    destination: '/consul/docs/manage-traffic/failover/prepared-query',
=======
      "/consul/docs/:version(v1\\.(?:8|9|10|11|12|13|14|15|16|17|18|19|20)\\.x)/manage-traffic/failover/prepared-query",
    destination: "/consul/docs/manage-traffic/failover/prepared-query",
>>>>>>> 6718a739
    permanent: true,
  },
  {
    source:
<<<<<<< HEAD
      '/consul/docs/:version(v1\\.(?:8|9|10|11|12|13|14|15|16|17|18|19|20)\\.x)/manage-traffic/vm',
    destination:
      '/consul/docs/:version/connect/cluster-peering/usage/peering-traffic-management',
=======
      "/consul/docs/:version(v1\\.(?:8|9|10|11|12|13|14|15|16|17|18|19|20)\\.x)/manage-traffic/vm",
    destination:
      "/consul/docs/:version/connect/cluster-peering/usage/peering-traffic-management",
>>>>>>> 6718a739
    permanent: true,
  },
  {
    source:
<<<<<<< HEAD
      '/consul/docs/:version(v1\\.(?:8|9|10|11|12|13|14|15|16|17|18|19|20)\\.x)/manage-traffic/k8s',
    destination:
      '/consul/docs/:version/k8s/connect/cluster-peering/usage/l7-traffic',
=======
      "/consul/docs/:version(v1\\.(?:8|9|10|11|12|13|14|15|16|17|18|19|20)\\.x)/manage-traffic/k8s",
    destination:
      "/consul/docs/:version/k8s/connect/cluster-peering/usage/l7-traffic",
>>>>>>> 6718a739
    permanent: true,
  },
  {
    source:
<<<<<<< HEAD
      '/consul/docs/:version(v1\\.(?:8|9|10|11|12|13|14|15|16|17|18|19|20)\\.x)/observe',
    destination: '/consul/docs/:version/connect/observability',
=======
      "/consul/docs/:version(v1\\.(?:8|9|10|11|12|13|14|15|16|17|18|19|20)\\.x)/observe",
    destination: "/consul/docs/:version/connect/observability",
>>>>>>> 6718a739
    permanent: true,
  },
  {
    source:
<<<<<<< HEAD
      '/consul/docs/:version(v1\\.(?:8|9|10|11|12|13|14|15|16|17|18|19|20)\\.x)/observe/docker',
    destination: '/consul/docs/observe/docker',
=======
      "/consul/docs/:version(v1\\.(?:8|9|10|11|12|13|14|15|16|17|18|19|20)\\.x)/observe/docker",
    destination: "/consul/docs/observe/docker",
>>>>>>> 6718a739
    permanent: true,
  },
  {
    source:
<<<<<<< HEAD
      '/consul/docs/:version(v1\\.(?:8|9|10|11|12|13|14|15|16|17|18|19|20)\\.x)/automate',
    destination: '/consul/docs/automate',
=======
      "/consul/docs/:version(v1\\.(?:8|9|10|11|12|13|14|15|16|17|18|19|20)\\.x)/automate",
    destination: "/consul/docs/automate",
>>>>>>> 6718a739
    permanent: true,
  },
  {
    source:
<<<<<<< HEAD
      '/consul/docs/:version(v1\\.(?:8|9|10|11|12|13|14|15|16|17|18|19|20)\\.x)/automate/consul-template/:slug*',
    destination: '/consul/docs/automate/consul-template/:slug*',
=======
      "/consul/docs/:version(v1\\.(?:8|9|10|11|12|13|14|15|16|17|18|19|20)\\.x)/automate/consul-template/:slug*",
    destination: "/consul/docs/automate/consul-template/:slug*",
>>>>>>> 6718a739
    permanent: true,
  },
  {
    source:
<<<<<<< HEAD
      '/consul/docs/:version(v1\\.(?:8|9|10|11|12|13|14|15|16|17|18|19|20)\\.x)/vm',
    destination: '/consul/docs/vm',
=======
      "/consul/docs/:version(v1\\.(?:8|9|10|11|12|13|14|15|16|17|18|19|20)\\.x)/vm",
    destination: "/consul/docs/vm",
>>>>>>> 6718a739
    permanent: true,
  },
  {
    source:
<<<<<<< HEAD
      '/consul/docs/:version(v1\\.(?:8|9|10|11|12|13|14|15|16|17|18|19|20)\\.x)/docker',
    destination: '/consul/docs/docker',
=======
      "/consul/docs/:version(v1\\.(?:8|9|10|11|12|13|14|15|16|17|18|19|20)\\.x)/docker",
    destination: "/consul/docs/docker",
>>>>>>> 6718a739
    permanent: true,
  },
  {
    source:
<<<<<<< HEAD
      '/consul/docs/:version(v1\\.(?:8|9|10|11|12|13|14|15|16|17|18|19|20)\\.x)/openshift',
    destination: '/consul/docs/:version/openshift',
=======
      "/consul/docs/:version(v1\\.(?:8|9|10|11|12|13|14|15|16|17|18|19|20)\\.x)/openshift",
    destination: "/consul/docs/:version/openshift",
>>>>>>> 6718a739
    permanent: true,
  },
  {
    source:
<<<<<<< HEAD
      '/consul/docs/:version(v1\\.(?:8|9|10|11|12|13|14|15|16|17|18|19|20)\\.x)/integrate',
    destination: '/consul/docs/:version/integrate/partnerships',
=======
      "/consul/docs/:version(v1\\.(?:8|9|10|11|12|13|14|15|16|17|18|19|20)\\.x)/integrate",
    destination: "/consul/docs/:version/integrate/partnerships",
>>>>>>> 6718a739
    permanent: true,
  },
  {
    source:
<<<<<<< HEAD
      '/consul/docs/:version(v1\\.(?:8|9|10|11|12|13|14|15|16|17|18|19|20)\\.x)/integrate/hcdiag',
    destination: '/consul/docs/integrate/hcdiag',
=======
      "/consul/docs/:version(v1\\.(?:8|9|10|11|12|13|14|15|16|17|18|19|20)\\.x)/integrate/hcdiag",
    destination: "/consul/docs/integrate/hcdiag",
>>>>>>> 6718a739
    permanent: true,
  },
  {
    source:
<<<<<<< HEAD
      '/consul/docs/:version(v1\\.(?:8|9|10|11|12|13|14|15|16|17|18|19|20)\\.x)/integrate/vault/k8s',
    destination: '/consul/docs/integrate/vault/k8s',
=======
      "/consul/docs/:version(v1\\.(?:8|9|10|11|12|13|14|15|16|17|18|19|20)\\.x)/integrate/vault/k8s",
    destination: "/consul/docs/integrate/vault/k8s",
>>>>>>> 6718a739
    permanent: true,
  },
  {
    source:
<<<<<<< HEAD
      '/consul/docs/:version(v1\\.(?:8|9|10|11|12|13|14|15|16|17|18|19|20)\\.x)/envoy-extension/apigee',
    destination:
      '/consul/docs/:version/connect/proxies/envoy-extensions/usage/apigee-ext-authz',
=======
      "/consul/docs/:version(v1\\.(?:8|9|10|11|12|13|14|15|16|17|18|19|20)\\.x)/envoy-extension/apigee",
    destination:
      "/consul/docs/:version/connect/proxies/envoy-extensions/usage/apigee-ext-authz",
>>>>>>> 6718a739
    permanent: true,
  },
  {
    source:
<<<<<<< HEAD
      '/consul/docs/:version(v1\\.(?:8|9|10|11|12|13|14|15|16|17|18|19|20)\\.x)/envoy-extension/ext',
    destination:
      '/consul/docs/:version/connect/proxies/envoy-extensions/usage/ext-authz',
=======
      "/consul/docs/:version(v1\\.(?:8|9|10|11|12|13|14|15|16|17|18|19|20)\\.x)/envoy-extension/ext",
    destination:
      "/consul/docs/:version/connect/proxies/envoy-extensions/usage/ext-authz",
>>>>>>> 6718a739
    permanent: true,
  },
  {
    source:
<<<<<<< HEAD
      '/consul/docs/:version(v1\\.(?:8|9|10|11|12|13|14|15|16|17|18|19|20)\\.x)/envoy-extension/otel',
    destination:
      '/consul/docs/:version/connect/proxies/envoy-extensions/usage/otel-access-logging',
=======
      "/consul/docs/:version(v1\\.(?:8|9|10|11|12|13|14|15|16|17|18|19|20)\\.x)/envoy-extension/otel",
    destination:
      "/consul/docs/:version/connect/proxies/envoy-extensions/usage/otel-access-logging",
>>>>>>> 6718a739
    permanent: true,
  },
  {
    source:
<<<<<<< HEAD
      '/consul/docs/:version(v1\\.(?:8|9|10|11|12|13|14|15|16|17|18|19|20)\\.x)/error-messages/k8s',
    destination:
      '/consul/docs/:version/troubleshoot/common-errors#common-errors-on-kubernetes',
=======
      "/consul/docs/:version(v1\\.(?:8|9|10|11|12|13|14|15|16|17|18|19|20)\\.x)/error-messages/k8s",
    destination:
      "/consul/docs/:version/troubleshoot/common-errors#common-errors-on-kubernetes",
>>>>>>> 6718a739
    permanent: true,
  },
  {
    source:
<<<<<<< HEAD
      '/consul/docs/:version(v1\\.(?:8|9|10|11|12|13|14|15|16|17|18|19|20)\\.x)/troubleshoot',
    destination: '/consul/docs/troubleshoot',
=======
      "/consul/docs/:version(v1\\.(?:8|9|10|11|12|13|14|15|16|17|18|19|20)\\.x)/troubleshoot",
    destination: "/consul/docs/troubleshoot",
>>>>>>> 6718a739
    permanent: true,
  },
  {
    source:
<<<<<<< HEAD
      '/consul/docs/:version(v1\\.(?:8|9|10|11|12|13|14|15|16|17|18|19|20)\\.x)/reference/cli/consul-aws',
    destination: '/consul/docs/reference/cli/consul-aws',
=======
      "/consul/docs/:version(v1\\.(?:8|9|10|11|12|13|14|15|16|17|18|19|20)\\.x)/reference/cli/consul-aws",
    destination: "/consul/docs/reference/cli/consul-aws",
>>>>>>> 6718a739
    permanent: true,
  },
  {
    source:
<<<<<<< HEAD
      '/consul/docs/:version(v1\\.(?:8|9|10|11|12|13|14|15|16|17|18|19|20)\\.x)/reference/acl/auth-method/aws-iam',
    destination: '/consul/docs/:version/security/acl/auth-methods/aws-iam',
=======
      "/consul/docs/:version(v1\\.(?:8|9|10|11|12|13|14|15|16|17|18|19|20)\\.x)/reference/acl/auth-method/aws-iam",
    destination: "/consul/docs/:version/security/acl/auth-methods/aws-iam",
>>>>>>> 6718a739
    permanent: true,
  },
  {
    source:
<<<<<<< HEAD
      '/consul/docs/:version(v1\\.(?:8|9|10|11|12|13|14|15|16|17|18|19|20)\\.x)/reference/acl/auth-method/jwt',
    destination: '/consul/docs/:version/security/acl/auth-methods/jwt',
=======
      "/consul/docs/:version(v1\\.(?:8|9|10|11|12|13|14|15|16|17|18|19|20)\\.x)/reference/acl/auth-method/jwt",
    destination: "/consul/docs/:version/security/acl/auth-methods/jwt",
>>>>>>> 6718a739
    permanent: true,
  },
  {
    source:
<<<<<<< HEAD
      '/consul/docs/:version(v1\\.(?:8|9|10|11|12|13|14|15|16|17|18|19|20)\\.x)/reference/acl/auth-method/k8s',
    destination: '/consul/docs/:version/security/acl/auth-methods/kubernetes',
=======
      "/consul/docs/:version(v1\\.(?:8|9|10|11|12|13|14|15|16|17|18|19|20)\\.x)/reference/acl/auth-method/k8s",
    destination: "/consul/docs/:version/security/acl/auth-methods/kubernetes",
>>>>>>> 6718a739
    permanent: true,
  },
  {
    source:
<<<<<<< HEAD
      '/consul/docs/:version(v1\\.(?:8|9|10|11|12|13|14|15|16|17|18|19|20)\\.x)/reference/acl/auth-method/oidc',
    destination: '/consul/docs/:version/security/acl/auth-methods/oidc',
=======
      "/consul/docs/:version(v1\\.(?:8|9|10|11|12|13|14|15|16|17|18|19|20)\\.x)/reference/acl/auth-method/oidc",
    destination: "/consul/docs/:version/security/acl/auth-methods/oidc",
>>>>>>> 6718a739
    permanent: true,
  },
  {
    source:
<<<<<<< HEAD
      '/consul/docs/:version(v1\\.(?:8|9|10|11|12|13|14|15|16|17|18|19|20)\\.x)/reference/acl/token',
    destination: '/consul/docs/:version/security/acl/tokens',
=======
      "/consul/docs/:version(v1\\.(?:8|9|10|11|12|13|14|15|16|17|18|19|20)\\.x)/reference/acl/token",
    destination: "/consul/docs/:version/security/acl/tokens",
>>>>>>> 6718a739
    permanent: true,
  },
  {
    source:
<<<<<<< HEAD
      '/consul/docs/:version(v1\\.(?:8|9|10|11|12|13|14|15|16|17|18|19|20)\\.x)/reference/acl/role',
    destination: '/consul/docs/:version/security/acl/acl-roles',
=======
      "/consul/docs/:version(v1\\.(?:8|9|10|11|12|13|14|15|16|17|18|19|20)\\.x)/reference/acl/role",
    destination: "/consul/docs/:version/security/acl/acl-roles",
>>>>>>> 6718a739
    permanent: true,
  },
  {
    source:
<<<<<<< HEAD
      '/consul/docs/:version(v1\\.(?:8|9|10|11|12|13|14|15|16|17|18|19|20)\\.x)/reference/acl/policy',
    destination: '/consul/docs/:version/security/acl/acl-policies',
=======
      "/consul/docs/:version(v1\\.(?:8|9|10|11|12|13|14|15|16|17|18|19|20)\\.x)/reference/acl/policy",
    destination: "/consul/docs/:version/security/acl/acl-policies",
>>>>>>> 6718a739
    permanent: true,
  },
  {
    source:
<<<<<<< HEAD
      '/consul/docs/:version(v1\\.(?:8|9|10|11|12|13|14|15|16|17|18|19|20)\\.x)/reference/agent/configuration-file/:slug*',
    destination: '/consul/docs/:version/agent/config/config-files',
=======
      "/consul/docs/:version(v1\\.(?:8|9|10|11|12|13|14|15|16|17|18|19|20)\\.x)/reference/agent/configuration-file/:slug*",
    destination: "/consul/docs/:version/agent/config/config-files",
>>>>>>> 6718a739
    permanent: true,
  },
  {
    source:
<<<<<<< HEAD
      '/consul/docs/:version(v1\\.(?:8|9|10|11|12|13|14|15|16|17|18|19|20)\\.x)/reference/agent/telemetry',
    destination: '/consul/docs/:version/agent/monitor/telemetry',
=======
      "/consul/docs/:version(v1\\.(?:8|9|10|11|12|13|14|15|16|17|18|19|20)\\.x)/reference/agent/telemetry",
    destination: "/consul/docs/:version/agent/monitor/telemetry",
>>>>>>> 6718a739
    permanent: true,
  },
  {
    source:
<<<<<<< HEAD
      '/consul/docs/:version(v1\\.(?:8|9|10|11|12|13|14|15|16|17|18|19|20)\\.x)/docs/reference/consul-template/:slug*',
    destination: '/consul/docs/docs/reference/consul-template/:slug*',
=======
      "/consul/docs/:version(v1\\.(?:8|9|10|11|12|13|14|15|16|17|18|19|20)\\.x)/docs/reference/consul-template/:slug*",
    destination: "/consul/docs/docs/reference/consul-template/:slug*",
>>>>>>> 6718a739
    permanent: true,
  },
  {
    source:
<<<<<<< HEAD
      '/consul/docs/:version(v1\\.(?:8|9|10|11|12|13|14|15|16|17|18|19|20)\\.x)/reference/cts',
    destination: '/consul/docs/:version/nia/configuration',
=======
      "/consul/docs/:version(v1\\.(?:8|9|10|11|12|13|14|15|16|17|18|19|20)\\.x)/reference/cts",
    destination: "/consul/docs/:version/nia/configuration",
>>>>>>> 6718a739
    permanent: true,
  },
  {
    source:
<<<<<<< HEAD
      '/consul/docs/:version(v1\\.(?:8|9|10|11|12|13|14|15|16|17|18|19|20)\\.x)/reference/dns',
    destination: '/consul/docs/:version/services/discovery/dns-static-lookups',
=======
      "/consul/docs/:version(v1\\.(?:8|9|10|11|12|13|14|15|16|17|18|19|20)\\.x)/reference/dns",
    destination: "/consul/docs/:version/services/discovery/dns-static-lookups",
>>>>>>> 6718a739
    permanent: true,
  },
  {
    source:
<<<<<<< HEAD
      '/consul/docs/:version(v1\\.(?:8|9|10|11|12|13|14|15|16|17|18|19|20)\\.x)/reference/namespace',
    destination: '/consul/docs/:version/enterprise/namespaces',
=======
      "/consul/docs/:version(v1\\.(?:8|9|10|11|12|13|14|15|16|17|18|19|20)\\.x)/reference/namespace",
    destination: "/consul/docs/:version/enterprise/namespaces",
>>>>>>> 6718a739
    permanent: true,
  },
  {
    source:
<<<<<<< HEAD
      '/consul/docs/:version(v1\\.(?:8|9|10|11|12|13|14|15|16|17|18|19|20)\\.x)/reference/proxy/sidecar',
    destination:
      '/consul/docs/:version/connect/proxies/deploy-sidecar-services',
=======
      "/consul/docs/:version(v1\\.(?:8|9|10|11|12|13|14|15|16|17|18|19|20)\\.x)/reference/proxy/sidecar",
    destination:
      "/consul/docs/:version/connect/proxies/deploy-sidecar-services",
>>>>>>> 6718a739
    permanent: true,
  },
  ///////////////////////////////////
  // Tutorial --> Docs conversions //
  ///////////////////////////////////
  {
    source: '/consul/tutorials/production-vms/security',
    destination: '/consul/docs/secure',
    permanent: true,
  },
  {
    source: '/consul/tutorials/archive/docker-container-agents',
    destination: '/consul/docs/docker',
    permanent: true,
  },
  {
    source: '/consul/tutorials/archive/tls-encryption-secure',
    destination: '/consul/docs/secure/encryption/tls/mtls',
    permanent: true,
  },
  {
    source: '/consul/tutorials/archive/dns-forwarding',
    destination: '/consul/docs/manage/dns/forwarding',
    permanent: true,
  },
  {
    source: '/consul/tutorials/archive/get-started-explore-the-ui',
    destination: '/consul/docs/fundamentals/interface/ui',
    permanent: true,
  },
  {
    source: '/consul/tutorials/archive/application-leader-elections',
    destination: '/consul/docs/automate/application-leader-election',
    permanent: true,
  },
  {
    source: '/consul/tutorials/operate-consul/vault-consul-secrets',
    destination: '/consul/docs/secure/acl/vault/vm',
    permanent: true,
  },
  {
    source: '/consul/tutorials/archive/docker-compose-auto-config',
    destination: '/consul/docs/secure/auto-config/docker',
    permanent: true,
  },
  {
    source: '/consul/tutorials/archive/load-balancing-haproxy',
    destination: '/consul/docs/discover/load-balancer/ha',
    permanent: true,
  },
  {
    source: '/consul/tutorials/archive/tls-encryption-openssl-secure',
    destination: '/consul/docs/secure/encryption/tls/enable/new/openssl',
    permanent: true,
  },
  {
    source: '/consul/tutorials/operate-consul/backup-and-restore',
    destination: '/consul/docs/manage/disaster-recovery/backup-restore',
    permanent: true,
  },
  {
    source: '/consul/docs/manage/disaster-recovery/federation',
    destination: '/consul/docs/manage/disaster-recovery',
    permanent: true,
  },
  {
<<<<<<< HEAD
    source: '/consul/tutorials/operate-consul/vault-pki-consul-secure-tls',
    destination: '/consul/docs/automate/consul-template/vault/mtls',
=======
    source: "/consul/docs/manage/disaster-recovery/federation",
    destination: "/consul/docs/manage/disaster-recovery",
    permanent: true,
  },
  {
    source: "/consul/tutorials/operate-consul/vault-pki-consul-secure-tls",
    destination: "/consul/docs/automate/consul-template/vault/mtls",
>>>>>>> 6718a739
    permanent: true,
  },
  {
    source: '/consul/tutorials/archive/federation-gossip-wan',
    destination: '/consul/docs/east-west/wan-federation',
    permanent: true,
  },
  {
    source: '/consul/tutorials/archive/docker-compose-observability',
    destination: '/consul/docs/observe/docker',
    permanent: true,
  },
  {
    source: '/consul/tutorials/archive/troubleshooting',
    destination: '/consul/docs/fundamentals/troubleshoot',
    permanent: true,
  },
  {
    source: '/consul/tutorials/operate-consul/disaster-recovery',
    destination: '/consul/docs/manage/disaster-recovery',
    permanent: true,
  },
  {
    source:
      '/consul/tutorials/archive/tls-encryption-secure-existing-datacenter',
    destination: '/consul/docs/secure/encryption/tls/enable/existing/vm',
    permanent: true,
  },
  {
    source:
      '/consul/tutorials/operate-consul/kubernetes-vault-consul-secrets-management',
    destination: '/consul/docs/integrate/vault/k8s',
    permanent: true,
  },
  {
    source: '/consul/tutorials/archive/kubernetes-openshift-red-hat',
    destination: '/consul/docs/deploy/server/k8s/platform/openshift',
    permanent: true,
  },
  {
    source: '/consul/tutorials/archive/autopilot-datacenter-operations',
    destination: '/consul/docs/manage/scale/autopilot',
    permanent: true,
  },
  {
    source: '/consul/tutorials/operate-consul/vault-kv-consul-secure-gossip',
    destination: '/consul/docs/automate/consul-template/vault/gossip',
    permanent: true,
  },
  {
    source: '/consul/tutorials/archive/single-sign-on-auth0',
    destination: '/consul/docs/secure/sso/auth0',
    permanent: true,
  },
  {
    source: '/consul/tutorials/archive/federation-network-areas',
    destination: '/consul/docs/east-west/network-area',
    permanent: true,
  },
  {
    source: '/consul/tutorials/observe-your-network/audit-logging',
    destination: '/consul/docs/monitor/log/audit',
    permanent: true,
  },
  {
    source:
      '/consul/tutorials/implement-multi-tenancy/namespaces-share-datacenter-access',
    destination: '/consul/docs/register/service/namespace',
    permanent: true,
  },
  {
    source: '/consul/tutorials/operate-consul/recovery-outage-primary',
    destination: '/consul/docs/manage/disaster-recovery/federation',
    permanent: true,
  },
  {
    source: '/consul/tutorials/archive/upgrade-automation',
    destination: '/consul/docs/upgrade/automated',
    permanent: true,
  },
  {
    source: '/consul/tutorials/archive/sync-aws-services',
    destination: '/consul/docs/register/service/aws',
    permanent: true,
  },
  {
    source: '/consul/tutorials/archive/gossip-encryption-rotate',
    destination: '/consul/docs/secure/encryption/gossip/rotate/vm',
    permanent: true,
  },
  {
    source: '/consul/tutorials/archive/monitor-health-telegraf',
    destination: '/consul/docs/monitor/telemetry/telegraf',
    permanent: true,
  },
  {
    source:
      '/consul/tutorials/production-multi-cluster/multi-disaster-recovery',
    destination: '/consul/docs/manage/disaster-recovery',
    permanent: true,
  },
  {
    source:
      '/consul/tutorials/implement-multi-tenancy/namespaces-secure-shared-access',
    destination: '/consul/docs/multi-tenant/namespace/vm',
    permanent: true,
  },
  {
    source: '/consul/tutorials/archive/upgrade-federated-environment',
    destination: '/consul/docs/upgrade/federated',
    permanent: true,
  },
  {
    source: '/consul/tutorials/operate-consul/hcdiag-with-consul',
    destination: '/consul/docs/integrate/hcdiag',
    permanent: true,
  },
  {
    source: '/consul/tutorials/archive/sync-pivotal-cloud-services',
    destination: '/consul/docs/discover/dns/pas',
    permanent: true,
  },
  {
    source: '/consul/tutorials/archive/monitor-with-appdynamics',
    destination: '/consul/docs/monitor/telemetry/appdynamics',
    permanent: true,
  },
]<|MERGE_RESOLUTION|>--- conflicted
+++ resolved
@@ -28,7 +28,6 @@
     permanent: true,
   },
   {
-<<<<<<< HEAD
     source: '/consul/docs/connect/intentions#intention-management-permissions',
     destination:
       '/consul/docs/connect/intentions/create-manage-intentions#acl-requirements',
@@ -37,15 +36,6 @@
   {
     source: '/consul/docs/connect/intentions#intention-basics',
     destination: '/consul/docs/connect/intentions',
-=======
-    source: "/consul/docs/connect/intentions#intention-management-permissions",
-    destination: "/consul/docs/connect/intentions/create-manage-intentions#acl-requirements",
-    permanent: true,
-  },
-  {
-    source: "/consul/docs/connect/intentions#intention-basics",
-    destination: "/consul/docs/connect/intentions",
->>>>>>> 6718a739
     permanent: true,
   },
   {
@@ -149,15 +139,9 @@
     permanent: true,
   },
   {
-<<<<<<< HEAD
     source: '/consul/docs/connect/gateways/api-gateway/usage',
     destination:
       '/consul/docs/connect/gateways/api-gateway/deploy/listeners-vms',
-=======
-    source: "/consul/docs/connect/gateways/api-gateway/usage",
-    destination:
-      "/consul/docs/connect/gateways/api-gateway/deploy/listeners-vms",
->>>>>>> 6718a739
     permanent: true,
   },
   {
@@ -171,7 +155,6 @@
     permanent: true,
   },
   {
-<<<<<<< HEAD
     source: '/consul/docs/api-gateway/usage/reroute-http-requests',
     destination:
       '/consul/docs/connect/gateways/api-gateway/define-routes/reroute-http-requests',
@@ -181,17 +164,6 @@
     source: '/consul/docs/api-gateway/usage/route-to-peered-services',
     destination:
       '/consul/docs/connect/gateways/api-gateway/define-routes/route-to-peered-services',
-=======
-    source: "/consul/docs/api-gateway/usage/reroute-http-requests",
-    destination:
-      "/consul/docs/connect/gateways/api-gateway/define-routes/reroute-http-requests",
-    permanent: true,
-  },
-  {
-    source: "/consul/docs/api-gateway/usage/route-to-peered-services",
-    destination:
-      "/consul/docs/connect/gateways/api-gateway/define-routes/route-to-peered-services",
->>>>>>> 6718a739
     permanent: true,
   },
   {
@@ -200,15 +172,9 @@
     permanent: true,
   },
   {
-<<<<<<< HEAD
     source: '/consul/docs/api-gateway/usage/usage',
     destination:
       '/consul/docs/connect/gateways/api-gateway/deploy/listeners-k8s',
-=======
-    source: "/consul/docs/api-gateway/usage/usage",
-    destination:
-      "/consul/docs/connect/gateways/api-gateway/deploy/listeners-k8s",
->>>>>>> 6718a739
     permanent: true,
   },
   {
@@ -222,15 +188,9 @@
     permanent: true,
   },
   {
-<<<<<<< HEAD
     source: '/consul/docs/api-gateway/configuration/:slug*',
     destination:
       '/consul/docs/connect/gateways/api-gateway/configuration/:slug*',
-=======
-    source: "/consul/docs/api-gateway/configuration/:slug*",
-    destination:
-      "/consul/docs/connect/gateways/api-gateway/configuration/:slug*",
->>>>>>> 6718a739
     permanent: true,
   },
   {
@@ -260,13 +220,8 @@
   },
   {
     source:
-<<<<<<< HEAD
       '/consul/docs/:version(v1.(?:8|9|10|11|12|13|14|15|16|17).x)/architecture/catalog/:slug*',
     destination: '/consul/docs/:version/architecture/catalog/v1/:slug*',
-=======
-      "/consul/docs/:version(v1.(?:8|9|10|11|12|13|14|15|16|17).x)/architecture/catalog/:slug*",
-    destination: "/consul/docs/:version/architecture/catalog/v1/:slug*",
->>>>>>> 6718a739
     permanent: true,
   },
   {
@@ -276,13 +231,8 @@
   },
   {
     source:
-<<<<<<< HEAD
       '/consul/docs/:version(v1.(?:8|9|10|11|12|13|14|15|16|17).x)/nia/network-drivers/hcp-terraform',
     destination: '/consul/docs/:version/nia/network-drivers/terraform-cloud',
-=======
-      "/consul/docs/:version(v1.(?:8|9|10|11|12|13|14|15|16|17).x)/nia/network-drivers/hcp-terraform",
-    destination: "/consul/docs/:version/nia/network-drivers/terraform-cloud",
->>>>>>> 6718a739
     permanent: true,
   },
   {
@@ -307,13 +257,8 @@
   },
   {
     source:
-<<<<<<< HEAD
       '/consul/docs/:version(v1.(?:11|12|13|14|15|16|17|18).x)/k8s/dns/enable',
     destination: '/consul/docs/:version/k8s/dns',
-=======
-      "/consul/docs/:version(v1.(?:11|12|13|14|15|16|17|18).x)/k8s/dns/enable",
-    destination: "/consul/docs/:version/k8s/dns",
->>>>>>> 6718a739
     permanent: true,
   },
   {
@@ -510,13 +455,8 @@
   },
   {
     source:
-<<<<<<< HEAD
       '/consul/docs/connect/cluster-peering/usage/establish-cluster-peering',
     destination: '/consul/docs/east-west/cluster-peering/establish/vm',
-=======
-      "/consul/docs/connect/cluster-peering/usage/establish-cluster-peering",
-    destination: "/consul/docs/east-west/cluster-peering/establish/vm",
->>>>>>> 6718a739
     permanent: true,
   },
   {
@@ -526,13 +466,8 @@
   },
   {
     source:
-<<<<<<< HEAD
       '/consul/docs/connect/cluster-peering/usage/peering-traffic-management',
     destination: '/consul/docs/manage-traffic/cluster-peering/vm',
-=======
-      "/consul/docs/connect/cluster-peering/usage/peering-traffic-management",
-    destination: "/consul/docs/manage-traffic/cluster-peering/vm",
->>>>>>> 6718a739
     permanent: true,
   },
   {
@@ -546,15 +481,9 @@
     permanent: true,
   },
   {
-<<<<<<< HEAD
     source: '/consul/docs/connect/config-entries/control-plane-request-limit',
     destination:
       '/consul/docs/reference/config-entry/control-plane-request-limit',
-=======
-    source: "/consul/docs/connect/config-entries/control-plane-request-limit",
-    destination:
-      "/consul/docs/reference/config-entry/control-plane-request-limit",
->>>>>>> 6718a739
     permanent: true,
   },
   {
@@ -699,68 +628,38 @@
   },
   {
     source:
-<<<<<<< HEAD
       '/consul/docs/connect/gateways/api-gateway/configuration/gatewayclass',
     destination: '/consul/docs/reference/k8s/api-gateway/gatewayclass',
-=======
-      "/consul/docs/connect/gateways/api-gateway/configuration/gatewayclass",
-    destination: "/consul/docs/reference/k8s/api-gateway/gatewayclass",
->>>>>>> 6718a739
-    permanent: true,
-  },
-  {
-    source:
-<<<<<<< HEAD
+    permanent: true,
+  },
+  {
+    source:
       '/consul/docs/connect/gateways/api-gateway/configuration/gatewayclassconfig',
     destination: '/consul/docs/reference/k8s/api-gateway/gatewayclassconfig',
-=======
-      "/consul/docs/connect/gateways/api-gateway/configuration/gatewayclassconfig",
-    destination: "/consul/docs/reference/k8s/api-gateway/gatewayclassconfig",
->>>>>>> 6718a739
-    permanent: true,
-  },
-  {
-    source:
-<<<<<<< HEAD
+    permanent: true,
+  },
+  {
+    source:
       '/consul/docs/connect/gateways/api-gateway/configuration/gatewaypolicy',
     destination: '/consul/docs/reference/k8s/api-gateway/gatewaypolicy',
-=======
-      "/consul/docs/connect/gateways/api-gateway/configuration/gatewaypolicy",
-    destination: "/consul/docs/reference/k8s/api-gateway/gatewaypolicy",
->>>>>>> 6718a739
-    permanent: true,
-  },
-  {
-    source:
-<<<<<<< HEAD
+    permanent: true,
+  },
+  {
+    source:
       '/consul/docs/connect/gateways/api-gateway/configuration/meshservice',
     destination: '/consul/docs/reference/k8s/api-gateway/meshservice',
-=======
-      "/consul/docs/connect/gateways/api-gateway/configuration/meshservice",
-    destination: "/consul/docs/reference/k8s/api-gateway/meshservice",
->>>>>>> 6718a739
-    permanent: true,
-  },
-  {
-    source:
-<<<<<<< HEAD
+    permanent: true,
+  },
+  {
+    source:
       '/consul/docs/connect/gateways/api-gateway/configuration/routeauthfilter',
     destination: '/consul/docs/reference/k8s/api-gateway/routeauthfilter',
-=======
-      "/consul/docs/connect/gateways/api-gateway/configuration/routeauthfilter",
-    destination: "/consul/docs/reference/k8s/api-gateway/routeauthfilter",
->>>>>>> 6718a739
-    permanent: true,
-  },
-  {
-    source:
-<<<<<<< HEAD
+    permanent: true,
+  },
+  {
+    source:
       '/consul/docs/connect/gateways/api-gateway/configuration/routeretryfilter',
     destination: '/consul/docs/reference/k8s/api-gateway/routeretryfilter',
-=======
-      "/consul/docs/connect/gateways/api-gateway/configuration/routeretryfilter",
-    destination: "/consul/docs/reference/k8s/api-gateway/routeretryfilter",
->>>>>>> 6718a739
     permanent: true,
   },
   {
@@ -770,57 +669,32 @@
   },
   {
     source:
-<<<<<<< HEAD
       '/consul/docs/connect/gateways/api-gateway/configuration/routetimeoutfilter',
     destination: '/consul/docs/reference/k8s/api-gateway/routetimeoutfilter',
-=======
-      "/consul/docs/connect/gateways/api-gateway/configuration/routetimeoutfilter",
-    destination: "/consul/docs/reference/k8s/api-gateway/routetimeoutfilter",
->>>>>>> 6718a739
-    permanent: true,
-  },
-  {
-    source:
-<<<<<<< HEAD
+    permanent: true,
+  },
+  {
+    source:
       '/consul/docs/connect/gateways/api-gateway/define-routes/reroute-http-requests',
     destination: '/consul/docs/north-south/api-gateway/k8s/reroute',
-=======
-      "/consul/docs/connect/gateways/api-gateway/define-routes/reroute-http-requests",
-    destination: "/consul/docs/north-south/api-gateway/k8s/reroute",
->>>>>>> 6718a739
-    permanent: true,
-  },
-  {
-    source:
-<<<<<<< HEAD
+    permanent: true,
+  },
+  {
+    source:
       '/consul/docs/connect/gateways/api-gateway/define-routes/route-to-peered-services',
     destination: '/consul/docs/north-south/api-gateway/k8s/peer',
-=======
-      "/consul/docs/connect/gateways/api-gateway/define-routes/route-to-peered-services",
-    destination: "/consul/docs/north-south/api-gateway/k8s/peer",
->>>>>>> 6718a739
-    permanent: true,
-  },
-  {
-    source:
-<<<<<<< HEAD
+    permanent: true,
+  },
+  {
+    source:
       '/consul/docs/connect/gateways/api-gateway/define-routes/routes-k8s',
     destination: '/consul/docs/north-south/api-gateway/k8s/route',
-=======
-      "/consul/docs/connect/gateways/api-gateway/define-routes/routes-k8s",
-    destination: "/consul/docs/north-south/api-gateway/k8s/route",
->>>>>>> 6718a739
-    permanent: true,
-  },
-  {
-    source:
-<<<<<<< HEAD
+    permanent: true,
+  },
+  {
+    source:
       '/consul/docs/connect/gateways/api-gateway/define-routes/routes-vms',
     destination: '/consul/docs/north-south/api-gateway/vm/route',
-=======
-      "/consul/docs/connect/gateways/api-gateway/define-routes/routes-vms",
-    destination: "/consul/docs/north-south/api-gateway/vm/route",
->>>>>>> 6718a739
     permanent: true,
   },
   {
@@ -851,24 +725,14 @@
   },
   {
     source:
-<<<<<<< HEAD
       '/consul/docs/connect/gateways/api-gateway/secure-traffic/verify-jwts-k8s',
     destination: '/consul/docs/north-south/api-gateway/secure-traffic/jwt/k8s',
-=======
-      "/consul/docs/connect/gateways/api-gateway/secure-traffic/verify-jwts-k8s",
-    destination: "/consul/docs/north-south/api-gateway/secure-traffic/jwt/k8s",
->>>>>>> 6718a739
-    permanent: true,
-  },
-  {
-    source:
-<<<<<<< HEAD
+    permanent: true,
+  },
+  {
+    source:
       '/consul/docs/connect/gateways/api-gateway/secure-traffic/verify-jwts-vms',
     destination: '/consul/docs/north-south/api-gateway/secure-traffic/jwt/vm',
-=======
-      "/consul/docs/connect/gateways/api-gateway/secure-traffic/verify-jwts-vms",
-    destination: "/consul/docs/north-south/api-gateway/secure-traffic/jwt/vm",
->>>>>>> 6718a739
     permanent: true,
   },
   {
@@ -904,46 +768,26 @@
   },
   {
     source:
-<<<<<<< HEAD
       '/consul/docs/connect/gateways/mesh-gateway/peering-via-mesh-gateways',
     destination: '/consul/docs/east-west/mesh-gateway/cluster-peer',
-=======
-      "/consul/docs/connect/gateways/mesh-gateway/peering-via-mesh-gateways",
-    destination: "/consul/docs/east-west/mesh-gateway/cluster-peer",
->>>>>>> 6718a739
-    permanent: true,
-  },
-  {
-    source:
-<<<<<<< HEAD
+    permanent: true,
+  },
+  {
+    source:
       '/consul/docs/connect/gateways/mesh-gateway/service-to-service-traffic-partitions',
     destination: '/consul/docs/east-west/mesh-gateway/admin-partition',
-=======
-      "/consul/docs/connect/gateways/mesh-gateway/service-to-service-traffic-partitions",
-    destination: "/consul/docs/east-west/mesh-gateway/admin-partition",
->>>>>>> 6718a739
-    permanent: true,
-  },
-  {
-    source:
-<<<<<<< HEAD
+    permanent: true,
+  },
+  {
+    source:
       '/consul/docs/connect/gateways/mesh-gateway/service-to-service-traffic-wan-datacenters',
     destination: '/consul/docs/east-west/mesh-gateway/federation',
-=======
-      "/consul/docs/connect/gateways/mesh-gateway/service-to-service-traffic-wan-datacenters",
-    destination: "/consul/docs/east-west/mesh-gateway/federation",
->>>>>>> 6718a739
-    permanent: true,
-  },
-  {
-    source:
-<<<<<<< HEAD
+    permanent: true,
+  },
+  {
+    source:
       '/consul/docs/connect/gateways/mesh-gateway/wan-federation-via-mesh-gateways',
     destination: '/consul/docs/east-west/mesh-gateway/enable',
-=======
-      "/consul/docs/connect/gateways/mesh-gateway/wan-federation-via-mesh-gateways",
-    destination: "/consul/docs/east-west/mesh-gateway/enable",
->>>>>>> 6718a739
     permanent: true,
   },
   {
@@ -1034,57 +878,32 @@
   },
   {
     source:
-<<<<<<< HEAD
       '/consul/docs/connect/observability/grafanadashboards/consuldataplanedashboard',
     destination: '/consul/docs/observe/grafana/dataplane',
-=======
-      "/consul/docs/connect/observability/grafanadashboards/consuldataplanedashboard",
-    destination: "/consul/docs/observe/grafana/dataplane",
->>>>>>> 6718a739
-    permanent: true,
-  },
-  {
-    source:
-<<<<<<< HEAD
+    permanent: true,
+  },
+  {
+    source:
       '/consul/docs/connect/observability/grafanadashboards/consulk8sdashboard',
     destination: '/consul/docs/observe/grafana/consul-k8s',
-=======
-      "/consul/docs/connect/observability/grafanadashboards/consulk8sdashboard",
-    destination: "/consul/docs/observe/grafana/consul-k8s",
->>>>>>> 6718a739
-    permanent: true,
-  },
-  {
-    source:
-<<<<<<< HEAD
+    permanent: true,
+  },
+  {
+    source:
       '/consul/docs/connect/observability/grafanadashboards/consulserverdashboard',
     destination: '/consul/docs/observe/grafana/server',
-=======
-      "/consul/docs/connect/observability/grafanadashboards/consulserverdashboard",
-    destination: "/consul/docs/observe/grafana/server",
->>>>>>> 6718a739
-    permanent: true,
-  },
-  {
-    source:
-<<<<<<< HEAD
+    permanent: true,
+  },
+  {
+    source:
       '/consul/docs/connect/observability/grafanadashboards/service-to-servicedashboard',
     destination: '/consul/docs/observe/grafana/service-to-service',
-=======
-      "/consul/docs/connect/observability/grafanadashboards/service-to-servicedashboard",
-    destination: "/consul/docs/observe/grafana/service-to-service",
->>>>>>> 6718a739
-    permanent: true,
-  },
-  {
-    source:
-<<<<<<< HEAD
+    permanent: true,
+  },
+  {
+    source:
       '/consul/docs/connect/observability/grafanadashboards/servicedashboard',
     destination: '/consul/docs/observe/grafana/service',
-=======
-      "/consul/docs/connect/observability/grafanadashboards/servicedashboard",
-    destination: "/consul/docs/observe/grafana/service",
->>>>>>> 6718a739
     permanent: true,
   },
   {
@@ -1129,35 +948,20 @@
   },
   {
     source:
-<<<<<<< HEAD
       '/consul/docs/connect/proxies/envoy-extensions/configuration/ext-authz',
     destination: '/consul/docs/reference/proxy/extensions/ext-authz',
-=======
-      "/consul/docs/connect/proxies/envoy-extensions/configuration/ext-authz",
-    destination: "/consul/docs/reference/proxy/extensions/ext-authz",
->>>>>>> 6718a739
-    permanent: true,
-  },
-  {
-    source:
-<<<<<<< HEAD
+    permanent: true,
+  },
+  {
+    source:
       '/consul/docs/connect/proxies/envoy-extensions/configuration/otel-access-logging',
     destination: '/consul/docs/reference/proxy/extensions/otel',
-=======
-      "/consul/docs/connect/proxies/envoy-extensions/configuration/otel-access-logging",
-    destination: "/consul/docs/reference/proxy/extensions/otel",
->>>>>>> 6718a739
-    permanent: true,
-  },
-  {
-    source:
-<<<<<<< HEAD
+    permanent: true,
+  },
+  {
+    source:
       '/consul/docs/connect/proxies/envoy-extensions/configuration/property-override',
     destination: '/consul/docs/reference/proxy/extensions/property-override',
-=======
-      "/consul/docs/connect/proxies/envoy-extensions/configuration/property-override",
-    destination: "/consul/docs/reference/proxy/extensions/property-override",
->>>>>>> 6718a739
     permanent: true,
   },
   {
@@ -1167,13 +971,8 @@
   },
   {
     source:
-<<<<<<< HEAD
       '/consul/docs/connect/proxies/envoy-extensions/usage/apigee-ext-authz',
     destination: '/consul/docs/envoy-extension/apigee',
-=======
-      "/consul/docs/connect/proxies/envoy-extensions/usage/apigee-ext-authz",
-    destination: "/consul/docs/envoy-extension/apigee",
->>>>>>> 6718a739
     permanent: true,
   },
   {
@@ -1193,24 +992,14 @@
   },
   {
     source:
-<<<<<<< HEAD
       '/consul/docs/connect/proxies/envoy-extensions/usage/otel-access-logging',
     destination: '/consul/docs/envoy-extension/otel-access-logging',
-=======
-      "/consul/docs/connect/proxies/envoy-extensions/usage/otel-access-logging",
-    destination: "/consul/docs/envoy-extension/otel-access-logging",
->>>>>>> 6718a739
-    permanent: true,
-  },
-  {
-    source:
-<<<<<<< HEAD
+    permanent: true,
+  },
+  {
+    source:
       '/consul/docs/connect/proxies/envoy-extensions/usage/property-override',
     destination: '/consul/docs/envoy-extension/property-override',
-=======
-      "/consul/docs/connect/proxies/envoy-extensions/usage/property-override",
-    destination: "/consul/docs/envoy-extension/property-override",
->>>>>>> 6718a739
     permanent: true,
   },
   {
@@ -1402,13 +1191,8 @@
   },
   {
     source:
-<<<<<<< HEAD
       '/consul/docs/enterprise/network-segments/network-segments-overview',
     destination: '/consul/docs/multi-tenant/network-segment',
-=======
-      "/consul/docs/enterprise/network-segments/network-segments-overview",
-    destination: "/consul/docs/multi-tenant/network-segment",
->>>>>>> 6718a739
     permanent: true,
   },
   {
@@ -1518,13 +1302,8 @@
   },
   {
     source:
-<<<<<<< HEAD
       '/consul/docs/k8s/connect/cluster-peering/usage/create-sameness-groups',
     destination: '/consul/docs/multi-tenant/sameness-group/k8s',
-=======
-      "/consul/docs/k8s/connect/cluster-peering/usage/create-sameness-groups",
-    destination: "/consul/docs/multi-tenant/sameness-group/k8s",
->>>>>>> 6718a739
     permanent: true,
   },
   {
@@ -1584,13 +1363,8 @@
   },
   {
     source:
-<<<<<<< HEAD
       '/consul/docs/k8s/connect/transparent-proxy/enable-transparent-proxy',
     destination: '/consul/docs/connect/proxy/transparent-proxy/k8s',
-=======
-      "/consul/docs/k8s/connect/transparent-proxy/enable-transparent-proxy",
-    destination: "/consul/docs/connect/proxy/transparent-proxy/k8s",
->>>>>>> 6718a739
     permanent: true,
   },
   {
@@ -1605,24 +1379,14 @@
   },
   {
     source:
-<<<<<<< HEAD
       '/consul/docs/k8s/deployment-configurations/argo-rollouts-configuration',
     destination: '/consul/docs/manage-traffic/progressive-rollouts/argo',
-=======
-      "/consul/docs/k8s/deployment-configurations/argo-rollouts-configuration",
-    destination: "/consul/docs/manage-traffic/progressive-rollouts/argo",
->>>>>>> 6718a739
-    permanent: true,
-  },
-  {
-    source:
-<<<<<<< HEAD
+    permanent: true,
+  },
+  {
+    source:
       '/consul/docs/k8s/deployment-configurations/clients-outside-kubernetes',
     destination: '/consul/docs/register/service/k8s/external',
-=======
-      "/consul/docs/k8s/deployment-configurations/clients-outside-kubernetes",
-    destination: "/consul/docs/register/service/k8s/external",
->>>>>>> 6718a739
     permanent: true,
   },
   {
@@ -1647,35 +1411,20 @@
   },
   {
     source:
-<<<<<<< HEAD
       '/consul/docs/k8s/deployment-configurations/multi-cluster/kubernetes',
     destination: '/consul/docs/east-west/wan-federation/k8s',
-=======
-      "/consul/docs/k8s/deployment-configurations/multi-cluster/kubernetes",
-    destination: "/consul/docs/east-west/wan-federation/k8s",
->>>>>>> 6718a739
-    permanent: true,
-  },
-  {
-    source:
-<<<<<<< HEAD
+    permanent: true,
+  },
+  {
+    source:
       '/consul/docs/k8s/deployment-configurations/multi-cluster/vms-and-kubernetes',
     destination: '/consul/docs/east-west/wan-federation/k8s-vm',
-=======
-      "/consul/docs/k8s/deployment-configurations/multi-cluster/vms-and-kubernetes",
-    destination: "/consul/docs/east-west/wan-federation/k8s-vm",
->>>>>>> 6718a739
-    permanent: true,
-  },
-  {
-    source:
-<<<<<<< HEAD
+    permanent: true,
+  },
+  {
+    source:
       '/consul/docs/k8s/deployment-configurations/servers-outside-kubernetes',
     destination: '/consul/docs/deploy/server/k8s/external',
-=======
-      "/consul/docs/k8s/deployment-configurations/servers-outside-kubernetes",
-    destination: "/consul/docs/deploy/server/k8s/external",
->>>>>>> 6718a739
     permanent: true,
   },
   {
@@ -1695,13 +1444,8 @@
   },
   {
     source:
-<<<<<<< HEAD
       '/consul/docs/k8s/deployment-configurations/vault/data-integration/bootstrap-token',
     destination: '/consul/docs/deploy/server/k8s/vault/data/bootstrap-token',
-=======
-      "/consul/docs/k8s/deployment-configurations/vault/data-integration/bootstrap-token",
-    destination: "/consul/docs/deploy/server/k8s/vault/data/bootstrap-token",
->>>>>>> 6718a739
     permanent: true,
   },
   {
@@ -1712,81 +1456,45 @@
   },
   {
     source:
-<<<<<<< HEAD
       '/consul/docs/k8s/deployment-configurations/vault/data-integration/gossip',
     destination: '/consul/docs/deploy/server/k8s/vault/data/gossip-key',
-=======
-      "/consul/docs/k8s/deployment-configurations/vault/data-integration/gossip",
-    destination: "/consul/docs/deploy/server/k8s/vault/data/gossip-key",
->>>>>>> 6718a739
-    permanent: true,
-  },
-  {
-    source:
-<<<<<<< HEAD
+    permanent: true,
+  },
+  {
+    source:
       '/consul/docs/k8s/deployment-configurations/vault/data-integration/partition-token',
     destination: '/consul/docs/deploy/server/k8s/vault/data/partition-token',
-=======
-      "/consul/docs/k8s/deployment-configurations/vault/data-integration/partition-token",
-    destination: "/consul/docs/deploy/server/k8s/vault/data/partition-token",
->>>>>>> 6718a739
-    permanent: true,
-  },
-  {
-    source:
-<<<<<<< HEAD
+    permanent: true,
+  },
+  {
+    source:
       '/consul/docs/k8s/deployment-configurations/vault/data-integration/replication-token',
     destination: '/consul/docs/deploy/server/k8s/vault/data/replication-token',
-=======
-      "/consul/docs/k8s/deployment-configurations/vault/data-integration/replication-token",
-    destination: "/consul/docs/deploy/server/k8s/vault/data/replication-token",
->>>>>>> 6718a739
-    permanent: true,
-  },
-  {
-    source:
-<<<<<<< HEAD
+    permanent: true,
+  },
+  {
+    source:
       '/consul/docs/k8s/deployment-configurations/vault/data-integration/server-tls',
     destination: '/consul/docs/deploy/server/k8s/vault/data/tls-certificate',
-=======
-      "/consul/docs/k8s/deployment-configurations/vault/data-integration/server-tls",
-    destination: "/consul/docs/deploy/server/k8s/vault/data/tls-certificate",
->>>>>>> 6718a739
-    permanent: true,
-  },
-  {
-    source:
-<<<<<<< HEAD
+    permanent: true,
+  },
+  {
+    source:
       '/consul/docs/k8s/deployment-configurations/vault/data-integration/snapshot-agent-config',
     destination: '/consul/docs/deploy/server/k8s/vault/data/snapshot-agent',
-=======
-      "/consul/docs/k8s/deployment-configurations/vault/data-integration/snapshot-agent-config",
-    destination: "/consul/docs/deploy/server/k8s/vault/data/snapshot-agent",
->>>>>>> 6718a739
-    permanent: true,
-  },
-  {
-    source:
-<<<<<<< HEAD
+    permanent: true,
+  },
+  {
+    source:
       '/consul/docs/k8s/deployment-configurations/vault/data-integration/webhook-certs',
     destination:
       '/consul/docs/deploy/server/k8s/vault/data/webhook-certificate',
-=======
-      "/consul/docs/k8s/deployment-configurations/vault/data-integration/webhook-certs",
-    destination:
-      "/consul/docs/deploy/server/k8s/vault/data/webhook-certificate",
->>>>>>> 6718a739
-    permanent: true,
-  },
-  {
-    source:
-<<<<<<< HEAD
+    permanent: true,
+  },
+  {
+    source:
       '/consul/docs/k8s/deployment-configurations/vault/systems-integration',
     destination: '/consul/docs/deploy/server/k8s/vault/backend',
-=======
-      "/consul/docs/k8s/deployment-configurations/vault/systems-integration",
-    destination: "/consul/docs/deploy/server/k8s/vault/backend",
->>>>>>> 6718a739
     permanent: true,
   },
   {
@@ -1990,7 +1698,6 @@
     permanent: true,
   },
   {
-<<<<<<< HEAD
     source: '/consul/docs/nia/network-drivers/hcp-terraform',
     destination:
       '/consul/docs/automate/infrastructure/network-driver/hcp-terraform',
@@ -2000,17 +1707,6 @@
     source: '/consul/docs/nia/network-drivers/terraform',
     destination:
       '/consul/docs/automate/infrastructure/network-driver/terraform',
-=======
-    source: "/consul/docs/nia/network-drivers/hcp-terraform",
-    destination:
-      "/consul/docs/automate/infrastructure/network-driver/hcp-terraform",
-    permanent: true,
-  },
-  {
-    source: "/consul/docs/nia/network-drivers/terraform",
-    destination:
-      "/consul/docs/automate/infrastructure/network-driver/terraform",
->>>>>>> 6718a739
     permanent: true,
   },
   {
@@ -2116,24 +1812,14 @@
   },
   {
     source:
-<<<<<<< HEAD
       '/consul/docs/security/acl/tokens/create/create-a-mesh-gateway-token',
     destination: '/consul/docs/secure/acl/token/mesh-gateway',
-=======
-      "/consul/docs/security/acl/tokens/create/create-a-mesh-gateway-token",
-    destination: "/consul/docs/secure/acl/token/mesh-gateway",
->>>>>>> 6718a739
-    permanent: true,
-  },
-  {
-    source:
-<<<<<<< HEAD
+    permanent: true,
+  },
+  {
+    source:
       '/consul/docs/security/acl/tokens/create/create-a-replication-token',
     destination: '/consul/docs/secure/acl/token/replication',
-=======
-      "/consul/docs/security/acl/tokens/create/create-a-replication-token",
-    destination: "/consul/docs/secure/acl/token/replication",
->>>>>>> 6718a739
     permanent: true,
   },
   {
@@ -2143,35 +1829,20 @@
   },
   {
     source:
-<<<<<<< HEAD
       '/consul/docs/security/acl/tokens/create/create-a-snapshot-agent-token',
     destination: '/consul/docs/secure/acl/token/snapshot-agent',
-=======
-      "/consul/docs/security/acl/tokens/create/create-a-snapshot-agent-token",
-    destination: "/consul/docs/secure/acl/token/snapshot-agent",
->>>>>>> 6718a739
-    permanent: true,
-  },
-  {
-    source:
-<<<<<<< HEAD
+    permanent: true,
+  },
+  {
+    source:
       '/consul/docs/security/acl/tokens/create/create-a-terminating-gateway-token',
     destination: '/consul/docs/secure/acl/token/terminating-gateway',
-=======
-      "/consul/docs/security/acl/tokens/create/create-a-terminating-gateway-token",
-    destination: "/consul/docs/secure/acl/token/terminating-gateway",
->>>>>>> 6718a739
-    permanent: true,
-  },
-  {
-    source:
-<<<<<<< HEAD
+    permanent: true,
+  },
+  {
+    source:
       '/consul/docs/security/acl/tokens/create/create-a-token-for-vault-consul-storage',
     destination: '/consul/docs/secure/acl/token/vault-backend',
-=======
-      "/consul/docs/security/acl/tokens/create/create-a-token-for-vault-consul-storage",
-    destination: "/consul/docs/secure/acl/token/vault-backend",
->>>>>>> 6718a739
     permanent: true,
   },
   {
@@ -2186,13 +1857,8 @@
   },
   {
     source:
-<<<<<<< HEAD
       '/consul/docs/security/acl/tokens/create/create-an-ingress-gateway-token',
     destination: '/consul/docs/secure/acl/token/ingress-gateway',
-=======
-      "/consul/docs/security/acl/tokens/create/create-an-ingress-gateway-token",
-    destination: "/consul/docs/secure/acl/token/ingress-gateway",
->>>>>>> 6718a739
     permanent: true,
   },
   {
@@ -2227,35 +1893,20 @@
   },
   {
     source:
-<<<<<<< HEAD
       '/consul/docs/services/configuration/checks-configuration-reference',
     destination: '/consul/docs/reference/service/health-check',
-=======
-      "/consul/docs/services/configuration/checks-configuration-reference",
-    destination: "/consul/docs/reference/service/health-check",
->>>>>>> 6718a739
-    permanent: true,
-  },
-  {
-    source:
-<<<<<<< HEAD
+    permanent: true,
+  },
+  {
+    source:
       '/consul/docs/services/configuration/services-configuration-overview',
     destination: '/consul/docs/fundamentals/service',
-=======
-      "/consul/docs/services/configuration/services-configuration-overview",
-    destination: "/consul/docs/fundamentals/service",
->>>>>>> 6718a739
-    permanent: true,
-  },
-  {
-    source:
-<<<<<<< HEAD
+    permanent: true,
+  },
+  {
+    source:
       '/consul/docs/services/configuration/services-configuration-reference',
     destination: '/consul/docs/reference/service',
-=======
-      "/consul/docs/services/configuration/services-configuration-reference",
-    destination: "/consul/docs/reference/service",
->>>>>>> 6718a739
     permanent: true,
   },
   {
@@ -2374,760 +2025,412 @@
   ///////////////////////////////////
   {
     source:
-<<<<<<< HEAD
       '/consul/docs/:version(v1\\.(?:11|12|13|14|15|16|17|18|19|20)\\.x)/fundamentals/agent',
     destination: '/consul/docs/:version/agent',
-=======
-      "/consul/docs/:version(v1\\.(?:11|12|13|14|15|16|17|18|19|20)\\.x)/fundamentals/agent",
-    destination: "/consul/docs/:version/agent",
-    permanent: true,
-  },
-  {
-    source:
-      "/consul/docs/:version(v1\\.(?:8|9|10|11|12|13|14|15|16|17|18|19|20)\\.x)/fundamentals/config-entry",
-    destination: "/consul/docs/:version/agent/config-entries",
->>>>>>> 6718a739
-    permanent: true,
-  },
-  {
-    source:
-<<<<<<< HEAD
+    permanent: true,
+  },
+  {
+    source:
       '/consul/docs/:version(v1\\.(?:8|9|10|11|12|13|14|15|16|17|18|19|20)\\.x)/fundamentals/config-entry',
     destination: '/consul/docs/:version/agent/config-entries',
-=======
-      "/consul/commands/:version(v1\\.(?:8|9|10|11|12|13|14|15|16|17|18|19|20)\\.x)/agent",
-    destination: "/consul/docs/:version/agent/config/cli-flags",
->>>>>>> 6718a739
-    permanent: true,
-  },
-  {
-    source:
-<<<<<<< HEAD
+    permanent: true,
+  },
+  {
+    source:
       '/consul/commands/:version(v1\\.(?:8|9|10|11|12|13|14|15|16|17|18|19|20)\\.x)/agent',
     destination: '/consul/docs/:version/agent/config/cli-flags',
-=======
-      "/consul/docs/:version(v1\\.(?:8|9|10|11|12|13|14|15|16|17|18|19|20)\\.x)/reference/agent/configuration-file",
-    destination: "/consul/docs/:version/agent/config/config-files",
->>>>>>> 6718a739
-    permanent: true,
-  },
-  {
-    source:
-<<<<<<< HEAD
+    permanent: true,
+  },
+  {
+    source:
       '/consul/docs/:version(v1\\.(?:8|9|10|11|12|13|14|15|16|17|18|19|20)\\.x)/reference/agent/configuration-file',
     destination: '/consul/docs/:version/agent/config/config-files',
-=======
-      "/consul/docs/:version(v1\\.(?:8|9|10|11|12|13|14|15|16|17|18|19|20)\\.x)/manage/rate-limit",
-    destination: "/consul/docs/:version/agent/limits",
->>>>>>> 6718a739
-    permanent: true,
-  },
-  {
-    source:
-<<<<<<< HEAD
+    permanent: true,
+  },
+  {
+    source:
       '/consul/docs/:version(v1\\.(?:8|9|10|11|12|13|14|15|16|17|18|19|20)\\.x)/manage/rate-limit',
     destination: '/consul/docs/:version/agent/limits',
-=======
-      "/consul/docs/:version(v1\\.(?:8|9|10|11|12|13|14|15|16|17|18|19|20)\\.x)/manage/rate-limit/initialize",
-    destination: "/consul/docs/:version/agent/limits/usage/init-rate-limits",
->>>>>>> 6718a739
-    permanent: true,
-  },
-  {
-    source:
-<<<<<<< HEAD
+    permanent: true,
+  },
+  {
+    source:
       '/consul/docs/:version(v1\\.(?:8|9|10|11|12|13|14|15|16|17|18|19|20)\\.x)/manage/rate-limit/initialize',
     destination: '/consul/docs/:version/agent/limits/usage/init-rate-limits',
-=======
-      "/consul/docs/:version(v1\\.(?:8|9|10|11|12|13|14|15|16|17|18|19|20)\\.x)/manage/rate-limit/source",
-    destination:
-      "/consul/docs/:version/agent/limits/usage/limit-request-rates-from-ips",
->>>>>>> 6718a739
-    permanent: true,
-  },
-  {
-    source:
-<<<<<<< HEAD
+    permanent: true,
+  },
+  {
+    source:
       '/consul/docs/:version(v1\\.(?:8|9|10|11|12|13|14|15|16|17|18|19|20)\\.x)/manage/rate-limit/source',
     destination:
       '/consul/docs/:version/agent/limits/usage/limit-request-rates-from-ips',
-=======
-      "/consul/docs/:version(v1\\.(?:8|9|10|11|12|13|14|15|16|17|18|19|20)\\.x)/manage/rate-limit/monitor",
-    destination: "/consul/docs/:version/agent/limits/usage/monitor-rate-limits",
->>>>>>> 6718a739
-    permanent: true,
-  },
-  {
-    source:
-<<<<<<< HEAD
+    permanent: true,
+  },
+  {
+    source:
       '/consul/docs/:version(v1\\.(?:8|9|10|11|12|13|14|15|16|17|18|19|20)\\.x)/manage/rate-limit/monitor',
     destination: '/consul/docs/:version/agent/limits/usage/monitor-rate-limits',
-=======
-      "/consul/docs/:version(v1\\.(?:8|9|10|11|12|13|14|15|16|17|18|19|20)\\.x)/manage/rate-limit/global",
-    destination:
-      "/consul/docs/:version/agent/limits/usage/set-global-traffic-rate-limits",
->>>>>>> 6718a739
-    permanent: true,
-  },
-  {
-    source:
-<<<<<<< HEAD
+    permanent: true,
+  },
+  {
+    source:
       '/consul/docs/:version(v1\\.(?:8|9|10|11|12|13|14|15|16|17|18|19|20)\\.x)/manage/rate-limit/global',
     destination:
       '/consul/docs/:version/agent/limits/usage/set-global-traffic-rate-limits',
-=======
-      "/consul/docs/:version(v1\\.(?:8|9|10|11|12|13|14|15|16|17|18|19|20)\\.x)/monitor/alerts",
-    destination: "/consul/docs/:version/agent/monitor/alerts",
->>>>>>> 6718a739
-    permanent: true,
-  },
-  {
-    source:
-<<<<<<< HEAD
+    permanent: true,
+  },
+  {
+    source:
       '/consul/docs/:version(v1\\.(?:8|9|10|11|12|13|14|15|16|17|18|19|20)\\.x)/monitor/alerts',
     destination: '/consul/docs/:version/agent/monitor/alerts',
-=======
-      "/consul/docs/:version(v1\\.(?:8|9|10|11|12|13|14|15|16|17|18|19|20)\\.x)/monitor",
-    destination: "/consul/docs/:version/agent/monitor/components",
->>>>>>> 6718a739
-    permanent: true,
-  },
-  {
-    source:
-<<<<<<< HEAD
+    permanent: true,
+  },
+  {
+    source:
       '/consul/docs/:version(v1\\.(?:8|9|10|11|12|13|14|15|16|17|18|19|20)\\.x)/monitor',
     destination: '/consul/docs/:version/agent/monitor/components',
-=======
-      "/consul/docs/:version(v1\\.(?:8|9|10|11|12|13|14|15|16|17|18|19|20)\\.x)/monitor/telemetry/agent",
-    destination: "/consul/docs/:version/agent/monitor/telemetry",
->>>>>>> 6718a739
-    permanent: true,
-  },
-  {
-    source:
-<<<<<<< HEAD
+    permanent: true,
+  },
+  {
+    source:
       '/consul/docs/:version(v1\\.(?:8|9|10|11|12|13|14|15|16|17|18|19|20)\\.x)/monitor/telemetry/agent',
     destination: '/consul/docs/:version/agent/monitor/telemetry',
-=======
-      "/consul/docs/:version(v1\\.(?:8|9|10|11|12|13|14|15|16|17|18|19|20)\\.x)/secure/acl/sentinel",
-    destination: "/consul/docs/:version/agent/sentinel",
->>>>>>> 6718a739
-    permanent: true,
-  },
-  {
-    source:
-<<<<<<< HEAD
+    permanent: true,
+  },
+  {
+    source:
       '/consul/docs/:version(v1\\.(?:8|9|10|11|12|13|14|15|16|17|18|19|20)\\.x)/secure/acl/sentinel',
     destination: '/consul/docs/:version/agent/sentinel',
-=======
-      "/consul/docs/:version(v1\\.(?:8|9|10|11|12|13|14|15|16|17|18|19|20)\\.x)/deploy/server/wal",
-    destination: "/consul/docs/:version/agent/wal-logstore",
->>>>>>> 6718a739
-    permanent: true,
-  },
-  {
-    source:
-<<<<<<< HEAD
+    permanent: true,
+  },
+  {
+    source:
       '/consul/docs/:version(v1\\.(?:8|9|10|11|12|13|14|15|16|17|18|19|20)\\.x)/deploy/server/wal',
     destination: '/consul/docs/:version/agent/wal-logstore',
-=======
-      "/consul/docs/:version(v1\\.(?:8|9|10|11|12|13|14|15|16|17|18|19|20)\\.x)/deploy/server/wal",
-    destination: "/consul/docs/:version/agent/wal-logstore/enable",
->>>>>>> 6718a739
-    permanent: true,
-  },
-  {
-    source:
-<<<<<<< HEAD
+    permanent: true,
+  },
+  {
+    source:
       '/consul/docs/:version(v1\\.(?:8|9|10|11|12|13|14|15|16|17|18|19|20)\\.x)/deploy/server/wal',
     destination: '/consul/docs/:version/agent/wal-logstore/enable',
-=======
-      "/consul/docs/:version(v1\\.(?:8|9|10|11|12|13|14|15|16|17|18|19|20)\\.x)/deploy/server/wal/monitor-raft",
-    destination: "/consul/docs/:version/agent/wal-logstore/monitoring",
->>>>>>> 6718a739
-    permanent: true,
-  },
-  {
-    source:
-<<<<<<< HEAD
+    permanent: true,
+  },
+  {
+    source:
       '/consul/docs/:version(v1\\.(?:8|9|10|11|12|13|14|15|16|17|18|19|20)\\.x)/deploy/server/wal/monitor-raft',
     destination: '/consul/docs/:version/agent/wal-logstore/monitoring',
-=======
-      "/consul/docs/:version(v1\\.(?:8|9|10|11|12|13|14|15|16|17|18|19|20)\\.x)/deploy/server/wal/revert-boltdb",
-    destination: "/consul/docs/:version/agent/wal-logstore/revert-to-boltdb",
->>>>>>> 6718a739
-    permanent: true,
-  },
-  {
-    source:
-<<<<<<< HEAD
+    permanent: true,
+  },
+  {
+    source:
       '/consul/docs/:version(v1\\.(?:8|9|10|11|12|13|14|15|16|17|18|19|20)\\.x)/deploy/server/wal/revert-boltdb',
     destination: '/consul/docs/:version/agent/wal-logstore/revert-to-boltdb',
-=======
-      "/consul/docs/:version(v1\\.(?:8|9|10|11|12|13|14|15|16|17|18|19|20)\\.x)/architecture/control-plane",
-    destination: "/consul/docs/:version/architecture",
->>>>>>> 6718a739
-    permanent: true,
-  },
-  {
-    source:
-<<<<<<< HEAD
+    permanent: true,
+  },
+  {
+    source:
       '/consul/docs/:version(v1\\.(?:8|9|10|11|12|13|14|15|16|17|18|19|20)\\.x)/architecture/control-plane',
     destination: '/consul/docs/:version/architecture',
-=======
-      "/consul/docs/:version(v1\\.(?:8|9|10|11|12|13|14|15|16|17|18|19|20)\\.x)/concept/consistency",
-    destination: "/consul/docs/:version/architecture/anti-entropy",
->>>>>>> 6718a739
-    permanent: true,
-  },
-  {
-    source:
-<<<<<<< HEAD
+    permanent: true,
+  },
+  {
+    source:
       '/consul/docs/:version(v1\\.(?:8|9|10|11|12|13|14|15|16|17|18|19|20)\\.x)/concept/consistency',
     destination: '/consul/docs/:version/architecture/anti-entropy',
-=======
-      "/consul/docs/:version(v1\\.(?:8|9|10|11|12|13|14|15|16|17|18|19|20)\\.x)/reference/architecture/capacity",
-    destination: "/consul/docs/:version/architecture/capacity-planning",
->>>>>>> 6718a739
-    permanent: true,
-  },
-  {
-    source:
-<<<<<<< HEAD
+    permanent: true,
+  },
+  {
+    source:
       '/consul/docs/:version(v1\\.(?:8|9|10|11|12|13|14|15|16|17|18|19|20)\\.x)/reference/architecture/capacity',
     destination: '/consul/docs/:version/architecture/capacity-planning',
-=======
-      "/consul/docs/:version(v1\\.(?:8|9|10|11|12|13|14|15|16|17|18|19|20)\\.x)/concept/catalog",
-    destination: "/consul/docs/:version/architecture/catalog",
->>>>>>> 6718a739
-    permanent: true,
-  },
-  {
-    source:
-<<<<<<< HEAD
+    permanent: true,
+  },
+  {
+    source:
       '/consul/docs/:version(v1\\.(?:8|9|10|11|12|13|14|15|16|17|18|19|20)\\.x)/concept/catalog',
     destination: '/consul/docs/:version/architecture/catalog',
-=======
-      "/consul/docs/:version(v1\\.(?:8|9|10|11|12|13|14|15|16|17|18|19|20)\\.x)/concept/consensus",
-    destination: "/consul/docs/:version/architecture/consensus",
->>>>>>> 6718a739
-    permanent: true,
-  },
-  {
-    source:
-<<<<<<< HEAD
+    permanent: true,
+  },
+  {
+    source:
       '/consul/docs/:version(v1\\.(?:8|9|10|11|12|13|14|15|16|17|18|19|20)\\.x)/concept/consensus',
     destination: '/consul/docs/:version/architecture/consensus',
-=======
-      "/consul/docs/:version(v1\\.(?:8|9|10|11|12|13|14|15|16|17|18|19|20)\\.x)/concept/gossip",
-    destination: "/consul/docs/:version/architecture/gossip",
->>>>>>> 6718a739
-    permanent: true,
-  },
-  {
-    source:
-<<<<<<< HEAD
+    permanent: true,
+  },
+  {
+    source:
       '/consul/docs/:version(v1\\.(?:8|9|10|11|12|13|14|15|16|17|18|19|20)\\.x)/concept/gossip',
     destination: '/consul/docs/:version/architecture/gossip',
-=======
-      "/consul/docs/:version(v1\\.(?:8|9|10|11|12|13|14|15|16|17|18|19|20)\\.x)/concept/reliability",
-    destination:
-      "/consul/docs/:version/architecture/improving-consul-resilience",
->>>>>>> 6718a739
-    permanent: true,
-  },
-  {
-    source:
-<<<<<<< HEAD
+    permanent: true,
+  },
+  {
+    source:
       '/consul/docs/:version(v1\\.(?:8|9|10|11|12|13|14|15|16|17|18|19|20)\\.x)/concept/reliability',
     destination:
       '/consul/docs/:version/architecture/improving-consul-resilience',
-=======
-      "/consul/docs/:version(v1\\.(?:8|9|10|11|12|13|14|15|16|17|18|19|20)\\.x)/concept/consistency",
-    destination: "/consul/docs/:version/architecture/jepsen",
->>>>>>> 6718a739
-    permanent: true,
-  },
-  {
-    source:
-<<<<<<< HEAD
+    permanent: true,
+  },
+  {
+    source:
       '/consul/docs/:version(v1\\.(?:8|9|10|11|12|13|14|15|16|17|18|19|20)\\.x)/concept/consistency',
     destination: '/consul/docs/:version/architecture/jepsen',
-=======
-      "/consul/docs/:version(v1\\.(?:8|9|10|11|12|13|14|15|16|17|18|19|20)\\.x)/manage/scale",
-    destination: "/consul/docs/:version/architecture/scale",
->>>>>>> 6718a739
-    permanent: true,
-  },
-  {
-    source:
-<<<<<<< HEAD
+    permanent: true,
+  },
+  {
+    source:
       '/consul/docs/:version(v1\\.(?:8|9|10|11|12|13|14|15|16|17|18|19|20)\\.x)/manage/scale',
     destination: '/consul/docs/:version/architecture/scale',
-=======
-      "/consul/docs/:version(v1\\.(?:8|9|10|11|12|13|14|15|16|17|18|19|20)\\.x)/use-case/service-discovery",
-    destination: "/consul/docs/:version/concepts/service-discovery",
->>>>>>> 6718a739
-    permanent: true,
-  },
-  {
-    source:
-<<<<<<< HEAD
+    permanent: true,
+  },
+  {
+    source:
       '/consul/docs/:version(v1\\.(?:8|9|10|11|12|13|14|15|16|17|18|19|20)\\.x)/use-case/service-discovery',
     destination: '/consul/docs/:version/concepts/service-discovery',
-=======
-      "/consul/docs/:version(v1\\.(?:8|9|10|11|12|13|14|15|16|17|18|19|20)\\.x)/use-case/service-mesh",
-    destination: "/consul/docs/:version/concepts/service-mesh",
->>>>>>> 6718a739
-    permanent: true,
-  },
-  {
-    source:
-<<<<<<< HEAD
+    permanent: true,
+  },
+  {
+    source:
       '/consul/docs/:version(v1\\.(?:8|9|10|11|12|13|14|15|16|17|18|19|20)\\.x)/use-case/service-mesh',
     destination: '/consul/docs/:version/concepts/service-mesh',
-=======
-      "/consul/docs/:version(v1\\.(?:8|9|10|11|12|13|14|15|16|17|18|19|20)\\.x)/secure-mesh/certificate",
-    destination: "/consul/docs/:version/connect/ca",
->>>>>>> 6718a739
-    permanent: true,
-  },
-  {
-    source:
-<<<<<<< HEAD
+    permanent: true,
+  },
+  {
+    source:
       '/consul/docs/:version(v1\\.(?:8|9|10|11|12|13|14|15|16|17|18|19|20)\\.x)/secure-mesh/certificate',
     destination: '/consul/docs/:version/connect/ca',
-=======
-      "/consul/docs/:version(v1\\.(?:8|9|10|11|12|13|14|15|16|17|18|19|20)\\.x)/secure-mesh/certificate/acm",
-    destination: "/consul/docs/:version/connect/ca/aws",
->>>>>>> 6718a739
-    permanent: true,
-  },
-  {
-    source:
-<<<<<<< HEAD
+    permanent: true,
+  },
+  {
+    source:
       '/consul/docs/:version(v1\\.(?:8|9|10|11|12|13|14|15|16|17|18|19|20)\\.x)/secure-mesh/certificate/acm',
     destination: '/consul/docs/:version/connect/ca/aws',
-=======
-      "/consul/docs/:version(v1\\.(?:8|9|10|11|12|13|14|15|16|17|18|19|20)\\.x)/secure-mesh/certificate/built-in",
-    destination: "/consul/docs/:version/connect/ca/consul",
->>>>>>> 6718a739
-    permanent: true,
-  },
-  {
-    source:
-<<<<<<< HEAD
+    permanent: true,
+  },
+  {
+    source:
       '/consul/docs/:version(v1\\.(?:8|9|10|11|12|13|14|15|16|17|18|19|20)\\.x)/secure-mesh/certificate/built-in',
     destination: '/consul/docs/:version/connect/ca/consul',
-=======
-      "/consul/docs/:version(v1\\.(?:8|9|10|11|12|13|14|15|16|17|18|19|20)\\.x)/secure-mesh/certificate/vault",
-    destination: "/consul/docs/:version/connect/ca/vault",
->>>>>>> 6718a739
-    permanent: true,
-  },
-  {
-    source:
-<<<<<<< HEAD
+    permanent: true,
+  },
+  {
+    source:
       '/consul/docs/:version(v1\\.(?:8|9|10|11|12|13|14|15|16|17|18|19|20)\\.x)/secure-mesh/certificate/vault',
     destination: '/consul/docs/:version/connect/ca/vault',
-=======
-      "/consul/docs/:version(v1\\.(?:8|9|10|11|12|13|14|15|16|17|18|19|20)\\.x)/east-west/cluster-peering",
-    destination: "/consul/docs/:version/connect/cluster-peering",
->>>>>>> 6718a739
-    permanent: true,
-  },
-  {
-    source:
-<<<<<<< HEAD
+    permanent: true,
+  },
+  {
+    source:
       '/consul/docs/:version(v1\\.(?:8|9|10|11|12|13|14|15|16|17|18|19|20)\\.x)/east-west/cluster-peering',
     destination: '/consul/docs/:version/connect/cluster-peering',
-=======
-      "/consul/docs/:version(v1\\.(?:8|9|10|11|12|13|14|15|16|17|18|19|20)\\.x)/east-west/cluster-peering/tech-specs",
-    destination: "/consul/docs/:version/connect/cluster-peering/tech-specs",
->>>>>>> 6718a739
-    permanent: true,
-  },
-  {
-    source:
-<<<<<<< HEAD
+    permanent: true,
+  },
+  {
+    source:
       '/consul/docs/:version(v1\\.(?:8|9|10|11|12|13|14|15|16|17|18|19|20)\\.x)/east-west/cluster-peering/tech-specs',
     destination: '/consul/docs/:version/connect/cluster-peering/tech-specs',
-=======
-      "/consul/docs/:version(v1\\.(?:8|9|10|11|12|13|14|15|16|17|18|19|20)\\.x)/multi-tenant/sameness-group/vm",
-    destination:
-      "/consul/docs/:version/connect/cluster-peering/usage/create-sameness-groups",
->>>>>>> 6718a739
-    permanent: true,
-  },
-  {
-    source:
-<<<<<<< HEAD
+    permanent: true,
+  },
+  {
+    source:
       '/consul/docs/:version(v1\\.(?:8|9|10|11|12|13|14|15|16|17|18|19|20)\\.x)/multi-tenant/sameness-group/vm',
     destination:
       '/consul/docs/:version/connect/cluster-peering/usage/create-sameness-groups',
-=======
-      "/consul/docs/:version(v1\\.(?:8|9|10|11|12|13|14|15|16|17|18|19|20)\\.x)/east-west/cluster-peering/establish/vm",
-    destination:
-      "/consul/docs/:version/connect/cluster-peering/usage/establish-cluster-peering",
->>>>>>> 6718a739
-    permanent: true,
-  },
-  {
-    source:
-<<<<<<< HEAD
+    permanent: true,
+  },
+  {
+    source:
       '/consul/docs/:version(v1\\.(?:8|9|10|11|12|13|14|15|16|17|18|19|20)\\.x)/east-west/cluster-peering/establish/vm',
     destination:
       '/consul/docs/:version/connect/cluster-peering/usage/establish-cluster-peering',
-=======
-      "/consul/docs/:version(v1\\.(?:8|9|10|11|12|13|14|15|16|17|18|19|20)\\.x)/east-west/cluster-peering/manage/vm",
-    destination:
-      "/consul/docs/:version/connect/cluster-peering/usage/manage-connections",
->>>>>>> 6718a739
-    permanent: true,
-  },
-  {
-    source:
-<<<<<<< HEAD
+    permanent: true,
+  },
+  {
+    source:
       '/consul/docs/:version(v1\\.(?:8|9|10|11|12|13|14|15|16|17|18|19|20)\\.x)/east-west/cluster-peering/manage/vm',
     destination:
       '/consul/docs/:version/connect/cluster-peering/usage/manage-connections',
-=======
-      "/consul/docs/:version(v1\\.(?:8|9|10|11|12|13|14|15|16|17|18|19|20)\\.x)/manage-traffic/cluster-peering/vm",
-    destination:
-      "/consul/docs/:version/connect/cluster-peering/usage/peering-traffic-management",
->>>>>>> 6718a739
-    permanent: true,
-  },
-  {
-    source:
-<<<<<<< HEAD
+    permanent: true,
+  },
+  {
+    source:
       '/consul/docs/:version(v1\\.(?:8|9|10|11|12|13|14|15|16|17|18|19|20)\\.x)/manage-traffic/cluster-peering/vm',
     destination:
       '/consul/docs/:version/connect/cluster-peering/usage/peering-traffic-management',
-=======
-      "/consul/docs/:version(v1\\.(?:8|9|10|11|12|13|14|15|16|17|18|19|20)\\.x)/fundamentals/config-entry",
-    destination: "/consul/docs/:version/connect/config-entries",
->>>>>>> 6718a739
-    permanent: true,
-  },
-  {
-    source:
-<<<<<<< HEAD
+    permanent: true,
+  },
+  {
+    source:
       '/consul/docs/:version(v1\\.(?:8|9|10|11|12|13|14|15|16|17|18|19|20)\\.x)/fundamentals/config-entry',
     destination: '/consul/docs/:version/connect/config-entries',
-=======
-      "/consul/docs/:version(v1\\.(?:8|9|10|11|12|13|14|15|16|17|18|19|20)\\.x)/reference/config-entry/api-gateway",
-    destination: "/consul/docs/:version/connect/config-entries/api-gateway",
->>>>>>> 6718a739
-    permanent: true,
-  },
-  {
-    source:
-<<<<<<< HEAD
+    permanent: true,
+  },
+  {
+    source:
       '/consul/docs/:version(v1\\.(?:8|9|10|11|12|13|14|15|16|17|18|19|20)\\.x)/reference/config-entry/api-gateway',
     destination: '/consul/docs/:version/connect/config-entries/api-gateway',
-=======
-      "/consul/docs/:version(v1\\.(?:8|9|10|11|12|13|14|15|16|17|18|19|20)\\.x)/reference/config-entry/control-plane-request-limit",
-    destination:
-      "/consul/docs/:version/connect/config-entries/control-plane-request-limit",
->>>>>>> 6718a739
-    permanent: true,
-  },
-  {
-    source:
-<<<<<<< HEAD
+    permanent: true,
+  },
+  {
+    source:
       '/consul/docs/:version(v1\\.(?:8|9|10|11|12|13|14|15|16|17|18|19|20)\\.x)/reference/config-entry/control-plane-request-limit',
     destination:
       '/consul/docs/:version/connect/config-entries/control-plane-request-limit',
-=======
-      "/consul/docs/:version(v1\\.(?:8|9|10|11|12|13|14|15|16|17|18|19|20)\\.x)/reference/config-entry/exported-services",
-    destination:
-      "/consul/docs/:version/connect/config-entries/exported-services",
->>>>>>> 6718a739
-    permanent: true,
-  },
-  {
-    source:
-<<<<<<< HEAD
+    permanent: true,
+  },
+  {
+    source:
       '/consul/docs/:version(v1\\.(?:8|9|10|11|12|13|14|15|16|17|18|19|20)\\.x)/reference/config-entry/exported-services',
     destination:
       '/consul/docs/:version/connect/config-entries/exported-services',
-=======
-      "/consul/docs/:version(v1\\.(?:8|9|10|11|12|13|14|15|16|17|18|19|20)\\.x)/reference/config-entry/file-system-certificate",
-    destination:
-      "/consul/docs/:version/connect/config-entries/file-system-certificate",
->>>>>>> 6718a739
-    permanent: true,
-  },
-  {
-    source:
-<<<<<<< HEAD
+    permanent: true,
+  },
+  {
+    source:
       '/consul/docs/:version(v1\\.(?:8|9|10|11|12|13|14|15|16|17|18|19|20)\\.x)/reference/config-entry/file-system-certificate',
     destination:
       '/consul/docs/:version/connect/config-entries/file-system-certificate',
-=======
-      "/consul/docs/:version(v1\\.(?:8|9|10|11|12|13|14|15|16|17|18|19|20)\\.x)/reference/config-entry/http-route",
-    destination: "/consul/docs/:version/connect/config-entries/http-route",
->>>>>>> 6718a739
-    permanent: true,
-  },
-  {
-    source:
-<<<<<<< HEAD
+    permanent: true,
+  },
+  {
+    source:
       '/consul/docs/:version(v1\\.(?:8|9|10|11|12|13|14|15|16|17|18|19|20)\\.x)/reference/config-entry/http-route',
     destination: '/consul/docs/:version/connect/config-entries/http-route',
-=======
-      "/consul/docs/:version(v1\\.(?:8|9|10|11|12|13|14|15|16|17|18|19|20)\\.x)/reference/config-entry/ingress-gateway",
-    destination: "/consul/docs/:version/connect/config-entries/ingress-gateway",
->>>>>>> 6718a739
-    permanent: true,
-  },
-  {
-    source:
-<<<<<<< HEAD
+    permanent: true,
+  },
+  {
+    source:
       '/consul/docs/:version(v1\\.(?:8|9|10|11|12|13|14|15|16|17|18|19|20)\\.x)/reference/config-entry/ingress-gateway',
     destination: '/consul/docs/:version/connect/config-entries/ingress-gateway',
-=======
-      "/consul/docs/:version(v1\\.(?:8|9|10|11|12|13|14|15|16|17|18|19|20)\\.x)/reference/config-entry/inline-certificate",
-    destination:
-      "/consul/docs/:version/connect/config-entries/inline-certificate",
->>>>>>> 6718a739
-    permanent: true,
-  },
-  {
-    source:
-<<<<<<< HEAD
+    permanent: true,
+  },
+  {
+    source:
       '/consul/docs/:version(v1\\.(?:8|9|10|11|12|13|14|15|16|17|18|19|20)\\.x)/reference/config-entry/inline-certificate',
     destination:
       '/consul/docs/:version/connect/config-entries/inline-certificate',
-=======
-      "/consul/docs/:version(v1\\.(?:8|9|10|11|12|13|14|15|16|17|18|19|20)\\.x)/reference/config-entry/jwt-provider",
-    destination: "/consul/docs/:version/connect/config-entries/jwt-provider",
->>>>>>> 6718a739
-    permanent: true,
-  },
-  {
-    source:
-<<<<<<< HEAD
+    permanent: true,
+  },
+  {
+    source:
       '/consul/docs/:version(v1\\.(?:8|9|10|11|12|13|14|15|16|17|18|19|20)\\.x)/reference/config-entry/jwt-provider',
     destination: '/consul/docs/:version/connect/config-entries/jwt-provider',
-=======
-      "/consul/docs/:version(v1\\.(?:8|9|10|11|12|13|14|15|16|17|18|19|20)\\.x)/reference/config-entry/mesh",
-    destination: "/consul/docs/:version/connect/config-entries/mesh",
->>>>>>> 6718a739
-    permanent: true,
-  },
-  {
-    source:
-<<<<<<< HEAD
+    permanent: true,
+  },
+  {
+    source:
       '/consul/docs/:version(v1\\.(?:8|9|10|11|12|13|14|15|16|17|18|19|20)\\.x)/reference/config-entry/mesh',
     destination: '/consul/docs/:version/connect/config-entries/mesh',
-=======
-      "/consul/docs/:version(v1\\.(?:8|9|10|11|12|13|14|15|16|17|18|19|20)\\.x)/reference/config-entry/proxy-defaults",
-    destination: "/consul/docs/:version/connect/config-entries/proxy-defaults",
->>>>>>> 6718a739
-    permanent: true,
-  },
-  {
-    source:
-<<<<<<< HEAD
+    permanent: true,
+  },
+  {
+    source:
       '/consul/docs/:version(v1\\.(?:8|9|10|11|12|13|14|15|16|17|18|19|20)\\.x)/reference/config-entry/proxy-defaults',
     destination: '/consul/docs/:version/connect/config-entries/proxy-defaults',
-=======
-      "/consul/docs/:version(v1\\.(?:8|9|10|11|12|13|14|15|16|17|18|19|20)\\.x)/reference/config-entry/registration",
-    destination: "/consul/docs/:version/connect/config-entries/registration",
->>>>>>> 6718a739
-    permanent: true,
-  },
-  {
-    source:
-<<<<<<< HEAD
+    permanent: true,
+  },
+  {
+    source:
       '/consul/docs/:version(v1\\.(?:8|9|10|11|12|13|14|15|16|17|18|19|20)\\.x)/reference/config-entry/registration',
     destination: '/consul/docs/:version/connect/config-entries/registration',
-=======
-      "/consul/docs/:version(v1\\.(?:8|9|10|11|12|13|14|15|16|17|18|19|20)\\.x)/reference/config-entry/sameness-group",
-    destination: "/consul/docs/:version/connect/config-entries/sameness-group",
->>>>>>> 6718a739
-    permanent: true,
-  },
-  {
-    source:
-<<<<<<< HEAD
+    permanent: true,
+  },
+  {
+    source:
       '/consul/docs/:version(v1\\.(?:8|9|10|11|12|13|14|15|16|17|18|19|20)\\.x)/reference/config-entry/sameness-group',
     destination: '/consul/docs/:version/connect/config-entries/sameness-group',
-=======
-      "/consul/docs/:version(v1\\.(?:8|9|10|11|12|13|14|15|16|17|18|19|20)\\.x)/reference/config-entry/service-defaults",
-    destination:
-      "/consul/docs/:version/connect/config-entries/service-defaults",
->>>>>>> 6718a739
-    permanent: true,
-  },
-  {
-    source:
-<<<<<<< HEAD
+    permanent: true,
+  },
+  {
+    source:
       '/consul/docs/:version(v1\\.(?:8|9|10|11|12|13|14|15|16|17|18|19|20)\\.x)/reference/config-entry/service-defaults',
     destination:
       '/consul/docs/:version/connect/config-entries/service-defaults',
-=======
-      "/consul/docs/:version(v1\\.(?:8|9|10|11|12|13|14|15|16|17|18|19|20)\\.x)/reference/config-entry/service-intentions",
-    destination:
-      "/consul/docs/:version/connect/config-entries/service-intentions",
->>>>>>> 6718a739
-    permanent: true,
-  },
-  {
-    source:
-<<<<<<< HEAD
+    permanent: true,
+  },
+  {
+    source:
       '/consul/docs/:version(v1\\.(?:8|9|10|11|12|13|14|15|16|17|18|19|20)\\.x)/reference/config-entry/service-intentions',
     destination:
       '/consul/docs/:version/connect/config-entries/service-intentions',
-=======
-      "/consul/docs/:version(v1\\.(?:8|9|10|11|12|13|14|15|16|17|18|19|20)\\.x)/reference/config-entry/service-resolver",
-    destination:
-      "/consul/docs/:version/connect/config-entries/service-resolver",
->>>>>>> 6718a739
-    permanent: true,
-  },
-  {
-    source:
-<<<<<<< HEAD
+    permanent: true,
+  },
+  {
+    source:
       '/consul/docs/:version(v1\\.(?:8|9|10|11|12|13|14|15|16|17|18|19|20)\\.x)/reference/config-entry/service-resolver',
     destination:
       '/consul/docs/:version/connect/config-entries/service-resolver',
-=======
-      "/consul/docs/:version(v1\\.(?:8|9|10|11|12|13|14|15|16|17|18|19|20)\\.x)/reference/config-entry/service-router",
-    destination: "/consul/docs/:version/connect/config-entries/service-router",
->>>>>>> 6718a739
-    permanent: true,
-  },
-  {
-    source:
-<<<<<<< HEAD
+    permanent: true,
+  },
+  {
+    source:
       '/consul/docs/:version(v1\\.(?:8|9|10|11|12|13|14|15|16|17|18|19|20)\\.x)/reference/config-entry/service-router',
     destination: '/consul/docs/:version/connect/config-entries/service-router',
-=======
-      "/consul/docs/:version(v1\\.(?:8|9|10|11|12|13|14|15|16|17|18|19|20)\\.x)/reference/config-entry/service-splitter",
-    destination:
-      "/consul/docs/:version/connect/config-entries/service-splitter",
->>>>>>> 6718a739
-    permanent: true,
-  },
-  {
-    source:
-<<<<<<< HEAD
+    permanent: true,
+  },
+  {
+    source:
       '/consul/docs/:version(v1\\.(?:8|9|10|11|12|13|14|15|16|17|18|19|20)\\.x)/reference/config-entry/service-splitter',
     destination:
       '/consul/docs/:version/connect/config-entries/service-splitter',
-=======
-      "/consul/docs/:version(v1\\.(?:8|9|10|11|12|13|14|15|16|17|18|19|20)\\.x)/reference/config-entry/tcp-route",
-    destination: "/consul/docs/:version/connect/config-entries/tcp-route",
->>>>>>> 6718a739
-    permanent: true,
-  },
-  {
-    source:
-<<<<<<< HEAD
+    permanent: true,
+  },
+  {
+    source:
       '/consul/docs/:version(v1\\.(?:8|9|10|11|12|13|14|15|16|17|18|19|20)\\.x)/reference/config-entry/tcp-route',
     destination: '/consul/docs/:version/connect/config-entries/tcp-route',
-=======
-      "/consul/docs/:version(v1\\.(?:8|9|10|11|12|13|14|15|16|17|18|19|20)\\.x)/reference/config-entry/terminating-gateway",
-    destination:
-      "/consul/docs/:version/connect/config-entries/terminating-gateway",
->>>>>>> 6718a739
-    permanent: true,
-  },
-  {
-    source:
-<<<<<<< HEAD
+    permanent: true,
+  },
+  {
+    source:
       '/consul/docs/:version(v1\\.(?:8|9|10|11|12|13|14|15|16|17|18|19|20)\\.x)/reference/config-entry/terminating-gateway',
     destination:
       '/consul/docs/:version/connect/config-entries/terminating-gateway',
-=======
-      "/consul/docs/:version(v1\\.(?:8|9|10|11|12|13|14|15|16|17|18|19|20)\\.x)/architecture/data-plane/connect",
-    destination: "/consul/docs/:version/connect/connect-internals",
->>>>>>> 6718a739
-    permanent: true,
-  },
-  {
-    source:
-<<<<<<< HEAD
+    permanent: true,
+  },
+  {
+    source:
       '/consul/docs/:version(v1\\.(?:8|9|10|11|12|13|14|15|16|17|18|19|20)\\.x)/architecture/data-plane/connect',
     destination: '/consul/docs/:version/connect/connect-internals',
-=======
-      "/consul/docs/:version(v1\\.(?:8|9|10|11|12|13|14|15|16|17|18|19|20)\\.x)/architecture/data-plane/gateway",
-    destination: "/consul/docs/:version/connect/connectivity-tasks",
->>>>>>> 6718a739
-    permanent: true,
-  },
-  {
-    source:
-<<<<<<< HEAD
+    permanent: true,
+  },
+  {
+    source:
       '/consul/docs/:version(v1\\.(?:8|9|10|11|12|13|14|15|16|17|18|19|20)\\.x)/architecture/data-plane/gateway',
     destination: '/consul/docs/:version/connect/connectivity-tasks',
-=======
-      "/consul/docs/:version(v1\\.(?:8|9|10|11|12|13|14|15|16|17|18|19|20)\\.x)/architecture/control-plane/dataplane",
-    destination: "/consul/docs/:version/connect/dataplane",
->>>>>>> 6718a739
-    permanent: true,
-  },
-  {
-    source:
-<<<<<<< HEAD
+    permanent: true,
+  },
+  {
+    source:
       '/consul/docs/:version(v1\\.(?:8|9|10|11|12|13|14|15|16|17|18|19|20)\\.x)/architecture/control-plane/dataplane',
     destination: '/consul/docs/:version/connect/dataplane',
-=======
-      "/consul/docs/:version(v1\\.(?:8|9|10|11|12|13|14|15|16|17|18|19|20)\\.x)/reference/dataplane/cli",
-    destination: "/consul/docs/:version/connect/dataplane/consul-dataplane",
->>>>>>> 6718a739
-    permanent: true,
-  },
-  {
-    source:
-<<<<<<< HEAD
+    permanent: true,
+  },
+  {
+    source:
       '/consul/docs/:version(v1\\.(?:8|9|10|11|12|13|14|15|16|17|18|19|20)\\.x)/reference/dataplane/cli',
     destination: '/consul/docs/:version/connect/dataplane/consul-dataplane',
-=======
-      "/consul/docs/:version(v1\\.(?:8|9|10|11|12|13|14|15|16|17|18|19|20)\\.x)/reference/dataplane/telemetry",
-    destination: "/consul/docs/:version/connect/dataplane/telemetry",
->>>>>>> 6718a739
-    permanent: true,
-  },
-  {
-    source:
-<<<<<<< HEAD
+    permanent: true,
+  },
+  {
+    source:
       '/consul/docs/:version(v1\\.(?:8|9|10|11|12|13|14|15|16|17|18|19|20)\\.x)/reference/dataplane/telemetry',
     destination: '/consul/docs/:version/connect/dataplane/telemetry',
-=======
-      "/consul/docs/:version(v1\\.(?:8|9|10|11|12|13|14|15|16|17|18|19|20)\\.x)/troubleshoot/mesh",
-    destination: "/consul/docs/:version/connect/dev",
->>>>>>> 6718a739
-    permanent: true,
-  },
-  {
-    source:
-<<<<<<< HEAD
+    permanent: true,
+  },
+  {
+    source:
       '/consul/docs/:version(v1\\.(?:8|9|10|11|12|13|14|15|16|17|18|19|20)\\.x)/troubleshoot/mesh',
     destination: '/consul/docs/:version/connect/dev',
-=======
-      "/consul/docs/:version(v1\\.(?:8|9|10|11|12|13|14|15|16|17|18|19|20)\\.x)/observe/distributed-tracing",
-    destination: "/consul/docs/:version/connect/distributed-tracing",
->>>>>>> 6718a739
-    permanent: true,
-  },
-  {
-    source:
-<<<<<<< HEAD
+    permanent: true,
+  },
+  {
+    source:
       '/consul/docs/:version(v1\\.(?:8|9|10|11|12|13|14|15|16|17|18|19|20)\\.x)/observe/distributed-tracing',
     destination: '/consul/docs/:version/connect/distributed-tracing',
-=======
-      "/consul/docs/:version(v1\\.(?:8|9|10|11|12|13|14|15|16|17|18|19|20)\\.x)/architecture/data-plane/gateway",
-    destination: "/consul/docs/:version/connect/gateways",
->>>>>>> 6718a739
-    permanent: true,
-  },
-  {
-    source:
-<<<<<<< HEAD
+    permanent: true,
+  },
+  {
+    source:
       '/consul/docs/:version(v1\\.(?:8|9|10|11|12|13|14|15|16|17|18|19|20)\\.x)/architecture/data-plane/gateway',
     destination: '/consul/docs/:version/connect/gateways',
     permanent: true,
@@ -3136,1865 +2439,1009 @@
     source:
       '/consul/docs/:version(v1\\.(?:8|9|10|11|12|13|14|15|16|17|18|19|20)\\.x)/north-south',
     destination: '/consul/docs/:version/connect/gateways/api-gateway',
-=======
-      "/consul/docs/:version(v1\\.(?:8|9|10|11|12|13|14|15|16|17|18|19|20)\\.x)/north-south",
-    destination: "/consul/docs/:version/connect/gateways/api-gateway",
->>>>>>> 6718a739
-    permanent: true,
-  },
-  {
-    source:
-<<<<<<< HEAD
+    permanent: true,
+  },
+  {
+    source:
       '/consul/docs/:version(v1\\.(?:8|9|10|11|12|13|14|15|16|17|18|19|20)\\.x)/north-south/api-gateway',
     destination:
       '/consul/docs/:version/connect/gateways/api-gateway/configuration',
-=======
-      "/consul/docs/:version(v1\\.(?:8|9|10|11|12|13|14|15|16|17|18|19|20)\\.x)/north-south/api-gateway",
-    destination:
-      "/consul/docs/:version/connect/gateways/api-gateway/configuration",
->>>>>>> 6718a739
-    permanent: true,
-  },
-  {
-    source:
-<<<<<<< HEAD
+    permanent: true,
+  },
+  {
+    source:
       '/consul/docs/:version(v1\\.(?:8|9|10|11|12|13|14|15|16|17|18|19|20)\\.x)/reference/k8s/api-gateway/gateway',
     destination:
       '/consul/docs/:version/connect/gateways/api-gateway/configuration/gateway',
-=======
-      "/consul/docs/:version(v1\\.(?:8|9|10|11|12|13|14|15|16|17|18|19|20)\\.x)/reference/k8s/api-gateway/gateway",
-    destination:
-      "/consul/docs/:version/connect/gateways/api-gateway/configuration/gateway",
->>>>>>> 6718a739
-    permanent: true,
-  },
-  {
-    source:
-<<<<<<< HEAD
+    permanent: true,
+  },
+  {
+    source:
       '/consul/docs/:version(v1\\.(?:8|9|10|11|12|13|14|15|16|17|18|19|20)\\.x)/reference/k8s/api-gateway/gatewayclass',
     destination:
       '/consul/docs/:version/connect/gateways/api-gateway/configuration/gatewayclass',
-=======
-      "/consul/docs/:version(v1\\.(?:8|9|10|11|12|13|14|15|16|17|18|19|20)\\.x)/reference/k8s/api-gateway/gatewayclass",
-    destination:
-      "/consul/docs/:version/connect/gateways/api-gateway/configuration/gatewayclass",
->>>>>>> 6718a739
-    permanent: true,
-  },
-  {
-    source:
-<<<<<<< HEAD
+    permanent: true,
+  },
+  {
+    source:
       '/consul/docs/:version(v1\\.(?:8|9|10|11|12|13|14|15|16|17|18|19|20)\\.x)/reference/k8s/api-gateway/gatewayclassconfig',
     destination:
       '/consul/docs/:version/connect/gateways/api-gateway/configuration/gatewayclassconfig',
-=======
-      "/consul/docs/:version(v1\\.(?:8|9|10|11|12|13|14|15|16|17|18|19|20)\\.x)/reference/k8s/api-gateway/gatewayclassconfig",
-    destination:
-      "/consul/docs/:version/connect/gateways/api-gateway/configuration/gatewayclassconfig",
->>>>>>> 6718a739
-    permanent: true,
-  },
-  {
-    source:
-<<<<<<< HEAD
+    permanent: true,
+  },
+  {
+    source:
       '/consul/docs/:version(v1\\.(?:8|9|10|11|12|13|14|15|16|17|18|19|20)\\.x)/reference/k8s/api-gateway/gatewaypolicy',
     destination:
       '/consul/docs/:version/connect/gateways/api-gateway/configuration/gatewaypolicy',
-=======
-      "/consul/docs/:version(v1\\.(?:8|9|10|11|12|13|14|15|16|17|18|19|20)\\.x)/reference/k8s/api-gateway/gatewaypolicy",
-    destination:
-      "/consul/docs/:version/connect/gateways/api-gateway/configuration/gatewaypolicy",
->>>>>>> 6718a739
-    permanent: true,
-  },
-  {
-    source:
-<<<<<<< HEAD
+    permanent: true,
+  },
+  {
+    source:
       '/consul/docs/:version(v1\\.(?:8|9|10|11|12|13|14|15|16|17|18|19|20)\\.x)/reference/k8s/api-gateway/meshservice',
     destination:
       '/consul/docs/:version/connect/gateways/api-gateway/configuration/meshservice',
-=======
-      "/consul/docs/:version(v1\\.(?:8|9|10|11|12|13|14|15|16|17|18|19|20)\\.x)/reference/k8s/api-gateway/meshservice",
-    destination:
-      "/consul/docs/:version/connect/gateways/api-gateway/configuration/meshservice",
->>>>>>> 6718a739
-    permanent: true,
-  },
-  {
-    source:
-<<<<<<< HEAD
+    permanent: true,
+  },
+  {
+    source:
       '/consul/docs/:version(v1\\.(?:8|9|10|11|12|13|14|15|16|17|18|19|20)\\.x)/reference/k8s/api-gateway/routeauthfilter',
     destination:
       '/consul/docs/:version/connect/gateways/api-gateway/configuration/routeauthfilter',
-=======
-      "/consul/docs/:version(v1\\.(?:8|9|10|11|12|13|14|15|16|17|18|19|20)\\.x)/reference/k8s/api-gateway/routeauthfilter",
-    destination:
-      "/consul/docs/:version/connect/gateways/api-gateway/configuration/routeauthfilter",
->>>>>>> 6718a739
-    permanent: true,
-  },
-  {
-    source:
-<<<<<<< HEAD
+    permanent: true,
+  },
+  {
+    source:
       '/consul/docs/:version(v1\\.(?:8|9|10|11|12|13|14|15|16|17|18|19|20)\\.x)/reference/k8s/api-gateway/routeretryfilter',
     destination:
       '/consul/docs/:version/connect/gateways/api-gateway/configuration/routeretryfilter',
-=======
-      "/consul/docs/:version(v1\\.(?:8|9|10|11|12|13|14|15|16|17|18|19|20)\\.x)/reference/k8s/api-gateway/routeretryfilter",
-    destination:
-      "/consul/docs/:version/connect/gateways/api-gateway/configuration/routeretryfilter",
->>>>>>> 6718a739
-    permanent: true,
-  },
-  {
-    source:
-<<<<<<< HEAD
+    permanent: true,
+  },
+  {
+    source:
       '/consul/docs/:version(v1\\.(?:8|9|10|11|12|13|14|15|16|17|18|19|20)\\.x)/reference/k8s/api-gateway/routes',
     destination:
       '/consul/docs/:version/connect/gateways/api-gateway/configuration/routes',
-=======
-      "/consul/docs/:version(v1\\.(?:8|9|10|11|12|13|14|15|16|17|18|19|20)\\.x)/reference/k8s/api-gateway/routes",
-    destination:
-      "/consul/docs/:version/connect/gateways/api-gateway/configuration/routes",
->>>>>>> 6718a739
-    permanent: true,
-  },
-  {
-    source:
-<<<<<<< HEAD
+    permanent: true,
+  },
+  {
+    source:
       '/consul/docs/:version(v1\\.(?:8|9|10|11|12|13|14|15|16|17|18|19|20)\\.x)/reference/k8s/api-gateway/routetimeoutfilter',
     destination:
       '/consul/docs/:version/connect/gateways/api-gateway/configuration/routetimeoutfilter',
-=======
-      "/consul/docs/:version(v1\\.(?:8|9|10|11|12|13|14|15|16|17|18|19|20)\\.x)/reference/k8s/api-gateway/routetimeoutfilter",
-    destination:
-      "/consul/docs/:version/connect/gateways/api-gateway/configuration/routetimeoutfilter",
->>>>>>> 6718a739
-    permanent: true,
-  },
-  {
-    source:
-<<<<<<< HEAD
+    permanent: true,
+  },
+  {
+    source:
       '/consul/docs/:version(v1\\.(?:8|9|10|11|12|13|14|15|16|17|18|19|20)\\.x)/north-south/api-gateway/k8s/reroute',
     destination:
       '/consul/docs/:version/connect/gateways/api-gateway/define-routes/reroute-http-requests',
-=======
-      "/consul/docs/:version(v1\\.(?:8|9|10|11|12|13|14|15|16|17|18|19|20)\\.x)/north-south/api-gateway/k8s/reroute",
-    destination:
-      "/consul/docs/:version/connect/gateways/api-gateway/define-routes/reroute-http-requests",
->>>>>>> 6718a739
-    permanent: true,
-  },
-  {
-    source:
-<<<<<<< HEAD
+    permanent: true,
+  },
+  {
+    source:
       '/consul/docs/:version(v1\\.(?:8|9|10|11|12|13|14|15|16|17|18|19|20)\\.x)/north-south/api-gateway/k8s/peer',
     destination:
       '/consul/docs/:version/connect/gateways/api-gateway/define-routes/route-to-peered-services',
-=======
-      "/consul/docs/:version(v1\\.(?:8|9|10|11|12|13|14|15|16|17|18|19|20)\\.x)/north-south/api-gateway/k8s/peer",
-    destination:
-      "/consul/docs/:version/connect/gateways/api-gateway/define-routes/route-to-peered-services",
->>>>>>> 6718a739
-    permanent: true,
-  },
-  {
-    source:
-<<<<<<< HEAD
+    permanent: true,
+  },
+  {
+    source:
       '/consul/docs/:version(v1\\.(?:8|9|10|11|12|13|14|15|16|17|18|19|20)\\.x)/north-south/api-gateway/k8s/route',
     destination:
       '/consul/docs/:version/connect/gateways/api-gateway/define-routes/routes-k8s',
-=======
-      "/consul/docs/:version(v1\\.(?:8|9|10|11|12|13|14|15|16|17|18|19|20)\\.x)/north-south/api-gateway/k8s/route",
-    destination:
-      "/consul/docs/:version/connect/gateways/api-gateway/define-routes/routes-k8s",
->>>>>>> 6718a739
-    permanent: true,
-  },
-  {
-    source:
-<<<<<<< HEAD
+    permanent: true,
+  },
+  {
+    source:
       '/consul/docs/:version(v1\\.(?:8|9|10|11|12|13|14|15|16|17|18|19|20)\\.x)/north-south/api-gateway/vm/route',
     destination:
       '/consul/docs/:version/connect/gateways/api-gateway/define-routes/routes-vms',
-=======
-      "/consul/docs/:version(v1\\.(?:8|9|10|11|12|13|14|15|16|17|18|19|20)\\.x)/north-south/api-gateway/vm/route",
-    destination:
-      "/consul/docs/:version/connect/gateways/api-gateway/define-routes/routes-vms",
->>>>>>> 6718a739
-    permanent: true,
-  },
-  {
-    source:
-<<<<<<< HEAD
+    permanent: true,
+  },
+  {
+    source:
       '/consul/docs/:version(v1\\.(?:8|9|10|11|12|13|14|15|16|17|18|19|20)\\.x)/north-south/api-gateway/k8s/listener',
     destination:
       '/consul/docs/:version/connect/gateways/api-gateway/deploy/listeners-k8s',
-=======
-      "/consul/docs/:version(v1\\.(?:8|9|10|11|12|13|14|15|16|17|18|19|20)\\.x)/north-south/api-gateway/k8s/listener",
-    destination:
-      "/consul/docs/:version/connect/gateways/api-gateway/deploy/listeners-k8s",
->>>>>>> 6718a739
-    permanent: true,
-  },
-  {
-    source:
-<<<<<<< HEAD
+    permanent: true,
+  },
+  {
+    source:
       '/consul/docs/:version(v1\\.(?:8|9|10|11|12|13|14|15|16|17|18|19|20)\\.x)/north-south/api-gateway/vm/listener',
     destination:
       '/consul/docs/:version/connect/gateways/api-gateway/deploy/listeners-vms',
-=======
-      "/consul/docs/:version(v1\\.(?:8|9|10|11|12|13|14|15|16|17|18|19|20)\\.x)/north-south/api-gateway/vm/listener",
-    destination:
-      "/consul/docs/:version/connect/gateways/api-gateway/deploy/listeners-vms",
-    permanent: true,
-  },
-  {
-    source:
-      "/consul/docs/:version(v1\\.(?:8|9|10|11|12|13|14|15|16|17|18|19|20)\\.x)/error-messages/api-gateway",
-    destination: "/consul/docs/:version/connect/gateways/api-gateway/errors",
->>>>>>> 6718a739
-    permanent: true,
-  },
-  {
-    source:
-<<<<<<< HEAD
+    permanent: true,
+  },
+  {
+    source:
       '/consul/docs/:version(v1\\.(?:8|9|10|11|12|13|14|15|16|17|18|19|20)\\.x)/error-messages/api-gateway',
     destination: '/consul/docs/:version/connect/gateways/api-gateway/errors',
-=======
-      "/consul/docs/:version(v1\\.(?:8|9|10|11|12|13|14|15|16|17|18|19|20)\\.x)/north-south/api-gateway/k8s/enable",
-    destination:
-      "/consul/docs/:version/connect/gateways/api-gateway/install-k8s",
->>>>>>> 6718a739
-    permanent: true,
-  },
-  {
-    source:
-<<<<<<< HEAD
+    permanent: true,
+  },
+  {
+    source:
       '/consul/docs/:version(v1\\.(?:8|9|10|11|12|13|14|15|16|17|18|19|20)\\.x)/north-south/api-gateway/k8s/enable',
     destination:
       '/consul/docs/:version/connect/gateways/api-gateway/install-k8s',
-=======
-      "/consul/docs/:version(v1\\.(?:8|9|10|11|12|13|14|15|16|17|18|19|20)\\.x)/north-south/api-gateway/secure-traffic/encrypt",
-    destination:
-      "/consul/docs/:version/connect/gateways/api-gateway/secure-traffic/encrypt-vms",
->>>>>>> 6718a739
-    permanent: true,
-  },
-  {
-    source:
-<<<<<<< HEAD
+    permanent: true,
+  },
+  {
+    source:
       '/consul/docs/:version(v1\\.(?:8|9|10|11|12|13|14|15|16|17|18|19|20)\\.x)/north-south/api-gateway/secure-traffic/encrypt',
     destination:
       '/consul/docs/:version/connect/gateways/api-gateway/secure-traffic/encrypt-vms',
-=======
-      "/consul/docs/:version(v1\\.(?:8|9|10|11|12|13|14|15|16|17|18|19|20)\\.x)/north-south/api-gateway/secure-traffic/jwt/k8s",
-    destination:
-      "/consul/docs/:version/connect/gateways/api-gateway/secure-traffic/verify-jwts-k8s",
->>>>>>> 6718a739
-    permanent: true,
-  },
-  {
-    source:
-<<<<<<< HEAD
+    permanent: true,
+  },
+  {
+    source:
       '/consul/docs/:version(v1\\.(?:8|9|10|11|12|13|14|15|16|17|18|19|20)\\.x)/north-south/api-gateway/secure-traffic/jwt/k8s',
     destination:
       '/consul/docs/:version/connect/gateways/api-gateway/secure-traffic/verify-jwts-k8s',
-=======
-      "/consul/docs/:version(v1\\.(?:8|9|10|11|12|13|14|15|16|17|18|19|20)\\.x)/north-south/api-gateway/secure-traffic/jwt/vm",
-    destination:
-      "/consul/docs/:version/connect/gateways/api-gateway/secure-traffic/verify-jwts-vms",
->>>>>>> 6718a739
-    permanent: true,
-  },
-  {
-    source:
-<<<<<<< HEAD
+    permanent: true,
+  },
+  {
+    source:
       '/consul/docs/:version(v1\\.(?:8|9|10|11|12|13|14|15|16|17|18|19|20)\\.x)/north-south/api-gateway/secure-traffic/jwt/vm',
     destination:
       '/consul/docs/:version/connect/gateways/api-gateway/secure-traffic/verify-jwts-vms',
-=======
-      "/consul/docs/:version(v1\\.(?:8|9|10|11|12|13|14|15|16|17|18|19|20)\\.x)/north-south/api-gateway/k8s/tech-specs",
-    destination:
-      "/consul/docs/:version/connect/gateways/api-gateway/tech-specs",
->>>>>>> 6718a739
-    permanent: true,
-  },
-  {
-    source:
-<<<<<<< HEAD
+    permanent: true,
+  },
+  {
+    source:
       '/consul/docs/:version(v1\\.(?:8|9|10|11|12|13|14|15|16|17|18|19|20)\\.x)/north-south/api-gateway/k8s/tech-specs',
     destination:
       '/consul/docs/:version/connect/gateways/api-gateway/tech-specs',
-=======
-      "/consul/docs/:version(v1\\.(?:8|9|10|11|12|13|14|15|16|17|18|19|20)\\.x)/upgrade/api-gateway",
-    destination:
-      "/consul/docs/:version/connect/gateways/api-gateway/upgrades-k8s",
->>>>>>> 6718a739
-    permanent: true,
-  },
-  {
-    source:
-<<<<<<< HEAD
+    permanent: true,
+  },
+  {
+    source:
       '/consul/docs/:version(v1\\.(?:8|9|10|11|12|13|14|15|16|17|18|19|20)\\.x)/upgrade/api-gateway',
     destination:
       '/consul/docs/:version/connect/gateways/api-gateway/upgrades-k8s',
-=======
-      "/consul/docs/:version(v1\\.(?:8|9|10|11|12|13|14|15|16|17|18|19|20)\\.x)/north-south/ingress-gateway",
-    destination: "/consul/docs/:version/connect/gateways/ingress-gateway",
->>>>>>> 6718a739
-    permanent: true,
-  },
-  {
-    source:
-<<<<<<< HEAD
+    permanent: true,
+  },
+  {
+    source:
       '/consul/docs/:version(v1\\.(?:8|9|10|11|12|13|14|15|16|17|18|19|20)\\.x)/north-south/ingress-gateway',
     destination: '/consul/docs/:version/connect/gateways/ingress-gateway',
-=======
-      "/consul/docs/:version(v1\\.(?:8|9|10|11|12|13|14|15|16|17|18|19|20)\\.x)/north-south/ingress-gateway/external",
-    destination:
-      "/consul/docs/:version/connect/gateways/ingress-gateway/tls-external-service",
->>>>>>> 6718a739
-    permanent: true,
-  },
-  {
-    source:
-<<<<<<< HEAD
+    permanent: true,
+  },
+  {
+    source:
       '/consul/docs/:version(v1\\.(?:8|9|10|11|12|13|14|15|16|17|18|19|20)\\.x)/north-south/ingress-gateway/external',
     destination:
       '/consul/docs/:version/connect/gateways/ingress-gateway/tls-external-service',
-=======
-      "/consul/docs/:version(v1\\.(?:8|9|10|11|12|13|14|15|16|17|18|19|20)\\.x)/north-south/ingress-gateway/vm",
-    destination: "/consul/docs/:version/connect/gateways/ingress-gateway/usage",
->>>>>>> 6718a739
-    permanent: true,
-  },
-  {
-    source:
-<<<<<<< HEAD
+    permanent: true,
+  },
+  {
+    source:
       '/consul/docs/:version(v1\\.(?:8|9|10|11|12|13|14|15|16|17|18|19|20)\\.x)/north-south/ingress-gateway/vm',
     destination: '/consul/docs/:version/connect/gateways/ingress-gateway/usage',
-=======
-      "/consul/docs/:version(v1\\.(?:8|9|10|11|12|13|14|15|16|17|18|19|20)\\.x)/east-west/mesh-gateway",
-    destination: "/consul/docs/:version/connect/gateways/mesh-gateway",
->>>>>>> 6718a739
-    permanent: true,
-  },
-  {
-    source:
-<<<<<<< HEAD
+    permanent: true,
+  },
+  {
+    source:
       '/consul/docs/:version(v1\\.(?:8|9|10|11|12|13|14|15|16|17|18|19|20)\\.x)/east-west/mesh-gateway',
     destination: '/consul/docs/:version/connect/gateways/mesh-gateway',
-=======
-      "/consul/docs/:version(v1\\.(?:8|9|10|11|12|13|14|15|16|17|18|19|20)\\.x)/east-west/mesh-gateway/cluster-peer",
-    destination:
-      "/consul/docs/:version/connect/gateways/mesh-gateway/peering-via-mesh-gateways",
->>>>>>> 6718a739
-    permanent: true,
-  },
-  {
-    source:
-<<<<<<< HEAD
+    permanent: true,
+  },
+  {
+    source:
       '/consul/docs/:version(v1\\.(?:8|9|10|11|12|13|14|15|16|17|18|19|20)\\.x)/east-west/mesh-gateway/cluster-peer',
     destination:
       '/consul/docs/:version/connect/gateways/mesh-gateway/peering-via-mesh-gateways',
-=======
-      "/consul/docs/:version(v1\\.(?:8|9|10|11|12|13|14|15|16|17|18|19|20)\\.x)/east-west/mesh-gateway/admin-partition",
-    destination:
-      "/consul/docs/:version/connect/gateways/mesh-gateway/service-to-service-traffic-partitions",
->>>>>>> 6718a739
-    permanent: true,
-  },
-  {
-    source:
-<<<<<<< HEAD
+    permanent: true,
+  },
+  {
+    source:
       '/consul/docs/:version(v1\\.(?:8|9|10|11|12|13|14|15|16|17|18|19|20)\\.x)/east-west/mesh-gateway/admin-partition',
     destination:
       '/consul/docs/:version/connect/gateways/mesh-gateway/service-to-service-traffic-partitions',
-=======
-      "/consul/docs/:version(v1\\.(?:8|9|10|11|12|13|14|15|16|17|18|19|20)\\.x)/east-west/mesh-gateway/federation",
-    destination:
-      "/consul/docs/:version/connect/gateways/mesh-gateway/service-to-service-traffic-wan-datacenters",
->>>>>>> 6718a739
-    permanent: true,
-  },
-  {
-    source:
-<<<<<<< HEAD
+    permanent: true,
+  },
+  {
+    source:
       '/consul/docs/:version(v1\\.(?:8|9|10|11|12|13|14|15|16|17|18|19|20)\\.x)/east-west/mesh-gateway/federation',
     destination:
       '/consul/docs/:version/connect/gateways/mesh-gateway/service-to-service-traffic-wan-datacenters',
-=======
-      "/consul/docs/:version(v1\\.(?:8|9|10|11|12|13|14|15|16|17|18|19|20)\\.x)/east-west/mesh-gateway/enable",
-    destination:
-      "/consul/docs/:version/connect/gateways/mesh-gateway/wan-federation-via-mesh-gateways",
->>>>>>> 6718a739
-    permanent: true,
-  },
-  {
-    source:
-<<<<<<< HEAD
+    permanent: true,
+  },
+  {
+    source:
       '/consul/docs/:version(v1\\.(?:8|9|10|11|12|13|14|15|16|17|18|19|20)\\.x)/east-west/mesh-gateway/enable',
     destination:
       '/consul/docs/:version/connect/gateways/mesh-gateway/wan-federation-via-mesh-gateways',
-=======
-      "/consul/docs/:version(v1\\.(?:8|9|10|11|12|13|14|15|16|17|18|19|20)\\.x)/north-south/terminating-gateway",
-    destination: "/consul/docs/:version/connect/gateways/terminating-gateway",
->>>>>>> 6718a739
-    permanent: true,
-  },
-  {
-    source:
-<<<<<<< HEAD
+    permanent: true,
+  },
+  {
+    source:
       '/consul/docs/:version(v1\\.(?:8|9|10|11|12|13|14|15|16|17|18|19|20)\\.x)/north-south/terminating-gateway',
     destination: '/consul/docs/:version/connect/gateways/terminating-gateway',
-=======
-      "/consul/docs/:version(v1\\.(?:8|9|10|11|12|13|14|15|16|17|18|19|20)\\.x)/secure-mesh/intention",
-    destination: "/consul/docs/:version/connect/intentions",
->>>>>>> 6718a739
-    permanent: true,
-  },
-  {
-    source:
-<<<<<<< HEAD
+    permanent: true,
+  },
+  {
+    source:
       '/consul/docs/:version(v1\\.(?:8|9|10|11|12|13|14|15|16|17|18|19|20)\\.x)/secure-mesh/intention',
     destination: '/consul/docs/:version/connect/intentions',
-=======
-      "/consul/docs/:version(v1\\.(?:8|9|10|11|12|13|14|15|16|17|18|19|20)\\.x)/secure-mesh/intention/create",
-    destination:
-      "/consul/docs/:version/connect/intentions/create-manage-intentions",
->>>>>>> 6718a739
-    permanent: true,
-  },
-  {
-    source:
-<<<<<<< HEAD
+    permanent: true,
+  },
+  {
+    source:
       '/consul/docs/:version(v1\\.(?:8|9|10|11|12|13|14|15|16|17|18|19|20)\\.x)/secure-mesh/intention/create',
     destination:
       '/consul/docs/:version/connect/intentions/create-manage-intentions',
-=======
-      "/consul/docs/:version(v1\\.(?:8|9|10|11|12|13|14|15|16|17|18|19|20)\\.x)/secure-mesh/intention/jwt",
-    destination: "/consul/docs/:version/connect/intentions/jwt-authorization",
->>>>>>> 6718a739
-    permanent: true,
-  },
-  {
-    source:
-<<<<<<< HEAD
+    permanent: true,
+  },
+  {
+    source:
       '/consul/docs/:version(v1\\.(?:8|9|10|11|12|13|14|15|16|17|18|19|20)\\.x)/secure-mesh/intention/jwt',
     destination: '/consul/docs/:version/connect/intentions/jwt-authorization',
-=======
-      "/consul/docs/:version(v1\\.(?:8|9|10|11|12|13|14|15|16|17|18|19|20)\\.x)/secure-mesh/intention",
-    destination: "/consul/docs/:version/connect/intentions/legacy",
->>>>>>> 6718a739
-    permanent: true,
-  },
-  {
-    source:
-<<<<<<< HEAD
+    permanent: true,
+  },
+  {
+    source:
       '/consul/docs/:version(v1\\.(?:8|9|10|11|12|13|14|15|16|17|18|19|20)\\.x)/secure-mesh/intention',
     destination: '/consul/docs/:version/connect/intentions/legacy',
-=======
-      "/consul/docs/:version(v1\\.(?:8|9|10|11|12|13|14|15|16|17|18|19|20)\\.x)/manage-traffic",
-    destination: "/consul/docs/:version/connect/manage-traffic",
->>>>>>> 6718a739
-    permanent: true,
-  },
-  {
-    source:
-<<<<<<< HEAD
+    permanent: true,
+  },
+  {
+    source:
       '/consul/docs/:version(v1\\.(?:8|9|10|11|12|13|14|15|16|17|18|19|20)\\.x)/manage-traffic',
     destination: '/consul/docs/:version/connect/manage-traffic',
-=======
-      "/consul/docs/:version(v1\\.(?:8|9|10|11|12|13|14|15|16|17|18|19|20)\\.x)/manage-traffic/discovery-chain",
-    destination: "/consul/docs/:version/connect/manage-traffic/discovery-chain",
->>>>>>> 6718a739
-    permanent: true,
-  },
-  {
-    source:
-<<<<<<< HEAD
+    permanent: true,
+  },
+  {
+    source:
       '/consul/docs/:version(v1\\.(?:8|9|10|11|12|13|14|15|16|17|18|19|20)\\.x)/manage-traffic/discovery-chain',
     destination: '/consul/docs/:version/connect/manage-traffic/discovery-chain',
-=======
-      "/consul/docs/:version(v1\\.(?:8|9|10|11|12|13|14|15|16|17|18|19|20)\\.x)/manage-traffic/failover",
-    destination: "/consul/docs/:version/connect/manage-traffic/failover",
->>>>>>> 6718a739
-    permanent: true,
-  },
-  {
-    source:
-<<<<<<< HEAD
+    permanent: true,
+  },
+  {
+    source:
       '/consul/docs/:version(v1\\.(?:8|9|10|11|12|13|14|15|16|17|18|19|20)\\.x)/manage-traffic/failover',
     destination: '/consul/docs/:version/connect/manage-traffic/failover',
-=======
-      "/consul/docs/:version(v1\\.(?:8|9|10|11|12|13|14|15|16|17|18|19|20)\\.x)/manage-traffic/failover/sameness-group",
-    destination:
-      "/consul/docs/:version/connect/manage-traffic/failover/sameness",
->>>>>>> 6718a739
-    permanent: true,
-  },
-  {
-    source:
-<<<<<<< HEAD
+    permanent: true,
+  },
+  {
+    source:
       '/consul/docs/:version(v1\\.(?:8|9|10|11|12|13|14|15|16|17|18|19|20)\\.x)/manage-traffic/failover/sameness-group',
     destination:
       '/consul/docs/:version/connect/manage-traffic/failover/sameness',
-=======
-      "/consul/docs/:version(v1\\.(?:8|9|10|11|12|13|14|15|16|17|18|19|20)\\.x)/troubleshoot/fault-injection",
-    destination: "/consul/docs/:version/connect/manage-traffic/fault-injection",
->>>>>>> 6718a739
-    permanent: true,
-  },
-  {
-    source:
-<<<<<<< HEAD
+    permanent: true,
+  },
+  {
+    source:
       '/consul/docs/:version(v1\\.(?:8|9|10|11|12|13|14|15|16|17|18|19|20)\\.x)/troubleshoot/fault-injection',
     destination: '/consul/docs/:version/connect/manage-traffic/fault-injection',
-=======
-      "/consul/docs/:version(v1\\.(?:8|9|10|11|12|13|14|15|16|17|18|19|20)\\.x)/manage-traffic/rate-limit",
-    destination:
-      "/consul/docs/:version/connect/manage-traffic/limit-request-rates",
->>>>>>> 6718a739
-    permanent: true,
-  },
-  {
-    source:
-<<<<<<< HEAD
+    permanent: true,
+  },
+  {
+    source:
       '/consul/docs/:version(v1\\.(?:8|9|10|11|12|13|14|15|16|17|18|19|20)\\.x)/manage-traffic/rate-limit',
     destination:
       '/consul/docs/:version/connect/manage-traffic/limit-request-rates',
-=======
-      "/consul/docs/:version(v1\\.(?:8|9|10|11|12|13|14|15|16|17|18|19|20)\\.x)/manage-traffic/route-local",
-    destination:
-      "/consul/docs/:version/connect/manage-traffic/route-to-local-upstreams",
->>>>>>> 6718a739
-    permanent: true,
-  },
-  {
-    source:
-<<<<<<< HEAD
+    permanent: true,
+  },
+  {
+    source:
       '/consul/docs/:version(v1\\.(?:8|9|10|11|12|13|14|15|16|17|18|19|20)\\.x)/manage-traffic/route-local',
     destination:
       '/consul/docs/:version/connect/manage-traffic/route-to-local-upstreams',
-=======
-      "/consul/docs/:version(v1\\.(?:8|9|10|11|12|13|14|15|16|17|18|19|20)\\.x)/automate/native",
-    destination: "/consul/docs/:version/connect/native",
->>>>>>> 6718a739
-    permanent: true,
-  },
-  {
-    source:
-<<<<<<< HEAD
+    permanent: true,
+  },
+  {
+    source:
       '/consul/docs/:version(v1\\.(?:8|9|10|11|12|13|14|15|16|17|18|19|20)\\.x)/automate/native',
     destination: '/consul/docs/:version/connect/native',
-=======
-      "/consul/docs/:version(v1\\.(?:8|9|10|11|12|13|14|15|16|17|18|19|20)\\.x)/automate/native/go",
-    destination: "/consul/docs/:version/connect/native/go",
->>>>>>> 6718a739
-    permanent: true,
-  },
-  {
-    source:
-<<<<<<< HEAD
+    permanent: true,
+  },
+  {
+    source:
       '/consul/docs/:version(v1\\.(?:8|9|10|11|12|13|14|15|16|17|18|19|20)\\.x)/automate/native/go',
     destination: '/consul/docs/:version/connect/native/go',
-=======
-      "/consul/docs/:version(v1\\.(?:8|9|10|11|12|13|14|15|16|17|18|19|20)\\.x)/observe/tech-specs",
-    destination: "/consul/docs/:version/connect/observability",
->>>>>>> 6718a739
-    permanent: true,
-  },
-  {
-    source:
-<<<<<<< HEAD
+    permanent: true,
+  },
+  {
+    source:
       '/consul/docs/:version(v1\\.(?:8|9|10|11|12|13|14|15|16|17|18|19|20)\\.x)/observe/tech-specs',
     destination: '/consul/docs/:version/connect/observability',
-=======
-      "/consul/docs/:version(v1\\.(?:8|9|10|11|12|13|14|15|16|17|18|19|20)\\.x)/observe/access-log",
-    destination: "/consul/docs/:version/connect/observability/access-logs",
->>>>>>> 6718a739
-    permanent: true,
-  },
-  {
-    source:
-<<<<<<< HEAD
+    permanent: true,
+  },
+  {
+    source:
       '/consul/docs/:version(v1\\.(?:8|9|10|11|12|13|14|15|16|17|18|19|20)\\.x)/observe/access-log',
     destination: '/consul/docs/:version/connect/observability/access-logs',
-=======
-      "/consul/docs/:version(v1\\.(?:8|9|10|11|12|13|14|15|16|17|18|19|20)\\.x)/observe/grafana",
-    destination:
-      "/consul/docs/:version/connect/observability/grafanadashboards",
->>>>>>> 6718a739
-    permanent: true,
-  },
-  {
-    source:
-<<<<<<< HEAD
+    permanent: true,
+  },
+  {
+    source:
       '/consul/docs/:version(v1\\.(?:8|9|10|11|12|13|14|15|16|17|18|19|20)\\.x)/observe/grafana',
     destination:
       '/consul/docs/:version/connect/observability/grafanadashboards',
-=======
-      "/consul/docs/:version(v1\\.(?:8|9|10|11|12|13|14|15|16|17|18|19|20)\\.x)/observe/grafana/dataplane",
-    destination:
-      "/consul/docs/:version/connect/observability/grafanadashboards/consuldataplanedashboard",
->>>>>>> 6718a739
-    permanent: true,
-  },
-  {
-    source:
-<<<<<<< HEAD
+    permanent: true,
+  },
+  {
+    source:
       '/consul/docs/:version(v1\\.(?:8|9|10|11|12|13|14|15|16|17|18|19|20)\\.x)/observe/grafana/dataplane',
     destination:
       '/consul/docs/:version/connect/observability/grafanadashboards/consuldataplanedashboard',
-=======
-      "/consul/docs/:version(v1\\.(?:8|9|10|11|12|13|14|15|16|17|18|19|20)\\.x)/observe/grafana/consul-k8s",
-    destination:
-      "/consul/docs/:version/connect/observability/grafanadashboards/consulk8sdashboard",
->>>>>>> 6718a739
-    permanent: true,
-  },
-  {
-    source:
-<<<<<<< HEAD
+    permanent: true,
+  },
+  {
+    source:
       '/consul/docs/:version(v1\\.(?:8|9|10|11|12|13|14|15|16|17|18|19|20)\\.x)/observe/grafana/consul-k8s',
     destination:
       '/consul/docs/:version/connect/observability/grafanadashboards/consulk8sdashboard',
-=======
-      "/consul/docs/:version(v1\\.(?:8|9|10|11|12|13|14|15|16|17|18|19|20)\\.x)/observe/grafana/server",
-    destination:
-      "/consul/docs/:version/connect/observability/grafanadashboards/consulserverdashboard",
->>>>>>> 6718a739
-    permanent: true,
-  },
-  {
-    source:
-<<<<<<< HEAD
+    permanent: true,
+  },
+  {
+    source:
       '/consul/docs/:version(v1\\.(?:8|9|10|11|12|13|14|15|16|17|18|19|20)\\.x)/observe/grafana/server',
     destination:
       '/consul/docs/:version/connect/observability/grafanadashboards/consulserverdashboard',
-=======
-      "/consul/docs/:version(v1\\.(?:8|9|10|11|12|13|14|15|16|17|18|19|20)\\.x)/observe/grafana/service-to-service",
-    destination:
-      "/consul/docs/:version/connect/observability/grafanadashboards/service-to-servicedashboard",
->>>>>>> 6718a739
-    permanent: true,
-  },
-  {
-    source:
-<<<<<<< HEAD
+    permanent: true,
+  },
+  {
+    source:
       '/consul/docs/:version(v1\\.(?:8|9|10|11|12|13|14|15|16|17|18|19|20)\\.x)/observe/grafana/service-to-service',
     destination:
       '/consul/docs/:version/connect/observability/grafanadashboards/service-to-servicedashboard',
-=======
-      "/consul/docs/:version(v1\\.(?:8|9|10|11|12|13|14|15|16|17|18|19|20)\\.x)/observe/grafana/service",
-    destination:
-      "/consul/docs/:version/connect/observability/grafanadashboards/servicedashboard",
->>>>>>> 6718a739
-    permanent: true,
-  },
-  {
-    source:
-<<<<<<< HEAD
+    permanent: true,
+  },
+  {
+    source:
       '/consul/docs/:version(v1\\.(?:8|9|10|11|12|13|14|15|16|17|18|19|20)\\.x)/observe/grafana/service',
     destination:
       '/consul/docs/:version/connect/observability/grafanadashboards/servicedashboard',
-=======
-      "/consul/docs/:version(v1\\.(?:8|9|10|11|12|13|14|15|16|17|18|19|20)\\.x)/observe/grafana/service-to-service",
-    destination: "/consul/docs/:version/connect/observability/service",
->>>>>>> 6718a739
-    permanent: true,
-  },
-  {
-    source:
-<<<<<<< HEAD
+    permanent: true,
+  },
+  {
+    source:
       '/consul/docs/:version(v1\\.(?:8|9|10|11|12|13|14|15|16|17|18|19|20)\\.x)/observe/grafana/service-to-service',
     destination: '/consul/docs/:version/connect/observability/service',
-=======
-      "/consul/docs/:version(v1\\.(?:8|9|10|11|12|13|14|15|16|17|18|19|20)\\.x)/observe/telemetry/vm",
-    destination: "/consul/docs/:version/connect/observability/ui-visualization",
->>>>>>> 6718a739
-    permanent: true,
-  },
-  {
-    source:
-<<<<<<< HEAD
+    permanent: true,
+  },
+  {
+    source:
       '/consul/docs/:version(v1\\.(?:8|9|10|11|12|13|14|15|16|17|18|19|20)\\.x)/observe/telemetry/vm',
     destination: '/consul/docs/:version/connect/observability/ui-visualization',
-=======
-      "/consul/docs/:version(v1\\.(?:8|9|10|11|12|13|14|15|16|17|18|19|20)\\.x)/connect/proxy",
-    destination: "/consul/docs/:version/connect/proxies",
->>>>>>> 6718a739
-    permanent: true,
-  },
-  {
-    source:
-<<<<<<< HEAD
+    permanent: true,
+  },
+  {
+    source:
       '/consul/docs/:version(v1\\.(?:8|9|10|11|12|13|14|15|16|17|18|19|20)\\.x)/connect/proxy',
     destination: '/consul/docs/:version/connect/proxies',
-=======
-      "/consul/docs/:version(v1\\.(?:8|9|10|11|12|13|14|15|16|17|18|19|20)\\.x)/reference/proxy/built-in",
-    destination: "/consul/docs/:version/connect/proxies/built-in",
->>>>>>> 6718a739
-    permanent: true,
-  },
-  {
-    source:
-<<<<<<< HEAD
+    permanent: true,
+  },
+  {
+    source:
       '/consul/docs/:version(v1\\.(?:8|9|10|11|12|13|14|15|16|17|18|19|20)\\.x)/reference/proxy/built-in',
     destination: '/consul/docs/:version/connect/proxies/built-in',
-=======
-      "/consul/docs/:version(v1\\.(?:8|9|10|11|12|13|14|15|16|17|18|19|20)\\.x)/connect/proxy/mesh",
-    destination:
-      "/consul/docs/:version/connect/proxies/deploy-service-mesh-proxies",
->>>>>>> 6718a739
-    permanent: true,
-  },
-  {
-    source:
-<<<<<<< HEAD
+    permanent: true,
+  },
+  {
+    source:
       '/consul/docs/:version(v1\\.(?:8|9|10|11|12|13|14|15|16|17|18|19|20)\\.x)/connect/proxy/mesh',
     destination:
       '/consul/docs/:version/connect/proxies/deploy-service-mesh-proxies',
-=======
-      "/consul/docs/:version(v1\\.(?:8|9|10|11|12|13|14|15|16|17|18|19|20)\\.x)/connect/proxy/sidecar",
-    destination:
-      "/consul/docs/:version/connect/proxies/deploy-sidecar-services",
->>>>>>> 6718a739
-    permanent: true,
-  },
-  {
-    source:
-<<<<<<< HEAD
+    permanent: true,
+  },
+  {
+    source:
       '/consul/docs/:version(v1\\.(?:8|9|10|11|12|13|14|15|16|17|18|19|20)\\.x)/connect/proxy/sidecar',
     destination:
       '/consul/docs/:version/connect/proxies/deploy-sidecar-services',
-=======
-      "/consul/docs/:version(v1\\.(?:8|9|10|11|12|13|14|15|16|17|18|19|20)\\.x)/reference/proxy/envoy",
-    destination: "/consul/docs/:version/connect/proxies/envoy",
->>>>>>> 6718a739
-    permanent: true,
-  },
-  {
-    source:
-<<<<<<< HEAD
+    permanent: true,
+  },
+  {
+    source:
       '/consul/docs/:version(v1\\.(?:8|9|10|11|12|13|14|15|16|17|18|19|20)\\.x)/reference/proxy/envoy',
     destination: '/consul/docs/:version/connect/proxies/envoy',
-=======
-      "/consul/docs/:version(v1\\.(?:8|9|10|11|12|13|14|15|16|17|18|19|20)\\.x)/envoy-extension",
-    destination: "/consul/docs/:version/connect/proxies/envoy-extensions",
->>>>>>> 6718a739
-    permanent: true,
-  },
-  {
-    source:
-<<<<<<< HEAD
+    permanent: true,
+  },
+  {
+    source:
       '/consul/docs/:version(v1\\.(?:8|9|10|11|12|13|14|15|16|17|18|19|20)\\.x)/envoy-extension',
     destination: '/consul/docs/:version/connect/proxies/envoy-extensions',
-=======
-      "/consul/docs/:version(v1\\.(?:8|9|10|11|12|13|14|15|16|17|18|19|20)\\.x)/reference/proxy/extensions/ext-authz",
-    destination:
-      "/consul/docs/:version/connect/proxies/envoy-extensions/configuration/ext-authz",
->>>>>>> 6718a739
-    permanent: true,
-  },
-  {
-    source:
-<<<<<<< HEAD
+    permanent: true,
+  },
+  {
+    source:
       '/consul/docs/:version(v1\\.(?:8|9|10|11|12|13|14|15|16|17|18|19|20)\\.x)/reference/proxy/extensions/ext-authz',
     destination:
       '/consul/docs/:version/connect/proxies/envoy-extensions/configuration/ext-authz',
-=======
-      "/consul/docs/:version(v1\\.(?:8|9|10|11|12|13|14|15|16|17|18|19|20)\\.x)/reference/proxy/extensions/otel",
-    destination:
-      "/consul/docs/:version/connect/proxies/envoy-extensions/configuration/otel-access-logging",
->>>>>>> 6718a739
-    permanent: true,
-  },
-  {
-    source:
-<<<<<<< HEAD
+    permanent: true,
+  },
+  {
+    source:
       '/consul/docs/:version(v1\\.(?:8|9|10|11|12|13|14|15|16|17|18|19|20)\\.x)/reference/proxy/extensions/otel',
     destination:
       '/consul/docs/:version/connect/proxies/envoy-extensions/configuration/otel-access-logging',
-=======
-      "/consul/docs/:version(v1\\.(?:8|9|10|11|12|13|14|15|16|17|18|19|20)\\.x)/reference/proxy/extensions/property-override",
-    destination:
-      "/consul/docs/:version/connect/proxies/envoy-extensions/configuration/property-override",
->>>>>>> 6718a739
-    permanent: true,
-  },
-  {
-    source:
-<<<<<<< HEAD
+    permanent: true,
+  },
+  {
+    source:
       '/consul/docs/:version(v1\\.(?:8|9|10|11|12|13|14|15|16|17|18|19|20)\\.x)/reference/proxy/extensions/property-override',
     destination:
       '/consul/docs/:version/connect/proxies/envoy-extensions/configuration/property-override',
-=======
-      "/consul/docs/:version(v1\\.(?:8|9|10|11|12|13|14|15|16|17|18|19|20)\\.x)/reference/proxy/extensions/wasm",
-    destination:
-      "/consul/docs/:version/connect/proxies/envoy-extensions/configuration/wasm",
->>>>>>> 6718a739
-    permanent: true,
-  },
-  {
-    source:
-<<<<<<< HEAD
+    permanent: true,
+  },
+  {
+    source:
       '/consul/docs/:version(v1\\.(?:8|9|10|11|12|13|14|15|16|17|18|19|20)\\.x)/reference/proxy/extensions/wasm',
     destination:
       '/consul/docs/:version/connect/proxies/envoy-extensions/configuration/wasm',
-=======
-      "/consul/docs/:version(v1\\.(?:8|9|10|11|12|13|14|15|16|17|18|19|20)\\.x)/envoy-extension/apigee-external-authz",
-    destination:
-      "/consul/docs/:version/connect/proxies/envoy-extensions/usage/apigee-ext-authz",
->>>>>>> 6718a739
-    permanent: true,
-  },
-  {
-    source:
-<<<<<<< HEAD
+    permanent: true,
+  },
+  {
+    source:
       '/consul/docs/:version(v1\\.(?:8|9|10|11|12|13|14|15|16|17|18|19|20)\\.x)/envoy-extension/apigee-external-authz',
     destination:
       '/consul/docs/:version/connect/proxies/envoy-extensions/usage/apigee-ext-authz',
-=======
-      "/consul/docs/:version(v1\\.(?:8|9|10|11|12|13|14|15|16|17|18|19|20)\\.x)/envoy-extension/external-authz",
-    destination:
-      "/consul/docs/:version/connect/proxies/envoy-extensions/usage/ext-authz",
->>>>>>> 6718a739
-    permanent: true,
-  },
-  {
-    source:
-<<<<<<< HEAD
+    permanent: true,
+  },
+  {
+    source:
       '/consul/docs/:version(v1\\.(?:8|9|10|11|12|13|14|15|16|17|18|19|20)\\.x)/envoy-extension/external-authz',
     destination:
       '/consul/docs/:version/connect/proxies/envoy-extensions/usage/ext-authz',
-=======
-      "/consul/docs/:version(v1\\.(?:8|9|10|11|12|13|14|15|16|17|18|19|20)\\.x)/envoy-extension/lambda",
-    destination:
-      "/consul/docs/:version/connect/proxies/envoy-extensions/usage/lambda",
->>>>>>> 6718a739
-    permanent: true,
-  },
-  {
-    source:
-<<<<<<< HEAD
+    permanent: true,
+  },
+  {
+    source:
       '/consul/docs/:version(v1\\.(?:8|9|10|11|12|13|14|15|16|17|18|19|20)\\.x)/envoy-extension/lambda',
     destination:
       '/consul/docs/:version/connect/proxies/envoy-extensions/usage/lambda',
-=======
-      "/consul/docs/:version(v1\\.(?:8|9|10|11|12|13|14|15|16|17|18|19|20)\\.x)/envoy-extension/lua",
-    destination:
-      "/consul/docs/:version/connect/proxies/envoy-extensions/usage/lua",
->>>>>>> 6718a739
-    permanent: true,
-  },
-  {
-    source:
-<<<<<<< HEAD
+    permanent: true,
+  },
+  {
+    source:
       '/consul/docs/:version(v1\\.(?:8|9|10|11|12|13|14|15|16|17|18|19|20)\\.x)/envoy-extension/lua',
     destination:
       '/consul/docs/:version/connect/proxies/envoy-extensions/usage/lua',
-=======
-      "/consul/docs/:version(v1\\.(?:8|9|10|11|12|13|14|15|16|17|18|19|20)\\.x)/envoy-extension/otel-access-logging",
-    destination:
-      "/consul/docs/:version/connect/proxies/envoy-extensions/usage/otel-access-logging",
->>>>>>> 6718a739
-    permanent: true,
-  },
-  {
-    source:
-<<<<<<< HEAD
+    permanent: true,
+  },
+  {
+    source:
       '/consul/docs/:version(v1\\.(?:8|9|10|11|12|13|14|15|16|17|18|19|20)\\.x)/envoy-extension/otel-access-logging',
     destination:
       '/consul/docs/:version/connect/proxies/envoy-extensions/usage/otel-access-logging',
-=======
-      "/consul/docs/:version(v1\\.(?:8|9|10|11|12|13|14|15|16|17|18|19|20)\\.x)/envoy-extension/property-override",
-    destination:
-      "/consul/docs/:version/connect/proxies/envoy-extensions/usage/property-override",
->>>>>>> 6718a739
-    permanent: true,
-  },
-  {
-    source:
-<<<<<<< HEAD
+    permanent: true,
+  },
+  {
+    source:
       '/consul/docs/:version(v1\\.(?:8|9|10|11|12|13|14|15|16|17|18|19|20)\\.x)/envoy-extension/property-override',
     destination:
       '/consul/docs/:version/connect/proxies/envoy-extensions/usage/property-override',
-=======
-      "/consul/docs/:version(v1\\.(?:8|9|10|11|12|13|14|15|16|17|18|19|20)\\.x)/envoy-extension/wasm",
-    destination:
-      "/consul/docs/:version/connect/proxies/envoy-extensions/usage/wasm",
->>>>>>> 6718a739
-    permanent: true,
-  },
-  {
-    source:
-<<<<<<< HEAD
+    permanent: true,
+  },
+  {
+    source:
       '/consul/docs/:version(v1\\.(?:8|9|10|11|12|13|14|15|16|17|18|19|20)\\.x)/envoy-extension/wasm',
     destination:
       '/consul/docs/:version/connect/proxies/envoy-extensions/usage/wasm',
-=======
-      "/consul/docs/:version(v1\\.(?:8|9|10|11|12|13|14|15|16|17|18|19|20)\\.x)/connect/proxy/custom",
-    destination: "/consul/docs/:version/connect/proxies/integrate",
->>>>>>> 6718a739
-    permanent: true,
-  },
-  {
-    source:
-<<<<<<< HEAD
+    permanent: true,
+  },
+  {
+    source:
       '/consul/docs/:version(v1\\.(?:8|9|10|11|12|13|14|15|16|17|18|19|20)\\.x)/connect/proxy/custom',
     destination: '/consul/docs/:version/connect/proxies/integrate',
-=======
-      "/consul/docs/:version(v1\\.(?:8|9|10|11|12|13|14|15|16|17|18|19|20)\\.x)/reference/proxy/connect-proxy",
-    destination: "/consul/docs/:version/connect/proxies/proxy-config-reference",
->>>>>>> 6718a739
-    permanent: true,
-  },
-  {
-    source:
-<<<<<<< HEAD
+    permanent: true,
+  },
+  {
+    source:
       '/consul/docs/:version(v1\\.(?:8|9|10|11|12|13|14|15|16|17|18|19|20)\\.x)/reference/proxy/connect-proxy',
     destination: '/consul/docs/:version/connect/proxies/proxy-config-reference',
-=======
-      "/consul/docs/:version(v1\\.(?:8|9|10|11|12|13|14|15|16|17|18|19|20)\\.x)/secure-mesh/best-practice",
-    destination: "/consul/docs/:version/connect/security",
->>>>>>> 6718a739
-    permanent: true,
-  },
-  {
-    source:
-<<<<<<< HEAD
+    permanent: true,
+  },
+  {
+    source:
       '/consul/docs/:version(v1\\.(?:8|9|10|11|12|13|14|15|16|17|18|19|20)\\.x)/secure-mesh/best-practice',
     destination: '/consul/docs/:version/connect/security',
-=======
-      "/consul/docs/:version(v1\\.(?:8|9|10|11|12|13|14|15|16|17|18|19|20)\\.x)/use-case",
-    destination: "/consul/docs/:version/consul-vs-other",
->>>>>>> 6718a739
-    permanent: true,
-  },
-  {
-    source:
-<<<<<<< HEAD
+    permanent: true,
+  },
+  {
+    source:
       '/consul/docs/:version(v1\\.(?:8|9|10|11|12|13|14|15|16|17|18|19|20)\\.x)/use-case',
     destination: '/consul/docs/:version/consul-vs-other',
-=======
-      "/consul/docs/:version(v1\\.(?:8|9|10|11|12|13|14|15|16|17|18|19|20)\\.x)/use-case/api-gateway",
-    destination: "/consul/docs/:version/consul-vs-other/api-gateway-compare",
->>>>>>> 6718a739
-    permanent: true,
-  },
-  {
-    source:
-<<<<<<< HEAD
+    permanent: true,
+  },
+  {
+    source:
       '/consul/docs/:version(v1\\.(?:8|9|10|11|12|13|14|15|16|17|18|19|20)\\.x)/use-case/api-gateway',
     destination: '/consul/docs/:version/consul-vs-other/api-gateway-compare',
-=======
-      "/consul/docs/:version(v1\\.(?:8|9|10|11|12|13|14|15|16|17|18|19|20)\\.x)/use-case/config-management",
-    destination:
-      "/consul/docs/:version/consul-vs-other/config-management-compare",
->>>>>>> 6718a739
-    permanent: true,
-  },
-  {
-    source:
-<<<<<<< HEAD
+    permanent: true,
+  },
+  {
+    source:
       '/consul/docs/:version(v1\\.(?:8|9|10|11|12|13|14|15|16|17|18|19|20)\\.x)/use-case/config-management',
     destination:
       '/consul/docs/:version/consul-vs-other/config-management-compare',
-=======
-      "/consul/docs/:version(v1\\.(?:8|9|10|11|12|13|14|15|16|17|18|19|20)\\.x)/use-case/dns",
-    destination: "/consul/docs/:version/consul-vs-other/dns-tools-compare",
->>>>>>> 6718a739
-    permanent: true,
-  },
-  {
-    source:
-<<<<<<< HEAD
+    permanent: true,
+  },
+  {
+    source:
       '/consul/docs/:version(v1\\.(?:8|9|10|11|12|13|14|15|16|17|18|19|20)\\.x)/use-case/dns',
     destination: '/consul/docs/:version/consul-vs-other/dns-tools-compare',
-=======
-      "/consul/docs/:version(v1\\.(?:8|9|10|11|12|13|14|15|16|17|18|19|20)\\.x)/use-case/service-mesh",
-    destination: "/consul/docs/:version/consul-vs-other/service-mesh-compare",
->>>>>>> 6718a739
-    permanent: true,
-  },
-  {
-    source:
-<<<<<<< HEAD
+    permanent: true,
+  },
+  {
+    source:
       '/consul/docs/:version(v1\\.(?:8|9|10|11|12|13|14|15|16|17|18|19|20)\\.x)/use-case/service-mesh',
     destination: '/consul/docs/:version/consul-vs-other/service-mesh-compare',
-=======
-      "/consul/docs/:version(v1\\.(?:8|9|10|11|12|13|14|15|16|17|18|19|20)\\.x)/automate/kv",
-    destination: "/consul/docs/:version/dynamic-app-config/kv",
->>>>>>> 6718a739
-    permanent: true,
-  },
-  {
-    source:
-<<<<<<< HEAD
+    permanent: true,
+  },
+  {
+    source:
       '/consul/docs/:version(v1\\.(?:8|9|10|11|12|13|14|15|16|17|18|19|20)\\.x)/automate/kv',
     destination: '/consul/docs/:version/dynamic-app-config/kv',
-=======
-      "/consul/docs/:version(v1\\.(?:8|9|10|11|12|13|14|15|16|17|18|19|20)\\.x)/automate/kv/store",
-    destination: "/consul/docs/:version/dynamic-app-config/kv/store",
->>>>>>> 6718a739
-    permanent: true,
-  },
-  {
-    source:
-<<<<<<< HEAD
+    permanent: true,
+  },
+  {
+    source:
       '/consul/docs/:version(v1\\.(?:8|9|10|11|12|13|14|15|16|17|18|19|20)\\.x)/automate/kv/store',
     destination: '/consul/docs/:version/dynamic-app-config/kv/store',
-=======
-      "/consul/docs/:version(v1\\.(?:8|9|10|11|12|13|14|15|16|17|18|19|20)\\.x)/automate/session",
-    destination: "/consul/docs/:version/dynamic-app-config/sessions",
->>>>>>> 6718a739
-    permanent: true,
-  },
-  {
-    source:
-<<<<<<< HEAD
+    permanent: true,
+  },
+  {
+    source:
       '/consul/docs/:version(v1\\.(?:8|9|10|11|12|13|14|15|16|17|18|19|20)\\.x)/automate/session',
     destination: '/consul/docs/:version/dynamic-app-config/sessions',
-=======
-      "/consul/docs/:version(v1\\.(?:8|9|10|11|12|13|14|15|16|17|18|19|20)\\.x)/automate/application-leader-election",
-    destination:
-      "/consul/docs/:version/dynamic-app-config/sessions/application-leader-election",
->>>>>>> 6718a739
-    permanent: true,
-  },
-  {
-    source:
-<<<<<<< HEAD
+    permanent: true,
+  },
+  {
+    source:
       '/consul/docs/:version(v1\\.(?:8|9|10|11|12|13|14|15|16|17|18|19|20)\\.x)/automate/application-leader-election',
     destination:
       '/consul/docs/:version/dynamic-app-config/sessions/application-leader-election',
-=======
-      "/consul/docs/:version(v1\\.(?:8|9|10|11|12|13|14|15|16|17|18|19|20)\\.x)/automate/watch",
-    destination: "/consul/docs/:version/dynamic-app-config/watches",
->>>>>>> 6718a739
-    permanent: true,
-  },
-  {
-    source:
-<<<<<<< HEAD
+    permanent: true,
+  },
+  {
+    source:
       '/consul/docs/:version(v1\\.(?:8|9|10|11|12|13|14|15|16|17|18|19|20)\\.x)/automate/watch',
     destination: '/consul/docs/:version/dynamic-app-config/watches',
-=======
-      "/consul/docs/:version(v1\\.(?:8|9|10|11|12|13|14|15|16|17|18|19|20)\\.x)/reference/architecture/ecs",
-    destination: "/consul/docs/:version/ecs/architecture",
->>>>>>> 6718a739
-    permanent: true,
-  },
-  {
-    source:
-<<<<<<< HEAD
+    permanent: true,
+  },
+  {
+    source:
       '/consul/docs/:version(v1\\.(?:8|9|10|11|12|13|14|15|16|17|18|19|20)\\.x)/reference/architecture/ecs',
     destination: '/consul/docs/:version/ecs/architecture',
-=======
-      "/consul/docs/:version(v1\\.(?:8|9|10|11|12|13|14|15|16|17|18|19|20)\\.x)/register/service/ecs/task-bind-address",
-    destination: "/consul/docs/:version/ecs/deploy/bind-addresses",
->>>>>>> 6718a739
-    permanent: true,
-  },
-  {
-    source:
-<<<<<<< HEAD
+    permanent: true,
+  },
+  {
+    source:
       '/consul/docs/:version(v1\\.(?:8|9|10|11|12|13|14|15|16|17|18|19|20)\\.x)/register/service/ecs/task-bind-address',
     destination: '/consul/docs/:version/ecs/deploy/bind-addresses',
-=======
-      "/consul/docs/:version(v1\\.(?:8|9|10|11|12|13|14|15|16|17|18|19|20)\\.x)/connect/ecs",
-    destination: "/consul/docs/:version/ecs/deploy/configure-routes",
->>>>>>> 6718a739
-    permanent: true,
-  },
-  {
-    source:
-<<<<<<< HEAD
+    permanent: true,
+  },
+  {
+    source:
       '/consul/docs/:version(v1\\.(?:8|9|10|11|12|13|14|15|16|17|18|19|20)\\.x)/connect/ecs',
     destination: '/consul/docs/:version/ecs/deploy/configure-routes',
-=======
-      "/consul/docs/:version(v1\\.(?:8|9|10|11|12|13|14|15|16|17|18|19|20)\\.x)/register/service/ecs/manual",
-    destination: "/consul/docs/:version/ecs/deploy/manual",
->>>>>>> 6718a739
-    permanent: true,
-  },
-  {
-    source:
-<<<<<<< HEAD
+    permanent: true,
+  },
+  {
+    source:
       '/consul/docs/:version(v1\\.(?:8|9|10|11|12|13|14|15|16|17|18|19|20)\\.x)/register/service/ecs/manual',
     destination: '/consul/docs/:version/ecs/deploy/manual',
-=======
-      "/consul/docs/:version(v1\\.(?:8|9|10|11|12|13|14|15|16|17|18|19|20)\\.x)/register/service/ecs/migrate",
-    destination: "/consul/docs/:version/ecs/deploy/migrate-existing-tasks",
->>>>>>> 6718a739
-    permanent: true,
-  },
-  {
-    source:
-<<<<<<< HEAD
+    permanent: true,
+  },
+  {
+    source:
       '/consul/docs/:version(v1\\.(?:8|9|10|11|12|13|14|15|16|17|18|19|20)\\.x)/register/service/ecs/migrate',
     destination: '/consul/docs/:version/ecs/deploy/migrate-existing-tasks',
-=======
-      "/consul/docs/:version(v1\\.(?:8|9|10|11|12|13|14|15|16|17|18|19|20)\\.x)/register/service/ecs/",
-    destination: "/consul/docs/:version/ecs/deploy/terraform",
->>>>>>> 6718a739
-    permanent: true,
-  },
-  {
-    source:
-<<<<<<< HEAD
+    permanent: true,
+  },
+  {
+    source:
       '/consul/docs/:version(v1\\.(?:8|9|10|11|12|13|14|15|16|17|18|19|20)\\.x)/register/service/ecs/',
     destination: '/consul/docs/:version/ecs/deploy/terraform',
-=======
-      "/consul/docs/:version(v1\\.(?:8|9|10|11|12|13|14|15|16|17|18|19|20)\\.x)/enterprise/ecs",
-    destination: "/consul/docs/:version/ecs/enterprise",
->>>>>>> 6718a739
-    permanent: true,
-  },
-  {
-    source:
-<<<<<<< HEAD
+    permanent: true,
+  },
+  {
+    source:
       '/consul/docs/:version(v1\\.(?:8|9|10|11|12|13|14|15|16|17|18|19|20)\\.x)/enterprise/ecs',
     destination: '/consul/docs/:version/ecs/enterprise',
-=======
-      "/consul/docs/:version(v1\\.(?:8|9|10|11|12|13|14|15|16|17|18|19|20)\\.x)/upgrade/ecs",
-    destination: "/consul/docs/:version/ecs/reference/compatibility",
->>>>>>> 6718a739
-    permanent: true,
-  },
-  {
-    source:
-<<<<<<< HEAD
+    permanent: true,
+  },
+  {
+    source:
       '/consul/docs/:version(v1\\.(?:8|9|10|11|12|13|14|15|16|17|18|19|20)\\.x)/upgrade/ecs',
     destination: '/consul/docs/:version/ecs/reference/compatibility',
-=======
-      "/consul/docs/:version(v1\\.(?:8|9|10|11|12|13|14|15|16|17|18|19|20)\\.x)/reference/ecs",
-    destination: "/consul/docs/:version/ecs/reference/configuration-reference",
->>>>>>> 6718a739
-    permanent: true,
-  },
-  {
-    source:
-<<<<<<< HEAD
+    permanent: true,
+  },
+  {
+    source:
       '/consul/docs/:version(v1\\.(?:8|9|10|11|12|13|14|15|16|17|18|19|20)\\.x)/reference/ecs',
     destination: '/consul/docs/:version/ecs/reference/configuration-reference',
-=======
-      "/consul/docs/:version(v1\\.(?:8|9|10|11|12|13|14|15|16|17|18|19|20)\\.x)/reference/ecs/server-json",
-    destination: "/consul/docs/:version/ecs/reference/consul-server-json",
->>>>>>> 6718a739
-    permanent: true,
-  },
-  {
-    source:
-<<<<<<< HEAD
+    permanent: true,
+  },
+  {
+    source:
       '/consul/docs/:version(v1\\.(?:8|9|10|11|12|13|14|15|16|17|18|19|20)\\.x)/reference/ecs/server-json',
     destination: '/consul/docs/:version/ecs/reference/consul-server-json',
-=======
-      "/consul/docs/:version(v1\\.(?:8|9|10|11|12|13|14|15|16|17|18|19|20)\\.x)/reference/ecs/tech-specs",
-    destination: "/consul/docs/:version/ecs/tech-specs",
->>>>>>> 6718a739
-    permanent: true,
-  },
-  {
-    source:
-<<<<<<< HEAD
+    permanent: true,
+  },
+  {
+    source:
       '/consul/docs/:version(v1\\.(?:8|9|10|11|12|13|14|15|16|17|18|19|20)\\.x)/reference/ecs/tech-specs',
     destination: '/consul/docs/:version/ecs/tech-specs',
-=======
-      "/consul/docs/:version(v1\\.(?:8|9|10|11|12|13|14|15|16|17|18|19|20)\\.x)/upgrade/ecs/dataplane",
-    destination: "/consul/docs/:version/ecs/upgrade-to-dataplanes",
->>>>>>> 6718a739
-    permanent: true,
-  },
-  {
-    source:
-<<<<<<< HEAD
+    permanent: true,
+  },
+  {
+    source:
       '/consul/docs/:version(v1\\.(?:8|9|10|11|12|13|14|15|16|17|18|19|20)\\.x)/upgrade/ecs/dataplane',
     destination: '/consul/docs/:version/ecs/upgrade-to-dataplanes',
-=======
-      "/consul/docs/:version(v1\\.(?:8|9|10|11|12|13|14|15|16|17|18|19|20)\\.x)/multi-tenant/admin-partition",
-    destination: "/consul/docs/:version/enterprise/admin-partitions",
->>>>>>> 6718a739
-    permanent: true,
-  },
-  {
-    source:
-<<<<<<< HEAD
+    permanent: true,
+  },
+  {
+    source:
       '/consul/docs/:version(v1\\.(?:8|9|10|11|12|13|14|15|16|17|18|19|20)\\.x)/multi-tenant/admin-partition',
     destination: '/consul/docs/:version/enterprise/admin-partitions',
-=======
-      "/consul/docs/:version(v1\\.(?:8|9|10|11|12|13|14|15|16|17|18|19|20)\\.x)/monitor/log/audit",
-    destination: "/consul/docs/:version/enterprise/audit-logging",
->>>>>>> 6718a739
-    permanent: true,
-  },
-  {
-    source:
-<<<<<<< HEAD
+    permanent: true,
+  },
+  {
+    source:
       '/consul/docs/:version(v1\\.(?:8|9|10|11|12|13|14|15|16|17|18|19|20)\\.x)/monitor/log/audit',
     destination: '/consul/docs/:version/enterprise/audit-logging',
-=======
-      "/consul/docs/:version(v1\\.(?:8|9|10|11|12|13|14|15|16|17|18|19|20)\\.x)/manage/scale/automated-backup",
-    destination: "/consul/docs/:version/enterprise/backups",
->>>>>>> 6718a739
-    permanent: true,
-  },
-  {
-    source:
-<<<<<<< HEAD
+    permanent: true,
+  },
+  {
+    source:
       '/consul/docs/:version(v1\\.(?:8|9|10|11|12|13|14|15|16|17|18|19|20)\\.x)/manage/scale/automated-backup',
     destination: '/consul/docs/:version/enterprise/backups',
-=======
-      "/consul/docs/:version(v1\\.(?:8|9|10|11|12|13|14|15|16|17|18|19|20)\\.x)/enterprise/downgrade",
-    destination: "/consul/docs/:version/enterprise/ent-to-ce-downgrades",
->>>>>>> 6718a739
-    permanent: true,
-  },
-  {
-    source:
-<<<<<<< HEAD
+    permanent: true,
+  },
+  {
+    source:
       '/consul/docs/:version(v1\\.(?:8|9|10|11|12|13|14|15|16|17|18|19|20)\\.x)/enterprise/downgrade',
     destination: '/consul/docs/:version/enterprise/ent-to-ce-downgrades',
-=======
-      "/consul/docs/:version(v1\\.(?:8|9|10|11|12|13|14|15|16|17|18|19|20)\\.x)/east-west/network-area",
-    destination: "/consul/docs/:version/enterprise/federation",
->>>>>>> 6718a739
-    permanent: true,
-  },
-  {
-    source:
-<<<<<<< HEAD
+    permanent: true,
+  },
+  {
+    source:
       '/consul/docs/:version(v1\\.(?:8|9|10|11|12|13|14|15|16|17|18|19|20)\\.x)/east-west/network-area',
     destination: '/consul/docs/:version/enterprise/federation',
-=======
-      "/consul/docs/:version(v1\\.(?:8|9|10|11|12|13|14|15|16|17|18|19|20)\\.x)/deploy/server/fips",
-    destination: "/consul/docs/:version/enterprise/fips",
->>>>>>> 6718a739
-    permanent: true,
-  },
-  {
-    source:
-<<<<<<< HEAD
+    permanent: true,
+  },
+  {
+    source:
       '/consul/docs/:version(v1\\.(?:8|9|10|11|12|13|14|15|16|17|18|19|20)\\.x)/deploy/server/fips',
     destination: '/consul/docs/:version/enterprise/fips',
-=======
-      "/consul/docs/:version(v1\\.(?:8|9|10|11|12|13|14|15|16|17|18|19|20)\\.x)/enterprise/license",
-    destination: "/consul/docs/:version/enterprise/license/overview",
->>>>>>> 6718a739
-    permanent: true,
-  },
-  {
-    source:
-<<<<<<< HEAD
+    permanent: true,
+  },
+  {
+    source:
       '/consul/docs/:version(v1\\.(?:8|9|10|11|12|13|14|15|16|17|18|19|20)\\.x)/enterprise/license',
     destination: '/consul/docs/:version/enterprise/license/overview',
-=======
-      "/consul/docs/:version(v1\\.(?:8|9|10|11|12|13|14|15|16|17|18|19|20)\\.x)/enterprise/license/reporting",
-    destination:
-      "/consul/docs/:version/enterprise/license/utilization-reporting",
->>>>>>> 6718a739
-    permanent: true,
-  },
-  {
-    source:
-<<<<<<< HEAD
+    permanent: true,
+  },
+  {
+    source:
       '/consul/docs/:version(v1\\.(?:8|9|10|11|12|13|14|15|16|17|18|19|20)\\.x)/enterprise/license/reporting',
     destination:
       '/consul/docs/:version/enterprise/license/utilization-reporting',
-=======
-      "/consul/docs/:version(v1\\.(?:8|9|10|11|12|13|14|15|16|17|18|19|20)\\.x)/upgrade/lts",
-    destination: "/consul/docs/:version/enterprise/long-term-support",
->>>>>>> 6718a739
-    permanent: true,
-  },
-  {
-    source:
-<<<<<<< HEAD
+    permanent: true,
+  },
+  {
+    source:
       '/consul/docs/:version(v1\\.(?:8|9|10|11|12|13|14|15|16|17|18|19|20)\\.x)/upgrade/lts',
     destination: '/consul/docs/:version/enterprise/long-term-support',
-=======
-      "/consul/docs/:version(v1\\.(?:8|9|10|11|12|13|14|15|16|17|18|19|20)\\.x)/multi-tenant/namespace",
-    destination: "/consul/docs/:version/enterprise/namespaces",
->>>>>>> 6718a739
-    permanent: true,
-  },
-  {
-    source:
-<<<<<<< HEAD
+    permanent: true,
+  },
+  {
+    source:
       '/consul/docs/:version(v1\\.(?:8|9|10|11|12|13|14|15|16|17|18|19|20)\\.x)/multi-tenant/namespace',
     destination: '/consul/docs/:version/enterprise/namespaces',
-=======
-      "/consul/docs/:version(v1\\.(?:8|9|10|11|12|13|14|15|16|17|18|19|20)\\.x)/multi-tenant/network-segment/vm",
-    destination:
-      "/consul/docs/:version/enterprise/network-segments/create-network-segment",
->>>>>>> 6718a739
-    permanent: true,
-  },
-  {
-    source:
-<<<<<<< HEAD
+    permanent: true,
+  },
+  {
+    source:
       '/consul/docs/:version(v1\\.(?:8|9|10|11|12|13|14|15|16|17|18|19|20)\\.x)/multi-tenant/network-segment/vm',
     destination:
       '/consul/docs/:version/enterprise/network-segments/create-network-segment',
-=======
-      "/consul/docs/:version(v1\\.(?:8|9|10|11|12|13|14|15|16|17|18|19|20)\\.x)/multi-tenant/network-segment",
-    destination:
-      "/consul/docs/:version/enterprise/network-segments/network-segments-overview",
->>>>>>> 6718a739
-    permanent: true,
-  },
-  {
-    source:
-<<<<<<< HEAD
+    permanent: true,
+  },
+  {
+    source:
       '/consul/docs/:version(v1\\.(?:8|9|10|11|12|13|14|15|16|17|18|19|20)\\.x)/multi-tenant/network-segment',
     destination:
       '/consul/docs/:version/enterprise/network-segments/network-segments-overview',
-=======
-      "/consul/docs/:version(v1\\.(?:8|9|10|11|12|13|14|15|16|17|18|19|20)\\.x)/manage/scale/read-replica",
-    destination: "/consul/docs/:version/enterprise/read-scale",
->>>>>>> 6718a739
-    permanent: true,
-  },
-  {
-    source:
-<<<<<<< HEAD
+    permanent: true,
+  },
+  {
+    source:
       '/consul/docs/:version(v1\\.(?:8|9|10|11|12|13|14|15|16|17|18|19|20)\\.x)/manage/scale/read-replica',
     destination: '/consul/docs/:version/enterprise/read-scale',
-=======
-      "/consul/docs/:version(v1\\.(?:8|9|10|11|12|13|14|15|16|17|18|19|20)\\.x)/manage/scale/redundancy-zone",
-    destination: "/consul/docs/:version/enterprise/redundancy",
->>>>>>> 6718a739
-    permanent: true,
-  },
-  {
-    source:
-<<<<<<< HEAD
+    permanent: true,
+  },
+  {
+    source:
       '/consul/docs/:version(v1\\.(?:8|9|10|11|12|13|14|15|16|17|18|19|20)\\.x)/manage/scale/redundancy-zone',
     destination: '/consul/docs/:version/enterprise/redundancy',
-=======
-      "/consul/docs/:version(v1\\.(?:8|9|10|11|12|13|14|15|16|17|18|19|20)\\.x)/upgrade/automated",
-    destination: "/consul/docs/:version/enterprise/upgrades",
->>>>>>> 6718a739
-    permanent: true,
-  },
-  {
-    source:
-<<<<<<< HEAD
+    permanent: true,
+  },
+  {
+    source:
       '/consul/docs/:version(v1\\.(?:8|9|10|11|12|13|14|15|16|17|18|19|20)\\.x)/upgrade/automated',
     destination: '/consul/docs/:version/enterprise/upgrades',
-=======
-      "/consul/docs/:version(v1\\.(?:8|9|10|11|12|13|14|15|16|17|18|19|20)\\.x)/fundamentals/install",
-    destination: "/consul/docs/:version/install",
->>>>>>> 6718a739
-    permanent: true,
-  },
-  {
-    source:
-<<<<<<< HEAD
+    permanent: true,
+  },
+  {
+    source:
       '/consul/docs/:version(v1\\.(?:8|9|10|11|12|13|14|15|16|17|18|19|20)\\.x)/fundamentals/install',
     destination: '/consul/docs/:version/install',
-=======
-      "/consul/docs/:version(v1\\.(?:8|9|10|11|12|13|14|15|16|17|18|19|20)\\.x)/deploy/server/vm/bootstrap",
-    destination: "/consul/docs/:version/install/bootstrapping",
->>>>>>> 6718a739
-    permanent: true,
-  },
-  {
-    source:
-<<<<<<< HEAD
+    permanent: true,
+  },
+  {
+    source:
       '/consul/docs/:version(v1\\.(?:8|9|10|11|12|13|14|15|16|17|18|19|20)\\.x)/deploy/server/vm/bootstrap',
     destination: '/consul/docs/:version/install/bootstrapping',
-=======
-      "/consul/docs/:version(v1\\.(?:8|9|10|11|12|13|14|15|16|17|18|19|20)\\.x)/deploy/server/cloud-auto-join",
-    destination: "/consul/docs/:version/install/cloud-auto-join",
->>>>>>> 6718a739
-    permanent: true,
-  },
-  {
-    source:
-<<<<<<< HEAD
+    permanent: true,
+  },
+  {
+    source:
       '/consul/docs/:version(v1\\.(?:8|9|10|11|12|13|14|15|16|17|18|19|20)\\.x)/deploy/server/cloud-auto-join',
     destination: '/consul/docs/:version/install/cloud-auto-join',
-=======
-      "/consul/docs/:version(v1\\.(?:8|9|10|11|12|13|14|15|16|17|18|19|20)\\.x)/glossary",
-    destination: "/consul/docs/:version/install/glossary",
->>>>>>> 6718a739
-    permanent: true,
-  },
-  {
-    source:
-<<<<<<< HEAD
+    permanent: true,
+  },
+  {
+    source:
       '/consul/docs/:version(v1\\.(?:8|9|10|11|12|13|14|15|16|17|18|19|20)\\.x)/glossary',
     destination: '/consul/docs/:version/install/glossary',
-=======
-      "/consul/docs/:version(v1\\.(?:8|9|10|11|12|13|14|15|16|17|18|19|20)\\.x)/deploy/server/vm/bootstrap",
-    destination: "/consul/docs/:version/install/manual-bootstrap",
->>>>>>> 6718a739
-    permanent: true,
-  },
-  {
-    source:
-<<<<<<< HEAD
+    permanent: true,
+  },
+  {
+    source:
       '/consul/docs/:version(v1\\.(?:8|9|10|11|12|13|14|15|16|17|18|19|20)\\.x)/deploy/server/vm/bootstrap',
     destination: '/consul/docs/:version/install/manual-bootstrap',
-=======
-      "/consul/docs/:version(v1\\.(?:8|9|10|11|12|13|14|15|16|17|18|19|20)\\.x)/reference/architecture/server",
-    destination: "/consul/docs/:version/install/performance",
->>>>>>> 6718a739
-    permanent: true,
-  },
-  {
-    source:
-<<<<<<< HEAD
+    permanent: true,
+  },
+  {
+    source:
       '/consul/docs/:version(v1\\.(?:8|9|10|11|12|13|14|15|16|17|18|19|20)\\.x)/reference/architecture/server',
     destination: '/consul/docs/:version/install/performance',
-=======
-      "/consul/docs/:version(v1\\.(?:8|9|10|11|12|13|14|15|16|17|18|19|20)\\.x)/reference/architecture/ports",
-    destination: "/consul/docs/:version/install/ports",
->>>>>>> 6718a739
-    permanent: true,
-  },
-  {
-    source:
-<<<<<<< HEAD
+    permanent: true,
+  },
+  {
+    source:
       '/consul/docs/:version(v1\\.(?:8|9|10|11|12|13|14|15|16|17|18|19|20)\\.x)/reference/architecture/ports',
     destination: '/consul/docs/:version/install/ports',
-=======
-      "/consul/docs/:version(v1\\.(?:8|9|10|11|12|13|14|15|16|17|18|19|20)\\.x)/integrate/consul-tools",
-    destination: "/consul/docs/:version/integrate/download-tools",
->>>>>>> 6718a739
-    permanent: true,
-  },
-  {
-    source:
-<<<<<<< HEAD
+    permanent: true,
+  },
+  {
+    source:
       '/consul/docs/:version(v1\\.(?:8|9|10|11|12|13|14|15|16|17|18|19|20)\\.x)/integrate/consul-tools',
     destination: '/consul/docs/:version/integrate/download-tools',
-=======
-      "/consul/docs/:version(v1\\.(?:8|9|10|11|12|13|14|15|16|17|18|19|20)\\.x)/integrate/nia",
-    destination: "/consul/docs/:version/integrate/nia-integration",
->>>>>>> 6718a739
-    permanent: true,
-  },
-  {
-    source:
-<<<<<<< HEAD
+    permanent: true,
+  },
+  {
+    source:
       '/consul/docs/:version(v1\\.(?:8|9|10|11|12|13|14|15|16|17|18|19|20)\\.x)/integrate/nia',
     destination: '/consul/docs/:version/integrate/nia-integration',
-=======
-      "/consul/docs/:version(v1\\.(?:8|9|10|11|12|13|14|15|16|17|18|19|20)\\.x)/integrate/consul",
-    destination: "/consul/docs/:version/integrate/partnerships",
->>>>>>> 6718a739
-    permanent: true,
-  },
-  {
-    source:
-<<<<<<< HEAD
+    permanent: true,
+  },
+  {
+    source:
       '/consul/docs/:version(v1\\.(?:8|9|10|11|12|13|14|15|16|17|18|19|20)\\.x)/integrate/consul',
     destination: '/consul/docs/:version/integrate/partnerships',
-=======
-      "/consul/docs/:version(v1\\.(?:8|9|10|11|12|13|14|15|16|17|18|19|20)\\.x)/architecture",
-    destination: "/consul/docs/:version/internals",
->>>>>>> 6718a739
-    permanent: true,
-  },
-  {
-    source:
-<<<<<<< HEAD
+    permanent: true,
+  },
+  {
+    source:
       '/consul/docs/:version(v1\\.(?:8|9|10|11|12|13|14|15|16|17|18|19|20)\\.x)/architecture',
     destination: '/consul/docs/:version/internals',
-=======
-      "/consul/docs/:version(v1\\.(?:8|9|10|11|12|13|14|15|16|17|18|19|20)\\.x)/secure/acl",
-    destination: "/consul/docs/:version/internals/acl",
->>>>>>> 6718a739
-    permanent: true,
-  },
-  {
-    source:
-<<<<<<< HEAD
+    permanent: true,
+  },
+  {
+    source:
       '/consul/docs/:version(v1\\.(?:8|9|10|11|12|13|14|15|16|17|18|19|20)\\.x)/secure/acl',
     destination: '/consul/docs/:version/internals/acl',
-=======
-      "/consul/docs/:version(v1\\.(?:8|9|10|11|12|13|14|15|16|17|18|19|20)\\.x)/reference/k8s/annotation-label",
-    destination: "/consul/docs/:version/k8s/annotations-and-labels",
->>>>>>> 6718a739
-    permanent: true,
-  },
-  {
-    source:
-<<<<<<< HEAD
+    permanent: true,
+  },
+  {
+    source:
       '/consul/docs/:version(v1\\.(?:8|9|10|11|12|13|14|15|16|17|18|19|20)\\.x)/reference/k8s/annotation-label',
     destination: '/consul/docs/:version/k8s/annotations-and-labels',
-=======
-      "/consul/docs/:version(v1\\.(?:8|9|10|11|12|13|14|15|16|17|18|19|20)\\.x)/architecture/control-plane/k8s",
-    destination: "/consul/docs/:version/k8s/architecture",
->>>>>>> 6718a739
-    permanent: true,
-  },
-  {
-    source:
-<<<<<<< HEAD
+    permanent: true,
+  },
+  {
+    source:
       '/consul/docs/:version(v1\\.(?:8|9|10|11|12|13|14|15|16|17|18|19|20)\\.x)/architecture/control-plane/k8s',
     destination: '/consul/docs/:version/k8s/architecture',
-=======
-      "/consul/docs/:version(v1\\.(?:8|9|10|11|12|13|14|15|16|17|18|19|20)\\.x)/upgrade/k8s/compatibility",
-    destination: "/consul/docs/:version/k8s/compatibility",
->>>>>>> 6718a739
-    permanent: true,
-  },
-  {
-    source:
-<<<<<<< HEAD
+    permanent: true,
+  },
+  {
+    source:
       '/consul/docs/:version(v1\\.(?:8|9|10|11|12|13|14|15|16|17|18|19|20)\\.x)/upgrade/k8s/compatibility',
     destination: '/consul/docs/:version/k8s/compatibility',
-=======
-      "/consul/docs/:version(v1\\.(?:8|9|10|11|12|13|14|15|16|17|18|19|20)\\.x)/connect/k8s",
-    destination: "/consul/docs/:version/k8s/connect",
->>>>>>> 6718a739
-    permanent: true,
-  },
-  {
-    source:
-<<<<<<< HEAD
+    permanent: true,
+  },
+  {
+    source:
       '/consul/docs/:version(v1\\.(?:8|9|10|11|12|13|14|15|16|17|18|19|20)\\.x)/connect/k8s',
     destination: '/consul/docs/:version/k8s/connect',
-=======
-      "/consul/docs/:version(v1\\.(?:8|9|10|11|12|13|14|15|16|17|18|19|20)\\.x)/east-west/cluster-peering/tech-specs/k8s",
-    destination: "/consul/docs/:version/k8s/connect/cluster-peering/tech-specs",
->>>>>>> 6718a739
-    permanent: true,
-  },
-  {
-    source:
-<<<<<<< HEAD
+    permanent: true,
+  },
+  {
+    source:
       '/consul/docs/:version(v1\\.(?:8|9|10|11|12|13|14|15|16|17|18|19|20)\\.x)/east-west/cluster-peering/tech-specs/k8s',
     destination: '/consul/docs/:version/k8s/connect/cluster-peering/tech-specs',
-=======
-      "/consul/docs/:version(v1\\.(?:8|9|10|11|12|13|14|15|16|17|18|19|20)\\.x)/multi-tenant/sameness-group/k8s",
-    destination:
-      "/consul/docs/:version/k8s/connect/cluster-peering/usage/create-sameness-groups",
->>>>>>> 6718a739
-    permanent: true,
-  },
-  {
-    source:
-<<<<<<< HEAD
+    permanent: true,
+  },
+  {
+    source:
       '/consul/docs/:version(v1\\.(?:8|9|10|11|12|13|14|15|16|17|18|19|20)\\.x)/multi-tenant/sameness-group/k8s',
     destination:
       '/consul/docs/:version/k8s/connect/cluster-peering/usage/create-sameness-groups',
-=======
-      "/consul/docs/:version(v1\\.(?:8|9|10|11|12|13|14|15|16|17|18|19|20)\\.x)/east-west/cluster-peering/establish/k8s",
-    destination:
-      "/consul/docs/:version/k8s/connect/cluster-peering/usage/establish-peering",
->>>>>>> 6718a739
-    permanent: true,
-  },
-  {
-    source:
-<<<<<<< HEAD
+    permanent: true,
+  },
+  {
+    source:
       '/consul/docs/:version(v1\\.(?:8|9|10|11|12|13|14|15|16|17|18|19|20)\\.x)/east-west/cluster-peering/establish/k8s',
     destination:
       '/consul/docs/:version/k8s/connect/cluster-peering/usage/establish-peering',
-=======
-      "/consul/docs/:version(v1\\.(?:8|9|10|11|12|13|14|15|16|17|18|19|20)\\.x)/manage-traffic/cluster-peering/k8s",
-    destination:
-      "/consul/docs/:version/k8s/connect/cluster-peering/usage/l7-traffic",
->>>>>>> 6718a739
-    permanent: true,
-  },
-  {
-    source:
-<<<<<<< HEAD
+    permanent: true,
+  },
+  {
+    source:
       '/consul/docs/:version(v1\\.(?:8|9|10|11|12|13|14|15|16|17|18|19|20)\\.x)/manage-traffic/cluster-peering/k8s',
     destination:
       '/consul/docs/:version/k8s/connect/cluster-peering/usage/l7-traffic',
-=======
-      "/consul/docs/:version(v1\\.(?:8|9|10|11|12|13|14|15|16|17|18|19|20)\\.x)/east-west/cluster-peering/manage/k8s",
-    destination:
-      "/consul/docs/:version/k8s/connect/cluster-peering/usage/manage-peering",
->>>>>>> 6718a739
-    permanent: true,
-  },
-  {
-    source:
-<<<<<<< HEAD
+    permanent: true,
+  },
+  {
+    source:
       '/consul/docs/:version(v1\\.(?:8|9|10|11|12|13|14|15|16|17|18|19|20)\\.x)/east-west/cluster-peering/manage/k8s',
     destination:
       '/consul/docs/:version/k8s/connect/cluster-peering/usage/manage-peering',
-=======
-      "/consul/docs/:version(v1\\.(?:8|9|10|11|12|13|14|15|16|17|18|19|20)\\.x)/secure-mesh/certificate/k8s",
-    destination: "/consul/docs/:version/k8s/connect/connect-ca-provider",
->>>>>>> 6718a739
-    permanent: true,
-  },
-  {
-    source:
-<<<<<<< HEAD
+    permanent: true,
+  },
+  {
+    source:
       '/consul/docs/:version(v1\\.(?:8|9|10|11|12|13|14|15|16|17|18|19|20)\\.x)/secure-mesh/certificate/k8s',
     destination: '/consul/docs/:version/k8s/connect/connect-ca-provider',
-=======
-      "/consul/docs/:version(v1\\.(?:8|9|10|11|12|13|14|15|16|17|18|19|20)\\.x)/register/health-check/k8s",
-    destination: "/consul/docs/:version/k8s/connect/health",
->>>>>>> 6718a739
-    permanent: true,
-  },
-  {
-    source:
-<<<<<<< HEAD
+    permanent: true,
+  },
+  {
+    source:
       '/consul/docs/:version(v1\\.(?:8|9|10|11|12|13|14|15|16|17|18|19|20)\\.x)/register/health-check/k8s',
     destination: '/consul/docs/:version/k8s/connect/health',
-=======
-      "/consul/docs/:version(v1\\.(?:8|9|10|11|12|13|14|15|16|17|18|19|20)\\.x)/north-south/ingress-controller",
-    destination: "/consul/docs/:version/k8s/connect/ingress-controllers",
->>>>>>> 6718a739
-    permanent: true,
-  },
-  {
-    source:
-<<<<<<< HEAD
+    permanent: true,
+  },
+  {
+    source:
       '/consul/docs/:version(v1\\.(?:8|9|10|11|12|13|14|15|16|17|18|19|20)\\.x)/north-south/ingress-controller',
     destination: '/consul/docs/:version/k8s/connect/ingress-controllers',
-=======
-      "/consul/docs/:version(v1\\.(?:8|9|10|11|12|13|14|15|16|17|18|19|20)\\.x)/north-south/ingress-gateway/k8s",
-    destination: "/consul/docs/:version/k8s/connect/ingress-gateways",
->>>>>>> 6718a739
-    permanent: true,
-  },
-  {
-    source:
-<<<<<<< HEAD
+    permanent: true,
+  },
+  {
+    source:
       '/consul/docs/:version(v1\\.(?:8|9|10|11|12|13|14|15|16|17|18|19|20)\\.x)/north-south/ingress-gateway/k8s',
     destination: '/consul/docs/:version/k8s/connect/ingress-gateways',
-=======
-      "/consul/docs/:version(v1\\.(?:8|9|10|11|12|13|14|15|16|17|18|19|20)\\.x)/observe/telemetry/k8s",
-    destination: "/consul/docs/:version/k8s/connect/observability/metrics",
->>>>>>> 6718a739
-    permanent: true,
-  },
-  {
-    source:
-<<<<<<< HEAD
+    permanent: true,
+  },
+  {
+    source:
       '/consul/docs/:version(v1\\.(?:8|9|10|11|12|13|14|15|16|17|18|19|20)\\.x)/observe/telemetry/k8s',
     destination: '/consul/docs/:version/k8s/connect/observability/metrics',
-=======
-      "/consul/docs/:version(v1\\.(?:8|9|10|11|12|13|14|15|16|17|18|19|20)\\.x)/register/service/k8s/transparent-proxy",
-    destination: "/consul/docs/:version/k8s/connect/onboarding-tproxy-mode",
->>>>>>> 6718a739
-    permanent: true,
-  },
-  {
-    source:
-<<<<<<< HEAD
+    permanent: true,
+  },
+  {
+    source:
       '/consul/docs/:version(v1\\.(?:8|9|10|11|12|13|14|15|16|17|18|19|20)\\.x)/register/service/k8s/transparent-proxy',
     destination: '/consul/docs/:version/k8s/connect/onboarding-tproxy-mode',
-=======
-      "/consul/docs/:version(v1\\.(?:8|9|10|11|12|13|14|15|16|17|18|19|20)\\.x)/register/external/terminating-gateway/k8s",
-    destination: "/consul/docs/:version/k8s/connect/terminating-gateways",
->>>>>>> 6718a739
-    permanent: true,
-  },
-  {
-    source:
-<<<<<<< HEAD
+    permanent: true,
+  },
+  {
+    source:
       '/consul/docs/:version(v1\\.(?:8|9|10|11|12|13|14|15|16|17|18|19|20)\\.x)/register/external/terminating-gateway/k8s',
     destination: '/consul/docs/:version/k8s/connect/terminating-gateways',
-=======
-      "/consul/docs/:version(v1\\.(?:8|9|10|11|12|13|14|15|16|17|18|19|20)\\.x)/connect/proxy/transparent-proxy",
-    destination: "/consul/docs/:version/k8s/connect/transparent-proxy",
->>>>>>> 6718a739
-    permanent: true,
-  },
-  {
-    source:
-<<<<<<< HEAD
+    permanent: true,
+  },
+  {
+    source:
       '/consul/docs/:version(v1\\.(?:8|9|10|11|12|13|14|15|16|17|18|19|20)\\.x)/connect/proxy/transparent-proxy',
     destination: '/consul/docs/:version/k8s/connect/transparent-proxy',
-=======
-      "/consul/docs/:version(v1\\.(?:8|9|10|11|12|13|14|15|16|17|18|19|20)\\.x)/connect/proxy/transparent-proxy/k8s",
-    destination:
-      "/consul/docs/:version/k8s/connect/transparent-proxy/enable-transparent-proxy",
->>>>>>> 6718a739
-    permanent: true,
-  },
-  {
-    source:
-<<<<<<< HEAD
+    permanent: true,
+  },
+  {
+    source:
       '/consul/docs/:version(v1\\.(?:8|9|10|11|12|13|14|15|16|17|18|19|20)\\.x)/connect/proxy/transparent-proxy/k8s',
     destination:
       '/consul/docs/:version/k8s/connect/transparent-proxy/enable-transparent-proxy',
-=======
-      "/consul/docs/:version(v1\\.(?:8|9|10|11|12|13|14|15|16|17|18|19|20)\\.x)/fundamentals/config-entry",
-    destination: "/consul/docs/:version/k8s/crds",
->>>>>>> 6718a739
-    permanent: true,
-  },
-  {
-    source:
-<<<<<<< HEAD
+    permanent: true,
+  },
+  {
+    source:
       '/consul/docs/:version(v1\\.(?:8|9|10|11|12|13|14|15|16|17|18|19|20)\\.x)/fundamentals/config-entry',
     destination: '/consul/docs/:version/k8s/crds',
-=======
-      "/consul/docs/:version(v1\\.(?:8|9|10|11|12|13|14|15|16|17|18|19|20)\\.x)/fundamentals/config-entry",
-    destination: "/consul/docs/:version/k8s/crds/upgrade-to-crds",
->>>>>>> 6718a739
-    permanent: true,
-  },
-  {
-    source:
-<<<<<<< HEAD
+    permanent: true,
+  },
+  {
+    source:
       '/consul/docs/:version(v1\\.(?:8|9|10|11|12|13|14|15|16|17|18|19|20)\\.x)/fundamentals/config-entry',
     destination: '/consul/docs/:version/k8s/crds/upgrade-to-crds',
-=======
-      "/consul/docs/:version(v1\\.(?:8|9|10|11|12|13|14|15|16|17|18|19|20)\\.x)/manage-traffic/progressive-rollouts/argo",
-    destination:
-      "/consul/docs/:version/k8s/deployment-configurations/argo-rollouts-configuration",
->>>>>>> 6718a739
-    permanent: true,
-  },
-  {
-    source:
-<<<<<<< HEAD
+    permanent: true,
+  },
+  {
+    source:
       '/consul/docs/:version(v1\\.(?:8|9|10|11|12|13|14|15|16|17|18|19|20)\\.x)/manage-traffic/progressive-rollouts/argo',
     destination:
       '/consul/docs/:version/k8s/deployment-configurations/argo-rollouts-configuration',
-=======
-      "/consul/docs/:version(v1\\.(?:8|9|10|11|12|13|14|15|16|17|18|19|20)\\.x)/register/service/k8s/external",
-    destination:
-      "/consul/docs/:version/k8s/deployment-configurations/clients-outside-kubernetes",
->>>>>>> 6718a739
-    permanent: true,
-  },
-  {
-    source:
-<<<<<<< HEAD
+    permanent: true,
+  },
+  {
+    source:
       '/consul/docs/:version(v1\\.(?:8|9|10|11|12|13|14|15|16|17|18|19|20)\\.x)/register/service/k8s/external',
     destination:
       '/consul/docs/:version/k8s/deployment-configurations/clients-outside-kubernetes',
-=======
-      "/consul/docs/:version(v1\\.(?:8|9|10|11|12|13|14|15|16|17|18|19|20)\\.x)/deploy/server/k8s/enterprise",
-    destination:
-      "/consul/docs/:version/k8s/deployment-configurations/consul-enterprise",
->>>>>>> 6718a739
-    permanent: true,
-  },
-  {
-    source:
-<<<<<<< HEAD
+    permanent: true,
+  },
+  {
+    source:
       '/consul/docs/:version(v1\\.(?:8|9|10|11|12|13|14|15|16|17|18|19|20)\\.x)/deploy/server/k8s/enterprise',
     destination:
       '/consul/docs/:version/k8s/deployment-configurations/consul-enterprise',
-=======
-      "/consul/docs/:version(v1\\.(?:8|9|10|11|12|13|14|15|16|17|18|19|20)\\.x)/monitor/datadog",
-    destination: "/consul/docs/:version/k8s/deployment-configurations/datadog",
->>>>>>> 6718a739
-    permanent: true,
-  },
-  {
-    source:
-<<<<<<< HEAD
+    permanent: true,
+  },
+  {
+    source:
       '/consul/docs/:version(v1\\.(?:8|9|10|11|12|13|14|15|16|17|18|19|20)\\.x)/monitor/datadog',
     destination: '/consul/docs/:version/k8s/deployment-configurations/datadog',
-=======
-      "/consul/docs/:version(v1\\.(?:8|9|10|11|12|13|14|15|16|17|18|19|20)\\.x)/register/external/k8s",
-    destination:
-      "/consul/docs/:version/k8s/deployment-configurations/external-service",
->>>>>>> 6718a739
-    permanent: true,
-  },
-  {
-    source:
-<<<<<<< HEAD
+    permanent: true,
+  },
+  {
+    source:
       '/consul/docs/:version(v1\\.(?:8|9|10|11|12|13|14|15|16|17|18|19|20)\\.x)/register/external/k8s',
     destination:
       '/consul/docs/:version/k8s/deployment-configurations/external-service',
-=======
-      "/consul/docs/:version(v1\\.(?:8|9|10|11|12|13|14|15|16|17|18|19|20)\\.x)/east-west/wan-federation",
-    destination:
-      "/consul/docs/:version/k8s/deployment-configurations/multi-cluster",
->>>>>>> 6718a739
-    permanent: true,
-  },
-  {
-    source:
-<<<<<<< HEAD
+    permanent: true,
+  },
+  {
+    source:
       '/consul/docs/:version(v1\\.(?:8|9|10|11|12|13|14|15|16|17|18|19|20)\\.x)/east-west/wan-federation',
     destination:
       '/consul/docs/:version/k8s/deployment-configurations/multi-cluster',
-=======
-      "/consul/docs/:version(v1\\.(?:8|9|10|11|12|13|14|15|16|17|18|19|20)\\.x)/east-west/wan-federation/k8s",
-    destination:
-      "/consul/docs/:version/k8s/deployment-configurations/multi-cluster/kubernetes",
->>>>>>> 6718a739
-    permanent: true,
-  },
-  {
-    source:
-<<<<<<< HEAD
+    permanent: true,
+  },
+  {
+    source:
       '/consul/docs/:version(v1\\.(?:8|9|10|11|12|13|14|15|16|17|18|19|20)\\.x)/east-west/wan-federation/k8s',
     destination:
       '/consul/docs/:version/k8s/deployment-configurations/multi-cluster/kubernetes',
-=======
-      "/consul/docs/:version(v1\\.(?:8|9|10|11|12|13|14|15|16|17|18|19|20)\\.x)/east-west/wan-federation/k8s-vm",
-    destination:
-      "/consul/docs/:version/k8s/deployment-configurations/multi-cluster/vms-and-kubernetes",
->>>>>>> 6718a739
-    permanent: true,
-  },
-  {
-    source:
-<<<<<<< HEAD
+    permanent: true,
+  },
+  {
+    source:
       '/consul/docs/:version(v1\\.(?:8|9|10|11|12|13|14|15|16|17|18|19|20)\\.x)/east-west/wan-federation/k8s-vm',
     destination:
       '/consul/docs/:version/k8s/deployment-configurations/multi-cluster/vms-and-kubernetes',
-=======
-      "/consul/docs/:version(v1\\.(?:8|9|10|11|12|13|14|15|16|17|18|19|20)\\.x)/deploy/server/k8s/external",
-    destination:
-      "/consul/docs/:version/k8s/deployment-configurations/servers-outside-kubernetes",
->>>>>>> 6718a739
-    permanent: true,
-  },
-  {
-    source:
-<<<<<<< HEAD
+    permanent: true,
+  },
+  {
+    source:
       '/consul/docs/:version(v1\\.(?:8|9|10|11|12|13|14|15|16|17|18|19|20)\\.x)/deploy/server/k8s/external',
     destination:
       '/consul/docs/:version/k8s/deployment-configurations/servers-outside-kubernetes',
-=======
-      "/consul/docs/:version(v1\\.(?:8|9|10|11|12|13|14|15|16|17|18|19|20)\\.x)/deploy/server/k8s/multi-cluster",
-    destination:
-      "/consul/docs/:version/k8s/deployment-configurations/single-dc-multi-k8s",
->>>>>>> 6718a739
-    permanent: true,
-  },
-  {
-    source:
-<<<<<<< HEAD
+    permanent: true,
+  },
+  {
+    source:
       '/consul/docs/:version(v1\\.(?:8|9|10|11|12|13|14|15|16|17|18|19|20)\\.x)/deploy/server/k8s/multi-cluster',
     destination:
       '/consul/docs/:version/k8s/deployment-configurations/single-dc-multi-k8s',
-=======
-      "/consul/docs/:version(v1\\.(?:8|9|10|11|12|13|14|15|16|17|18|19|20)\\.x)/deploy/server/k8s/vault",
-    destination: "/consul/docs/:version/k8s/deployment-configurations/vault",
->>>>>>> 6718a739
-    permanent: true,
-  },
-  {
-    source:
-<<<<<<< HEAD
+    permanent: true,
+  },
+  {
+    source:
       '/consul/docs/:version(v1\\.(?:8|9|10|11|12|13|14|15|16|17|18|19|20)\\.x)/deploy/server/k8s/vault',
     destination: '/consul/docs/:version/k8s/deployment-configurations/vault',
-=======
-      "/consul/docs/:version(v1\\.(?:8|9|10|11|12|13|14|15|16|17|18|19|20)\\.x)/deploy/server/k8s/vault/data",
-    destination:
-      "/consul/docs/:version/k8s/deployment-configurations/vault/data-integration",
->>>>>>> 6718a739
-    permanent: true,
-  },
-  {
-    source:
-<<<<<<< HEAD
+    permanent: true,
+  },
+  {
+    source:
       '/consul/docs/:version(v1\\.(?:8|9|10|11|12|13|14|15|16|17|18|19|20)\\.x)/deploy/server/k8s/vault/data',
     destination:
       '/consul/docs/:version/k8s/deployment-configurations/vault/data-integration',
@@ -5005,2888 +3452,1572 @@
       '/consul/docs/:version(v1\\.(?:8|9|10|11|12|13|14|15|16|17|18|19|20)\\.x)/deploy/server/k8s/vault/data/bootstrap-token',
     destination:
       '/consul/docs/:version/k8s/deployment-configurations/vault/data-integration/bootstrap-token',
-=======
-      "/consul/docs/:version(v1\\.(?:8|9|10|11|12|13|14|15|16|17|18|19|20)\\.x)/deploy/server/k8s/vault/data/bootstrap-token",
-    destination:
-      "/consul/docs/:version/k8s/deployment-configurations/vault/data-integration/bootstrap-token",
->>>>>>> 6718a739
-    permanent: true,
-  },
-  {
-    source:
-<<<<<<< HEAD
+    permanent: true,
+  },
+  {
+    source:
       '/consul/docs/:version(v1\\.(?:8|9|10|11|12|13|14|15|16|17|18|19|20)\\.x)/deploy/server/k8s/vault/data/enterprise-license',
     destination:
       '/consul/docs/:version/k8s/deployment-configurations/vault/data-integration/enterprise-license',
-=======
-      "/consul/docs/:version(v1\\.(?:8|9|10|11|12|13|14|15|16|17|18|19|20)\\.x)/deploy/server/k8s/vault/data/enterprise-license",
-    destination:
-      "/consul/docs/:version/k8s/deployment-configurations/vault/data-integration/enterprise-license",
->>>>>>> 6718a739
-    permanent: true,
-  },
-  {
-    source:
-<<<<<<< HEAD
+    permanent: true,
+  },
+  {
+    source:
       '/consul/docs/:version(v1\\.(?:8|9|10|11|12|13|14|15|16|17|18|19|20)\\.x)/deploy/server/k8s/vault/data/gossip-key',
     destination:
       '/consul/docs/:version/k8s/deployment-configurations/vault/data-integration/gossip',
-=======
-      "/consul/docs/:version(v1\\.(?:8|9|10|11|12|13|14|15|16|17|18|19|20)\\.x)/deploy/server/k8s/vault/data/gossip-key",
-    destination:
-      "/consul/docs/:version/k8s/deployment-configurations/vault/data-integration/gossip",
->>>>>>> 6718a739
-    permanent: true,
-  },
-  {
-    source:
-<<<<<<< HEAD
+    permanent: true,
+  },
+  {
+    source:
       '/consul/docs/:version(v1\\.(?:8|9|10|11|12|13|14|15|16|17|18|19|20)\\.x)/deploy/server/k8s/vault/data/partition-token',
     destination:
       '/consul/docs/:version/k8s/deployment-configurations/vault/data-integration/partition-token',
-=======
-      "/consul/docs/:version(v1\\.(?:8|9|10|11|12|13|14|15|16|17|18|19|20)\\.x)/deploy/server/k8s/vault/data/partition-token",
-    destination:
-      "/consul/docs/:version/k8s/deployment-configurations/vault/data-integration/partition-token",
->>>>>>> 6718a739
-    permanent: true,
-  },
-  {
-    source:
-<<<<<<< HEAD
+    permanent: true,
+  },
+  {
+    source:
       '/consul/docs/:version(v1\\.(?:8|9|10|11|12|13|14|15|16|17|18|19|20)\\.x)/deploy/server/k8s/vault/data/replication-token',
     destination:
       '/consul/docs/:version/k8s/deployment-configurations/vault/data-integration/replication-token',
-=======
-      "/consul/docs/:version(v1\\.(?:8|9|10|11|12|13|14|15|16|17|18|19|20)\\.x)/deploy/server/k8s/vault/data/replication-token",
-    destination:
-      "/consul/docs/:version/k8s/deployment-configurations/vault/data-integration/replication-token",
->>>>>>> 6718a739
-    permanent: true,
-  },
-  {
-    source:
-<<<<<<< HEAD
+    permanent: true,
+  },
+  {
+    source:
       '/consul/docs/:version(v1\\.(?:8|9|10|11|12|13|14|15|16|17|18|19|20)\\.x)/deploy/server/k8s/vault/data/tls-certificate',
     destination:
       '/consul/docs/:version/k8s/deployment-configurations/vault/data-integration/server-tls',
-=======
-      "/consul/docs/:version(v1\\.(?:8|9|10|11|12|13|14|15|16|17|18|19|20)\\.x)/deploy/server/k8s/vault/data/tls-certificate",
-    destination:
-      "/consul/docs/:version/k8s/deployment-configurations/vault/data-integration/server-tls",
->>>>>>> 6718a739
-    permanent: true,
-  },
-  {
-    source:
-<<<<<<< HEAD
+    permanent: true,
+  },
+  {
+    source:
       '/consul/docs/:version(v1\\.(?:8|9|10|11|12|13|14|15|16|17|18|19|20)\\.x)/deploy/server/k8s/vault/data/snapshot-agent',
     destination:
       '/consul/docs/:version/k8s/deployment-configurations/vault/data-integration/snapshot-agent-config',
-=======
-      "/consul/docs/:version(v1\\.(?:8|9|10|11|12|13|14|15|16|17|18|19|20)\\.x)/deploy/server/k8s/vault/data/snapshot-agent",
-    destination:
-      "/consul/docs/:version/k8s/deployment-configurations/vault/data-integration/snapshot-agent-config",
->>>>>>> 6718a739
-    permanent: true,
-  },
-  {
-    source:
-<<<<<<< HEAD
+    permanent: true,
+  },
+  {
+    source:
       '/consul/docs/:version(v1\\.(?:8|9|10|11|12|13|14|15|16|17|18|19|20)\\.x)/deploy/server/k8s/vault/data/webhook-certificate',
     destination:
       '/consul/docs/:version/k8s/deployment-configurations/vault/data-integration/webhook-certs',
-=======
-      "/consul/docs/:version(v1\\.(?:8|9|10|11|12|13|14|15|16|17|18|19|20)\\.x)/deploy/server/k8s/vault/data/webhook-certificate",
-    destination:
-      "/consul/docs/:version/k8s/deployment-configurations/vault/data-integration/webhook-certs",
->>>>>>> 6718a739
-    permanent: true,
-  },
-  {
-    source:
-<<<<<<< HEAD
+    permanent: true,
+  },
+  {
+    source:
       '/consul/docs/:version(v1\\.(?:8|9|10|11|12|13|14|15|16|17|18|19|20)\\.x)/deploy/server/k8s/vault/backend',
     destination:
       '/consul/docs/:version/k8s/deployment-configurations/vault/systems-integration',
-=======
-      "/consul/docs/:version(v1\\.(?:8|9|10|11|12|13|14|15|16|17|18|19|20)\\.x)/deploy/server/k8s/vault/backend",
-    destination:
-      "/consul/docs/:version/k8s/deployment-configurations/vault/systems-integration",
->>>>>>> 6718a739
-    permanent: true,
-  },
-  {
-    source:
-<<<<<<< HEAD
+    permanent: true,
+  },
+  {
+    source:
       '/consul/docs/:version(v1\\.(?:8|9|10|11|12|13|14|15|16|17|18|19|20)\\.x)/east-west/wan-federation/vault-backend',
     destination:
       '/consul/docs/:version/k8s/deployment-configurations/vault/wan-federation',
-=======
-      "/consul/docs/:version(v1\\.(?:8|9|10|11|12|13|14|15|16|17|18|19|20)\\.x)/east-west/wan-federation/vault-backend",
-    destination:
-      "/consul/docs/:version/k8s/deployment-configurations/vault/wan-federation",
->>>>>>> 6718a739
-    permanent: true,
-  },
-  {
-    source:
-<<<<<<< HEAD
+    permanent: true,
+  },
+  {
+    source:
       '/consul/docs/:version(v1\\.(?:8|9|10|11|12|13|14|15|16|17|18|19|20)\\.x)/manage/dns/forwarding/k8s',
     destination: '/consul/docs/:version/k8s/dns/enable',
-=======
-      "/consul/docs/:version(v1\\.(?:8|9|10|11|12|13|14|15|16|17|18|19|20)\\.x)/manage/dns/forwarding/k8s",
-    destination: "/consul/docs/:version/k8s/dns/enable",
->>>>>>> 6718a739
-    permanent: true,
-  },
-  {
-    source:
-<<<<<<< HEAD
+    permanent: true,
+  },
+  {
+    source:
       '/consul/docs/:version(v1\\.(?:8|9|10|11|12|13|14|15|16|17|18|19|20)\\.x)/manage/dns/views',
     destination: '/consul/docs/:version/k8s/dns/views',
-=======
-      "/consul/docs/:version(v1\\.(?:8|9|10|11|12|13|14|15|16|17|18|19|20)\\.x)/manage/dns/views",
-    destination: "/consul/docs/:version/k8s/dns/views",
->>>>>>> 6718a739
-    permanent: true,
-  },
-  {
-    source:
-<<<<<<< HEAD
+    permanent: true,
+  },
+  {
+    source:
       '/consul/docs/:version(v1\\.(?:8|9|10|11|12|13|14|15|16|17|18|19|20)\\.x)/manage/dns/views/enable',
     destination: '/consul/docs/:version/k8s/dns/views/enable',
-=======
-      "/consul/docs/:version(v1\\.(?:8|9|10|11|12|13|14|15|16|17|18|19|20)\\.x)/manage/dns/views/enable",
-    destination: "/consul/docs/:version/k8s/dns/views/enable",
->>>>>>> 6718a739
-    permanent: true,
-  },
-  {
-    source:
-<<<<<<< HEAD
+    permanent: true,
+  },
+  {
+    source:
       '/consul/docs/:version(v1\\.(?:8|9|10|11|12|13|14|15|16|17|18|19|20)\\.x)/reference/k8s/helm',
     destination: '/consul/docs/:version/k8s/helm',
-=======
-      "/consul/docs/:version(v1\\.(?:8|9|10|11|12|13|14|15|16|17|18|19|20)\\.x)/reference/k8s/helm",
-    destination: "/consul/docs/:version/k8s/helm",
->>>>>>> 6718a739
-    permanent: true,
-  },
-  {
-    source:
-<<<<<<< HEAD
+    permanent: true,
+  },
+  {
+    source:
       '/consul/docs/:version(v1\\.(?:8|9|10|11|12|13|14|15|16|17|18|19|20)\\.x)/deploy/server/k8s/helm',
     destination: '/consul/docs/:version/k8s/installation/install',
-=======
-      "/consul/docs/:version(v1\\.(?:8|9|10|11|12|13|14|15|16|17|18|19|20)\\.x)/deploy/server/k8s/helm",
-    destination: "/consul/docs/:version/k8s/installation/install",
->>>>>>> 6718a739
-    permanent: true,
-  },
-  {
-    source:
-<<<<<<< HEAD
+    permanent: true,
+  },
+  {
+    source:
       '/consul/docs/:version(v1\\.(?:8|9|10|11|12|13|14|15|16|17|18|19|20)\\.x)/reference/cli/consul-k8s',
     destination: '/consul/docs/:version/k8s/installation/install-cli',
-=======
-      "/consul/docs/:version(v1\\.(?:8|9|10|11|12|13|14|15|16|17|18|19|20)\\.x)/reference/cli/consul-k8s",
-    destination: "/consul/docs/:version/k8s/installation/install-cli",
->>>>>>> 6718a739
-    permanent: true,
-  },
-  {
-    source:
-<<<<<<< HEAD
+    permanent: true,
+  },
+  {
+    source:
       '/consul/docs/:version(v1\\.(?:8|9|10|11|12|13|14|15|16|17|18|19|20)\\.x)/reference/cli/consul-k8s',
     destination: '/consul/docs/:version/k8s/k8s-cli',
-=======
-      "/consul/docs/:version(v1\\.(?:8|9|10|11|12|13|14|15|16|17|18|19|20)\\.x)/reference/cli/consul-k8s",
-    destination: "/consul/docs/:version/k8s/k8s-cli",
->>>>>>> 6718a739
-    permanent: true,
-  },
-  {
-    source:
-<<<<<<< HEAD
+    permanent: true,
+  },
+  {
+    source:
       '/consul/docs/:version(v1\\.(?:8|9|10|11|12|13|14|15|16|17|18|19|20)\\.x)/manage-traffic/failover/k8s',
     destination: '/consul/docs/:version/k8s/l7-traffic/failover-tproxy',
-=======
-      "/consul/docs/:version(v1\\.(?:8|9|10|11|12|13|14|15|16|17|18|19|20)\\.x)/manage-traffic/failover/k8s",
-    destination: "/consul/docs/:version/k8s/l7-traffic/failover-tproxy",
->>>>>>> 6718a739
-    permanent: true,
-  },
-  {
-    source:
-<<<<<<< HEAD
+    permanent: true,
+  },
+  {
+    source:
       '/consul/docs/:version(v1\\.(?:8|9|10|11|12|13|14|15|16|17|18|19|20)\\.x)/manage-traffic/virtual-service',
     destination:
       '/consul/docs/:version/k8s/l7-traffic/route-to-virtual-services',
-=======
-      "/consul/docs/:version(v1\\.(?:8|9|10|11|12|13|14|15|16|17|18|19|20)\\.x)/manage-traffic/virtual-service",
-    destination:
-      "/consul/docs/:version/k8s/l7-traffic/route-to-virtual-services",
->>>>>>> 6718a739
-    permanent: true,
-  },
-  {
-    source:
-<<<<<<< HEAD
+    permanent: true,
+  },
+  {
+    source:
       '/consul/docs/:version(v1\\.(?:8|9|10|11|12|13|14|15|16|17|18|19|20)\\.x)/secure/encryption/tls/rotate/k8s',
     destination: '/consul/docs/:version/k8s/operations/certificate-rotation',
-=======
-      "/consul/docs/:version(v1\\.(?:8|9|10|11|12|13|14|15|16|17|18|19|20)\\.x)/secure/encryption/tls/rotate/k8s",
-    destination: "/consul/docs/:version/k8s/operations/certificate-rotation",
->>>>>>> 6718a739
-    permanent: true,
-  },
-  {
-    source:
-<<<<<<< HEAD
+    permanent: true,
+  },
+  {
+    source:
       '/consul/docs/:version(v1\\.(?:8|9|10|11|12|13|14|15|16|17|18|19|20)\\.x)/secure/encryption/gossip/rotate/k8s',
     destination:
       '/consul/docs/:version/k8s/operations/gossip-encryption-key-rotation',
-=======
-      "/consul/docs/:version(v1\\.(?:8|9|10|11|12|13|14|15|16|17|18|19|20)\\.x)/secure/encryption/gossip/rotate/k8s",
-    destination:
-      "/consul/docs/:version/k8s/operations/gossip-encryption-key-rotation",
->>>>>>> 6718a739
-    permanent: true,
-  },
-  {
-    source:
-<<<<<<< HEAD
+    permanent: true,
+  },
+  {
+    source:
       '/consul/docs/:version(v1\\.(?:8|9|10|11|12|13|14|15|16|17|18|19|20)\\.x)/secure/encryption/tls/rotate/k8s',
     destination: '/consul/docs/:version/k8s/operations/tls-on-existing-cluster',
-=======
-      "/consul/docs/:version(v1\\.(?:8|9|10|11|12|13|14|15|16|17|18|19|20)\\.x)/secure/encryption/tls/rotate/k8s",
-    destination: "/consul/docs/:version/k8s/operations/tls-on-existing-cluster",
->>>>>>> 6718a739
-    permanent: true,
-  },
-  {
-    source:
-<<<<<<< HEAD
+    permanent: true,
+  },
+  {
+    source:
       '/consul/docs/:version(v1\\.(?:8|9|10|11|12|13|14|15|16|17|18|19|20)\\.x)/upgrade/k8s/uninstall',
     destination: '/consul/docs/:version/k8s/operations/uninstall',
-=======
-      "/consul/docs/:version(v1\\.(?:8|9|10|11|12|13|14|15|16|17|18|19|20)\\.x)/upgrade/k8s/uninstall",
-    destination: "/consul/docs/:version/k8s/operations/uninstall",
->>>>>>> 6718a739
-    permanent: true,
-  },
-  {
-    source:
-<<<<<<< HEAD
+    permanent: true,
+  },
+  {
+    source:
       '/consul/docs/:version(v1\\.(?:8|9|10|11|12|13|14|15|16|17|18|19|20)\\.x)/deploy/server/k8s/platform/self-hosted',
     destination: '/consul/docs/:version/k8s/platforms/self-hosted-kubernetes',
-=======
-      "/consul/docs/:version(v1\\.(?:8|9|10|11|12|13|14|15|16|17|18|19|20)\\.x)/deploy/server/k8s/platform/self-hosted",
-    destination: "/consul/docs/:version/k8s/platforms/self-hosted-kubernetes",
->>>>>>> 6718a739
-    permanent: true,
-  },
-  {
-    source:
-<<<<<<< HEAD
+    permanent: true,
+  },
+  {
+    source:
       '/consul/docs/:version(v1\\.(?:8|9|10|11|12|13|14|15|16|17|18|19|20)\\.x)/register/service/k8s/service-sync',
     destination: '/consul/docs/:version/k8s/service-sync',
-=======
-      "/consul/docs/:version(v1\\.(?:8|9|10|11|12|13|14|15|16|17|18|19|20)\\.x)/register/service/k8s/service-sync",
-    destination: "/consul/docs/:version/k8s/service-sync",
->>>>>>> 6718a739
-    permanent: true,
-  },
-  {
-    source:
-<<<<<<< HEAD
+    permanent: true,
+  },
+  {
+    source:
       '/consul/docs/:version(v1\\.(?:8|9|10|11|12|13|14|15|16|17|18|19|20)\\.x)/upgrade/k8s',
     destination: '/consul/docs/:version/k8s/upgrade',
-=======
-      "/consul/docs/:version(v1\\.(?:8|9|10|11|12|13|14|15|16|17|18|19|20)\\.x)/upgrade/k8s",
-    destination: "/consul/docs/:version/k8s/upgrade",
->>>>>>> 6718a739
-    permanent: true,
-  },
-  {
-    source:
-<<<<<<< HEAD
+    permanent: true,
+  },
+  {
+    source:
       '/consul/docs/:version(v1\\.(?:8|9|10|11|12|13|14|15|16|17|18|19|20)\\.x)/upgrade/k8s/consul-k8s',
     destination: '/consul/docs/:version/k8s/upgrade/upgrade-cli',
-=======
-      "/consul/docs/:version(v1\\.(?:8|9|10|11|12|13|14|15|16|17|18|19|20)\\.x)/upgrade/k8s/consul-k8s",
-    destination: "/consul/docs/:version/k8s/upgrade/upgrade-cli",
->>>>>>> 6718a739
-    permanent: true,
-  },
-  {
-    source:
-<<<<<<< HEAD
+    permanent: true,
+  },
+  {
+    source:
       '/consul/docs/:version(v1\\.(?:8|9|10|11|12|13|14|15|16|17|18|19|20)\\.x)/connect/lambda',
     destination: '/consul/docs/:version/lambda',
-=======
-      "/consul/docs/:version(v1\\.(?:8|9|10|11|12|13|14|15|16|17|18|19|20)\\.x)/connect/lambda",
-    destination: "/consul/docs/:version/lambda",
->>>>>>> 6718a739
-    permanent: true,
-  },
-  {
-    source:
-<<<<<<< HEAD
+    permanent: true,
+  },
+  {
+    source:
       '/consul/docs/:version(v1\\.(?:8|9|10|11|12|13|14|15|16|17|18|19|20)\\.x)/connect/lambda/function',
     destination: '/consul/docs/:version/lambda/invocation',
-=======
-      "/consul/docs/:version(v1\\.(?:8|9|10|11|12|13|14|15|16|17|18|19|20)\\.x)/connect/lambda/function",
-    destination: "/consul/docs/:version/lambda/invocation",
->>>>>>> 6718a739
-    permanent: true,
-  },
-  {
-    source:
-<<<<<<< HEAD
+    permanent: true,
+  },
+  {
+    source:
       '/consul/docs/:version(v1\\.(?:8|9|10|11|12|13|14|15|16|17|18|19|20)\\.x)/connect/lambda/service',
     destination: '/consul/docs/:version/lambda/invoke-from-lambda',
-=======
-      "/consul/docs/:version(v1\\.(?:8|9|10|11|12|13|14|15|16|17|18|19|20)\\.x)/connect/lambda/service",
-    destination: "/consul/docs/:version/lambda/invoke-from-lambda",
->>>>>>> 6718a739
-    permanent: true,
-  },
-  {
-    source:
-<<<<<<< HEAD
+    permanent: true,
+  },
+  {
+    source:
       '/consul/docs/:version(v1\\.(?:8|9|10|11|12|13|14|15|16|17|18|19|20)\\.x)/register/service/lambda',
     destination: '/consul/docs/:version/lambda/registration',
-=======
-      "/consul/docs/:version(v1\\.(?:8|9|10|11|12|13|14|15|16|17|18|19|20)\\.x)/register/service/lambda",
-    destination: "/consul/docs/:version/lambda/registration",
->>>>>>> 6718a739
-    permanent: true,
-  },
-  {
-    source:
-<<<<<<< HEAD
+    permanent: true,
+  },
+  {
+    source:
       '/consul/docs/:version(v1\\.(?:8|9|10|11|12|13|14|15|16|17|18|19|20)\\.x)/register/service/lambda/automatic',
     destination: '/consul/docs/:version/lambda/registration/automate',
-=======
-      "/consul/docs/:version(v1\\.(?:8|9|10|11|12|13|14|15|16|17|18|19|20)\\.x)/register/service/lambda/automatic",
-    destination: "/consul/docs/:version/lambda/registration/automate",
->>>>>>> 6718a739
-    permanent: true,
-  },
-  {
-    source:
-<<<<<<< HEAD
+    permanent: true,
+  },
+  {
+    source:
       '/consul/docs/:version(v1\\.(?:8|9|10|11|12|13|14|15|16|17|18|19|20)\\.x)/register/service/lambda/manual',
     destination: '/consul/docs/:version/lambda/registration/manual',
-=======
-      "/consul/docs/:version(v1\\.(?:8|9|10|11|12|13|14|15|16|17|18|19|20)\\.x)/register/service/lambda/manual",
-    destination: "/consul/docs/:version/lambda/registration/manual",
->>>>>>> 6718a739
-    permanent: true,
-  },
-  {
-    source:
-<<<<<<< HEAD
+    permanent: true,
+  },
+  {
+    source:
       '/consul/docs/:version(v1\\.(?:8|9|10|11|12|13|14|15|16|17|18|19|20)\\.x)/automate/infrastructure',
     destination: '/consul/docs/:version/nia',
-=======
-      "/consul/docs/:version(v1\\.(?:8|9|10|11|12|13|14|15|16|17|18|19|20)\\.x)/automate/infrastructure",
-    destination: "/consul/docs/:version/nia",
->>>>>>> 6718a739
-    permanent: true,
-  },
-  {
-    source:
-<<<<<<< HEAD
+    permanent: true,
+  },
+  {
+    source:
       '/consul/docs/:version(v1\\.(?:8|9|10|11|12|13|14|15|16|17|18|19|20)\\.x)/reference/cts/api',
     destination: '/consul/docs/:version/nia/api',
-=======
-      "/consul/docs/:version(v1\\.(?:8|9|10|11|12|13|14|15|16|17|18|19|20)\\.x)/reference/cts/api",
-    destination: "/consul/docs/:version/nia/api",
->>>>>>> 6718a739
-    permanent: true,
-  },
-  {
-    source:
-<<<<<<< HEAD
+    permanent: true,
+  },
+  {
+    source:
       '/consul/docs/:version(v1\\.(?:8|9|10|11|12|13|14|15|16|17|18|19|20)\\.x)/reference/cts/api/health',
     destination: '/consul/docs/:version/nia/api/health',
-=======
-      "/consul/docs/:version(v1\\.(?:8|9|10|11|12|13|14|15|16|17|18|19|20)\\.x)/reference/cts/api/health",
-    destination: "/consul/docs/:version/nia/api/health",
->>>>>>> 6718a739
-    permanent: true,
-  },
-  {
-    source:
-<<<<<<< HEAD
+    permanent: true,
+  },
+  {
+    source:
       '/consul/docs/:version(v1\\.(?:8|9|10|11|12|13|14|15|16|17|18|19|20)\\.x)/reference/cts/api/status',
     destination: '/consul/docs/:version/nia/api/status',
-=======
-      "/consul/docs/:version(v1\\.(?:8|9|10|11|12|13|14|15|16|17|18|19|20)\\.x)/reference/cts/api/status",
-    destination: "/consul/docs/:version/nia/api/status",
->>>>>>> 6718a739
-    permanent: true,
-  },
-  {
-    source:
-<<<<<<< HEAD
+    permanent: true,
+  },
+  {
+    source:
       '/consul/docs/:version(v1\\.(?:8|9|10|11|12|13|14|15|16|17|18|19|20)\\.x)/reference/cts/api/tasks',
     destination: '/consul/docs/:version/nia/api/tasks',
-=======
-      "/consul/docs/:version(v1\\.(?:8|9|10|11|12|13|14|15|16|17|18|19|20)\\.x)/reference/cts/api/tasks",
-    destination: "/consul/docs/:version/nia/api/tasks",
->>>>>>> 6718a739
-    permanent: true,
-  },
-  {
-    source:
-<<<<<<< HEAD
+    permanent: true,
+  },
+  {
+    source:
       '/consul/docs/:version(v1\\.(?:8|9|10|11|12|13|14|15|16|17|18|19|20)\\.x)/architecture/cts',
     destination: '/consul/docs/:version/nia/architecture',
-=======
-      "/consul/docs/:version(v1\\.(?:8|9|10|11|12|13|14|15|16|17|18|19|20)\\.x)/architecture/cts",
-    destination: "/consul/docs/:version/nia/architecture",
->>>>>>> 6718a739
-    permanent: true,
-  },
-  {
-    source:
-<<<<<<< HEAD
+    permanent: true,
+  },
+  {
+    source:
       '/consul/docs/:version(v1\\.(?:8|9|10|11|12|13|14|15|16|17|18|19|20)\\.x)/reference/cli/cts',
     destination: '/consul/docs/:version/nia/cli',
-=======
-      "/consul/docs/:version(v1\\.(?:8|9|10|11|12|13|14|15|16|17|18|19|20)\\.x)/reference/cli/cts",
-    destination: "/consul/docs/:version/nia/cli",
->>>>>>> 6718a739
-    permanent: true,
-  },
-  {
-    source:
-<<<<<<< HEAD
+    permanent: true,
+  },
+  {
+    source:
       '/consul/docs/:version(v1\\.(?:8|9|10|11|12|13|14|15|16|17|18|19|20)\\.x)/reference/cli/cts/start',
     destination: '/consul/docs/:version/nia/cli/start',
-=======
-      "/consul/docs/:version(v1\\.(?:8|9|10|11|12|13|14|15|16|17|18|19|20)\\.x)/reference/cli/cts/start",
-    destination: "/consul/docs/:version/nia/cli/start",
->>>>>>> 6718a739
-    permanent: true,
-  },
-  {
-    source:
-<<<<<<< HEAD
+    permanent: true,
+  },
+  {
+    source:
       '/consul/docs/:version(v1\\.(?:8|9|10|11|12|13|14|15|16|17|18|19|20)\\.x)/reference/cli/cts/task',
     destination: '/consul/docs/:version/nia/cli/task',
-=======
-      "/consul/docs/:version(v1\\.(?:8|9|10|11|12|13|14|15|16|17|18|19|20)\\.x)/reference/cli/cts/task",
-    destination: "/consul/docs/:version/nia/cli/task",
->>>>>>> 6718a739
-    permanent: true,
-  },
-  {
-    source:
-<<<<<<< HEAD
+    permanent: true,
+  },
+  {
+    source:
       '/consul/docs/:version(v1\\.(?:8|9|10|11|12|13|14|15|16|17|18|19|20)\\.x)/reference/cts/compatibility',
     destination: '/consul/docs/:version/nia/compatibility',
-=======
-      "/consul/docs/:version(v1\\.(?:8|9|10|11|12|13|14|15|16|17|18|19|20)\\.x)/reference/cts/compatibility",
-    destination: "/consul/docs/:version/nia/compatibility",
->>>>>>> 6718a739
-    permanent: true,
-  },
-  {
-    source:
-<<<<<<< HEAD
+    permanent: true,
+  },
+  {
+    source:
       '/consul/docs/:version(v1\\.(?:8|9|10|11|12|13|14|15|16|17|18|19|20)\\.x)/automate/infrastructure/configure',
     destination: '/consul/docs/:version/nia/configuration',
-=======
-      "/consul/docs/:version(v1\\.(?:8|9|10|11|12|13|14|15|16|17|18|19|20)\\.x)/automate/infrastructure/configure",
-    destination: "/consul/docs/:version/nia/configuration",
->>>>>>> 6718a739
-    permanent: true,
-  },
-  {
-    source:
-<<<<<<< HEAD
+    permanent: true,
+  },
+  {
+    source:
       '/consul/docs/:version(v1\\.(?:8|9|10|11|12|13|14|15|16|17|18|19|20)\\.x)/enterprise/cts',
     destination: '/consul/docs/:version/nia/enterprise',
-=======
-      "/consul/docs/:version(v1\\.(?:8|9|10|11|12|13|14|15|16|17|18|19|20)\\.x)/enterprise/cts",
-    destination: "/consul/docs/:version/nia/enterprise",
->>>>>>> 6718a739
-    permanent: true,
-  },
-  {
-    source:
-<<<<<<< HEAD
+    permanent: true,
+  },
+  {
+    source:
       '/consul/docs/:version(v1\\.(?:8|9|10|11|12|13|14|15|16|17|18|19|20)\\.x)/enterprise/license/cts',
     destination: '/consul/docs/:version/nia/enterprise/license',
-=======
-      "/consul/docs/:version(v1\\.(?:8|9|10|11|12|13|14|15|16|17|18|19|20)\\.x)/enterprise/license/cts",
-    destination: "/consul/docs/:version/nia/enterprise/license",
->>>>>>> 6718a739
-    permanent: true,
-  },
-  {
-    source:
-<<<<<<< HEAD
+    permanent: true,
+  },
+  {
+    source:
       '/consul/docs/:version(v1\\.(?:8|9|10|11|12|13|14|15|16|17|18|19|20)\\.x)/automate/infrastructure/configure',
     destination: '/consul/docs/:version/nia/installation/configure',
-=======
-      "/consul/docs/:version(v1\\.(?:8|9|10|11|12|13|14|15|16|17|18|19|20)\\.x)/automate/infrastructure/configure",
-    destination: "/consul/docs/:version/nia/installation/configure",
->>>>>>> 6718a739
-    permanent: true,
-  },
-  {
-    source:
-<<<<<<< HEAD
+    permanent: true,
+  },
+  {
+    source:
       '/consul/docs/:version(v1\\.(?:8|9|10|11|12|13|14|15|16|17|18|19|20)\\.x)/automate/infrastructure/install',
     destination: '/consul/docs/:version/nia/installation/install',
-=======
-      "/consul/docs/:version(v1\\.(?:8|9|10|11|12|13|14|15|16|17|18|19|20)\\.x)/automate/infrastructure/install",
-    destination: "/consul/docs/:version/nia/installation/install",
->>>>>>> 6718a739
-    permanent: true,
-  },
-  {
-    source:
-<<<<<<< HEAD
+    permanent: true,
+  },
+  {
+    source:
       '/consul/docs/:version(v1\\.(?:8|9|10|11|12|13|14|15|16|17|18|19|20)\\.x)/automate/infrastructure/network-driver',
     destination: '/consul/docs/:version/nia/network-drivers',
-=======
-      "/consul/docs/:version(v1\\.(?:8|9|10|11|12|13|14|15|16|17|18|19|20)\\.x)/automate/infrastructure/network-driver",
-    destination: "/consul/docs/:version/nia/network-drivers",
->>>>>>> 6718a739
-    permanent: true,
-  },
-  {
-    source:
-<<<<<<< HEAD
+    permanent: true,
+  },
+  {
+    source:
       '/consul/docs/:version(v1\\.(?:8|9|10|11|12|13|14|15|16|17|18|19|20)\\.x)/automate/infrastructure/network-driver/hcp-terraform',
     destination: '/consul/docs/:version/nia/network-drivers/hcp-terraform',
-=======
-      "/consul/docs/:version(v1\\.(?:8|9|10|11|12|13|14|15|16|17|18|19|20)\\.x)/automate/infrastructure/network-driver/hcp-terraform",
-    destination: "/consul/docs/:version/nia/network-drivers/hcp-terraform",
->>>>>>> 6718a739
-    permanent: true,
-  },
-  {
-    source:
-<<<<<<< HEAD
+    permanent: true,
+  },
+  {
+    source:
       '/consul/docs/:version(v1\\.(?:8|9|10|11|12|13|14|15|16|17|18|19|20)\\.x)/automate/infrastructure/network-driver/terraform',
     destination: '/consul/docs/:version/nia/network-drivers/terraform',
-=======
-      "/consul/docs/:version(v1\\.(?:8|9|10|11|12|13|14|15|16|17|18|19|20)\\.x)/automate/infrastructure/network-driver/terraform",
-    destination: "/consul/docs/:version/nia/network-drivers/terraform",
->>>>>>> 6718a739
-    permanent: true,
-  },
-  {
-    source:
-<<<<<<< HEAD
+    permanent: true,
+  },
+  {
+    source:
       '/consul/docs/:version(v1\\.(?:8|9|10|11|12|13|14|15|16|17|18|19|20)\\.x)/automate/infrastructure/task',
     destination: '/consul/docs/:version/nia/tasks',
-=======
-      "/consul/docs/:version(v1\\.(?:8|9|10|11|12|13|14|15|16|17|18|19|20)\\.x)/automate/infrastructure/task",
-    destination: "/consul/docs/:version/nia/tasks",
->>>>>>> 6718a739
-    permanent: true,
-  },
-  {
-    source:
-<<<<<<< HEAD
+    permanent: true,
+  },
+  {
+    source:
       '/consul/docs/:version(v1\\.(?:8|9|10|11|12|13|14|15|16|17|18|19|20)\\.x)/automate/infrastructure/module',
     destination: '/consul/docs/:version/nia/terraform-modules',
-=======
-      "/consul/docs/:version(v1\\.(?:8|9|10|11|12|13|14|15|16|17|18|19|20)\\.x)/automate/infrastructure/module",
-    destination: "/consul/docs/:version/nia/terraform-modules",
->>>>>>> 6718a739
-    permanent: true,
-  },
-  {
-    source:
-<<<<<<< HEAD
+    permanent: true,
+  },
+  {
+    source:
       '/consul/docs/:version(v1\\.(?:8|9|10|11|12|13|14|15|16|17|18|19|20)\\.x)/error-messages/cts',
     destination: '/consul/docs/:version/nia/usage/errors-ref',
-=======
-      "/consul/docs/:version(v1\\.(?:8|9|10|11|12|13|14|15|16|17|18|19|20)\\.x)/error-messages/cts",
-    destination: "/consul/docs/:version/nia/usage/errors-ref",
->>>>>>> 6718a739
-    permanent: true,
-  },
-  {
-    source:
-<<<<<<< HEAD
+    permanent: true,
+  },
+  {
+    source:
       '/consul/docs/:version(v1\\.(?:8|9|10|11|12|13|14|15|16|17|18|19|20)\\.x)/automate/infrastructure/requirements',
     destination: '/consul/docs/:version/nia/usage/requirements',
-=======
-      "/consul/docs/:version(v1\\.(?:8|9|10|11|12|13|14|15|16|17|18|19|20)\\.x)/automate/infrastructure/requirements",
-    destination: "/consul/docs/:version/nia/usage/requirements",
->>>>>>> 6718a739
-    permanent: true,
-  },
-  {
-    source:
-<<<<<<< HEAD
+    permanent: true,
+  },
+  {
+    source:
       '/consul/docs/:version(v1\\.(?:8|9|10|11|12|13|14|15|16|17|18|19|20)\\.x)/automate/infrastructure/run',
     destination: '/consul/docs/:version/nia/usage/run',
-=======
-      "/consul/docs/:version(v1\\.(?:8|9|10|11|12|13|14|15|16|17|18|19|20)\\.x)/automate/infrastructure/run",
-    destination: "/consul/docs/:version/nia/usage/run",
->>>>>>> 6718a739
-    permanent: true,
-  },
-  {
-    source:
-<<<<<<< HEAD
+    permanent: true,
+  },
+  {
+    source:
       '/consul/docs/:version(v1\\.(?:8|9|10|11|12|13|14|15|16|17|18|19|20)\\.x)/automate/infrastructure/high-availability',
     destination: '/consul/docs/:version/nia/usage/run-ha',
-=======
-      "/consul/docs/:version(v1\\.(?:8|9|10|11|12|13|14|15|16|17|18|19|20)\\.x)/automate/infrastructure/high-availability",
-    destination: "/consul/docs/:version/nia/usage/run-ha",
->>>>>>> 6718a739
-    permanent: true,
-  },
-  {
-    source:
-<<<<<<< HEAD
+    permanent: true,
+  },
+  {
+    source:
       '/consul/docs/:version(v1\\.(?:8|9|10|11|12|13|14|15|16|17|18|19|20)\\.x)/secure',
     destination: '/consul/docs/:version/security',
-=======
-      "/consul/docs/:version(v1\\.(?:8|9|10|11|12|13|14|15|16|17|18|19|20)\\.x)/secure",
-    destination: "/consul/docs/:version/security",
->>>>>>> 6718a739
-    permanent: true,
-  },
-  {
-    source:
-<<<<<<< HEAD
+    permanent: true,
+  },
+  {
+    source:
       '/consul/docs/:version(v1\\.(?:8|9|10|11|12|13|14|15|16|17|18|19|20)\\.x)/secure/acl',
     destination: '/consul/docs/:version/security/acl',
-=======
-      "/consul/docs/:version(v1\\.(?:8|9|10|11|12|13|14|15|16|17|18|19|20)\\.x)/secure/acl",
-    destination: "/consul/docs/:version/security/acl",
->>>>>>> 6718a739
-    permanent: true,
-  },
-  {
-    source:
-<<<<<<< HEAD
+    permanent: true,
+  },
+  {
+    source:
       '/consul/docs/:version(v1\\.(?:8|9|10|11|12|13|14|15|16|17|18|19|20)\\.x)/secure/acl/token/federation',
     destination: '/consul/docs/:version/security/acl/acl-federated-datacenters',
-=======
-      "/consul/docs/:version(v1\\.(?:8|9|10|11|12|13|14|15|16|17|18|19|20)\\.x)/secure/acl/token/federation",
-    destination: "/consul/docs/:version/security/acl/acl-federated-datacenters",
->>>>>>> 6718a739
-    permanent: true,
-  },
-  {
-    source:
-<<<<<<< HEAD
+    permanent: true,
+  },
+  {
+    source:
       '/consul/docs/:version(v1\\.(?:8|9|10|11|12|13|14|15|16|17|18|19|20)\\.x)/secure/acl/policy',
     destination: '/consul/docs/:version/security/acl/acl-policies',
-=======
-      "/consul/docs/:version(v1\\.(?:8|9|10|11|12|13|14|15|16|17|18|19|20)\\.x)/secure/acl/policy",
-    destination: "/consul/docs/:version/security/acl/acl-policies",
->>>>>>> 6718a739
-    permanent: true,
-  },
-  {
-    source:
-<<<<<<< HEAD
+    permanent: true,
+  },
+  {
+    source:
       '/consul/docs/:version(v1\\.(?:8|9|10|11|12|13|14|15|16|17|18|19|20)\\.x)/secure/acl/role',
     destination: '/consul/docs/:version/security/acl/acl-roles',
-=======
-      "/consul/docs/:version(v1\\.(?:8|9|10|11|12|13|14|15|16|17|18|19|20)\\.x)/secure/acl/role",
-    destination: "/consul/docs/:version/security/acl/acl-roles",
->>>>>>> 6718a739
-    permanent: true,
-  },
-  {
-    source:
-<<<<<<< HEAD
+    permanent: true,
+  },
+  {
+    source:
       '/consul/docs/:version(v1\\.(?:8|9|10|11|12|13|14|15|16|17|18|19|20)\\.x)/reference/acl/rule',
     destination: '/consul/docs/:version/security/acl/acl-rules',
-=======
-      "/consul/docs/:version(v1\\.(?:8|9|10|11|12|13|14|15|16|17|18|19|20)\\.x)/reference/acl/rule",
-    destination: "/consul/docs/:version/security/acl/acl-rules",
->>>>>>> 6718a739
-    permanent: true,
-  },
-  {
-    source:
-<<<<<<< HEAD
+    permanent: true,
+  },
+  {
+    source:
       '/consul/docs/:version(v1\\.(?:8|9|10|11|12|13|14|15|16|17|18|19|20)\\.x)/secure/acl/auth-method',
     destination: '/consul/docs/:version/security/acl/auth-methods',
-=======
-      "/consul/docs/:version(v1\\.(?:8|9|10|11|12|13|14|15|16|17|18|19|20)\\.x)/secure/acl/auth-method",
-    destination: "/consul/docs/:version/security/acl/auth-methods",
->>>>>>> 6718a739
-    permanent: true,
-  },
-  {
-    source:
-<<<<<<< HEAD
+    permanent: true,
+  },
+  {
+    source:
       '/consul/docs/:version(v1\\.(?:8|9|10|11|12|13|14|15|16|17|18|19|20)\\.x)/secure/acl/auth-method/aws',
     destination: '/consul/docs/:version/security/acl/auth-methods/aws-iam',
-=======
-      "/consul/docs/:version(v1\\.(?:8|9|10|11|12|13|14|15|16|17|18|19|20)\\.x)/secure/acl/auth-method/aws",
-    destination: "/consul/docs/:version/security/acl/auth-methods/aws-iam",
->>>>>>> 6718a739
-    permanent: true,
-  },
-  {
-    source:
-<<<<<<< HEAD
+    permanent: true,
+  },
+  {
+    source:
       '/consul/docs/:version(v1\\.(?:8|9|10|11|12|13|14|15|16|17|18|19|20)\\.x)/secure/acl/auth-method/jwt',
     destination: '/consul/docs/:version/security/acl/auth-methods/jwt',
-=======
-      "/consul/docs/:version(v1\\.(?:8|9|10|11|12|13|14|15|16|17|18|19|20)\\.x)/secure/acl/auth-method/jwt",
-    destination: "/consul/docs/:version/security/acl/auth-methods/jwt",
->>>>>>> 6718a739
-    permanent: true,
-  },
-  {
-    source:
-<<<<<<< HEAD
+    permanent: true,
+  },
+  {
+    source:
       '/consul/docs/:version(v1\\.(?:8|9|10|11|12|13|14|15|16|17|18|19|20)\\.x)/secure/acl/auth-method/k8s',
     destination: '/consul/docs/:version/security/acl/auth-methods/kubernetes',
-=======
-      "/consul/docs/:version(v1\\.(?:8|9|10|11|12|13|14|15|16|17|18|19|20)\\.x)/secure/acl/auth-method/k8s",
-    destination: "/consul/docs/:version/security/acl/auth-methods/kubernetes",
->>>>>>> 6718a739
-    permanent: true,
-  },
-  {
-    source:
-<<<<<<< HEAD
+    permanent: true,
+  },
+  {
+    source:
       '/consul/docs/:version(v1\\.(?:8|9|10|11|12|13|14|15|16|17|18|19|20)\\.x)/secure/acl/auth-method/oidc',
     destination: '/consul/docs/:version/security/acl/auth-methods/oidc',
-=======
-      "/consul/docs/:version(v1\\.(?:8|9|10|11|12|13|14|15|16|17|18|19|20)\\.x)/secure/acl/auth-method/oidc",
-    destination: "/consul/docs/:version/security/acl/auth-methods/oidc",
->>>>>>> 6718a739
-    permanent: true,
-  },
-  {
-    source:
-<<<<<<< HEAD
+    permanent: true,
+  },
+  {
+    source:
       '/consul/docs/:version(v1\\.(?:8|9|10|11|12|13|14|15|16|17|18|19|20)\\.x)/secure/acl/token',
     destination: '/consul/docs/:version/security/acl/tokens',
-=======
-      "/consul/docs/:version(v1\\.(?:8|9|10|11|12|13|14|15|16|17|18|19|20)\\.x)/secure/acl/token",
-    destination: "/consul/docs/:version/security/acl/tokens",
->>>>>>> 6718a739
-    permanent: true,
-  },
-  {
-    source:
-<<<<<<< HEAD
+    permanent: true,
+  },
+  {
+    source:
       '/consul/docs/:version(v1\\.(?:8|9|10|11|12|13|14|15|16|17|18|19|20)\\.x)/secure/acl/token/esm',
     destination:
       '/consul/docs/:version/security/acl/tokens/create/create-a-consul-esm-token',
-=======
-      "/consul/docs/:version(v1\\.(?:8|9|10|11|12|13|14|15|16|17|18|19|20)\\.x)/secure/acl/token/esm",
-    destination:
-      "/consul/docs/:version/security/acl/tokens/create/create-a-consul-esm-token",
->>>>>>> 6718a739
-    permanent: true,
-  },
-  {
-    source:
-<<<<<<< HEAD
+    permanent: true,
+  },
+  {
+    source:
       '/consul/docs/:version(v1\\.(?:8|9|10|11|12|13|14|15|16|17|18|19|20)\\.x)/secure/acl/token/dns',
     destination:
       '/consul/docs/:version/security/acl/tokens/create/create-a-dns-token',
-=======
-      "/consul/docs/:version(v1\\.(?:8|9|10|11|12|13|14|15|16|17|18|19|20)\\.x)/secure/acl/token/dns",
-    destination:
-      "/consul/docs/:version/security/acl/tokens/create/create-a-dns-token",
->>>>>>> 6718a739
-    permanent: true,
-  },
-  {
-    source:
-<<<<<<< HEAD
+    permanent: true,
+  },
+  {
+    source:
       '/consul/docs/:version(v1\\.(?:8|9|10|11|12|13|14|15|16|17|18|19|20)\\.x)/secure/acl/token/mesh-gateway',
     destination:
       '/consul/docs/:version/security/acl/tokens/create/create-a-mesh-gateway-token',
-=======
-      "/consul/docs/:version(v1\\.(?:8|9|10|11|12|13|14|15|16|17|18|19|20)\\.x)/secure/acl/token/mesh-gateway",
-    destination:
-      "/consul/docs/:version/security/acl/tokens/create/create-a-mesh-gateway-token",
->>>>>>> 6718a739
-    permanent: true,
-  },
-  {
-    source:
-<<<<<<< HEAD
+    permanent: true,
+  },
+  {
+    source:
       '/consul/docs/:version(v1\\.(?:8|9|10|11|12|13|14|15|16|17|18|19|20)\\.x)/secure/acl/token/replication',
     destination:
       '/consul/docs/:version/security/acl/tokens/create/create-a-replication-token',
-=======
-      "/consul/docs/:version(v1\\.(?:8|9|10|11|12|13|14|15|16|17|18|19|20)\\.x)/secure/acl/token/replication",
-    destination:
-      "/consul/docs/:version/security/acl/tokens/create/create-a-replication-token",
->>>>>>> 6718a739
-    permanent: true,
-  },
-  {
-    source:
-<<<<<<< HEAD
+    permanent: true,
+  },
+  {
+    source:
       '/consul/docs/:version(v1\\.(?:8|9|10|11|12|13|14|15|16|17|18|19|20)\\.x)/secure/acl/token/service',
     destination:
       '/consul/docs/:version/security/acl/tokens/create/create-a-service-token',
-=======
-      "/consul/docs/:version(v1\\.(?:8|9|10|11|12|13|14|15|16|17|18|19|20)\\.x)/secure/acl/token/service",
-    destination:
-      "/consul/docs/:version/security/acl/tokens/create/create-a-service-token",
->>>>>>> 6718a739
-    permanent: true,
-  },
-  {
-    source:
-<<<<<<< HEAD
+    permanent: true,
+  },
+  {
+    source:
       '/consul/docs/:version(v1\\.(?:8|9|10|11|12|13|14|15|16|17|18|19|20)\\.x)/secure/acl/token/snapshot-agent',
     destination:
       '/consul/docs/:version/security/acl/tokens/create/create-a-snapshot-agent-token',
-=======
-      "/consul/docs/:version(v1\\.(?:8|9|10|11|12|13|14|15|16|17|18|19|20)\\.x)/secure/acl/token/snapshot-agent",
-    destination:
-      "/consul/docs/:version/security/acl/tokens/create/create-a-snapshot-agent-token",
->>>>>>> 6718a739
-    permanent: true,
-  },
-  {
-    source:
-<<<<<<< HEAD
+    permanent: true,
+  },
+  {
+    source:
       '/consul/docs/:version(v1\\.(?:8|9|10|11|12|13|14|15|16|17|18|19|20)\\.x)/secure/acl/token/terminating-gateway',
     destination:
       '/consul/docs/:version/security/acl/tokens/create/create-a-terminating-gateway-token',
-=======
-      "/consul/docs/:version(v1\\.(?:8|9|10|11|12|13|14|15|16|17|18|19|20)\\.x)/secure/acl/token/terminating-gateway",
-    destination:
-      "/consul/docs/:version/security/acl/tokens/create/create-a-terminating-gateway-token",
->>>>>>> 6718a739
-    permanent: true,
-  },
-  {
-    source:
-<<<<<<< HEAD
+    permanent: true,
+  },
+  {
+    source:
       '/consul/docs/:version(v1\\.(?:8|9|10|11|12|13|14|15|16|17|18|19|20)\\.x)/secure/acl/token/vault-backend',
     destination:
       '/consul/docs/:version/security/acl/tokens/create/create-a-token-for-vault-consul-storage',
-=======
-      "/consul/docs/:version(v1\\.(?:8|9|10|11|12|13|14|15|16|17|18|19|20)\\.x)/secure/acl/token/vault-backend",
-    destination:
-      "/consul/docs/:version/security/acl/tokens/create/create-a-token-for-vault-consul-storage",
->>>>>>> 6718a739
-    permanent: true,
-  },
-  {
-    source:
-<<<<<<< HEAD
+    permanent: true,
+  },
+  {
+    source:
       '/consul/docs/:version(v1\\.(?:8|9|10|11|12|13|14|15|16|17|18|19|20)\\.x)/secure/acl/token/ui',
     destination:
       '/consul/docs/:version/security/acl/tokens/create/create-a-ui-token',
-=======
-      "/consul/docs/:version(v1\\.(?:8|9|10|11|12|13|14|15|16|17|18|19|20)\\.x)/secure/acl/token/ui",
-    destination:
-      "/consul/docs/:version/security/acl/tokens/create/create-a-ui-token",
->>>>>>> 6718a739
-    permanent: true,
-  },
-  {
-    source:
-<<<<<<< HEAD
+    permanent: true,
+  },
+  {
+    source:
       '/consul/docs/:version(v1\\.(?:8|9|10|11|12|13|14|15|16|17|18|19|20)\\.x)/secure/acl/token/agent',
     destination:
       '/consul/docs/:version/security/acl/tokens/create/create-an-agent-token',
-=======
-      "/consul/docs/:version(v1\\.(?:8|9|10|11|12|13|14|15|16|17|18|19|20)\\.x)/secure/acl/token/agent",
-    destination:
-      "/consul/docs/:version/security/acl/tokens/create/create-an-agent-token",
->>>>>>> 6718a739
-    permanent: true,
-  },
-  {
-    source:
-<<<<<<< HEAD
+    permanent: true,
+  },
+  {
+    source:
       '/consul/docs/:version(v1\\.(?:8|9|10|11|12|13|14|15|16|17|18|19|20)\\.x)/secure/acl/token/ingress-gateway',
     destination:
       '/consul/docs/:version/security/acl/tokens/create/create-an-ingress-gateway-token',
-=======
-      "/consul/docs/:version(v1\\.(?:8|9|10|11|12|13|14|15|16|17|18|19|20)\\.x)/secure/acl/token/ingress-gateway",
-    destination:
-      "/consul/docs/:version/security/acl/tokens/create/create-an-ingress-gateway-token",
->>>>>>> 6718a739
-    permanent: true,
-  },
-  {
-    source:
-<<<<<<< HEAD
+    permanent: true,
+  },
+  {
+    source:
       '/consul/docs/:version(v1\\.(?:8|9|10|11|12|13|14|15|16|17|18|19|20)\\.x)/secure/encryption',
     destination: '/consul/docs/:version/security/encryption',
-=======
-      "/consul/docs/:version(v1\\.(?:8|9|10|11|12|13|14|15|16|17|18|19|20)\\.x)/secure/encryption",
-    destination: "/consul/docs/:version/security/encryption",
->>>>>>> 6718a739
-    permanent: true,
-  },
-  {
-    source:
-<<<<<<< HEAD
+    permanent: true,
+  },
+  {
+    source:
       '/consul/docs/:version(v1\\.(?:8|9|10|11|12|13|14|15|16|17|18|19|20)\\.x)/secure/encryption/gossip/enable',
     destination: '/consul/docs/:version/security/encryption/gossip',
-=======
-      "/consul/docs/:version(v1\\.(?:8|9|10|11|12|13|14|15|16|17|18|19|20)\\.x)/secure/encryption/gossip/enable",
-    destination: "/consul/docs/:version/security/encryption/gossip",
->>>>>>> 6718a739
-    permanent: true,
-  },
-  {
-    source:
-<<<<<<< HEAD
+    permanent: true,
+  },
+  {
+    source:
       '/consul/docs/:version(v1\\.(?:8|9|10|11|12|13|14|15|16|17|18|19|20)\\.x)/secure/encryption/tls/mtls',
     destination: '/consul/docs/:version/security/encryption/mtls',
-=======
-      "/consul/docs/:version(v1\\.(?:8|9|10|11|12|13|14|15|16|17|18|19|20)\\.x)/secure/encryption/tls/mtls",
-    destination: "/consul/docs/:version/security/encryption/mtls",
->>>>>>> 6718a739
-    permanent: true,
-  },
-  {
-    source:
-<<<<<<< HEAD
+    permanent: true,
+  },
+  {
+    source:
       '/consul/docs/:version(v1\\.(?:8|9|10|11|12|13|14|15|16|17|18|19|20)\\.x)/secure/security-model',
     destination: '/consul/docs/:version/security/security-models',
-=======
-      "/consul/docs/:version(v1\\.(?:8|9|10|11|12|13|14|15|16|17|18|19|20)\\.x)/secure/security-model",
-    destination: "/consul/docs/:version/security/security-models",
->>>>>>> 6718a739
-    permanent: true,
-  },
-  {
-    source:
-<<<<<<< HEAD
+    permanent: true,
+  },
+  {
+    source:
       '/consul/docs/:version(v1\\.(?:8|9|10|11|12|13|14|15|16|17|18|19|20)\\.x)/secure/security-model/core',
     destination: '/consul/docs/:version/security/security-models/core',
-=======
-      "/consul/docs/:version(v1\\.(?:8|9|10|11|12|13|14|15|16|17|18|19|20)\\.x)/secure/security-model/core",
-    destination: "/consul/docs/:version/security/security-models/core",
->>>>>>> 6718a739
-    permanent: true,
-  },
-  {
-    source:
-<<<<<<< HEAD
+    permanent: true,
+  },
+  {
+    source:
       '/consul/docs/:version(v1\\.(?:8|9|10|11|12|13|14|15|16|17|18|19|20)\\.x)/secure/security-model/cts',
     destination: '/consul/docs/:version/security/security-models/nia',
-=======
-      "/consul/docs/:version(v1\\.(?:8|9|10|11|12|13|14|15|16|17|18|19|20)\\.x)/secure/security-model/cts",
-    destination: "/consul/docs/:version/security/security-models/nia",
->>>>>>> 6718a739
-    permanent: true,
-  },
-  {
-    source:
-<<<<<<< HEAD
+    permanent: true,
+  },
+  {
+    source:
       '/consul/docs/:version(v1\\.(?:8|9|10|11|12|13|14|15|16|17|18|19|20)\\.x)/reference/service/health-check',
     destination:
       '/consul/docs/:version/services/configuration/checks-configuration-reference',
-=======
-      "/consul/docs/:version(v1\\.(?:8|9|10|11|12|13|14|15|16|17|18|19|20)\\.x)/reference/service/health-check",
-    destination:
-      "/consul/docs/:version/services/configuration/checks-configuration-reference",
->>>>>>> 6718a739
-    permanent: true,
-  },
-  {
-    source:
-<<<<<<< HEAD
+    permanent: true,
+  },
+  {
+    source:
       '/consul/docs/:version(v1\\.(?:8|9|10|11|12|13|14|15|16|17|18|19|20)\\.x)/fundamentals/service',
     destination:
       '/consul/docs/:version/services/configuration/services-configuration-overview',
-=======
-      "/consul/docs/:version(v1\\.(?:8|9|10|11|12|13|14|15|16|17|18|19|20)\\.x)/fundamentals/service",
-    destination:
-      "/consul/docs/:version/services/configuration/services-configuration-overview",
->>>>>>> 6718a739
-    permanent: true,
-  },
-  {
-    source:
-<<<<<<< HEAD
+    permanent: true,
+  },
+  {
+    source:
       '/consul/docs/:version(v1\\.(?:8|9|10|11|12|13|14|15|16|17|18|19|20)\\.x)/reference/service',
     destination:
       '/consul/docs/:version/services/configuration/services-configuration-reference',
-=======
-      "/consul/docs/:version(v1\\.(?:8|9|10|11|12|13|14|15|16|17|18|19|20)\\.x)/reference/service",
-    destination:
-      "/consul/docs/:version/services/configuration/services-configuration-reference",
->>>>>>> 6718a739
-    permanent: true,
-  },
-  {
-    source:
-<<<<<<< HEAD
+    permanent: true,
+  },
+  {
+    source:
       '/consul/docs/:version(v1\\.(?:8|9|10|11|12|13|14|15|16|17|18|19|20)\\.x)/discover/dns/scale',
     destination: '/consul/docs/:version/services/discovery/dns-cache',
-=======
-      "/consul/docs/:version(v1\\.(?:8|9|10|11|12|13|14|15|16|17|18|19|20)\\.x)/discover/dns/scale",
-    destination: "/consul/docs/:version/services/discovery/dns-cache",
->>>>>>> 6718a739
-    permanent: true,
-  },
-  {
-    source:
-<<<<<<< HEAD
+    permanent: true,
+  },
+  {
+    source:
       '/consul/docs/:version(v1\\.(?:8|9|10|11|12|13|14|15|16|17|18|19|20)\\.x)/discover/dns/configure',
     destination: '/consul/docs/:version/services/discovery/dns-configuration',
-=======
-      "/consul/docs/:version(v1\\.(?:8|9|10|11|12|13|14|15|16|17|18|19|20)\\.x)/discover/dns/configure",
-    destination: "/consul/docs/:version/services/discovery/dns-configuration",
->>>>>>> 6718a739
-    permanent: true,
-  },
-  {
-    source:
-<<<<<<< HEAD
+    permanent: true,
+  },
+  {
+    source:
       '/consul/docs/:version(v1\\.(?:8|9|10|11|12|13|14|15|16|17|18|19|20)\\.x)/discover/service/dynamic',
     destination: '/consul/docs/:version/services/discovery/dns-dynamic-lookups',
-=======
-      "/consul/docs/:version(v1\\.(?:8|9|10|11|12|13|14|15|16|17|18|19|20)\\.x)/discover/service/dynamic",
-    destination: "/consul/docs/:version/services/discovery/dns-dynamic-lookups",
->>>>>>> 6718a739
-    permanent: true,
-  },
-  {
-    source:
-<<<<<<< HEAD
+    permanent: true,
+  },
+  {
+    source:
       '/consul/docs/:version(v1\\.(?:8|9|10|11|12|13|14|15|16|17|18|19|20)\\.x)/manage/dns/forwarding',
     destination: '/consul/docs/:version/services/discovery/dns-forwarding',
-=======
-      "/consul/docs/:version(v1\\.(?:8|9|10|11|12|13|14|15|16|17|18|19|20)\\.x)/manage/dns/forwarding",
-    destination: "/consul/docs/:version/services/discovery/dns-forwarding",
->>>>>>> 6718a739
-    permanent: true,
-  },
-  {
-    source:
-<<<<<<< HEAD
+    permanent: true,
+  },
+  {
+    source:
       '/consul/docs/:version(v1\\.(?:8|9|10|11|12|13|14|15|16|17|18|19|20)\\.x)/manage/dns/forwarding/enable',
     destination:
       '/consul/docs/:version/services/discovery/dns-forwarding/enable',
-=======
-      "/consul/docs/:version(v1\\.(?:8|9|10|11|12|13|14|15|16|17|18|19|20)\\.x)/manage/dns/forwarding/enable",
-    destination:
-      "/consul/docs/:version/services/discovery/dns-forwarding/enable",
->>>>>>> 6718a739
-    permanent: true,
-  },
-  {
-    source:
-<<<<<<< HEAD
+    permanent: true,
+  },
+  {
+    source:
       '/consul/docs/:version(v1\\.(?:8|9|10|11|12|13|14|15|16|17|18|19|20)\\.x)/discover/dns',
     destination: '/consul/docs/:version/services/discovery/dns-overview',
-=======
-      "/consul/docs/:version(v1\\.(?:8|9|10|11|12|13|14|15|16|17|18|19|20)\\.x)/discover/dns",
-    destination: "/consul/docs/:version/services/discovery/dns-overview",
->>>>>>> 6718a739
-    permanent: true,
-  },
-  {
-    source:
-<<<<<<< HEAD
+    permanent: true,
+  },
+  {
+    source:
       '/consul/docs/:version(v1\\.(?:8|9|10|11|12|13|14|15|16|17|18|19|20)\\.x)/discover/service/static',
     destination: '/consul/docs/:version/services/discovery/dns-static-lookups',
-=======
-      "/consul/docs/:version(v1\\.(?:8|9|10|11|12|13|14|15|16|17|18|19|20)\\.x)/discover/service/static",
-    destination: "/consul/docs/:version/services/discovery/dns-static-lookups",
->>>>>>> 6718a739
-    permanent: true,
-  },
-  {
-    source:
-<<<<<<< HEAD
+    permanent: true,
+  },
+  {
+    source:
       '/consul/docs/:version(v1\\.(?:8|9|10|11|12|13|14|15|16|17|18|19|20)\\.x)/fundamentals/service',
     destination: '/consul/docs/:version/services/services',
-=======
-      "/consul/docs/:version(v1\\.(?:8|9|10|11|12|13|14|15|16|17|18|19|20)\\.x)/fundamentals/service",
-    destination: "/consul/docs/:version/services/services",
->>>>>>> 6718a739
-    permanent: true,
-  },
-  {
-    source:
-<<<<<<< HEAD
+    permanent: true,
+  },
+  {
+    source:
       '/consul/docs/:version(v1\\.(?:8|9|10|11|12|13|14|15|16|17|18|19|20)\\.x)/register/health-check/vm',
     destination: '/consul/docs/:version/services/usage/checks',
-=======
-      "/consul/docs/:version(v1\\.(?:8|9|10|11|12|13|14|15|16|17|18|19|20)\\.x)/register/health-check/vm",
-    destination: "/consul/docs/:version/services/usage/checks",
->>>>>>> 6718a739
-    permanent: true,
-  },
-  {
-    source:
-<<<<<<< HEAD
+    permanent: true,
+  },
+  {
+    source:
       '/consul/docs/:version(v1\\.(?:8|9|10|11|12|13|14|15|16|17|18|19|20)\\.x)/register/service/vm/define',
     destination: '/consul/docs/:version/services/usage/define-services',
-=======
-      "/consul/docs/:version(v1\\.(?:8|9|10|11|12|13|14|15|16|17|18|19|20)\\.x)/register/service/vm/define",
-    destination: "/consul/docs/:version/services/usage/define-services",
->>>>>>> 6718a739
-    permanent: true,
-  },
-  {
-    source:
-<<<<<<< HEAD
+    permanent: true,
+  },
+  {
+    source:
       '/consul/docs/:version(v1\\.(?:8|9|10|11|12|13|14|15|16|17|18|19|20)\\.x)/register/service/vm',
     destination:
       '/consul/docs/:version/services/usage/register-services-checks',
-=======
-      "/consul/docs/:version(v1\\.(?:8|9|10|11|12|13|14|15|16|17|18|19|20)\\.x)/register/service/vm",
-    destination:
-      "/consul/docs/:version/services/usage/register-services-checks",
->>>>>>> 6718a739
-    permanent: true,
-  },
-  {
-    source:
-<<<<<<< HEAD
+    permanent: true,
+  },
+  {
+    source:
       '/consul/docs/:version(v1\\.(?:8|9|10|11|12|13|14|15|16|17|18|19|20)\\.x)/error-messages/consul',
     destination: '/consul/docs/:version/troubleshoot/common-errors',
-=======
-      "/consul/docs/:version(v1\\.(?:8|9|10|11|12|13|14|15|16|17|18|19|20)\\.x)/error-messages/consul",
-    destination: "/consul/docs/:version/troubleshoot/common-errors",
->>>>>>> 6718a739
     permanent: true,
   },
 
   {
     source:
-<<<<<<< HEAD
       '/consul/docs/:version(v1\\.(?:8|9|10|11|12|13|14|15|16|17|18|19|20)\\.x)/troubleshoot/service-communication',
     destination: '/consul/docs/:version/troubleshoot/troubleshoot-services',
-=======
-      "/consul/docs/:version(v1\\.(?:8|9|10|11|12|13|14|15|16|17|18|19|20)\\.x)/troubleshoot/service-communication",
-    destination: "/consul/docs/:version/troubleshoot/troubleshoot-services",
->>>>>>> 6718a739
-    permanent: true,
-  },
-  {
-    source:
-<<<<<<< HEAD
+    permanent: true,
+  },
+  {
+    source:
       '/consul/docs/:version(v1\\.(?:8|9|10|11|12|13|14|15|16|17|18|19|20)\\.x)/upgrade',
     destination: '/consul/docs/:version/upgrading',
-=======
-      "/consul/docs/:version(v1\\.(?:8|9|10|11|12|13|14|15|16|17|18|19|20)\\.x)/upgrade",
-    destination: "/consul/docs/:version/upgrading",
->>>>>>> 6718a739
-    permanent: true,
-  },
-  {
-    source:
-<<<<<<< HEAD
+    permanent: true,
+  },
+  {
+    source:
       '/consul/docs/:version(v1\\.(?:8|9|10|11|12|13|14|15|16|17|18|19|20)\\.x)/upgrade/compatibility',
     destination: '/consul/docs/:version/upgrading/compatibility',
-=======
-      "/consul/docs/:version(v1\\.(?:8|9|10|11|12|13|14|15|16|17|18|19|20)\\.x)/upgrade/compatibility",
-    destination: "/consul/docs/:version/upgrading/compatibility",
->>>>>>> 6718a739
-    permanent: true,
-  },
-  {
-    source:
-<<<<<<< HEAD
+    permanent: true,
+  },
+  {
+    source:
       '/consul/docs/:version(v1\\.(?:8|9|10|11|12|13|14|15|16|17|18|19|20)\\.x)/upgrade/instructions',
     destination: '/consul/docs/:version/upgrading/instructions',
-=======
-      "/consul/docs/:version(v1\\.(?:8|9|10|11|12|13|14|15|16|17|18|19|20)\\.x)/upgrade/instructions",
-    destination: "/consul/docs/:version/upgrading/instructions",
->>>>>>> 6718a739
-    permanent: true,
-  },
-  {
-    source:
-<<<<<<< HEAD
+    permanent: true,
+  },
+  {
+    source:
       '/consul/docs/:version(v1\\.(?:8|9|10|11|12|13|14|15|16|17|18|19|20)\\.x)/upgrade/instructions/general',
     destination: '/consul/docs/:version/upgrading/instructions/general-process',
-=======
-      "/consul/docs/:version(v1\\.(?:8|9|10|11|12|13|14|15|16|17|18|19|20)\\.x)/upgrade/instructions/general",
-    destination: "/consul/docs/:version/upgrading/instructions/general-process",
->>>>>>> 6718a739
-    permanent: true,
-  },
-  {
-    source:
-<<<<<<< HEAD
+    permanent: true,
+  },
+  {
+    source:
       '/consul/docs/:version(v1\\.(?:8|9|10|11|12|13|14|15|16|17|18|19|20)\\.x)/upgrade/instructions/upgrade-to-1-10-x',
     destination:
       '/consul/docs/:version/upgrading/instructions/upgrade-to-1-10-x',
-=======
-      "/consul/docs/:version(v1\\.(?:8|9|10|11|12|13|14|15|16|17|18|19|20)\\.x)/upgrade/instructions/upgrade-to-1-10-x",
-    destination:
-      "/consul/docs/:version/upgrading/instructions/upgrade-to-1-10-x",
->>>>>>> 6718a739
-    permanent: true,
-  },
-  {
-    source:
-<<<<<<< HEAD
+    permanent: true,
+  },
+  {
+    source:
       '/consul/docs/:version(v1\\.(?:8|9|10|11|12|13|14|15|16|17|18|19|20)\\.x)/upgrade/instructions/upgrade-to-1-2-x',
     destination:
       '/consul/docs/:version/upgrading/instructions/upgrade-to-1-2-x',
-=======
-      "/consul/docs/:version(v1\\.(?:8|9|10|11|12|13|14|15|16|17|18|19|20)\\.x)/upgrade/instructions/upgrade-to-1-2-x",
-    destination:
-      "/consul/docs/:version/upgrading/instructions/upgrade-to-1-2-x",
->>>>>>> 6718a739
-    permanent: true,
-  },
-  {
-    source:
-<<<<<<< HEAD
+    permanent: true,
+  },
+  {
+    source:
       '/consul/docs/:version(v1\\.(?:8|9|10|11|12|13|14|15|16|17|18|19|20)\\.x)/upgrade/instructions/upgrade-to-1-6-x',
     destination:
       '/consul/docs/:version/upgrading/instructions/upgrade-to-1-6-x',
-=======
-      "/consul/docs/:version(v1\\.(?:8|9|10|11|12|13|14|15|16|17|18|19|20)\\.x)/upgrade/instructions/upgrade-to-1-6-x",
-    destination:
-      "/consul/docs/:version/upgrading/instructions/upgrade-to-1-6-x",
->>>>>>> 6718a739
-    permanent: true,
-  },
-  {
-    source:
-<<<<<<< HEAD
+    permanent: true,
+  },
+  {
+    source:
       '/consul/docs/:version(v1\\.(?:8|9|10|11|12|13|14|15|16|17|18|19|20)\\.x)/upgrade/instructions/upgrade-to-1-8-x',
     destination:
       '/consul/docs/:version/upgrading/instructions/upgrade-to-1-8-x',
-=======
-      "/consul/docs/:version(v1\\.(?:8|9|10|11|12|13|14|15|16|17|18|19|20)\\.x)/upgrade/instructions/upgrade-to-1-8-x",
-    destination:
-      "/consul/docs/:version/upgrading/instructions/upgrade-to-1-8-x",
->>>>>>> 6718a739
-    permanent: true,
-  },
-  {
-    source:
-<<<<<<< HEAD
+    permanent: true,
+  },
+  {
+    source:
       '/consul/docs/:version(v1\\.(?:8|9|10|11|12|13|14|15|16|17|18|19|20)\\.x)/upgrade/version-specific',
     destination: '/consul/docs/:version/upgrading/upgrade-specific',
-=======
-      "/consul/docs/:version(v1\\.(?:8|9|10|11|12|13|14|15|16|17|18|19|20)\\.x)/upgrade/version-specific",
-    destination: "/consul/docs/:version/upgrading/upgrade-specific",
->>>>>>> 6718a739
-    permanent: true,
-  },
-  {
-    source:
-<<<<<<< HEAD
+    permanent: true,
+  },
+  {
+    source:
       '/consul/docs/:version(v1\\.(?:8|9|10|11|12|13|14|15|16|17|18|19|20)\\.x)/secure-mesh',
     destination: '/consul/docs/:version/connect/security',
-=======
-      "/consul/docs/:version(v1\\.(?:8|9|10|11|12|13|14|15|16|17|18|19|20)\\.x)/secure-mesh",
-    destination: "/consul/docs/:version/connect/security",
->>>>>>> 6718a739
-    permanent: true,
-  },
-  {
-    source:
-<<<<<<< HEAD
+    permanent: true,
+  },
+  {
+    source:
       '/consul/docs/:version(v1\\.(?:8|9|10|11|12|13|14|15|16|17|18|19|20)\\.x)/architecture/data-plane',
     destination: '/consul/docs/:version/connect/connect-internals',
-=======
-      "/consul/docs/:version(v1\\.(?:8|9|10|11|12|13|14|15|16|17|18|19|20)\\.x)/architecture/data-plane",
-    destination: "/consul/docs/:version/connect/connect-internals",
->>>>>>> 6718a739
-    permanent: true,
-  },
-  {
-    source:
-<<<<<<< HEAD
+    permanent: true,
+  },
+  {
+    source:
       '/consul/docs/:version(v1\\.(?:8|9|10|11|12|13|14|15|16|17|18|19|20)\\.x)/architecture/data-plane/service',
     destination: '/consul/docs/:version/services/usage/define-services',
-=======
-      "/consul/docs/:version(v1\\.(?:8|9|10|11|12|13|14|15|16|17|18|19|20)\\.x)/architecture/data-plane/service",
-    destination: "/consul/docs/:version/services/usage/define-services",
->>>>>>> 6718a739
-    permanent: true,
-  },
-  {
-    source:
-<<<<<<< HEAD
+    permanent: true,
+  },
+  {
+    source:
       '/consul/docs/:version(v1\\.(?:8|9|10|11|12|13|14|15|16|17|18|19|20)\\.x)/architecture/backend',
     destination: '/consul/docs/:version/agent/wal-logstore',
-=======
-      "/consul/docs/:version(v1\\.(?:8|9|10|11|12|13|14|15|16|17|18|19|20)\\.x)/architecture/backend",
-    destination: "/consul/docs/:version/agent/wal-logstore",
->>>>>>> 6718a739
-    permanent: true,
-  },
-  {
-    source:
-<<<<<<< HEAD
+    permanent: true,
+  },
+  {
+    source:
       '/consul/docs/:version(v1\\.(?:8|9|10|11|12|13|14|15|16|17|18|19|20)\\.x)/architecture/security',
     destination: '/consul/docs/:version/security',
-=======
-      "/consul/docs/:version(v1\\.(?:8|9|10|11|12|13|14|15|16|17|18|19|20)\\.x)/architecture/security",
-    destination: "/consul/docs/:version/security",
->>>>>>> 6718a739
-    permanent: true,
-  },
-  {
-    source:
-<<<<<<< HEAD
+    permanent: true,
+  },
+  {
+    source:
       '/consul/docs/:version(v1\\.(?:8|9|10|11|12|13|14|15|16|17|18|19|20)\\.x)/fundamentals/editions',
     destination: '/consul/docs/:version/enterprise',
-=======
-      "/consul/docs/:version(v1\\.(?:8|9|10|11|12|13|14|15|16|17|18|19|20)\\.x)/fundamentals/editions",
-    destination: "/consul/docs/:version/enterprise",
->>>>>>> 6718a739
-    permanent: true,
-  },
-  {
-    source:
-<<<<<<< HEAD
+    permanent: true,
+  },
+  {
+    source:
       '/consul/docs/:version(v1\\.(?:8|9|10|11|12|13|14|15|16|17|18|19|20)\\.x)/fundamentals/install/dev',
     destination: '/consul/docs/:version/agent',
-=======
-      "/consul/docs/:version(v1\\.(?:8|9|10|11|12|13|14|15|16|17|18|19|20)\\.x)/fundamentals/install/dev",
-    destination: "/consul/docs/:version/agent",
->>>>>>> 6718a739
-    permanent: true,
-  },
-  {
-    source:
-<<<<<<< HEAD
+    permanent: true,
+  },
+  {
+    source:
       '/consul/docs/:version(v1\\.(?:8|9|10|11|12|13|14|15|16|17|18|19|20)\\.x)/fundamentals/interface/api',
     destination: '/consul/api-docs',
-=======
-      "/consul/docs/:version(v1\\.(?:8|9|10|11|12|13|14|15|16|17|18|19|20)\\.x)/fundamentals/interface/api",
-    destination: "/consul/api-docs",
->>>>>>> 6718a739
-    permanent: true,
-  },
-  {
-    source:
-<<<<<<< HEAD
+    permanent: true,
+  },
+  {
+    source:
       '/consul/docs/:version(v1\\.(?:8|9|10|11|12|13|14|15|16|17|18|19|20)\\.x)/fundamentals/interface/cli',
     destination: '/consul/docs/commands',
-=======
-      "/consul/docs/:version(v1\\.(?:8|9|10|11|12|13|14|15|16|17|18|19|20)\\.x)/fundamentals/interface/cli",
-    destination: "/consul/docs/commands",
->>>>>>> 6718a739
-    permanent: true,
-  },
-  {
-    source:
-<<<<<<< HEAD
+    permanent: true,
+  },
+  {
+    source:
       '/consul/docs/:version(v1\\.(?:8|9|10|11|12|13|14|15|16|17|18|19|20)\\.x)/fundamentals/interface/ui',
     destination: '/consul/docs/:version/connect/observability/ui-visualization',
-=======
-      "/consul/docs/:version(v1\\.(?:8|9|10|11|12|13|14|15|16|17|18|19|20)\\.x)/fundamentals/interface/ui",
-    destination: "/consul/docs/:version/connect/observability/ui-visualization",
->>>>>>> 6718a739
-    permanent: true,
-  },
-  {
-    source:
-<<<<<<< HEAD
+    permanent: true,
+  },
+  {
+    source:
       '/consul/docs/:version(v1\\.(?:8|9|10|11|12|13|14|15|16|17|18|19|20)\\.x)/fundamentals/identity',
     destination: '/consul/docs/:version/agent',
-=======
-      "/consul/docs/:version(v1\\.(?:8|9|10|11|12|13|14|15|16|17|18|19|20)\\.x)/fundamentals/identity",
-    destination: "/consul/docs/:version/agent",
->>>>>>> 6718a739
-    permanent: true,
-  },
-  {
-    source:
-<<<<<<< HEAD
+    permanent: true,
+  },
+  {
+    source:
       '/consul/docs/:version(v1\\.(?:8|9|10|11|12|13|14|15|16|17|18|19|20)\\.x)/fundamentals/tf',
     destination:
       'https://registry.terraform.io/providers/hashicorp/consul/latest/docs',
-=======
-      "/consul/docs/:version(v1\\.(?:8|9|10|11|12|13|14|15|16|17|18|19|20)\\.x)/fundamentals/tf",
-    destination:
-      "https://registry.terraform.io/providers/hashicorp/consul/latest/docs",
->>>>>>> 6718a739
-    permanent: true,
-  },
-  {
-    source:
-<<<<<<< HEAD
+    permanent: true,
+  },
+  {
+    source:
       '/consul/docs/:version(v1\\.(?:8|9|10|11|12|13|14|15|16|17|18|19|20)\\.x)/deploy',
     destination: '/consul/docs/:version/install/bootstrapping',
-=======
-      "/consul/docs/:version(v1\\.(?:8|9|10|11|12|13|14|15|16|17|18|19|20)\\.x)/deploy",
-    destination: "/consul/docs/:version/install/bootstrapping",
->>>>>>> 6718a739
-    permanent: true,
-  },
-  {
-    source:
-<<<<<<< HEAD
+    permanent: true,
+  },
+  {
+    source:
       '/consul/docs/:version(v1\\.(?:8|9|10|11|12|13|14|15|16|17|18|19|20)\\.x)/deploy/server',
     destination: '/consul/docs/:version/install/bootstrapping',
-=======
-      "/consul/docs/:version(v1\\.(?:8|9|10|11|12|13|14|15|16|17|18|19|20)\\.x)/deploy/server",
-    destination: "/consul/docs/:version/install/bootstrapping",
->>>>>>> 6718a739
-    permanent: true,
-  },
-  {
-    source:
-<<<<<<< HEAD
+    permanent: true,
+  },
+  {
+    source:
       '/consul/docs/:version(v1\\.(?:8|9|10|11|12|13|14|15|16|17|18|19|20)\\.x)/deploy/server/vm',
     destination: '/consul/docs/:version/install/bootstrapping',
-=======
-      "/consul/docs/:version(v1\\.(?:8|9|10|11|12|13|14|15|16|17|18|19|20)\\.x)/deploy/server/vm",
-    destination: "/consul/docs/:version/install/bootstrapping",
->>>>>>> 6718a739
-    permanent: true,
-  },
-  {
-    source:
-<<<<<<< HEAD
+    permanent: true,
+  },
+  {
+    source:
       '/consul/docs/:version(v1\\.(?:8|9|10|11|12|13|14|15|16|17|18|19|20)\\.x)/deploy/server/vm/requirements',
     destination: '/consul/docs/:version/install/performance',
-=======
-      "/consul/docs/:version(v1\\.(?:8|9|10|11|12|13|14|15|16|17|18|19|20)\\.x)/deploy/server/vm/requirements",
-    destination: "/consul/docs/:version/install/performance",
->>>>>>> 6718a739
-    permanent: true,
-  },
-  {
-    source:
-<<<<<<< HEAD
+    permanent: true,
+  },
+  {
+    source:
       '/consul/docs/:version(v1\\.(?:8|9|10|11|12|13|14|15|16|17|18|19|20)\\.x)/deploy/server/k8s',
     destination: '/consul/:version/k8s/installation/install',
-=======
-      "/consul/docs/:version(v1\\.(?:8|9|10|11|12|13|14|15|16|17|18|19|20)\\.x)/deploy/server/k8s",
-    destination: "/consul/:version/k8s/installation/install",
->>>>>>> 6718a739
-    permanent: true,
-  },
-  {
-    source:
-<<<<<<< HEAD
+    permanent: true,
+  },
+  {
+    source:
       '/consul/docs/:version(v1\\.(?:8|9|10|11|12|13|14|15|16|17|18|19|20)\\.x)/deploy/server/k8s/requirements',
     destination: '/consul/docs/:version/k8s/compatibility',
-=======
-      "/consul/docs/:version(v1\\.(?:8|9|10|11|12|13|14|15|16|17|18|19|20)\\.x)/deploy/server/k8s/requirements",
-    destination: "/consul/docs/:version/k8s/compatibility",
->>>>>>> 6718a739
-    permanent: true,
-  },
-  {
-    source:
-<<<<<<< HEAD
+    permanent: true,
+  },
+  {
+    source:
       '/consul/docs/:version(v1\\.(?:8|9|10|11|12|13|14|15|16|17|18|19|20)\\.x)/deploy/server/k8s/consul-k8s',
     destination: '/consul/docs/:version/installation/install-cli',
-=======
-      "/consul/docs/:version(v1\\.(?:8|9|10|11|12|13|14|15|16|17|18|19|20)\\.x)/deploy/server/k8s/consul-k8s",
-    destination: "/consul/docs/:version/installation/install-cli",
->>>>>>> 6718a739
-    permanent: true,
-  },
-  {
-    source:
-<<<<<<< HEAD
+    permanent: true,
+  },
+  {
+    source:
       '/consul/docs/:version(v1\\.(?:8|9|10|11|12|13|14|15|16|17|18|19|20)\\.x)/deploy/server/k8s/platform/minikube',
     destination: '/consul/docs/deploy/server/k8s/platform/minikube',
-=======
-      "/consul/docs/:version(v1\\.(?:8|9|10|11|12|13|14|15|16|17|18|19|20)\\.x)/deploy/server/k8s/platform/minikube",
-    destination: "/consul/docs/deploy/server/k8s/platform/minikube",
->>>>>>> 6718a739
-    permanent: true,
-  },
-  {
-    source:
-<<<<<<< HEAD
+    permanent: true,
+  },
+  {
+    source:
       '/consul/docs/:version(v1\\.(?:8|9|10|11|12|13|14|15|16|17|18|19|20)\\.x)/deploy/server/k8s/platform/kind',
     destination: '/consul/docs/deploy/server/k8s/platform/kind',
-=======
-      "/consul/docs/:version(v1\\.(?:8|9|10|11|12|13|14|15|16|17|18|19|20)\\.x)/deploy/server/k8s/platform/kind",
-    destination: "/consul/docs/deploy/server/k8s/platform/kind",
->>>>>>> 6718a739
-    permanent: true,
-  },
-  {
-    source:
-<<<<<<< HEAD
+    permanent: true,
+  },
+  {
+    source:
       '/consul/docs/:version(v1\\.(?:8|9|10|11|12|13|14|15|16|17|18|19|20)\\.x)/deploy/server/k8s/platform/aks',
     destination: '/consul/docs/deploy/server/k8s/platform/aks',
-=======
-      "/consul/docs/:version(v1\\.(?:8|9|10|11|12|13|14|15|16|17|18|19|20)\\.x)/deploy/server/k8s/platform/aks",
-    destination: "/consul/docs/deploy/server/k8s/platform/aks",
->>>>>>> 6718a739
-    permanent: true,
-  },
-  {
-    source:
-<<<<<<< HEAD
+    permanent: true,
+  },
+  {
+    source:
       '/consul/docs/:version(v1\\.(?:8|9|10|11|12|13|14|15|16|17|18|19|20)\\.x)/deploy/server/k8s/platform/eks',
     destination: '/consul/docs/deploy/server/k8s/platform/eks',
-=======
-      "/consul/docs/:version(v1\\.(?:8|9|10|11|12|13|14|15|16|17|18|19|20)\\.x)/deploy/server/k8s/platform/eks",
-    destination: "/consul/docs/deploy/server/k8s/platform/eks",
->>>>>>> 6718a739
-    permanent: true,
-  },
-  {
-    source:
-<<<<<<< HEAD
+    permanent: true,
+  },
+  {
+    source:
       '/consul/docs/:version(v1\\.(?:8|9|10|11|12|13|14|15|16|17|18|19|20)\\.x)/deploy/server/k8s/platform/gke',
     destination: '/consul/docs/deploy/server/k8s/platform/gke',
-=======
-      "/consul/docs/:version(v1\\.(?:8|9|10|11|12|13|14|15|16|17|18|19|20)\\.x)/deploy/server/k8s/platform/gke",
-    destination: "/consul/docs/deploy/server/k8s/platform/gke",
->>>>>>> 6718a739
-    permanent: true,
-  },
-  {
-    source:
-<<<<<<< HEAD
+    permanent: true,
+  },
+  {
+    source:
       '/consul/docs/:version(v1\\.(?:8|9|10|11|12|13|14|15|16|17|18|19|20)\\.x)/deploy/server/k8s/platform/openshift',
     destination: '/consul/docs/deploy/server/k8s/platform/openshift',
-=======
-      "/consul/docs/:version(v1\\.(?:8|9|10|11|12|13|14|15|16|17|18|19|20)\\.x)/deploy/server/k8s/platform/openshift",
-    destination: "/consul/docs/deploy/server/k8s/platform/openshift",
->>>>>>> 6718a739
-    permanent: true,
-  },
-  {
-    source:
-<<<<<<< HEAD
+    permanent: true,
+  },
+  {
+    source:
       '/consul/docs/:version(v1\\.(?:8|9|10|11|12|13|14|15|16|17|18|19|20)\\.x)/deploy/server/k8s/vault/data/mesh-ca',
     destination: '/consul/docs/:version/connect/ca/vault',
-=======
-      "/consul/docs/:version(v1\\.(?:8|9|10|11|12|13|14|15|16|17|18|19|20)\\.x)/deploy/server/k8s/vault/data/mesh-ca",
-    destination: "/consul/docs/:version/connect/ca/vault",
->>>>>>> 6718a739
-    permanent: true,
-  },
-  {
-    source:
-<<<<<<< HEAD
+    permanent: true,
+  },
+  {
+    source:
       '/consul/docs/:version(v1\\.(?:8|9|10|11|12|13|14|15|16|17|18|19|20)\\.x)/deploy/server/k8s/uninstall',
     destination: '/consul/docs/deploy/server/k8s/uninstall',
-=======
-      "/consul/docs/:version(v1\\.(?:8|9|10|11|12|13|14|15|16|17|18|19|20)\\.x)/deploy/server/k8s/uninstall",
-    destination: "/consul/docs/deploy/server/k8s/uninstall",
->>>>>>> 6718a739
-    permanent: true,
-  },
-  {
-    source:
-<<<<<<< HEAD
+    permanent: true,
+  },
+  {
+    source:
       '/consul/docs/:version(v1\\.(?:8|9|10|11|12|13|14|15|16|17|18|19|20)\\.x)/deploy/server/ecs',
     destination: '/consul/docs/:version/ecs/deploy/terraform',
-=======
-      "/consul/docs/:version(v1\\.(?:8|9|10|11|12|13|14|15|16|17|18|19|20)\\.x)/deploy/server/ecs",
-    destination: "/consul/docs/:version/ecs/deploy/terraform",
->>>>>>> 6718a739
-    permanent: true,
-  },
-  {
-    source:
-<<<<<<< HEAD
+    permanent: true,
+  },
+  {
+    source:
       '/consul/docs/:version(v1\\.(?:8|9|10|11|12|13|14|15|16|17|18|19|20)\\.x)/deploy/server/ecs/manual',
     destination: '/consul/docs/:version/ecs/deploy/manual',
-=======
-      "/consul/docs/:version(v1\\.(?:8|9|10|11|12|13|14|15|16|17|18|19|20)\\.x)/deploy/server/ecs/manual",
-    destination: "/consul/docs/:version/ecs/deploy/manual",
->>>>>>> 6718a739
-    permanent: true,
-  },
-  {
-    source:
-<<<<<<< HEAD
+    permanent: true,
+  },
+  {
+    source:
       '/consul/docs/:version(v1\\.(?:8|9|10|11|12|13|14|15|16|17|18|19|20)\\.x)/deploy/workload',
     destination: '/consul/docs/deploy/workload',
-=======
-      "/consul/docs/:version(v1\\.(?:8|9|10|11|12|13|14|15|16|17|18|19|20)\\.x)/deploy/workload",
-    destination: "/consul/docs/deploy/workload",
->>>>>>> 6718a739
-    permanent: true,
-  },
-  {
-    source:
-<<<<<<< HEAD
+    permanent: true,
+  },
+  {
+    source:
       '/consul/docs/:version(v1\\.(?:8|9|10|11|12|13|14|15|16|17|18|19|20)\\.x)/deploy/workload/client/vm',
     destination: '/consul/docs/deploy/workload/client/vm',
-=======
-      "/consul/docs/:version(v1\\.(?:8|9|10|11|12|13|14|15|16|17|18|19|20)\\.x)/deploy/workload/client/vm",
-    destination: "/consul/docs/deploy/workload/client/vm",
->>>>>>> 6718a739
-    permanent: true,
-  },
-  {
-    source:
-<<<<<<< HEAD
+    permanent: true,
+  },
+  {
+    source:
       '/consul/docs/:version(v1\\.(?:8|9|10|11|12|13|14|15|16|17|18|19|20)\\.x)/workload/client/k8s',
     destination:
       '/consul/docs/:version/k8s/deployment-configurations/clients-outside-kubernetes',
-=======
-      "/consul/docs/:version(v1\\.(?:8|9|10|11|12|13|14|15|16|17|18|19|20)\\.x)/workload/client/k8s",
-    destination:
-      "/consul/docs/:version/k8s/deployment-configurations/clients-outside-kubernetes",
->>>>>>> 6718a739
-    permanent: true,
-  },
-  {
-    source:
-<<<<<<< HEAD
+    permanent: true,
+  },
+  {
+    source:
       '/consul/docs/:version(v1\\.(?:8|9|10|11|12|13|14|15|16|17|18|19|20)\\.x)/deploy/workload/client/docker',
     destination: '/consul/docs//deploy/workload/client/docker',
-=======
-      "/consul/docs/:version(v1\\.(?:8|9|10|11|12|13|14|15|16|17|18|19|20)\\.x)/deploy/workload/client/docker",
-    destination: "/consul/docs//deploy/workload/client/docker",
->>>>>>> 6718a739
-    permanent: true,
-  },
-  {
-    source:
-<<<<<<< HEAD
+    permanent: true,
+  },
+  {
+    source:
       '/consul/docs/:version(v1\\.(?:8|9|10|11|12|13|14|15|16|17|18|19|20)\\.x)/deploy/workload/dataplane/k8s',
     destination: '/consul/docs/:version/connect/dataplane',
-=======
-      "/consul/docs/:version(v1\\.(?:8|9|10|11|12|13|14|15|16|17|18|19|20)\\.x)/deploy/workload/dataplane/k8s",
-    destination: "/consul/docs/:version/connect/dataplane",
->>>>>>> 6718a739
-    permanent: true,
-  },
-  {
-    source:
-<<<<<<< HEAD
+    permanent: true,
+  },
+  {
+    source:
       '/consul/docs/:version(v1\\.(?:8|9|10|11|12|13|14|15|16|17|18|19|20)\\.x)/deploy/workload/dataplane/ecs',
     destination: '/consul/docs/:version/ecs/upgrade-to-dataplanes',
-=======
-      "/consul/docs/:version(v1\\.(?:8|9|10|11|12|13|14|15|16|17|18|19|20)\\.x)/deploy/workload/dataplane/ecs",
-    destination: "/consul/docs/:version/ecs/upgrade-to-dataplanes",
->>>>>>> 6718a739
-    permanent: true,
-  },
-  {
-    source:
-<<<<<<< HEAD
+    permanent: true,
+  },
+  {
+    source:
       '/consul/docs/:version(v1\\.(?:8|9|10|11|12|13|14|15|16|17|18|19|20)\\.x)/secure/acl',
     destination: '/consul/docs/secure/acl',
-=======
-      "/consul/docs/:version(v1\\.(?:8|9|10|11|12|13|14|15|16|17|18|19|20)\\.x)/secure/acl",
-    destination: "/consul/docs/secure/acl",
->>>>>>> 6718a739
-    permanent: true,
-  },
-  {
-    source:
-<<<<<<< HEAD
+    permanent: true,
+  },
+  {
+    source:
       '/consul/docs/:version(v1\\.(?:8|9|10|11|12|13|14|15|16|17|18|19|20)\\.x)/secure/acl/rule',
     destination: '/consul/docs/:version/security/acl/acl-rules',
-=======
-      "/consul/docs/:version(v1\\.(?:8|9|10|11|12|13|14|15|16|17|18|19|20)\\.x)/secure/acl/rule",
-    destination: "/consul/docs/:version/security/acl/acl-rules",
->>>>>>> 6718a739
-    permanent: true,
-  },
-  {
-    source:
-<<<<<<< HEAD
+    permanent: true,
+  },
+  {
+    source:
       '/consul/docs/:version(v1\\.(?:8|9|10|11|12|13|14|15|16|17|18|19|20)\\.x)/secure/acl/bootstrap',
     destination: '/consul/docs/secure/acl/bootstrap',
-=======
-      "/consul/docs/:version(v1\\.(?:8|9|10|11|12|13|14|15|16|17|18|19|20)\\.x)/secure/acl/bootstrap",
-    destination: "/consul/docs/secure/acl/bootstrap",
->>>>>>> 6718a739
-    permanent: true,
-  },
-  {
-    source:
-<<<<<<< HEAD
+    permanent: true,
+  },
+  {
+    source:
       '/consul/docs/:version(v1\\.(?:8|9|10|11|12|13|14|15|16|17|18|19|20)\\.x)/secure/acl/reset',
     destination: '/consul/docs/secure/acl/reset',
-=======
-      "/consul/docs/:version(v1\\.(?:8|9|10|11|12|13|14|15|16|17|18|19|20)\\.x)/secure/acl/reset",
-    destination: "/consul/docs/secure/acl/reset",
->>>>>>> 6718a739
-    permanent: true,
-  },
-  {
-    source:
-<<<<<<< HEAD
+    permanent: true,
+  },
+  {
+    source:
       '/consul/docs/:version(v1\\.(?:8|9|10|11|12|13|14|15|16|17|18|19|20)\\.x)/secure/acl/legacy',
     destination: '/consul/docs/secure/acl/legacy',
-=======
-      "/consul/docs/:version(v1\\.(?:8|9|10|11|12|13|14|15|16|17|18|19|20)\\.x)/secure/acl/legacy",
-    destination: "/consul/docs/secure/acl/legacy",
->>>>>>> 6718a739
-    permanent: true,
-  },
-  {
-    source:
-<<<<<<< HEAD
+    permanent: true,
+  },
+  {
+    source:
       '/consul/docs/:version(v1\\.(?:8|9|10|11|12|13|14|15|16|17|18|19|20)\\.x)/secure/acl/vault/vm',
     destination: '/consul/docs/secure/acl/vault/vm',
-=======
-      "/consul/docs/:version(v1\\.(?:8|9|10|11|12|13|14|15|16|17|18|19|20)\\.x)/secure/acl/vault/vm",
-    destination: "/consul/docs/secure/acl/vault/vm",
->>>>>>> 6718a739
-    permanent: true,
-  },
-  {
-    source:
-<<<<<<< HEAD
+    permanent: true,
+  },
+  {
+    source:
       '/consul/docs/:version(v1\\.(?:8|9|10|11|12|13|14|15|16|17|18|19|20)\\.x)/secure/acl/troubleshoot',
     destination: '/consul/docs/secure/acl/troubleshoot',
-=======
-      "/consul/docs/:version(v1\\.(?:8|9|10|11|12|13|14|15|16|17|18|19|20)\\.x)/secure/acl/troubleshoot",
-    destination: "/consul/docs/secure/acl/troubleshoot",
->>>>>>> 6718a739
-    permanent: true,
-  },
-  {
-    source:
-<<<<<<< HEAD
+    permanent: true,
+  },
+  {
+    source:
       '/consul/docs/:version(v1\\.(?:8|9|10|11|12|13|14|15|16|17|18|19|20)\\.x)/secure/encryption/gossip/enable/existing',
     destination: '/consul/docs/:version/security/encryption',
-=======
-      "/consul/docs/:version(v1\\.(?:8|9|10|11|12|13|14|15|16|17|18|19|20)\\.x)/secure/encryption/gossip/enable/existing",
-    destination: "/consul/docs/:version/security/encryption",
->>>>>>> 6718a739
-    permanent: true,
-  },
-  {
-    source:
-<<<<<<< HEAD
+    permanent: true,
+  },
+  {
+    source:
       '/consul/docs/:version(v1\\.(?:8|9|10|11|12|13|14|15|16|17|18|19|20)\\.x)/secure/encryption/gossip/rotate/vm',
     destination: '/consul/docs/secure/encryption/gossip/rotate/vm',
-=======
-      "/consul/docs/:version(v1\\.(?:8|9|10|11|12|13|14|15|16|17|18|19|20)\\.x)/secure/encryption/gossip/rotate/vm",
-    destination: "/consul/docs/secure/encryption/gossip/rotate/vm",
->>>>>>> 6718a739
-    permanent: true,
-  },
-  {
-    source:
-<<<<<<< HEAD
+    permanent: true,
+  },
+  {
+    source:
       '/consul/docs/:version(v1\\.(?:8|9|10|11|12|13|14|15|16|17|18|19|20)\\.x)/secure/encryption/tls/mtls',
     destination: '/consul/docs/secure/encryption/tls/mtls',
-=======
-      "/consul/docs/:version(v1\\.(?:8|9|10|11|12|13|14|15|16|17|18|19|20)\\.x)/secure/encryption/tls/mtls",
-    destination: "/consul/docs/secure/encryption/tls/mtls",
->>>>>>> 6718a739
-    permanent: true,
-  },
-  {
-    source:
-<<<<<<< HEAD
+    permanent: true,
+  },
+  {
+    source:
       '/consul/docs/:version(v1\\.(?:8|9|10|11|12|13|14|15|16|17|18|19|20)\\.x)/secure/encryption/tls/enable/new/builtin',
     destination: '/consul/docs/secure/encryption/tls/enable/new/builtin',
-=======
-      "/consul/docs/:version(v1\\.(?:8|9|10|11|12|13|14|15|16|17|18|19|20)\\.x)/secure/encryption/tls/enable/new/builtin",
-    destination: "/consul/docs/secure/encryption/tls/enable/new/builtin",
->>>>>>> 6718a739
-    permanent: true,
-  },
-  {
-    source:
-<<<<<<< HEAD
+    permanent: true,
+  },
+  {
+    source:
       '/consul/docs/:version(v1\\.(?:8|9|10|11|12|13|14|15|16|17|18|19|20)\\.x)/secure/encryption/tls/enable/new/openssl',
     destination: '/consul/docs/secure/encryption/tls/enable/new/openssl',
-=======
-      "/consul/docs/:version(v1\\.(?:8|9|10|11|12|13|14|15|16|17|18|19|20)\\.x)/secure/encryption/tls/enable/new/openssl",
-    destination: "/consul/docs/secure/encryption/tls/enable/new/openssl",
->>>>>>> 6718a739
-    permanent: true,
-  },
-  {
-    source:
-<<<<<<< HEAD
+    permanent: true,
+  },
+  {
+    source:
       '/consul/docs/:version(v1\\.(?:8|9|10|11|12|13|14|15|16|17|18|19|20)\\.x)/secure/encryption/tls/enable/existing/vm',
     destination: '/consul/docs/secure/encryption/tls/enable/existing/vm',
-=======
-      "/consul/docs/:version(v1\\.(?:8|9|10|11|12|13|14|15|16|17|18|19|20)\\.x)/secure/encryption/tls/enable/existing/vm",
-    destination: "/consul/docs/secure/encryption/tls/enable/existing/vm",
->>>>>>> 6718a739
-    permanent: true,
-  },
-  {
-    source:
-<<<<<<< HEAD
+    permanent: true,
+  },
+  {
+    source:
       '/consul/docs/:version(v1\\.(?:8|9|10|11|12|13|14|15|16|17|18|19|20)\\.x)/secure/encryption/tls/enable/existing/k8s',
     destination: '/consul/docs/:version/k8s/operations/tls-on-existing-cluster',
-=======
-      "/consul/docs/:version(v1\\.(?:8|9|10|11|12|13|14|15|16|17|18|19|20)\\.x)/secure/encryption/tls/enable/existing/k8s",
-    destination: "/consul/docs/:version/k8s/operations/tls-on-existing-cluster",
->>>>>>> 6718a739
-    permanent: true,
-  },
-  {
-    source:
-<<<<<<< HEAD
+    permanent: true,
+  },
+  {
+    source:
       '/consul/docs/:version(v1\\.(?:8|9|10|11|12|13|14|15|16|17|18|19|20)\\.x)/secure/encryption/tls/rotate/vm',
     destination: '/consul/docs/secure/encryption/tls/rotate/vm',
-=======
-      "/consul/docs/:version(v1\\.(?:8|9|10|11|12|13|14|15|16|17|18|19|20)\\.x)/secure/encryption/tls/rotate/vm",
-    destination: "/consul/docs/secure/encryption/tls/rotate/vm",
->>>>>>> 6718a739
-    permanent: true,
-  },
-  {
-    source:
-<<<<<<< HEAD
+    permanent: true,
+  },
+  {
+    source:
       '/consul/docs/:version(v1\\.(?:8|9|10|11|12|13|14|15|16|17|18|19|20)\\.x)/secure/auto-config/docker',
     destination: '/consul/docs/secure/auto-config/docker',
-=======
-      "/consul/docs/:version(v1\\.(?:8|9|10|11|12|13|14|15|16|17|18|19|20)\\.x)/secure/auto-config/docker",
-    destination: "/consul/docs/secure/auto-config/docker",
->>>>>>> 6718a739
-    permanent: true,
-  },
-  {
-    source:
-<<<<<<< HEAD
+    permanent: true,
+  },
+  {
+    source:
       '/consul/docs/:version(v1\\.(?:8|9|10|11|12|13|14|15|16|17|18|19|20)\\.x)/secure/sso/auth0',
     destination: '/consul/docs/secure/sso/auth0',
-=======
-      "/consul/docs/:version(v1\\.(?:8|9|10|11|12|13|14|15|16|17|18|19|20)\\.x)/secure/sso/auth0",
-    destination: "/consul/docs/secure/sso/auth0",
->>>>>>> 6718a739
-    permanent: true,
-  },
-  {
-    source:
-<<<<<<< HEAD
+    permanent: true,
+  },
+  {
+    source:
       '/consul/docs/:version(v1\\.(?:8|9|10|11|12|13|14|15|16|17|18|19|20)\\.x)/multi-tenant',
     destination: '/consul/docs/multi-tenant',
-=======
-      "/consul/docs/:version(v1\\.(?:8|9|10|11|12|13|14|15|16|17|18|19|20)\\.x)/multi-tenant",
-    destination: "/consul/docs/multi-tenant",
->>>>>>> 6718a739
-    permanent: true,
-  },
-  {
-    source:
-<<<<<<< HEAD
+    permanent: true,
+  },
+  {
+    source:
       '/consul/docs/:version(v1\\.(?:8|9|10|11|12|13|14|15|16|17|18|19|20)\\.x)/multi-tenant/admin-partition/k8s',
     destination: '/consul/docs/:version/enterprise/admin-partitions',
-=======
-      "/consul/docs/:version(v1\\.(?:8|9|10|11|12|13|14|15|16|17|18|19|20)\\.x)/multi-tenant/admin-partition/k8s",
-    destination: "/consul/docs/:version/enterprise/admin-partitions",
->>>>>>> 6718a739
-    permanent: true,
-  },
-  {
-    source:
-<<<<<<< HEAD
+    permanent: true,
+  },
+  {
+    source:
       '/consul/docs/:version(v1\\.(?:8|9|10|11|12|13|14|15|16|17|18|19|20)\\.x)/multi-tenant/namespace/vm/:slug*',
     destination: '/consul/docs/:version/enterprise/namespaces',
-=======
-      "/consul/docs/:version(v1\\.(?:8|9|10|11|12|13|14|15|16|17|18|19|20)\\.x)/multi-tenant/namespace/vm/:slug*",
-    destination: "/consul/docs/:version/enterprise/namespaces",
->>>>>>> 6718a739
-    permanent: true,
-  },
-  {
-    source:
-<<<<<<< HEAD
+    permanent: true,
+  },
+  {
+    source:
       '/consul/docs/:version(v1\\.(?:8|9|10|11|12|13|14|15|16|17|18|19|20)\\.x)/multi-tenant/namespace/k8s',
     destination: '/consul/docs/:version/enterprise/namespaces',
-=======
-      "/consul/docs/:version(v1\\.(?:8|9|10|11|12|13|14|15|16|17|18|19|20)\\.x)/multi-tenant/namespace/k8s",
-    destination: "/consul/docs/:version/enterprise/namespaces",
->>>>>>> 6718a739
-    permanent: true,
-  },
-  {
-    source:
-<<<<<<< HEAD
+    permanent: true,
+  },
+  {
+    source:
       '/consul/docs/:version(v1\\.(?:8|9|10|11|12|13|14|15|16|17|18|19|20)\\.x)/manage',
     destination: '/consul/docs/manage',
-=======
-      "/consul/docs/:version(v1\\.(?:8|9|10|11|12|13|14|15|16|17|18|19|20)\\.x)/manage",
-    destination: "/consul/docs/manage",
->>>>>>> 6718a739
-    permanent: true,
-  },
-  {
-    source:
-<<<<<<< HEAD
+    permanent: true,
+  },
+  {
+    source:
       '/consul/docs/:version(v1\\.(?:8|9|10|11|12|13|14|15|16|17|18|19|20)\\.x)/k8s/dns/enable',
     destination: '/consul/docs/:version/k8s/dns',
-=======
-      "/consul/docs/:version(v1\\.(?:8|9|10|11|12|13|14|15|16|17|18|19|20)\\.x)/k8s/dns/enable",
-    destination: "/consul/docs/:version/k8s/dns",
->>>>>>> 6718a739
-    permanent: true,
-  },
-  {
-    source:
-<<<<<<< HEAD
+    permanent: true,
+  },
+  {
+    source:
       '/consul/docs/:version(v1\\.(?:8|9|10|11|12|13|14|15|16|17|18|19|20)\\.x)/manage/disaster-recovery/:slug*',
     destination: '/consul/docs/manage/disaster-recovery/:slug*',
-=======
-      "/consul/docs/:version(v1\\.(?:8|9|10|11|12|13|14|15|16|17|18|19|20)\\.x)/manage/disaster-recovery/:slug*",
-    destination: "/consul/docs/manage/disaster-recovery/:slug*",
->>>>>>> 6718a739
-    permanent: true,
-  },
-  {
-    source:
-<<<<<<< HEAD
+    permanent: true,
+  },
+  {
+    source:
       '/consul/docs/:version(v1\\.(?:8|9|10|11|12|13|14|15|16|17|18|19|20)\\.x)/manage/scale/autopilot',
     destination: '/consul/docs/manage/scale/autopilot',
-=======
-      "/consul/docs/:version(v1\\.(?:8|9|10|11|12|13|14|15|16|17|18|19|20)\\.x)/manage/scale/autopilot",
-    destination: "/consul/docs/manage/scale/autopilot",
->>>>>>> 6718a739
-    permanent: true,
-  },
-  {
-    source:
-<<<<<<< HEAD
+    permanent: true,
+  },
+  {
+    source:
       '/consul/docs/:version(v1\\.(?:8|9|10|11|12|13|14|15|16|17|18|19|20)\\.x)/monitor/telemetry/dataplane',
     destination: '/consul/docs/:version/connect/dataplane/telemetry',
-=======
-      "/consul/docs/:version(v1\\.(?:8|9|10|11|12|13|14|15|16|17|18|19|20)\\.x)/monitor/telemetry/dataplane",
-    destination: "/consul/docs/:version/connect/dataplane/telemetry",
->>>>>>> 6718a739
-    permanent: true,
-  },
-  {
-    source:
-<<<<<<< HEAD
+    permanent: true,
+  },
+  {
+    source:
       '/consul/docs/:version(v1\\.(?:8|9|10|11|12|13|14|15|16|17|18|19|20)\\.x)/monitor/telemetry/telegraf',
     destination: '/consul/docs/monitor/telemetry/telegraf',
-=======
-      "/consul/docs/:version(v1\\.(?:8|9|10|11|12|13|14|15|16|17|18|19|20)\\.x)/monitor/telemetry/telegraf",
-    destination: "/consul/docs/monitor/telemetry/telegraf",
->>>>>>> 6718a739
-    permanent: true,
-  },
-  {
-    source:
-<<<<<<< HEAD
+    permanent: true,
+  },
+  {
+    source:
       '/consul/docs/:version(v1\\.(?:8|9|10|11|12|13|14|15|16|17|18|19|20)\\.x)/monitor/telemetry/appdynamics',
     destination: '/consul/docs/monitor/telemetry/appdynamics',
-=======
-      "/consul/docs/:version(v1\\.(?:8|9|10|11|12|13|14|15|16|17|18|19|20)\\.x)/monitor/telemetry/appdynamics",
-    destination: "/consul/docs/monitor/telemetry/appdynamics",
->>>>>>> 6718a739
-    permanent: true,
-  },
-  {
-    source:
-<<<<<<< HEAD
+    permanent: true,
+  },
+  {
+    source:
       '/consul/docs/:version(v1\\.(?:8|9|10|11|12|13|14|15|16|17|18|19|20)\\.x)/monitor/log/agent',
     destination: '/consul/docs/monitor/log/agent',
-=======
-      "/consul/docs/:version(v1\\.(?:8|9|10|11|12|13|14|15|16|17|18|19|20)\\.x)/monitor/log/agent",
-    destination: "/consul/docs/monitor/log/agent",
->>>>>>> 6718a739
-    permanent: true,
-  },
-  {
-    source:
-<<<<<<< HEAD
+    permanent: true,
+  },
+  {
+    source:
       '/consul/docs/:version(v1\\.(?:8|9|10|11|12|13|14|15|16|17|18|19|20)\\.x)/upgrade/federated',
     destination: '/consul/docs/upgrade/federated',
-=======
-      "/consul/docs/:version(v1\\.(?:8|9|10|11|12|13|14|15|16|17|18|19|20)\\.x)/upgrade/federated",
-    destination: "/consul/docs/upgrade/federated",
->>>>>>> 6718a739
-    permanent: true,
-  },
-  {
-    source:
-<<<<<<< HEAD
+    permanent: true,
+  },
+  {
+    source:
       '/consul/docs/:version(v1\\.(?:8|9|10|11|12|13|14|15|16|17|18|19|20)\\.x)/upgrade/k8s/openshift',
     destination: '/consul/docs/upgrade/k8s/openshift',
-=======
-      "/consul/docs/:version(v1\\.(?:8|9|10|11|12|13|14|15|16|17|18|19|20)\\.x)/upgrade/k8s/openshift",
-    destination: "/consul/docs/upgrade/k8s/openshift",
->>>>>>> 6718a739
-    permanent: true,
-  },
-  {
-    source:
-<<<<<<< HEAD
+    permanent: true,
+  },
+  {
+    source:
       '/consul/docs/:version(v1\\.(?:8|9|10|11|12|13|14|15|16|17|18|19|20)\\.x)/upgrade/k8s/crds',
     destination: '/consul/docs/:version/k8s/crds/upgrade-to-crds',
-=======
-      "/consul/docs/:version(v1\\.(?:8|9|10|11|12|13|14|15|16|17|18|19|20)\\.x)/upgrade/k8s/crds",
-    destination: "/consul/docs/:version/k8s/crds/upgrade-to-crds",
->>>>>>> 6718a739
-    permanent: true,
-  },
-  {
-    source:
-<<<<<<< HEAD
+    permanent: true,
+  },
+  {
+    source:
       '/consul/docs/:version(v1\\.(?:8|9|10|11|12|13|14|15|16|17|18|19|20)\\.x)/release-notes/consul/v1_21_x',
     destination: '/consul/docs/release-notes/consul/v1_21_x',
-=======
-      "/consul/docs/:version(v1\\.(?:8|9|10|11|12|13|14|15|16|17|18|19|20)\\.x)/release-notes/consul/v1_21_x",
-    destination: "/consul/docs/release-notes/consul/v1_21_x",
->>>>>>> 6718a739
-    permanent: true,
-  },
-  {
-    source:
-<<<<<<< HEAD
+    permanent: true,
+  },
+  {
+    source:
       '/consul/docs/:version(v1\\.(?:8|9|10|11|12|13|14|15|16|17|18|19|20)\\.x)/register',
     destination: '/consul/docs/:version/services/services',
-=======
-      "/consul/docs/:version(v1\\.(?:8|9|10|11|12|13|14|15|16|17|18|19|20)\\.x)/register",
-    destination: "/consul/docs/:version/services/services",
->>>>>>> 6718a739
-    permanent: true,
-  },
-  {
-    source:
-<<<<<<< HEAD
+    permanent: true,
+  },
+  {
+    source:
       '/consul/docs/:version(v1\\.(?:8|9|10|11|12|13|14|15|16|17|18|19|20)\\.x)/register/service/k8s/annotations',
     destination:
       '/consul/docs/:version/k8s/annotations-and-labels#service-sync',
-=======
-      "/consul/docs/:version(v1\\.(?:8|9|10|11|12|13|14|15|16|17|18|19|20)\\.x)/register/service/k8s/annotations",
-    destination:
-      "/consul/docs/:version/k8s/annotations-and-labels#service-sync",
->>>>>>> 6718a739
-    permanent: true,
-  },
-  {
-    source:
-<<<<<<< HEAD
+    permanent: true,
+  },
+  {
+    source:
       '/consul/docs/:version(v1\\.(?:8|9|10|11|12|13|14|15|16|17|18|19|20)\\.x)/register/service/namespace',
     destination: '/consul/docs/register/service/namespace',
-=======
-      "/consul/docs/:version(v1\\.(?:8|9|10|11|12|13|14|15|16|17|18|19|20)\\.x)/register/service/namespace",
-    destination: "/consul/docs/register/service/namespace",
->>>>>>> 6718a739
-    permanent: true,
-  },
-  {
-    source:
-<<<<<<< HEAD
+    permanent: true,
+  },
+  {
+    source:
       '/consul/docs/:version(v1\\.(?:8|9|10|11|12|13|14|15|16|17|18|19|20)\\.x)/register/service/docker',
     destination: '/consul/docs/register/service/docker',
-=======
-      "/consul/docs/:version(v1\\.(?:8|9|10|11|12|13|14|15|16|17|18|19|20)\\.x)/register/service/docker",
-    destination: "/consul/docs/register/service/docker",
->>>>>>> 6718a739
-    permanent: true,
-  },
-  {
-    source:
-<<<<<<< HEAD
+    permanent: true,
+  },
+  {
+    source:
       '/consul/docs/:version(v1\\.(?:8|9|10|11|12|13|14|15|16|17|18|19|20)\\.x)/register/service/aws',
     destination: '/consul/docs/register/service/aws',
-=======
-      "/consul/docs/:version(v1\\.(?:8|9|10|11|12|13|14|15|16|17|18|19|20)\\.x)/register/service/aws",
-    destination: "/consul/docs/register/service/aws",
->>>>>>> 6718a739
-    permanent: true,
-  },
-  {
-    source:
-<<<<<<< HEAD
+    permanent: true,
+  },
+  {
+    source:
       '/consul/docs/:version(v1\\.(?:8|9|10|11|12|13|14|15|16|17|18|19|20)\\.x)/register/service/ecs/requirements',
     destination: '/consul/docs/:version/ecs/tech-specs',
-=======
-      "/consul/docs/:version(v1\\.(?:8|9|10|11|12|13|14|15|16|17|18|19|20)\\.x)/register/service/ecs/requirements",
-    destination: "/consul/docs/:version/ecs/tech-specs",
->>>>>>> 6718a739
-    permanent: true,
-  },
-  {
-    source:
-<<<<<<< HEAD
+    permanent: true,
+  },
+  {
+    source:
       '/consul/docs/:version(v1\\.(?:8|9|10|11|12|13|14|15|16|17|18|19|20)\\.x)/register/service/ecs',
     destination: '/consul/docs/:version/ecs/deploy/terraform',
-=======
-      "/consul/docs/:version(v1\\.(?:8|9|10|11|12|13|14|15|16|17|18|19|20)\\.x)/register/service/ecs",
-    destination: "/consul/docs/:version/ecs/deploy/terraform",
->>>>>>> 6718a739
-    permanent: true,
-  },
-  {
-    source:
-<<<<<<< HEAD
+    permanent: true,
+  },
+  {
+    source:
       '/consul/docs/:version(v1\\.(?:8|9|10|11|12|13|14|15|16|17|18|19|20)\\.x)/register/service/nomad',
     destination: '/consul/docs/:version/nomad',
-=======
-      "/consul/docs/:version(v1\\.(?:8|9|10|11|12|13|14|15|16|17|18|19|20)\\.x)/register/service/nomad",
-    destination: "/consul/docs/:version/nomad",
->>>>>>> 6718a739
-    permanent: true,
-  },
-  {
-    source:
-<<<<<<< HEAD
+    permanent: true,
+  },
+  {
+    source:
       '/consul/docs/:version(v1\\.(?:8|9|10|11|12|13|14|15|16|17|18|19|20)\\.x)/register/external/esm',
     destination: '/consul/docs/register/external/esm',
-=======
-      "/consul/docs/:version(v1\\.(?:8|9|10|11|12|13|14|15|16|17|18|19|20)\\.x)/register/external/esm",
-    destination: "/consul/docs/register/external/esm",
->>>>>>> 6718a739
-    permanent: true,
-  },
-  {
-    source:
-<<<<<<< HEAD
+    permanent: true,
+  },
+  {
+    source:
       '/consul/docs/:version(v1\\.(?:8|9|10|11|12|13|14|15|16|17|18|19|20)\\.x)/register/external/esm/k8s',
     destination: '/consul/docs/register/external/esm/k8s',
-=======
-      "/consul/docs/:version(v1\\.(?:8|9|10|11|12|13|14|15|16|17|18|19|20)\\.x)/register/external/esm/k8s",
-    destination: "/consul/docs/register/external/esm/k8s",
->>>>>>> 6718a739
-    permanent: true,
-  },
-  {
-    source:
-<<<<<<< HEAD
+    permanent: true,
+  },
+  {
+    source:
       '/consul/docs/:version(v1\\.(?:8|9|10|11|12|13|14|15|16|17|18|19|20)\\.x)/register/external/terminating-gateway',
     destination: '/consul/docs/register/external/terminating-gateway',
-=======
-      "/consul/docs/:version(v1\\.(?:8|9|10|11|12|13|14|15|16|17|18|19|20)\\.x)/register/external/terminating-gateway",
-    destination: "/consul/docs/register/external/terminating-gateway",
->>>>>>> 6718a739
-    permanent: true,
-  },
-  {
-    source:
-<<<<<<< HEAD
+    permanent: true,
+  },
+  {
+    source:
       '/consul/docs/:version(v1\\.(?:8|9|10|11|12|13|14|15|16|17|18|19|20)\\.x)/register/external/permissive-mtls',
     destination: '/consul/docs/:version/k8s/connect/onboarding-tproxy-mode',
-=======
-      "/consul/docs/:version(v1\\.(?:8|9|10|11|12|13|14|15|16|17|18|19|20)\\.x)/register/external/permissive-mtls",
-    destination: "/consul/docs/:version/k8s/connect/onboarding-tproxy-mode",
->>>>>>> 6718a739
-    permanent: true,
-  },
-  {
-    source:
-<<<<<<< HEAD
+    permanent: true,
+  },
+  {
+    source:
       '/consul/docs/:version(v1\\.(?:8|9|10|11|12|13|14|15|16|17|18|19|20)\\.x)/discover',
     destination: '/consul/docs/:version/services/discovery/dns-overview',
-=======
-      "/consul/docs/:version(v1\\.(?:8|9|10|11|12|13|14|15|16|17|18|19|20)\\.x)/discover",
-    destination: "/consul/docs/:version/services/discovery/dns-overview",
->>>>>>> 6718a739
-    permanent: true,
-  },
-  {
-    source:
-<<<<<<< HEAD
+    permanent: true,
+  },
+  {
+    source:
       '/consul/docs/:version(v1\\.(?:8|9|10|11|12|13|14|15|16|17|18|19|20)\\.x)/discover/dns/k8s',
     destination: '/consul/docs/:version/k8s/dns/enable',
-=======
-      "/consul/docs/:version(v1\\.(?:8|9|10|11|12|13|14|15|16|17|18|19|20)\\.x)/discover/dns/k8s",
-    destination: "/consul/docs/:version/k8s/dns/enable",
->>>>>>> 6718a739
-    permanent: true,
-  },
-  {
-    source:
-<<<<<<< HEAD
+    permanent: true,
+  },
+  {
+    source:
       '/consul/docs/:version(v1\\.(?:8|9|10|11|12|13|14|15|16|17|18|19|20)\\.x)/discover/dns/docker',
     destination: '/consul/docs/discover/dns/docker',
-=======
-      "/consul/docs/:version(v1\\.(?:8|9|10|11|12|13|14|15|16|17|18|19|20)\\.x)/discover/dns/docker",
-    destination: "/consul/docs/discover/dns/docker",
->>>>>>> 6718a739
-    permanent: true,
-  },
-  {
-    source:
-<<<<<<< HEAD
+    permanent: true,
+  },
+  {
+    source:
       '/consul/docs/:version(v1\\.(?:8|9|10|11|12|13|14|15|16|17|18|19|20)\\.x)/discover/dns/pas',
     destination: '/consul/docs/discover/dns/pas',
-=======
-      "/consul/docs/:version(v1\\.(?:8|9|10|11|12|13|14|15|16|17|18|19|20)\\.x)/discover/dns/pas",
-    destination: "/consul/docs/discover/dns/pas",
->>>>>>> 6718a739
-    permanent: true,
-  },
-  {
-    source:
-<<<<<<< HEAD
+    permanent: true,
+  },
+  {
+    source:
       '/consul/docs/:version(v1\\.(?:8|9|10|11|12|13|14|15|16|17|18|19|20)\\.x)/discover/load-balancer/:slug*',
     destination: '/consul/docs/discover/load-balancer/:slug*',
-=======
-      "/consul/docs/:version(v1\\.(?:8|9|10|11|12|13|14|15|16|17|18|19|20)\\.x)/discover/load-balancer/:slug*",
-    destination: "/consul/docs/discover/load-balancer/:slug*",
->>>>>>> 6718a739
-    permanent: true,
-  },
-  {
-    source:
-<<<<<<< HEAD
+    permanent: true,
+  },
+  {
+    source:
       '/consul/docs/:version(v1\\.(?:8|9|10|11|12|13|14|15|16|17|18|19|20)\\.x)/discover/vm',
     destination: '/consul/docs/discover/vm',
-=======
-      "/consul/docs/:version(v1\\.(?:8|9|10|11|12|13|14|15|16|17|18|19|20)\\.x)/discover/vm",
-    destination: "/consul/docs/discover/vm",
->>>>>>> 6718a739
-    permanent: true,
-  },
-  {
-    source:
-<<<<<<< HEAD
+    permanent: true,
+  },
+  {
+    source:
       '/consul/docs/:version(v1\\.(?:8|9|10|11|12|13|14|15|16|17|18|19|20)\\.x)/discover/k8s',
     destination: '/consul/docs/discover/k8s',
-=======
-      "/consul/docs/:version(v1\\.(?:8|9|10|11|12|13|14|15|16|17|18|19|20)\\.x)/discover/k8s",
-    destination: "/consul/docs/discover/k8s",
->>>>>>> 6718a739
-    permanent: true,
-  },
-  {
-    source:
-<<<<<<< HEAD
+    permanent: true,
+  },
+  {
+    source:
       '/consul/docs/:version(v1\\.(?:8|9|10|11|12|13|14|15|16|17|18|19|20)\\.x)/discover/docker',
     destination: '/consul/docs/discover/docker',
-=======
-      "/consul/docs/:version(v1\\.(?:8|9|10|11|12|13|14|15|16|17|18|19|20)\\.x)/discover/docker",
-    destination: "/consul/docs/discover/docker",
->>>>>>> 6718a739
-    permanent: true,
-  },
-  {
-    source:
-<<<<<<< HEAD
+    permanent: true,
+  },
+  {
+    source:
       '/consul/docs/:version(v1\\.(?:8|9|10|11|12|13|14|15|16|17|18|19|20)\\.x)/connect/enable',
     destination: '/consul/docs/:version/connect/configuration',
-=======
-      "/consul/docs/:version(v1\\.(?:8|9|10|11|12|13|14|15|16|17|18|19|20)\\.x)/connect/enable",
-    destination: "/consul/docs/:version/connect/configuration",
->>>>>>> 6718a739
-    permanent: true,
-  },
-  {
-    source:
-<<<<<<< HEAD
+    permanent: true,
+  },
+  {
+    source:
       '/consul/docs/:version(v1\\.(?:8|9|10|11|12|13|14|15|16|17|18|19|20)\\.x)/connect/proxy/transparent-proxy/ecs',
     destination: '/consul/docs/connect/proxy/transparent-proxy/ecs',
-=======
-      "/consul/docs/:version(v1\\.(?:8|9|10|11|12|13|14|15|16|17|18|19|20)\\.x)/connect/proxy/transparent-proxy/ecs",
-    destination: "/consul/docs/connect/proxy/transparent-proxy/ecs",
->>>>>>> 6718a739
-    permanent: true,
-  },
-  {
-    source:
-<<<<<<< HEAD
+    permanent: true,
+  },
+  {
+    source:
       '/consul/docs/:version(v1\\.(?:8|9|10|11|12|13|14|15|16|17|18|19|20)\\.x)/connect/troubleshoot',
     destination: '/consul/docs/:version/troubleshoot/troubleshoot-services',
-=======
-      "/consul/docs/:version(v1\\.(?:8|9|10|11|12|13|14|15|16|17|18|19|20)\\.x)/connect/troubleshoot",
-    destination: "/consul/docs/:version/troubleshoot/troubleshoot-services",
->>>>>>> 6718a739
-    permanent: true,
-  },
-  {
-    source:
-<<<<<<< HEAD
+    permanent: true,
+  },
+  {
+    source:
       '/consul/docs/:version(v1\\.(?:8|9|10|11|12|13|14|15|16|17|18|19|20)\\.x)/connect/troubleshoot/debug',
     destination: '/consul/docs/:version/connect/dev',
-=======
-      "/consul/docs/:version(v1\\.(?:8|9|10|11|12|13|14|15|16|17|18|19|20)\\.x)/connect/troubleshoot/debug",
-    destination: "/consul/docs/:version/connect/dev",
->>>>>>> 6718a739
-    permanent: true,
-  },
-  {
-    source:
-<<<<<<< HEAD
+    permanent: true,
+  },
+  {
+    source:
       '/consul/docs/:version(v1\\.(?:8|9|10|11|12|13|14|15|16|17|18|19|20)\\.x)/connect/troubleshoot/service-to-service',
     destination: '/consul/docs/:version/troubleshoot/troubleshoot-services',
-=======
-      "/consul/docs/:version(v1\\.(?:8|9|10|11|12|13|14|15|16|17|18|19|20)\\.x)/connect/troubleshoot/service-to-service",
-    destination: "/consul/docs/:version/troubleshoot/troubleshoot-services",
->>>>>>> 6718a739
-    permanent: true,
-  },
-  {
-    source:
-<<<<<<< HEAD
+    permanent: true,
+  },
+  {
+    source:
       '/consul/docs/:version(v1\\.(?:8|9|10|11|12|13|14|15|16|17|18|19|20)\\.x)/connect/vm',
     destination: '/consul/docs/connect/vm',
-=======
-      "/consul/docs/:version(v1\\.(?:8|9|10|11|12|13|14|15|16|17|18|19|20)\\.x)/connect/vm",
-    destination: "/consul/docs/connect/vm",
->>>>>>> 6718a739
-    permanent: true,
-  },
-  {
-    source:
-<<<<<<< HEAD
+    permanent: true,
+  },
+  {
+    source:
       '/consul/docs/:version(v1\\.(?:8|9|10|11|12|13|14|15|16|17|18|19|20)\\.x)/connect/k8s/inject',
     destination: '/consul/docs/:version/k8s/connect',
-=======
-      "/consul/docs/:version(v1\\.(?:8|9|10|11|12|13|14|15|16|17|18|19|20)\\.x)/connect/k8s/inject",
-    destination: "/consul/docs/:version/k8s/connect",
->>>>>>> 6718a739
-    permanent: true,
-  },
-  {
-    source:
-<<<<<<< HEAD
+    permanent: true,
+  },
+  {
+    source:
       '/consul/docs/:version(v1\\.(?:8|9|10|11|12|13|14|15|16|17|18|19|20)\\.x)/connect/k8s/crds',
     destination: '/consul/docs/:version/k8s/crds',
-=======
-      "/consul/docs/:version(v1\\.(?:8|9|10|11|12|13|14|15|16|17|18|19|20)\\.x)/connect/k8s/crds",
-    destination: "/consul/docs/:version/k8s/crds",
->>>>>>> 6718a739
-    permanent: true,
-  },
-  {
-    source:
-<<<<<<< HEAD
+    permanent: true,
+  },
+  {
+    source:
       '/consul/docs/:version(v1\\.(?:8|9|10|11|12|13|14|15|16|17|18|19|20)\\.x)/connect/k8s/workload',
     destination: '/consul/docs/:version/k8s/connect',
-=======
-      "/consul/docs/:version(v1\\.(?:8|9|10|11|12|13|14|15|16|17|18|19|20)\\.x)/connect/k8s/workload",
-    destination: "/consul/docs/:version/k8s/connect",
->>>>>>> 6718a739
-    permanent: true,
-  },
-  {
-    source:
-<<<<<<< HEAD
+    permanent: true,
+  },
+  {
+    source:
       '/consul/docs/:version(v1\\.(?:8|9|10|11|12|13|14|15|16|17|18|19|20)\\.x)/north-south',
     destination: '/consul/docs/:version/connect/gateways/api-gateway',
-=======
-      "/consul/docs/:version(v1\\.(?:8|9|10|11|12|13|14|15|16|17|18|19|20)\\.x)/north-south",
-    destination: "/consul/docs/:version/connect/gateways/api-gateway",
->>>>>>> 6718a739
-    permanent: true,
-  },
-  {
-    source:
-<<<<<<< HEAD
+    permanent: true,
+  },
+  {
+    source:
       '/consul/docs/:version(v1\\.(?:8|9|10|11|12|13|14|15|16|17|18|19|20)\\.x)/north-south/vm',
     destination: '/consul/docs/:version/connect/gateways/api-gateway',
-=======
-      "/consul/docs/:version(v1\\.(?:8|9|10|11|12|13|14|15|16|17|18|19|20)\\.x)/north-south/vm",
-    destination: "/consul/docs/:version/connect/gateways/api-gateway",
->>>>>>> 6718a739
-    permanent: true,
-  },
-  {
-    source:
-<<<<<<< HEAD
+    permanent: true,
+  },
+  {
+    source:
       '/consul/docs/:version(v1\\.(?:8|9|10|11|12|13|14|15|16|17|18|19|20)\\.x)/north-south/k8s',
     destination: '/consul/docs/:version/connect/gateways/api-gateway',
-=======
-      "/consul/docs/:version(v1\\.(?:8|9|10|11|12|13|14|15|16|17|18|19|20)\\.x)/north-south/k8s",
-    destination: "/consul/docs/:version/connect/gateways/api-gateway",
->>>>>>> 6718a739
-    permanent: true,
-  },
-  {
-    source:
-<<<<<<< HEAD
+    permanent: true,
+  },
+  {
+    source:
       '/consul/docs/:version(v1\\.(?:8|9|10|11|12|13|14|15|16|17|18|19|20)\\.x)/east-west',
     destination: '/consul/docs/:version/connect/gateways/mesh-gateway',
-=======
-      "/consul/docs/:version(v1\\.(?:8|9|10|11|12|13|14|15|16|17|18|19|20)\\.x)/east-west",
-    destination: "/consul/docs/:version/connect/gateways/mesh-gateway",
->>>>>>> 6718a739
-    permanent: true,
-  },
-  {
-    source:
-<<<<<<< HEAD
+    permanent: true,
+  },
+  {
+    source:
       '/consul/docs/:version(v1\\.(?:8|9|10|11|12|13|14|15|16|17|18|19|20)\\.x)/east-west/wan-federation/vms',
     destination: '/consul/docs/east-west/wan-federation/vms',
-=======
-      "/consul/docs/:version(v1\\.(?:8|9|10|11|12|13|14|15|16|17|18|19|20)\\.x)/east-west/wan-federation/vms",
-    destination: "/consul/docs/east-west/wan-federation/vms",
->>>>>>> 6718a739
-    permanent: true,
-  },
-  {
-    source:
-<<<<<<< HEAD
+    permanent: true,
+  },
+  {
+    source:
       '/consul/docs/:version(v1\\.(?:8|9|10|11|12|13|14|15|16|17|18|19|20)\\.x)/east-west/vm',
     destination: '/consul/docs/east-west/vm',
-=======
-      "/consul/docs/:version(v1\\.(?:8|9|10|11|12|13|14|15|16|17|18|19|20)\\.x)/east-west/vm",
-    destination: "/consul/docs/east-west/vm",
->>>>>>> 6718a739
-    permanent: true,
-  },
-  {
-    source:
-<<<<<<< HEAD
+    permanent: true,
+  },
+  {
+    source:
       '/consul/docs/:version(v1\\.(?:8|9|10|11|12|13|14|15|16|17|18|19|20)\\.x)/east-west/k8s',
     destination: '/consul/docs/:version/east-west/k8s',
-=======
-      "/consul/docs/:version(v1\\.(?:8|9|10|11|12|13|14|15|16|17|18|19|20)\\.x)/east-west/k8s",
-    destination: "/consul/docs/:version/east-west/k8s",
->>>>>>> 6718a739
-    permanent: true,
-  },
-  {
-    source:
-<<<<<<< HEAD
+    permanent: true,
+  },
+  {
+    source:
       '/consul/docs/:version(v1\\.(?:8|9|10|11|12|13|14|15|16|17|18|19|20)\\.x)/secure-mesh',
     destination: '/consul/docs/secure-mesh',
-=======
-      "/consul/docs/:version(v1\\.(?:8|9|10|11|12|13|14|15|16|17|18|19|20)\\.x)/secure-mesh",
-    destination: "/consul/docs/secure-mesh",
->>>>>>> 6718a739
-    permanent: true,
-  },
-  {
-    source:
-<<<<<<< HEAD
+    permanent: true,
+  },
+  {
+    source:
       '/consul/docs/:version(v1\\.(?:8|9|10|11|12|13|14|15|16|17|18|19|20)\\.x)/secure-mesh/certificate/bootstrap',
     destination: '/consul/docs/secure-mesh/certificate/bootstrap',
-=======
-      "/consul/docs/:version(v1\\.(?:8|9|10|11|12|13|14|15|16|17|18|19|20)\\.x)/secure-mesh/certificate/bootstrap",
-    destination: "/consul/docs/secure-mesh/certificate/bootstrap",
->>>>>>> 6718a739
-    permanent: true,
-  },
-  {
-    source:
-<<<<<<< HEAD
+    permanent: true,
+  },
+  {
+    source:
       '/consul/docs/:version(v1\\.(?:8|9|10|11|12|13|14|15|16|17|18|19|20)\\.x)/secure-mesh/certificate/rotate',
     destination: '/consul/docs/secure-mesh/certificate/rotate',
-=======
-      "/consul/docs/:version(v1\\.(?:8|9|10|11|12|13|14|15|16|17|18|19|20)\\.x)/secure-mesh/certificate/rotate",
-    destination: "/consul/docs/secure-mesh/certificate/rotate",
->>>>>>> 6718a739
-    permanent: true,
-  },
-  {
-    source:
-<<<<<<< HEAD
+    permanent: true,
+  },
+  {
+    source:
       '/consul/docs/:version(v1\\.(?:8|9|10|11|12|13|14|15|16|17|18|19|20)\\.x)/secure-mesh/certificate/existing',
     destination: '/consul/docs/:version/k8s/operations/tls-on-existing-cluster',
-=======
-      "/consul/docs/:version(v1\\.(?:8|9|10|11|12|13|14|15|16|17|18|19|20)\\.x)/secure-mesh/certificate/existing",
-    destination: "/consul/docs/:version/k8s/operations/tls-on-existing-cluster",
->>>>>>> 6718a739
-    permanent: true,
-  },
-  {
-    source:
-<<<<<<< HEAD
+    permanent: true,
+  },
+  {
+    source:
       '/consul/docs/:version(v1\\.(?:8|9|10|11|12|13|14|15|16|17|18|19|20)\\.x)/secure-mesh/certificate/permissive-mtls',
     destination: '/consul/docs/secure-mesh/certificate/permissive-mtls',
-=======
-      "/consul/docs/:version(v1\\.(?:8|9|10|11|12|13|14|15|16|17|18|19|20)\\.x)/secure-mesh/certificate/permissive-mtls",
-    destination: "/consul/docs/secure-mesh/certificate/permissive-mtls",
->>>>>>> 6718a739
-    permanent: true,
-  },
-  {
-    source:
-<<<<<<< HEAD
+    permanent: true,
+  },
+  {
+    source:
       '/consul/docs/:version(v1\\.(?:8|9|10|11|12|13|14|15|16|17|18|19|20)\\.x)/secure-mesh/vm',
     destination: '/consul/docs/:version/secure-mesh/vm',
-=======
-      "/consul/docs/:version(v1\\.(?:8|9|10|11|12|13|14|15|16|17|18|19|20)\\.x)/secure-mesh/vm",
-    destination: "/consul/docs/:version/secure-mesh/vm",
->>>>>>> 6718a739
-    permanent: true,
-  },
-  {
-    source:
-<<<<<<< HEAD
+    permanent: true,
+  },
+  {
+    source:
       '/consul/docs/:version(v1\\.(?:8|9|10|11|12|13|14|15|16|17|18|19|20)\\.x)/secure-mesh/k8s',
     destination: '/consul/docs/secure-mesh/k8s',
-=======
-      "/consul/docs/:version(v1\\.(?:8|9|10|11|12|13|14|15|16|17|18|19|20)\\.x)/secure-mesh/k8s",
-    destination: "/consul/docs/secure-mesh/k8s",
->>>>>>> 6718a739
-    permanent: true,
-  },
-  {
-    source:
-<<<<<<< HEAD
+    permanent: true,
+  },
+  {
+    source:
       '/consul/docs/:version(v1\\.(?:8|9|10|11|12|13|14|15|16|17|18|19|20)\\.x)/manage-traffic/failover/prepared-query',
     destination: '/consul/docs/manage-traffic/failover/prepared-query',
-=======
-      "/consul/docs/:version(v1\\.(?:8|9|10|11|12|13|14|15|16|17|18|19|20)\\.x)/manage-traffic/failover/prepared-query",
-    destination: "/consul/docs/manage-traffic/failover/prepared-query",
->>>>>>> 6718a739
-    permanent: true,
-  },
-  {
-    source:
-<<<<<<< HEAD
+    permanent: true,
+  },
+  {
+    source:
       '/consul/docs/:version(v1\\.(?:8|9|10|11|12|13|14|15|16|17|18|19|20)\\.x)/manage-traffic/vm',
     destination:
       '/consul/docs/:version/connect/cluster-peering/usage/peering-traffic-management',
-=======
-      "/consul/docs/:version(v1\\.(?:8|9|10|11|12|13|14|15|16|17|18|19|20)\\.x)/manage-traffic/vm",
-    destination:
-      "/consul/docs/:version/connect/cluster-peering/usage/peering-traffic-management",
->>>>>>> 6718a739
-    permanent: true,
-  },
-  {
-    source:
-<<<<<<< HEAD
+    permanent: true,
+  },
+  {
+    source:
       '/consul/docs/:version(v1\\.(?:8|9|10|11|12|13|14|15|16|17|18|19|20)\\.x)/manage-traffic/k8s',
     destination:
       '/consul/docs/:version/k8s/connect/cluster-peering/usage/l7-traffic',
-=======
-      "/consul/docs/:version(v1\\.(?:8|9|10|11|12|13|14|15|16|17|18|19|20)\\.x)/manage-traffic/k8s",
-    destination:
-      "/consul/docs/:version/k8s/connect/cluster-peering/usage/l7-traffic",
->>>>>>> 6718a739
-    permanent: true,
-  },
-  {
-    source:
-<<<<<<< HEAD
+    permanent: true,
+  },
+  {
+    source:
       '/consul/docs/:version(v1\\.(?:8|9|10|11|12|13|14|15|16|17|18|19|20)\\.x)/observe',
     destination: '/consul/docs/:version/connect/observability',
-=======
-      "/consul/docs/:version(v1\\.(?:8|9|10|11|12|13|14|15|16|17|18|19|20)\\.x)/observe",
-    destination: "/consul/docs/:version/connect/observability",
->>>>>>> 6718a739
-    permanent: true,
-  },
-  {
-    source:
-<<<<<<< HEAD
+    permanent: true,
+  },
+  {
+    source:
       '/consul/docs/:version(v1\\.(?:8|9|10|11|12|13|14|15|16|17|18|19|20)\\.x)/observe/docker',
     destination: '/consul/docs/observe/docker',
-=======
-      "/consul/docs/:version(v1\\.(?:8|9|10|11|12|13|14|15|16|17|18|19|20)\\.x)/observe/docker",
-    destination: "/consul/docs/observe/docker",
->>>>>>> 6718a739
-    permanent: true,
-  },
-  {
-    source:
-<<<<<<< HEAD
+    permanent: true,
+  },
+  {
+    source:
       '/consul/docs/:version(v1\\.(?:8|9|10|11|12|13|14|15|16|17|18|19|20)\\.x)/automate',
     destination: '/consul/docs/automate',
-=======
-      "/consul/docs/:version(v1\\.(?:8|9|10|11|12|13|14|15|16|17|18|19|20)\\.x)/automate",
-    destination: "/consul/docs/automate",
->>>>>>> 6718a739
-    permanent: true,
-  },
-  {
-    source:
-<<<<<<< HEAD
+    permanent: true,
+  },
+  {
+    source:
       '/consul/docs/:version(v1\\.(?:8|9|10|11|12|13|14|15|16|17|18|19|20)\\.x)/automate/consul-template/:slug*',
     destination: '/consul/docs/automate/consul-template/:slug*',
-=======
-      "/consul/docs/:version(v1\\.(?:8|9|10|11|12|13|14|15|16|17|18|19|20)\\.x)/automate/consul-template/:slug*",
-    destination: "/consul/docs/automate/consul-template/:slug*",
->>>>>>> 6718a739
-    permanent: true,
-  },
-  {
-    source:
-<<<<<<< HEAD
+    permanent: true,
+  },
+  {
+    source:
       '/consul/docs/:version(v1\\.(?:8|9|10|11|12|13|14|15|16|17|18|19|20)\\.x)/vm',
     destination: '/consul/docs/vm',
-=======
-      "/consul/docs/:version(v1\\.(?:8|9|10|11|12|13|14|15|16|17|18|19|20)\\.x)/vm",
-    destination: "/consul/docs/vm",
->>>>>>> 6718a739
-    permanent: true,
-  },
-  {
-    source:
-<<<<<<< HEAD
+    permanent: true,
+  },
+  {
+    source:
       '/consul/docs/:version(v1\\.(?:8|9|10|11|12|13|14|15|16|17|18|19|20)\\.x)/docker',
     destination: '/consul/docs/docker',
-=======
-      "/consul/docs/:version(v1\\.(?:8|9|10|11|12|13|14|15|16|17|18|19|20)\\.x)/docker",
-    destination: "/consul/docs/docker",
->>>>>>> 6718a739
-    permanent: true,
-  },
-  {
-    source:
-<<<<<<< HEAD
+    permanent: true,
+  },
+  {
+    source:
       '/consul/docs/:version(v1\\.(?:8|9|10|11|12|13|14|15|16|17|18|19|20)\\.x)/openshift',
     destination: '/consul/docs/:version/openshift',
-=======
-      "/consul/docs/:version(v1\\.(?:8|9|10|11|12|13|14|15|16|17|18|19|20)\\.x)/openshift",
-    destination: "/consul/docs/:version/openshift",
->>>>>>> 6718a739
-    permanent: true,
-  },
-  {
-    source:
-<<<<<<< HEAD
+    permanent: true,
+  },
+  {
+    source:
       '/consul/docs/:version(v1\\.(?:8|9|10|11|12|13|14|15|16|17|18|19|20)\\.x)/integrate',
     destination: '/consul/docs/:version/integrate/partnerships',
-=======
-      "/consul/docs/:version(v1\\.(?:8|9|10|11|12|13|14|15|16|17|18|19|20)\\.x)/integrate",
-    destination: "/consul/docs/:version/integrate/partnerships",
->>>>>>> 6718a739
-    permanent: true,
-  },
-  {
-    source:
-<<<<<<< HEAD
+    permanent: true,
+  },
+  {
+    source:
       '/consul/docs/:version(v1\\.(?:8|9|10|11|12|13|14|15|16|17|18|19|20)\\.x)/integrate/hcdiag',
     destination: '/consul/docs/integrate/hcdiag',
-=======
-      "/consul/docs/:version(v1\\.(?:8|9|10|11|12|13|14|15|16|17|18|19|20)\\.x)/integrate/hcdiag",
-    destination: "/consul/docs/integrate/hcdiag",
->>>>>>> 6718a739
-    permanent: true,
-  },
-  {
-    source:
-<<<<<<< HEAD
+    permanent: true,
+  },
+  {
+    source:
       '/consul/docs/:version(v1\\.(?:8|9|10|11|12|13|14|15|16|17|18|19|20)\\.x)/integrate/vault/k8s',
     destination: '/consul/docs/integrate/vault/k8s',
-=======
-      "/consul/docs/:version(v1\\.(?:8|9|10|11|12|13|14|15|16|17|18|19|20)\\.x)/integrate/vault/k8s",
-    destination: "/consul/docs/integrate/vault/k8s",
->>>>>>> 6718a739
-    permanent: true,
-  },
-  {
-    source:
-<<<<<<< HEAD
+    permanent: true,
+  },
+  {
+    source:
       '/consul/docs/:version(v1\\.(?:8|9|10|11|12|13|14|15|16|17|18|19|20)\\.x)/envoy-extension/apigee',
     destination:
       '/consul/docs/:version/connect/proxies/envoy-extensions/usage/apigee-ext-authz',
-=======
-      "/consul/docs/:version(v1\\.(?:8|9|10|11|12|13|14|15|16|17|18|19|20)\\.x)/envoy-extension/apigee",
-    destination:
-      "/consul/docs/:version/connect/proxies/envoy-extensions/usage/apigee-ext-authz",
->>>>>>> 6718a739
-    permanent: true,
-  },
-  {
-    source:
-<<<<<<< HEAD
+    permanent: true,
+  },
+  {
+    source:
       '/consul/docs/:version(v1\\.(?:8|9|10|11|12|13|14|15|16|17|18|19|20)\\.x)/envoy-extension/ext',
     destination:
       '/consul/docs/:version/connect/proxies/envoy-extensions/usage/ext-authz',
-=======
-      "/consul/docs/:version(v1\\.(?:8|9|10|11|12|13|14|15|16|17|18|19|20)\\.x)/envoy-extension/ext",
-    destination:
-      "/consul/docs/:version/connect/proxies/envoy-extensions/usage/ext-authz",
->>>>>>> 6718a739
-    permanent: true,
-  },
-  {
-    source:
-<<<<<<< HEAD
+    permanent: true,
+  },
+  {
+    source:
       '/consul/docs/:version(v1\\.(?:8|9|10|11|12|13|14|15|16|17|18|19|20)\\.x)/envoy-extension/otel',
     destination:
       '/consul/docs/:version/connect/proxies/envoy-extensions/usage/otel-access-logging',
-=======
-      "/consul/docs/:version(v1\\.(?:8|9|10|11|12|13|14|15|16|17|18|19|20)\\.x)/envoy-extension/otel",
-    destination:
-      "/consul/docs/:version/connect/proxies/envoy-extensions/usage/otel-access-logging",
->>>>>>> 6718a739
-    permanent: true,
-  },
-  {
-    source:
-<<<<<<< HEAD
+    permanent: true,
+  },
+  {
+    source:
       '/consul/docs/:version(v1\\.(?:8|9|10|11|12|13|14|15|16|17|18|19|20)\\.x)/error-messages/k8s',
     destination:
       '/consul/docs/:version/troubleshoot/common-errors#common-errors-on-kubernetes',
-=======
-      "/consul/docs/:version(v1\\.(?:8|9|10|11|12|13|14|15|16|17|18|19|20)\\.x)/error-messages/k8s",
-    destination:
-      "/consul/docs/:version/troubleshoot/common-errors#common-errors-on-kubernetes",
->>>>>>> 6718a739
-    permanent: true,
-  },
-  {
-    source:
-<<<<<<< HEAD
+    permanent: true,
+  },
+  {
+    source:
       '/consul/docs/:version(v1\\.(?:8|9|10|11|12|13|14|15|16|17|18|19|20)\\.x)/troubleshoot',
     destination: '/consul/docs/troubleshoot',
-=======
-      "/consul/docs/:version(v1\\.(?:8|9|10|11|12|13|14|15|16|17|18|19|20)\\.x)/troubleshoot",
-    destination: "/consul/docs/troubleshoot",
->>>>>>> 6718a739
-    permanent: true,
-  },
-  {
-    source:
-<<<<<<< HEAD
+    permanent: true,
+  },
+  {
+    source:
       '/consul/docs/:version(v1\\.(?:8|9|10|11|12|13|14|15|16|17|18|19|20)\\.x)/reference/cli/consul-aws',
     destination: '/consul/docs/reference/cli/consul-aws',
-=======
-      "/consul/docs/:version(v1\\.(?:8|9|10|11|12|13|14|15|16|17|18|19|20)\\.x)/reference/cli/consul-aws",
-    destination: "/consul/docs/reference/cli/consul-aws",
->>>>>>> 6718a739
-    permanent: true,
-  },
-  {
-    source:
-<<<<<<< HEAD
+    permanent: true,
+  },
+  {
+    source:
       '/consul/docs/:version(v1\\.(?:8|9|10|11|12|13|14|15|16|17|18|19|20)\\.x)/reference/acl/auth-method/aws-iam',
     destination: '/consul/docs/:version/security/acl/auth-methods/aws-iam',
-=======
-      "/consul/docs/:version(v1\\.(?:8|9|10|11|12|13|14|15|16|17|18|19|20)\\.x)/reference/acl/auth-method/aws-iam",
-    destination: "/consul/docs/:version/security/acl/auth-methods/aws-iam",
->>>>>>> 6718a739
-    permanent: true,
-  },
-  {
-    source:
-<<<<<<< HEAD
+    permanent: true,
+  },
+  {
+    source:
       '/consul/docs/:version(v1\\.(?:8|9|10|11|12|13|14|15|16|17|18|19|20)\\.x)/reference/acl/auth-method/jwt',
     destination: '/consul/docs/:version/security/acl/auth-methods/jwt',
-=======
-      "/consul/docs/:version(v1\\.(?:8|9|10|11|12|13|14|15|16|17|18|19|20)\\.x)/reference/acl/auth-method/jwt",
-    destination: "/consul/docs/:version/security/acl/auth-methods/jwt",
->>>>>>> 6718a739
-    permanent: true,
-  },
-  {
-    source:
-<<<<<<< HEAD
+    permanent: true,
+  },
+  {
+    source:
       '/consul/docs/:version(v1\\.(?:8|9|10|11|12|13|14|15|16|17|18|19|20)\\.x)/reference/acl/auth-method/k8s',
     destination: '/consul/docs/:version/security/acl/auth-methods/kubernetes',
-=======
-      "/consul/docs/:version(v1\\.(?:8|9|10|11|12|13|14|15|16|17|18|19|20)\\.x)/reference/acl/auth-method/k8s",
-    destination: "/consul/docs/:version/security/acl/auth-methods/kubernetes",
->>>>>>> 6718a739
-    permanent: true,
-  },
-  {
-    source:
-<<<<<<< HEAD
+    permanent: true,
+  },
+  {
+    source:
       '/consul/docs/:version(v1\\.(?:8|9|10|11|12|13|14|15|16|17|18|19|20)\\.x)/reference/acl/auth-method/oidc',
     destination: '/consul/docs/:version/security/acl/auth-methods/oidc',
-=======
-      "/consul/docs/:version(v1\\.(?:8|9|10|11|12|13|14|15|16|17|18|19|20)\\.x)/reference/acl/auth-method/oidc",
-    destination: "/consul/docs/:version/security/acl/auth-methods/oidc",
->>>>>>> 6718a739
-    permanent: true,
-  },
-  {
-    source:
-<<<<<<< HEAD
+    permanent: true,
+  },
+  {
+    source:
       '/consul/docs/:version(v1\\.(?:8|9|10|11|12|13|14|15|16|17|18|19|20)\\.x)/reference/acl/token',
     destination: '/consul/docs/:version/security/acl/tokens',
-=======
-      "/consul/docs/:version(v1\\.(?:8|9|10|11|12|13|14|15|16|17|18|19|20)\\.x)/reference/acl/token",
-    destination: "/consul/docs/:version/security/acl/tokens",
->>>>>>> 6718a739
-    permanent: true,
-  },
-  {
-    source:
-<<<<<<< HEAD
+    permanent: true,
+  },
+  {
+    source:
       '/consul/docs/:version(v1\\.(?:8|9|10|11|12|13|14|15|16|17|18|19|20)\\.x)/reference/acl/role',
     destination: '/consul/docs/:version/security/acl/acl-roles',
-=======
-      "/consul/docs/:version(v1\\.(?:8|9|10|11|12|13|14|15|16|17|18|19|20)\\.x)/reference/acl/role",
-    destination: "/consul/docs/:version/security/acl/acl-roles",
->>>>>>> 6718a739
-    permanent: true,
-  },
-  {
-    source:
-<<<<<<< HEAD
+    permanent: true,
+  },
+  {
+    source:
       '/consul/docs/:version(v1\\.(?:8|9|10|11|12|13|14|15|16|17|18|19|20)\\.x)/reference/acl/policy',
     destination: '/consul/docs/:version/security/acl/acl-policies',
-=======
-      "/consul/docs/:version(v1\\.(?:8|9|10|11|12|13|14|15|16|17|18|19|20)\\.x)/reference/acl/policy",
-    destination: "/consul/docs/:version/security/acl/acl-policies",
->>>>>>> 6718a739
-    permanent: true,
-  },
-  {
-    source:
-<<<<<<< HEAD
+    permanent: true,
+  },
+  {
+    source:
       '/consul/docs/:version(v1\\.(?:8|9|10|11|12|13|14|15|16|17|18|19|20)\\.x)/reference/agent/configuration-file/:slug*',
     destination: '/consul/docs/:version/agent/config/config-files',
-=======
-      "/consul/docs/:version(v1\\.(?:8|9|10|11|12|13|14|15|16|17|18|19|20)\\.x)/reference/agent/configuration-file/:slug*",
-    destination: "/consul/docs/:version/agent/config/config-files",
->>>>>>> 6718a739
-    permanent: true,
-  },
-  {
-    source:
-<<<<<<< HEAD
+    permanent: true,
+  },
+  {
+    source:
       '/consul/docs/:version(v1\\.(?:8|9|10|11|12|13|14|15|16|17|18|19|20)\\.x)/reference/agent/telemetry',
     destination: '/consul/docs/:version/agent/monitor/telemetry',
-=======
-      "/consul/docs/:version(v1\\.(?:8|9|10|11|12|13|14|15|16|17|18|19|20)\\.x)/reference/agent/telemetry",
-    destination: "/consul/docs/:version/agent/monitor/telemetry",
->>>>>>> 6718a739
-    permanent: true,
-  },
-  {
-    source:
-<<<<<<< HEAD
+    permanent: true,
+  },
+  {
+    source:
       '/consul/docs/:version(v1\\.(?:8|9|10|11|12|13|14|15|16|17|18|19|20)\\.x)/docs/reference/consul-template/:slug*',
     destination: '/consul/docs/docs/reference/consul-template/:slug*',
-=======
-      "/consul/docs/:version(v1\\.(?:8|9|10|11|12|13|14|15|16|17|18|19|20)\\.x)/docs/reference/consul-template/:slug*",
-    destination: "/consul/docs/docs/reference/consul-template/:slug*",
->>>>>>> 6718a739
-    permanent: true,
-  },
-  {
-    source:
-<<<<<<< HEAD
+    permanent: true,
+  },
+  {
+    source:
       '/consul/docs/:version(v1\\.(?:8|9|10|11|12|13|14|15|16|17|18|19|20)\\.x)/reference/cts',
     destination: '/consul/docs/:version/nia/configuration',
-=======
-      "/consul/docs/:version(v1\\.(?:8|9|10|11|12|13|14|15|16|17|18|19|20)\\.x)/reference/cts",
-    destination: "/consul/docs/:version/nia/configuration",
->>>>>>> 6718a739
-    permanent: true,
-  },
-  {
-    source:
-<<<<<<< HEAD
+    permanent: true,
+  },
+  {
+    source:
       '/consul/docs/:version(v1\\.(?:8|9|10|11|12|13|14|15|16|17|18|19|20)\\.x)/reference/dns',
     destination: '/consul/docs/:version/services/discovery/dns-static-lookups',
-=======
-      "/consul/docs/:version(v1\\.(?:8|9|10|11|12|13|14|15|16|17|18|19|20)\\.x)/reference/dns",
-    destination: "/consul/docs/:version/services/discovery/dns-static-lookups",
->>>>>>> 6718a739
-    permanent: true,
-  },
-  {
-    source:
-<<<<<<< HEAD
+    permanent: true,
+  },
+  {
+    source:
       '/consul/docs/:version(v1\\.(?:8|9|10|11|12|13|14|15|16|17|18|19|20)\\.x)/reference/namespace',
     destination: '/consul/docs/:version/enterprise/namespaces',
-=======
-      "/consul/docs/:version(v1\\.(?:8|9|10|11|12|13|14|15|16|17|18|19|20)\\.x)/reference/namespace",
-    destination: "/consul/docs/:version/enterprise/namespaces",
->>>>>>> 6718a739
-    permanent: true,
-  },
-  {
-    source:
-<<<<<<< HEAD
+    permanent: true,
+  },
+  {
+    source:
       '/consul/docs/:version(v1\\.(?:8|9|10|11|12|13|14|15|16|17|18|19|20)\\.x)/reference/proxy/sidecar',
     destination:
       '/consul/docs/:version/connect/proxies/deploy-sidecar-services',
-=======
-      "/consul/docs/:version(v1\\.(?:8|9|10|11|12|13|14|15|16|17|18|19|20)\\.x)/reference/proxy/sidecar",
-    destination:
-      "/consul/docs/:version/connect/proxies/deploy-sidecar-services",
->>>>>>> 6718a739
     permanent: true,
   },
   ///////////////////////////////////
@@ -7953,18 +5084,8 @@
     permanent: true,
   },
   {
-<<<<<<< HEAD
     source: '/consul/tutorials/operate-consul/vault-pki-consul-secure-tls',
     destination: '/consul/docs/automate/consul-template/vault/mtls',
-=======
-    source: "/consul/docs/manage/disaster-recovery/federation",
-    destination: "/consul/docs/manage/disaster-recovery",
-    permanent: true,
-  },
-  {
-    source: "/consul/tutorials/operate-consul/vault-pki-consul-secure-tls",
-    destination: "/consul/docs/automate/consul-template/vault/mtls",
->>>>>>> 6718a739
     permanent: true,
   },
   {
