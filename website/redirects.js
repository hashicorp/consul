/**
 * Copyright (c) HashiCorp, Inc.
 * SPDX-License-Identifier: BUSL-1.1
 */
// REDIRECTS FILE
// See the README file in this directory for documentation. Please do not
// modify or delete existing redirects without first verifying internally.
// Next.js redirect documentation: https://nextjs.org/docs/api-reference/next.config.js/redirects

module.exports = [
  // External and links redirect to new docs
  {
    source: '/consul/docs/concepts/service-discovery',
    destination: '/consul/docs/use-case/service-discovery',
    permanent: true,
  },
  {
    source: '/consul/docs/concepts/service-mesh',
    destination: '/consul/docs/use-case/service-mesh',
    permanent: true,
  },
  {
    source: '/consul/docs/consul-vs-other',
    destination: '/consul/docs/why',
    permanent: true,
  },
  {
    source: '/consul/docs/consul-vs-other/service-mesh-compare',
    destination: '/consul/docs/why/service-mesh',
    permanent: true,
  },
  {
    source: '/consul/docs/consul-vs-other/dns-tools-compare',
    destination: '/consul/docs/why/dns',
    permanent: true,
  },
  {
    source: '/consul/docs/consul-vs-other/config-management-compare',
    destination: '/consul/docs/why/config-management',
    permanent: true,
  },
  {
    source: '/consul/docs/consul-vs-other/api-gateway-compare',
    destination: '/consul/docs/why/api-gateway',
    permanent: true,
  },
  {
    source: '/consul/docs/connect/connect-internals',
    destination: '/consul/docs/concepts/service-mesh',
    permanent: true,
  },
  {
    source: '/consul/docs/install/ports',
    destination: '/consul/docs/deploy/server/ports',
    permanent: true,
  },
  {
    source: '/consul/docs/enterprise/fips',
    destination: '/consul/docs/deploy/server/fips',
    permanent: true,
  },
  {
    source: '/consul/docs/install/bootstrapping',
    destination: '/consul/docs/deploy/server/vm/bootstrap',
    permanent: true,
  },
  {
    source: '/consul/docs/install/cloud-auto-join',
    destination: '/consul/docs/deploy/server/vm/cloud-auto-join',
    permanent: true,
  },
  {
    source: '/consul/docs/install/performance',
    destination: '/consul/docs/deploy/server/vm/requirements',
    permanent: true,
  },
  {
    source: '/consul/k8s/compatibility',
    destination: '/consul/docs/deploy/server/k8s/requirements',
    permanent: true,
  },
  {
    source: '/consul/tutorials/kubernetes/kubernetes-minikube',
    destination: '/consul/docs/deploy/server/k8s/plaform/minikube',
    permanent: true,
  },
  {
    source: '/consul/tutorials/kubernetes/kubernetes-kind',
    destination: '/consul/docs/deploy/server/k8s/platform/kind',
    permanent: true,
  },
  {
    source: '/consul/tutorials/kubernetes/kubernetes-aks-azure',
    destination: '/consul/docs/deploy/server/k8s/platform/aks',
    permanent: true,
  },
  {
    source: '/consul/tutorials/kubernetes/kubernetes-eks-aws',
    destination: '/consul/docs/deploy/server/k8s/platform/eks',
    permanent: true,
  },
  {
    source: '/consul/tutorials/kubernetes/kubernetes-gke-google',
    destination: '/consul/docs/deploy/server/k8s/platform/gke',
    permanent: true,
  },
  {
    source: '/consul/tutorials/kubernetes/kubernetes-openshift-red-hat',
    destination: '/consul/docs/deploy/server/k8s/platform/openshift',
    permanent: true,
  },
  {
    source: '/consul/docs/k8s/platforms/self-hosted-kubernetes',
    destination: '/consul/docs/deploy/server/k8s/platform/self-hosted',
    permanent: true,
  },
  {
    source:
      '/consul/docs/k8s/deployment-configurations/servers-outside-kubernetes',
    destination: '/consul/docs/deploy/server/k8s/examples/servers-outside',
    permanent: true,
  },
  {
    source: '/consul/docs/k8s/deployment-configurations/single-dc-multi-k8s',
    destination: '/consul/docs/deploy/server/k8s/examples/multiple-clusters',
    permanent: true,
  },
  {
    source: '/consul/docs/k8s/deployment-configurations/consul-enterprise',
    destination: '/consul/docs/deploy/server/k8s/enterprise',
    permanent: true,
  },
  {
    source: '/consul/docs/k8s/deployment-configurations/multi-cluster',
    destination: '/consul/docs/deploy/server/k8s/examples/federation',
    permanent: true,
  },
  {
    source:
      '/consul/docs/k8s/deployment-configurations/multi-cluster/kubernetes',
    destination: '/consul/docs/deploy/server/k8s/examples/federation/k8s',
    permanent: true,
  },
  {
    source:
      '/consul/docs/k8s/deployment-configurations/multi-cluster/vms-and-kubernetes',
    destination: '/consul/docs/deploy/server/k8s/examples/federation/k8s-vm',
    permanent: true,
  },
  {
    source: '/consul/docs/k8s/deployment-configurations/vault',
    destination: '/consul/docs/deploy/server/k8s/examples/vault',
    permanent: true,
  },
  {
    source:
      '/consul/docs/k8s/deployment-configurations/vault/systems-integration',
    destination:
      '/consul/docs/deploy/server/k8s/examples/vault/system-integration',
    permanent: true,
  },
  {
    source: '/consul/docs/k8s/deployment-configurations/vault/data-integration',
    destination:
      '/consul/docs/deploy/server/k8s/examples/vault/data-integration',
    permanent: true,
  },
  {
    source:
      '/consul/docs/k8s/deployment-configurations/vault/data-integration/bootstrap-token',
    destination:
      '/consul/docs/deploy/server/k8s/examples/vault/data-integration/bootstrap-token',
    permanent: true,
  },
  {
    source:
      '/consul/docs/k8s/deployment-configurations/vault/data-integration/enterprise-license',
    destination:
      '/consul/docs/deploy/server/k8s/examples/vault/data-integration/enterprise-license',
    permanent: true,
  },
  {
    source:
      '/consul/docs/k8s/deployment-configurations/vault/data-integration/gossip',
    destination:
      '/consul/docs/deploy/server/k8s/examples/vault/data-integration/gossip-encryption-key',
    permanent: true,
  },
  {
    source:
      '/consul/docs/k8s/deployment-configurations/vault/data-integration/partition-token',
    destination:
      '/consul/docs/deploy/server/k8s/examples/vault/data-integration/partition-token',
    permanent: true,
  },
  {
    source:
      '/consul/docs/k8s/deployment-configurations/vault/data-integration/replication-token',
    destination:
      '/consul/docs/deploy/server/k8s/examples/vault/data-integration/replication-token',
    permanent: true,
  },
  {
    source:
      '/consul/docs/k8s/deployment-configurations/vault/data-integration/server-tls',
    destination:
      '/consul/docs/deploy/server/k8s/examples/vault/data-integration/server-tls',
    permanent: true,
  },
  {
    source:
      '/consul/docs/k8s/deployment-configurations/vault/data-integration/connect-ca',
    destination:
      '/consul/docs/deploy/server/k8s/examples/vault/data-integration/service-mesh-certificate',
    permanent: true,
  },
  {
    source:
      '/consul/docs/k8s/deployment-configurations/vault/data-integration/snapshot-agent-config',
    destination:
      '/consul/docs/deploy/server/k8s/examples/vault/data-integration/snapshot-agent',
    permanent: true,
  },
  {
    source:
      '/consul/docs/k8s/deployment-configurations/vault/data-integration/webhook-certs',
    destination:
      '/consul/docs/deploy/server/k8s/examples/vault/data-integration/webhook-certificate',
    permanent: true,
  },
  {
    source: '/consul/docs/k8s/deployment-configurations/vault/wan-federation',
    destination: '/consul/docs/deploy/server/k8s/examples/vault/wan',
    permanent: true,
  },
  {
    source: '/consul/docs/agent/wal-logstore',
    destination: '/consul/docs/deploy/server/wal/',
    permanent: true,
  },
  {
    source: '/consul/docs/agent/wal-logstore/enable',
    destination: '/consul/docs/deploy/server/wal/enable',
    permanent: true,
  },
  {
    source: '/consul/docs/agent/wal-logstore/monitoring',
    destination: '/consul/docs/deploy/server/wal/monitor-raft',
    permanent: true,
  },
  {
    source: '/consul/docs/agent/wal-logstore/revert-to-boltdb',
    destination: '/consul/docs/deploy/server/wal/revert-boltdb',
    permanent: true,
  },
  {
    source:
      '/consul/docs/k8s/deployment-configurations/clients-outside-kubernetes',
    destination: '/consul/docs/deploy/control-plane/k8s',
    permanent: true,
  },
  {
    source: '/consul/docs/connect/configuration',
    destination: '/consul/docs/deploy/service-mesh/enable',
    permanent: true,
  },
  {
    source: '/consul/docs/connect/proxies/deploy-service-mesh-proxies',
    destination: '/consul/docs/deploy/service-mesh/deploy-proxy',
    permanent: true,
  },
  {
    source: '/consul/docs/connect/proxies/deploy-sidecar-services',
    destination: '/consul/docs/deploy/service-mesh/deploy-sidecar',
    permanent: true,
  },
  {
    source: '/consul/docs/architecture/scale',
    destination: '/consul/docs/deploy/scale',
    permanent: true,
  },
  {
    source: '/consul/docs/security',
    destination: '/consul/docs/secure-consul/',
    permanent: true,
  },
  {
    source: '/consul/docs/security/acl',
    destination: '/consul/docs/secure-consul/acl',
    permanent: true,
  },
  {
    source: '/consul/docs/security/acl/tokens',
    destination: '/consul/docs/secure-consul/acl/token',
    permanent: true,
  },
  {
    source: '/consul/docs/security/acl/acl-policies',
    destination: '/consul/docs/secure-consul/acl/policies',
    permanent: true,
  },
  {
    source: '/consul/docs/security/acl/acl-roles',
    destination: '/consul/docs/reference/acl/rule',
    permanent: true,
  },
  {
    source: '/consul/docs/security/acl/acl-rules',
    destination: '/consul/docs/secure-consul/acl/rules',
    permanent: true,
  },
  {
    source: '/consul/docs/security/acl/auth-methods',
    destination: '/consul/docs/secure-consul/acl/auth-methods',
    permanent: true,
  },
  {
    source: '/consul/docs/security/acl/auth-methods/kubernetes',
    destination: '/consul/docs/secure-consul/acl/auth-methods/k8s',
    permanent: true,
  },
  {
    source: '/consul/docs/security/acl/auth-methods/jwt',
    destination: '/consul/docs/secure-consul/acl/auth-methods/jwt',
    permanent: true,
  },
  {
    source: '/consul/docs/security/acl/auth-methods/oidc',
    destination: '/consul/docs/secure-consul/acl/auth-methods/oidc',
    permanent: true,
  },
  {
    source: '/consul/docs/security/acl/auth-methods/aws-iam',
    destination: '/consul/docs/secure-consul/acl/auth-methods/aws-iam',
    permanent: true,
  },
  {
    source: '/consul/docs/security/acl/acl-federated-datacenters',
    destination: '/consul/docs/secure-consul/acl/federation',
    permanent: true,
  },
  {
    source: '/consul/docs/security/acl/tokens/create/create-a-service-token',
    destination: '/consul/docs/secure-consul/acl/token/service-token',
    permanent: true,
  },
  {
    source: '/consul/docs/security/acl/tokens/create/create-an-agent-token',
    destination: '/consul/docs/secure-consul/acl/token/agent-token',
    permanent: true,
  },
  {
    source: '/consul/docs/security/acl/tokens/create/create-a-ui-token',
    destination: '/consul/docs/secure-consul/acl/token/ui-token',
    permanent: true,
  },
  {
    source:
      '/consul/docs/security/acl/tokens/create/create-a-mesh-gateway-token',
    destination: '/consul/docs/secure-consul/acl/token/mesh-gateway-token',
    permanent: true,
  },
  {
    source:
      '/consul/docs/security/acl/tokens/create/create-an-ingress-gateway-token',
    destination: '/consul/docs/secure-consul/acl/token/ingress-gateway-token',
    permanent: true,
  },
  {
    source:
      '/consul/docs/security/acl/tokens/create/create-a-terminating-gateway-token',
    destination:
      '/consul/docs/secure-consul/acl/token/terminating-gateway-token',
    permanent: true,
  },
  {
    source: '/consul/docs/security/acl/tokens/create/create-a-dns-token',
    destination: '/consul/docs/secure-consul/acl/token/dns-token',
    permanent: true,
  },
  {
    source:
      '/consul/docs/security/acl/tokens/create/create-a-replication-token',
    destination: '/consul/docs/secure-consul/acl/token/replication-token',
    permanent: true,
  },
  {
    source:
      '/consul/docs/security/acl/tokens/create/create-a-snapshot-agent-token',
    destination: '/consul/docs/secure-consul/acl/token/snapshot-agent-token',
    permanent: true,
  },
  {
    source:
      '/consul/docs/security/acl/tokens/create/create-a-token-for-vault-consul-storage',
    destination:
      '/consul/docs/secure-consul/acl/token/vault-storage-backend-token',
    permanent: true,
  },
  {
    source: '/consul/docs/security/acl/tokens/create/create-a-consul-esm-token',
    destination: '/consul/docs/secure-consul/acl/token/esm-token',
    permanent: true,
  },
  {
    source:
      '/consul/docs/consul/tutorials/security-operations/access-control-token-migration',
    destination: '/consul/docs/secure-consul/acl/legacy',
    permanent: true,
  },
  {
    source: '/consul/tutorials/security/access-control-manage-policies',
    destination: '/consul/docs/secure-consul/acl/troubleshoot',
    permanent: true,
  },
  {
    source: '/consul/docs/security/encryption',
    destination: '/consul/docs/secure-consul/encryption',
    permanent: true,
  },
  {
    source: '/consul/tutorials/security/gossip-encryption-secure',
    destination: '/consul/docs/secure-consul/encryption/gossip/enable',
    permanent: true,
  },
  {
    source:
      '/consul/consul/tutorials/security-operations/tls-encryption-secure-existing-datacenter',
    destination: '/consul/docs/secure-consul/encryption/gossip/existing',
    permanent: true,
  },
  {
    source: '/consul/tutorials/security/tls-encryption-secure',
    destination: '/consul/docs/secure-consul/encryption/tls/builtin',
    permanent: true,
  },
  {
    source:
      '/consul/tutorials/security-operations/tls-encryption-openssl-secure',
    destination: '/consul/docs/secure-consul/encryption/tls/openssl',
    permanent: true,
  },
  {
    source:
      '/consul/tutorials/security-operations/tls-encryption-secure-existing-datacenter',
    destination: '/consul/docs/secure-consul/encryption/tls/existing',
    permanent: true,
  },
  {
    source: '/consul/docs/security/security-models',
    destination: '/consul/docs/secure-consul/security-model',
    permanent: true,
  },
  {
    source: '/consul/docs/security/security-models/core',
    destination: '/consul/docs/secure-consul/security-model/consul',
    permanent: true,
  },
  {
    source: '/consul/docs/security/security-models/nia',
    destination: '/consul/docs/secure-consul/security-model/nia',
    permanent: true,
  },
  {
    source: '/consul/docs/agent/telemetry',
    destination: '/consul/docs/monitor-consul/telemetry/',
    permanent: true,
  },
  {
    source: '/consul/docs/enterprise/audit-logging',
    destination: '/consul/docs/monitor-consul/log/audit-log',
    permanent: true,
  },
  {
    source: '/consul/docs/enterprise/backups',
    destination: '/consul/docs/manage-consul/automated-backups',
    permanent: true,
  },
  {
    source: '/consul/docs/enterprise/redundancy',
    destination: '/consul/docs/manage-consul/redundancy-zones',
    permanent: true,
  },
  {
    source: '/consul/docs/enterprise/read-scale',
    destination: '/consul/docs/manage-consul/read-replicas',
    permanent: true,
  },
  {
    source: '/consul/docs/agent/limits',
    destination: '/consul/docs/manage-consul/agent-rate-limit',
    permanent: true,
  },
  {
    source: '/consul/docs/agent/limits/usage/init-rate-limits',
    destination: '/consul/docs/manage-consul/agent-rate-limit/initialize',
    permanent: true,
  },
  {
    source: '/consul/docs/agent/limits/usage/monitor-rate-limits',
    destination: '/consul/docs/manage-consul/agent-rate-limit/monitor',
    permanent: true,
  },
  {
    source: '/consul/docs/agent/limits/usage/set-global-traffic-rate-limits',
    destination: '/consul/docs/manage-consul/agent-rate-limit/set-global',
    permanent: true,
  },
  {
    source: '/consul/docs/agent/limits/usage/limit-request-rates-from-ips',
    destination:
      '/consul/docs/manage-consul/agent-rate-limit/source-ip-addresses',
    permanent: true,
  },
  {
    source: '/consul/docs/upgrading',
    destination: '/consul/docs/upgrade',
    permanent: true,
  },
  {
    source: '/consul/docs/enterprise/upgrades',
    destination: '/consul/docs/upgrade/automated',
    permanent: true,
  },
  {
    source: '/consul/docs/upgrading/compatibility',
    destination: '/consul/docs/upgrade/compatibility-promise',
    permanent: true,
  },
  {
    source: '/consul/docs/upgrading/upgrade-specific',
    destination: '/consul/docs/upgrade/version-specific',
    permanent: true,
  },
  {
    source: '/consul/docs/upgrading/instructions',
    destination: '/consul/docs/upgrade/instructions',
    permanent: true,
  },
  {
    source: '/consul/docs/upgrading/instructions/general-process',
    destination: '/consul/docs/upgrade/instructions/general',
    permanent: true,
  },
  {
    source: '/consul/docs/upgrading/instructions/upgrade-to-1-10-x',
    destination: '/consul/docs/upgrade/instructions/1-10-x',
    permanent: true,
  },
  {
    source: '/consul/docs/upgrading/instructions/upgrade-to-1-8-x',
    destination: '/consul/docs/upgrade/instructions/1-8-x',
    permanent: true,
  },
  {
    source: '/consul/docs/upgrading/instructions/upgrade-to-1-6-x',
    destination: '/consul/docs/upgrade/instructions/1-6-x',
    permanent: true,
  },
  {
    source: '/consul/docs/upgrading/instructions/upgrade-to-1-2-x',
    destination: '/consul/docs/upgrade/instructions/1-2-x',
    permanent: true,
  },
  {
    source: '/consul/docs/k8s/upgrade',
    destination: '/consul/docs/upgrade/k8s',
    permanent: true,
  },
  {
    source: '/consul/docs/k8s/compatibility',
    destination: '/consul/docs/upgrade/k8s/compatibility',
    permanent: true,
  },
  {
    source: '/consul/docs/k8s/upgrade/upgrade-cli',
    destination: '/consul/docs/upgrade/k8s/consul-k8s',
    permanent: true,
  },
  {
    source: '/consul/docs/k8s/crds/upgrade-to-crds',
    destination: '/consul/docs/upgrade/k8s/crds',
    permanent: true,
  },
  {
    source: '/consul/docs/ecs/compatibility',
    destination: '/consul/docs/upgrade/ecs',
    permanent: true,
  },
  {
    source: '/consul/docs/ecs/upgrade-to-dataplanes',
    destination: '/consul/docs/upgrade/ecs/dataplane',
    permanent: true,
  },
  {
    source: '/consul/docs/release-notes/consul-api-gateway',
    destination: '/consul/docs/release-notes/api-gateway',
    permanent: true,
  },
  {
    source: '/consul/docs/release-notes/consul-ecs',
    destination: '/consul/docs/release-notes/ecs',
    permanent: true,
  },
  {
    source: '/consul/docs/services/services',
    destination: '/consul/docs/register',
    permanent: true,
  },
  {
    source: '/consul/docs/services/usage/define-services',
    destination: '/consul/docs/register/service/vm/define',
    permanent: true,
  },
  {
    source: '/consul/docs/services/usage/checks',
    destination: '/consul/docs/register/service/vm/health-checks',
    permanent: true,
  },
  {
    source: '/consul/docs/services/usage/register-services-checks',
    destination: '/consul/docs/register/service/vm',
    permanent: true,
  },
  {
    source: '/consul/docs/k8s/service-sync',
    destination: '/consul/docs/register/service/k8s/service-sync',
    permanent: true,
  },
  {
    source: '/consul/docs/ecs/tech-specs',
    destination: '/consul/docs/register/service/ecs/requirements',
    permanent: true,
  },
  {
    source: '/consul/docs/ecs/deploy/terraform',
    destination: '/consul/docs/register/service/ecs',
    permanent: true,
  },
  {
    source: '/consul/docs/ecs/deploy/manual',
    destination: '/consul/docs/register/service/ecs/manual',
    permanent: true,
  },
  {
    source: '/consul/docs/ecs/deploy/migrate-existing-tasks',
    destination: '/consul/docs/register/service/ecs/migrate',
    permanent: true,
  },
  {
    source: '/consul/docs/ecs/deploy/bind-addresses',
    destination:
      '/consul/docs/register/service/ecs/configure-task-bind-address',
    permanent: true,
  },
  {
    source: '/consul/docs/ecs/enterprise',
    destination: '/consul/docs/deploy/server/ecs',
    permanent: true,
  },
  {
    source: '/consul/docs/lambda',
    destination: '/consul/docs/register/service/lambda',
    permanent: true,
  },
  {
    source: '/consul/docs/lambda/registration/automate',
    destination: '/consul/docs/register/service/lambda/automatic',
    permanent: true,
  },
  {
    source: '/consul/docs/lambda/registration/manual',
    destination: '/consul/docs/register/service/lambda/manual',
    permanent: true,
  },
  {
    source: '/consul/docs/k8s/connect/terminating-gateways',
    destination: '/consul/docs/register/external/terminating-gateway/k8s',
    permanent: true,
  },
  {
    source: '/consul/docs/k8s/connect/onboarding-tproxy-mode',
    destination: '/consul/docs/register/external/permissive-mtls',
    permanent: true,
  },
  {
    source: '/consul/docs/services/discovery/dns-overview',
    destination: '/consul/docs/discover/dns',
    permanent: true,
  },
  {
    source: '/consul/docs/services/discovery/dns-configuration',
    destination: '/consul/docs/discover/dns/configure',
    permanent: true,
  },
  {
    source: '/consul/docs/services/discovery/dns-static-lookups',
    destination: '/consul/docs/discover/dns/static-lookup',
    permanent: true,
  },
  {
    source: '/consul/docs/services/discovery/dns-dynamic-lookups',
    destination: '/consul/docs/discover/dns/dynamic-lookup',
    permanent: true,
  },
  {
    source: '/consul/docs/k8s/dns',
    destination: '/consul/docs/discover/dns/k8s',
    permanent: true,
  },
  {
    source: '/consul/docs/connect/connect-internals',
    destination: '/consul/docsLINK TO /concept/service-mesh',
    permanent: true,
  },
  {
    source: '/consul/docs/connect/configuration',
    destination: '/consul/docs/connect/configuration-entries',
    permanent: true,
  },
  {
    source: '/consul/docs/k8s/multiport',
    destination: '/consul/docs/connect/multi-port',
    permanent: true,
  },
  {
    source: '/consul/docs/k8s/multiport/configure',
    destination: '/consul/docs/connect/multi-port/configure',
    permanent: true,
  },
  {
    source: '/consul/docs/lambda/invocation',
    destination: '/consul/docs/connect/lambda/invoke-function',
    permanent: true,
  },
  {
    source: '/consul/docs/lambda/invoke-from-lambda',
    destination: '/consul/docs/connect/lambda/invoke-service',
    permanent: true,
  },
  {
    source: '/consul/docs/connect/proxies',
    destination: '/consul/docs/connect/proxy',
    permanent: true,
  },
  {
    source: '/consul/docs/connect/proxies/deploy-service-mesh-proxies',
    destination: '/consul/docs/connect/proxy/deploy-service-mesh',
    permanent: true,
  },
  {
    source: '/consul/docs/connect/proxies/deploy-sidecar-services',
    destination: '/consul/docs/connect/proxy/deploy-sidecar',
    permanent: true,
  },
  {
    source: '/consul/docs/k8s/connect/transparent-proxy',
    destination: '/consul/docs/connect/proxy/transparent-proxy',
    permanent: true,
  },
  {
    source:
      '/consul/docs/k8s/connect/transparent-proxy/enable-transparent-proxy',
    destination: '/consul/docs/connect/proxy/transparent-proxy/enable',
    permanent: true,
  },
  {
    source: '/consul/docs/connect/dev',
    destination: '/consul/docs/connect/troubleshoot/develop-debug',
    permanent: true,
  },
  {
    source: '/consul/docs/troubleshoot/troubleshoot-services',
    destination: '/consul/docs/connect/troubleshoot/service-to-service',
    permanent: true,
  },
  {
    source: '/consul/docs/ecs/deploy/configure-routes',
    destination: '/consul/docs/connect/ecs',
    permanent: true,
  },
  {
    source: '/consul/docs/lambda',
    destination: '/consul/docs/connect/lambda',
    permanent: true,
  },
  {
    source: '/consul/docs/gateways',
    destination: '/consul/docs/access',
    permanent: true,
  },
  {
    source: '/consul/docs/gateways/api-gateway',
    destination: '/consul/docs/access/api-gateway/',
    permanent: true,
  },
  {
    source: '/consul/docs/gateways/api-gateway/tech-specs',
    destination: '/consul/docs/access/api-gateway/tech-specs',
    permanent: true,
  },
  {
    source: '/consul/docs/gateways/api-gateway/install-k8s',
    destination: '/consul/docs/access/api-gateway/install',
    permanent: true,
  },
  {
    source: '/consul/docs/gateways/api-gateway/upgrades-k8s',
    destination: '/consul/docs/upgrade/api-gateway',
    permanent: true,
  },
  {
    source: '/consul/docs/gateways/api-gateway/deploy/listeners-vms',
    destination: '/consul/docs/access/api-gateway/deploy-listener/vm',
    permanent: true,
  },
  {
    source: '/consul/docs/gateways/api-gateway/deploy/listeners-k8s',
    destination: '/consul/docs/access/api-gateway/deploy-listener/k8s',
    permanent: true,
  },
  {
    source: '/consul/docs/gateways/api-gateway/define-routes/routes-vms',
    destination: '/consul/docs/access/api-gateway/define-route/vm',
    permanent: true,
  },
  {
    source: '/consul/docs/gateways/api-gateway/define-routes/routes-k8s',
    destination: '/consul/docs/access/api-gateway/define-route/k8s',
    permanent: true,
  },
  {
    source:
      '/consul/docs/gateways/api-gateway/define-routes/reroute-http-requests',
    destination: '/consul/docs/access/api-gateway/define-route/reroute',
    permanent: true,
  },
  {
    source:
      '/consul/docs/gateways/api-gateway/define-routes/route-to-peered-services',
    destination: '/consul/docs/access/api-gateway/route/peer',
    permanent: true,
  },
  {
    source: '/consul/docs/gateways/api-gateway/secure-traffic/encrypt-vms',
    destination: '/consul/docs/access/api-gateway/secure/encrypt',
    permanent: true,
  },
  {
    source: '/consul/docs/gateways/api-gateway/secure-traffic/verify-jwts-vms',
    destination: '/consul/docs/access/api-gateway/secure/jwt-vm',
    permanent: true,
  },
  {
    source: '/consul/docs/gateways/api-gateway/secure-traffic/verify-jwts-k8s',
    destination: '/consul/docs/access/api-gateway/secure/jwt-k8s',
    permanent: true,
  },
  {
    source: '/consul/docs/gateways/api-gateway/errors',
    destination: '/consul/docs/common-error-messages/api-gateway',
    permanent: true,
  },
  {
    source: '/consul/docs/gateways/ingress-gateway',
    destination: '/consul/docs/access/ingress-gateway',
    permanent: true,
  },
  {
    source: '/consul/docs/gateways/ingress-gateway/usage',
    destination: '/consul/docs/access/ingress-gateway/create/vm',
    permanent: true,
  },
  {
    source: '/consul/docs/gateways/ingress-gateway/usage',
    destination: '/consul/docs/access/ingress-gateway/create/vm',
    permanent: true,
  },
  {
    source: '/consul/docs/gateways/ingress-gateway/tls-external-service',
    destination: '/consul/docs/access/ingress-gateway/tls-external-service',
    permanent: true,
  },
  {
    source: '/consul/docs/enterprise/admin-partitions',
    destination: '/consul/docs/segment/admin-partition',
    permanent: true,
  },
  {
    source: '/consul/docs/enterprise/namespaces',
    destination: '/consul/docs/segment/namespace',
    permanent: true,
  },
  {
    source:
      '/consul/docs/k8s/connect/cluster-peering/usage/create-sameness-groups',
    destination: '/consul/docs/link/sameness-group',
    permanent: true,
  },
  {
    source:
      '/consul/docs/enterprise/network-segments/network-segments-overview',
    destination: '/consul/docs/segment/network-segment',
    permanent: true,
  },
  {
    source: '/consul/docs/enterprise/network-segments/create-network-segment',
    destination: '/consul/docs/segment/network-segment/vm',
    permanent: true,
  },
  {
    source: '/consul/docs/connect/cluster-peering',
    destination: '/consul/docs/link/cluster-peering',
    permanent: true,
  },
  {
    source: '/consul/docs/connect/cluster-peering/tech-specs',
    destination: '/consul/docs/link/cluster-peering/tech-specs',
    permanent: true,
  },
  {
    source:
      '/consul/docs/connect/cluster-peering/usage/establish-cluster-peering',
    destination: '/consul/docs/link/cluster-peering/establish-connection/vm',
    permanent: true,
  },
  {
    source: '/consul/docs/k8s/connect/cluster-peering/usage/establish-peering',
    destination: '/consul/docs/link/cluster-peering/establish-connection/k8s',
    permanent: true,
  },
  {
    source: '/consul/docs/connect/cluster-peering/usage/manage-connections',
    destination: '/consul/docs/link/cluster-peering/manage-connection/vm',
    permanent: true,
  },
  {
    source: '/consul/docs/k8s/connect/cluster-peering/usage/manage-peering',
    destination: '/consul/docs/link/cluster-peering/manage-connection/k8s',
    permanent: true,
  },
  {
    source: '/consul/tutorials/datacenter-operations/federation-network-areas',
    destination: '/consul/docs/link/network-area',
    permanent: true,
  },
  {
    source: '/consul/docs/k8s/deployment-configurations/multi-cluster',
    destination: '/consul/docs/link/wan-federation/',
    permanent: true,
  },
  {
    source:
      '/consul/docs/k8s/deployment-configurations/multi-cluster/kubernetes',
    destination: '/consul/docs/link/wan-federation/k8s',
    permanent: true,
  },
  {
    source:
      '/consul/docs/k8s/deployment-configurations/multi-cluster/vms-and-kubernetes',
    destination: '/consul/docs/link/wan-federation/k8s-vm',
    permanent: true,
  },
  {
    source: '/consul/docs/connect/gateways/mesh-gateway',
    destination: '/consul/docs/link/mesh-gateway/',
    permanent: true,
  },
  {
    source:
      '/consul/docs/connect/gateways/mesh-gateway/wan-federation-via-mesh-gateways',
    destination: '/consul/docs/link/mesh-gateway/enable',
    permanent: true,
  },
  {
    source:
      '/consul/docs/connect/gateways/mesh-gateway/service-to-service-traffic-wan-datacenters',
    destination: '/consul/docs/link/mesh-gateway/federation',
    permanent: true,
  },
  {
    source:
      '/consul/docs/connect/gateways/mesh-gateway/peering-via-mesh-gateways',
    destination: '/consul/docs/link/mesh-gateway/cluster-peer',
    permanent: true,
  },
  {
    source:
      '/consul/docs/connect/gateways/mesh-gateway/service-to-service-traffic-partitions',
    destination: '/consul/docs/link/mesh-gateway/admin-partition',
    permanent: true,
  },
  {
    source: '/consul/docs/connect/intentions',
    destination: '/consul/docs/secure-mesh/intentions',
    permanent: true,
  },
  {
    source: '/consul/docs/connect/intentions/create-manage-intentions',
    destination: '/consul/docs/secure-mesh/intentions/create',
    permanent: true,
  },
  {
    source: '/consul/docs/connect/intentions/jwt-authorization',
    destination: '/consul/docs/secure-mesh/intentions/jwt',
    permanent: true,
  },
  {
    source: '/consul/docs/connect/ca',
    destination: '/consul/docs/secure-mesh/certificate',
    permanent: true,
  },
  {
    source:
      '/consul/tutorials/developer-mesh/service-mesh-production-checklist#bootstrap-certificate-authority-for-consul-service-mesh',
    destination: '/consul/docs/secure-mesh/certificate/bootstrap/vm',
    permanent: true,
  },
  {
    source: '/consul/docs/k8s/operations/certificate-rotation',
    destination: '/consul/docs/secure-mesh/certificate/rotate/tls',
    permanent: true,
  },
  {
    source: '/consul/docs/k8s/operations/gossip-encryption-key-rotation',
    destination: '/consul/docs/secure-mesh/certificate/rotate/gossip',
    permanent: true,
  },
  {
    source: '/consul/docs/k8s/operations/tls-on-existing-cluster',
    destination: '/consul/docs/secure-mesh/certificate/existing',
    permanent: true,
  },
  {
    source: '/consul/docs/connect/ca/consul',
    destination: '/consul/docs/secure-mesh/certificate/built-in',
    permanent: true,
  },
  {
    source: '/consul/docs/connect/ca/vault',
    destination: '/consul/docs/secure-mesh/certificate/vault',
    permanent: true,
  },
  {
    source: '/consul/docs/connect/ca/aws',
    destination: '/consul/docs/secure-mesh/certificate/acm',
    permanent: true,
  },
  {
    source:
      '/consul/docs/k8s/connect/onboarding-tproxy-mode#enable-permissive-mtls-mode',
    destination: '/consul/docs/secure-mesh/certificate/enable-permissive-mtls',
    permanent: true,
  },
  {
    source: '/consul/docs/manage-traffic',
    destination: '/consul/docs/manage-traffic',
    permanent: true,
  },
  {
    source: '/consul/docs/manage-traffic/route-to-local-upstreams',
    destination: '/consul/docs/manage-traffic/route-local',
    permanent: true,
  },
  {
    source: '/consul/docs/manage-traffic/limit-request-rates',
    destination: '/consul/docs/manage-traffic/limit-rate',
    permanent: true,
  },
  {
    source:
      '/consul/docs/connect/cluster-peering/usage/peering-traffic-management',
    destination: '/consul/docs/manage-traffic/cluster-peering/vm',
    permanent: true,
  },
  {
    source: '/consul/docs/k8s/connect/cluster-peering/usage/l7-traffic',
    destination: '/consul/docs/manage-traffic/cluster-peering/k8s',
    permanent: true,
  },
  {
    source: '/consul/docs/connect/failover',
    destination: '/consul/docs/manage-traffic/failover',
    permanent: true,
  },
  {
    source: '/consul/docs/k8s/l7-traffic/failover-tproxy',
    destination: '/consul/docs/manage-traffic/failover/configure-k8s',
    permanent: true,
  },
  {
    source: '/consul/tutorials/developer-discovery/automate-geo-failover',
    destination: '/consul/docs/manage-traffic/failover/prepared-query',
    permanent: true,
  },
  {
    source: '/consul/docs/k8s/l7-traffic/route-to-virtual-services',
    destination: '/consul/docs/manage-traffic/failover/virtual-services',
    permanent: true,
  },
  {
    source: '/consul/docs/manage-traffic/failover/sameness',
    destination: '/consul/docs/manage-traffic/failover/sameness-group',
    permanent: true,
  },
  {
    source: '/consul/docs/connect/observability/access-logs',
    destination: '/consul/docs/observe/access-logs',
    permanent: true,
  },
  {
    source: '/consul/docs/connect/observability/ui-visualization',
    destination: '/consul/docs/observe/mesh/vm',
    permanent: true,
  },
  {
    source: '/consul/docs/k8s/connect/observability/metrics',
    destination: '/consul/docs/observe/mesh/k8s',
    permanent: true,
  },
  {
    source: '/consul/docs/connect/distributed-tracing',
    destination: '/consul/docs/observe/distributed-tracing',
    permanent: true,
  },
  {
    source: '/consul/docs/dynamic-app-config/kv',
    destination: '/consul/docs/dynamic-app/kv',
    permanent: true,
  },
  {
    source: '/consul/tutorials/interactive/get-started-key-value-store',
    destination: '/consul/docs/dynamic-app/kv/store',
    permanent: true,
  },
  {
    source: '/consul/docs/dynamic-app-config/sessions',
    destination: '/consul/docs/dynamic-app/sessions',
    permanent: true,
  },
  {
    source: '/consul/docs/dynamic-app-config/watches',
    destination: '/consul/docs/dynamic-app/watches',
    permanent: true,
  },
  {
    source: '/consul/docs/enterprise/license/overview',
    destination: '/consul/docs/enterprise/license',
    permanent: true,
  },
  {
    source: '/consul/docs/enterprise/license/utilization-reporting',
    destination:
      '/consul/docs/enterprise/license/automated-entitlement-utilization',
    permanent: true,
  },
  {
    source: '/consul/docs/integrate/download-tools',
    destination: '/consul/docs/integrate/consul-tools',
    permanent: true,
  },
  {
    source: '/consul/docs/integrate/partnerships',
    destination: '/consul/docs/integrate/consul',
    permanent: true,
  },
  {
    source: '/consul/docs/integrate/nia-integration',
    destination: '/consul/docs/integrate/nia',
    permanent: true,
  },
  {
    source: '/consul/docs/connect/proxies/integrate',
    destination: '/consul/docs/integrate/proxy',
    permanent: true,
  },
  {
    source: '/consul/docs/connect/proxies/envoy-extensions',
    destination: '/consul/docs/envoy-extension/',
    permanent: true,
  },
  {
    source:
      '/consul/docs/connect/proxies/envoy-extensions/usage/apigee-ext-authz',
    destination: '/consul/docs/envoy-extension/apigee-external-authz',
    permanent: true,
  },
  {
    source: '/consul/docs/connect/proxies/envoy-extensions/usage/ext-authz',
    destination: '/consul/docs/envoy-extension/external-authz',
    permanent: true,
  },
  {
    source: '/consul/docs/connect/proxies/envoy-extensions/usage/lua',
    destination: '/consul/docs/envoy-extension/lua',
    permanent: true,
  },
  {
    source: '/consul/docs/connect/proxies/envoy-extensions/usage/lambda',
    destination: '/consul/docs/envoy-extension/lambda',
    permanent: true,
  },
  {
    source:
      '/consul/docs/connect/proxies/envoy-extensions/usage/property-override',
    destination: '/consul/docs/envoy-extension/configure-envoy',
    permanent: true,
  },
  {
    source:
      '/consul/docs/connect/proxies/envoy-extensions/usage/otel-access-logging',
    destination: '/consul/docs/envoy-extension/otel-access-logging',
    permanent: true,
  },
  {
    source: '/consul/docs/connect/proxies/envoy-extensions/usage/wasm',
    destination: '/consul/docs/envoy-extension/wasm',
    permanent: true,
  },
  {
    source: '/consul/docs/nia',
    destination: '/consul/docs/cts',
    permanent: true,
  },
  {
    source: '/consul/docshitecture',
    destination: '/consul/docs/cts/architecture',
    permanent: true,
  },
  {
    source: '/consul/docs/nia/usage/requirements',
    destination: '/consul/docs/cts/requirements',
    permanent: true,
  },
  {
    source: '/consul/docs/nia/installation/install',
    destination: '/consul/docs/cts/deploy/install',
    permanent: true,
  },
  {
    source: '/consul/docs/nia/installation/configure',
    destination: '/consul/docs/cts/configure',
    permanent: true,
  },
  {
    source: '/consul/docs/nia/tasks',
    destination: '/consul/docs/cts/configure/task',
    permanent: true,
  },
  {
    source: '/consul/docs/nia/network-drivers',
    destination: '/consul/docs/cts/configure/network-driver',
    permanent: true,
  },
  {
    source: '/consul/docs/nia/network-drivers/terraform',
    destination: '/consul/docs/cts/configure/network-driver/terraform',
    permanent: true,
  },
  {
    source: '/consul/docs/nia/network-drivers/terraform-cloud',
    destination: '/consul/docs/cts/configure/network-driver/terraform-cloud',
    permanent: true,
  },
  {
    source: '/consul/docs/nia/enterprise/license',
    destination: '/consul/docs/cts/configure/license',
    permanent: true,
  },
  {
    source:
      '/consul/docs/nia/terraform-modules#how-to-create-a-compatible-terraform-module',
    destination: '/consul/docs/cts/create-terraform-module',
    permanent: true,
  },
  {
    source: '/consul/docs/nia/compatibility',
    destination: '/consul/docs/reference/cts/compatibility',
    permanent: true,
  },
  {
    source: '/consul/docs/nia/enterprise',
    destination: '/consul/docs/cts/enterprise',
    permanent: true,
  },
  {
    source: '/consul/docs/k8s/k8s-cli',
    destination: '/consul/docsreference-cli/consul-k8s',
    permanent: true,
  },
  {
    source: '/consul/docs/connect/dataplane/consul-dataplane',
    destination: '/consul/docsreference-cli/consul-dataplane',
    permanent: true,
  },
  {
    source: '/consul/docs/troubleshoot/common-errors',
    destination: '/consul/docs/error-messages/consul',
    permanent: true,
  },
  {
    source:
      '/consul/docs/troubleshoot/common-errors#common-errors-on-kubernetes',
    destination: '/consul/docs/error-messages/k8s',
    permanent: true,
  },
  {
    source: '/consul/docs/connect/gateways/api-gateway/errors',
    destination: '/consul/docs/error-messages/api-gateway',
    permanent: true,
  },
  {
    source: '/consul/docs/nia/usage/errors-ref',
    destination: '/consul/docs/error-messages/cts',
    permanent: true,
  },
  {
    source: '/consul/docs/install/glossary',
    destination: '/consul/docs/reference/glossary',
    permanent: true,
  },
  {
    source: '/consul/docs/agent/config/config-files',
    destination: '/consul/docs/reference/agent',
    permanent: true,
  },
  {
    source:
      '/consul/docs/services/configuration/services-configuration-reference',
    destination: '/consul/docs/reference/service',
    permanent: true,
  },
  {
    source:
      '/consul/docs/services/configuration/checks-configuration-reference',
    destination: '/consul/docs/reference/service/health-checks',
    permanent: true,
  },
  {
    source:
      '/consul/docs/connect/gateways/api-gateway/configuration/api-gateway',
    destination: '/consul/docs/reference/config-entry/api-gateway',
    permanent: true,
  },
  {
    source:
      '/consul/docs/connect/gateways/api-gateway/configuration/http-route',
    destination: '/consul/docs/reference/config-entry/http-route',
    permanent: true,
  },
  {
    source: '/consul/docs/connect/gateways/api-gateway/configuration/tcp-route',
    destination: '/consul/docs/reference/config-entry/tcp-route',
    permanent: true,
  },
  {
    source:
      '/consul/docs/connect/gateways/api-gateway/configuration/inline-certificate',
    destination: '/consul/docs/reference/config-entry/inline-certificate',
    permanent: true,
  },
  {
    source: '/consul/docs/connect/config-entries/ingress-gateway',
    destination: '/consul/docs/reference/config-entry/ingress-gateway',
    permanent: true,
  },
  {
    source: '/consul/docs/connect/config-entries/jwt-provider',
    destination: '/consul/docs/reference/config-entry/jwt-provider',
    permanent: true,
  },
  {
    source: '/consul/docs/connect/config-entries/mesh',
    destination: '/consul/docs/reference/config-entry/mesh',
    permanent: true,
  },
  {
    source: '/consul/docs/connect/config-entries/exported-services',
    destination: '/consul/docs/reference/config-entry/exported-services',
    permanent: true,
  },
  {
    source: '/consul/docs/connect/config-entries/proxy-defaults',
    destination: '/consul/docs/reference/config-entry/proxy-default',
    permanent: true,
  },
  {
    source: '/consul/docs/connect/config-entries/sameness-group',
    destination: '/consul/docs/reference/config-entry/sameness-group',
    permanent: true,
  },
  {
    source: '/consul/docs/connect/config-entries/service-defaults',
    destination: '/consul/docs/reference/config-entry/service-defaults',
    permanent: true,
  },
  {
    source: '/consul/docs/connect/config-entries/service-intentions',
    destination: '/consul/docs/reference/config-entry/service-intentions',
    permanent: true,
  },
  {
    source: '/consul/docs/connect/config-entries/service-resolver',
    destination: '/consul/docs/reference/config-entry/service-resolver',
    permanent: true,
  },
  {
    source: '/consul/docs/connect/config-entries/service-router',
    destination: '/consul/docs/reference/config-entry/service-router',
    permanent: true,
  },
  {
    source: '/consul/docs/connect/config-entries/service-splitter',
    destination: '/consul/docs/reference/config-entry/service-splitter',
    permanent: true,
  },
  {
    source: '/consul/docs/connect/config-entries/terminating-gateway',
    destination: '/consul/docs/reference/config-entry/terminating-gateway',
    permanent: true,
  },
  {
    source: '/consul/docs/connect/config-entries/control-plane-request-limit',
    destination:
      '/consul/docs/reference/config-entry/control-plane-request-limit',
    permanent: true,
  },
  {
    source: '/consul/docs/security/acl/acl-rules',
    destination: '/consul/docs/reference/acl/rule',
    permanent: true,
  },
  {
    source: '/consul/docs/security/acl/auth-methods/kubernetes',
    destination: '/consul/docs/reference/acl/auth-method/k8s',
    permanent: true,
  },
  {
    source: '/consul/docs/security/acl/auth-methods/jwt',
    destination: '/consul/docs/reference/acl/auth-method/jwt',
    permanent: true,
  },
  {
    source: '/consul/docs/security/acl/auth-methods/oidc',
    destination: '/consul/docs/reference/acl/auth-method/oidc',
    permanent: true,
  },
  {
    source: '/consul/docs/security/acl/auth-methods/aws-iam',
    destination: '/consul/docs/reference/acl/auth-method/aws-iam',
    permanent: true,
  },
  {
    source: '/consul/docs/k8s/annotations-and-labels',
    destination: '/consul/docs/reference/k8s/annotation-label',
    permanent: true,
  },
  {
    source: '/consul/docs/k8s/helm',
    destination: '/consul/docs/reference/k8s/helm',
    permanent: true,
  },
  {
    source: '/consul/docs/connect/gateways/api-gateway/configuration',
    destination: '/consul/docs/reference/k8s/api-gateway',
    permanent: true,
  },
  {
    source: '/consul/docs/connect/gateways/api-gateway/configuration/gateway',
    destination: '/consul/docs/reference/k8s/api-gateway/gateway',
    permanent: true,
  },
  {
    source:
      '/consul/docs/connect/gateways/api-gateway/configuration/gatewayclass',
    destination: '/consul/docs/reference/k8s/api-gateway/gatewayclass',
    permanent: true,
  },
  {
    source:
      '/consul/docs/connect/gateways/api-gateway/configuration/gatewayclassconfig',
    destination: '/consul/docs/reference/k8s/api-gateway/gatewayclassconfig',
    permanent: true,
  },
  {
    source:
      '/consul/docs/connect/gateways/api-gateway/configuration/gatewaypolicy',
    destination: '/consul/docs/reference/k8s/api-gateway/gatewaypolicy',
    permanent: true,
  },
  {
    source:
      '/consul/docs/connect/gateways/api-gateway/configuration/routeauthfilter',
    destination: '/consul/docs/reference/k8s/api-gateway/routeauthfilter',
    permanent: true,
  },
  {
    source: '/consul/docs/connect/gateways/api-gateway/configuration/routes',
    destination: '/consul/docs/reference/k8s/api-gateway/routes',
    permanent: true,
  },
  {
    source:
      '/consul/docs/connect/gateways/api-gateway/configuration/routeretryfilter',
    destination: '/consul/docs/reference/k8s/api-gateway/routeretryfilter',
    permanent: true,
  },
  {
    source:
      '/consul/docs/connect/gateways/api-gateway/configuration/routetimeoutfilter',
    destination: '/consul/docs/reference/k8s/api-gateway/routetimeoutfilter',
    permanent: true,
  },
  {
    source:
      '/consul/docs/connect/gateways/api-gateway/configuration/meshservice',
    destination: '/consul/docs/reference/k8s/api-gateway/mesh-service',
    permanent: true,
  },
  {
    source: '/consul/docs/ecs/configuration-reference',
    destination: '/consul/docs/reference/ecs',
    permanent: true,
  },
  {
    source: '/consul/docs/ecs/reference/consul-server-json',
    destination: '/consul/docs/reference/ecs/server-json',
    permanent: true,
  },
  {
    source: '/consul/docs/nia/api',
    destination: '/consul/docs/reference/cts/api',
    permanent: true,
  },
  {
<<<<<<< HEAD
=======
    source: '/consul/docs/nia/api/status',
    destination: '/consul/docs/reference/cts/api/status',
    permanent: true,
  },
  {
>>>>>>> 6937948b
    source: '/consul/docs/nia/api/tasks',
    destination: '/consul/docs/reference/cts/api/tasks',
    permanent: true,
  },
  {
    source: '/consul/docs/nia/api/health',
    destination: '/consul/docs/reference/cts/api/health',
    permanent: true,
  },
  {
    source: '/consul/docs/nia/cli',
    destination: '/consul/docs/reference/cts/cli',
    permanent: true,
  },
  {
    source: '/consul/docs/nia/cli/task',
    destination: '/consul/docs/reference/cts/cli/task',
    permanent: true,
  },
  {
    source: '/consul/docs/nia/cli/start',
    destination: '/consul/docs/reference/cts/cli/start',
    permanent: true,
  },
  {
    source: '/consul/docs/nia/configuration',
    destination: '/consul/docs/reference/cts/configuration',
    permanent: true,
  },
  {
    source: '/consul/docs/nia/tasks',
    destination: '/consul/docs/reference/cts/task',
    permanent: true,
  },
  {
    source: '/consul/docs/nia/terraform-modules',
    destination: '/consul/docs/reference/cts/terraform-module',
    permanent: true,
  },
  {
    source: '/consul/docs/connect/proxies/built-in',
    destination: '/consul/docs/reference/proxy/built-in',
    permanent: true,
  },
  {
    source: '/consul/docs/connect/proxies/proxy-config-reference',
    destination: '/consul/docs/reference/proxy/connect-proxy',
    permanent: true,
  },
  {
    source: '/consul/docs/connect/proxies/envoy',
    destination: '/consul/docs/reference/proxy/envoy',
    permanent: true,
  },
  {
    source: '/consul/docs/connect/proxies/deploy-sidecar-services',
    destination: '/consul/docs/reference/proxy/sidecar',
    permanent: true,
  },
  {
    source:
      '/consul/docs/connect/proxies/envoy-extensions/configuration/ext-authz',
    destination: '/consul/docs/reference/proxy/extensions/ext-authz',
    permanent: true,
  },
  {
    source:
      '/consul/docs/connect/proxies/envoy-extensions/configuration/otel-access-logging',
    destination: '/consul/docs/reference/proxy/extensions/otel',
    permanent: true,
  },
  {
    source:
      '/consul/docs/connect/proxies/envoy-extensions/configuration/property-override',
    destination: '/consul/docs/reference/proxy/extensions/property-override',
    permanent: true,
  },
  {
    source: '/consul/docs/connect/proxies/envoy-extensions/configuration/wasm',
    destination: '/consul/docs/reference/proxy/extensions/wasm',
    permanent: true,
  },
  {
    source: '/consul/docs/k8s/multiport/reference/grpcroute',
    destination: '/consul/docs/reference/resource/grpcroute',
    permanent: true,
  },
  {
    source: '/consul/docs/k8s/multiport/reference/httproute',
    destination: '/consul/docs/reference/resource/httproute',
    permanent: true,
  },
  {
    source: '/consul/docs/k8s/multiport/reference/proxyconfiguration',
    destination: '/consul/docs/reference/resource/proxyconfiguration',
    permanent: true,
  },
  {
    source: '/consul/docs/k8s/multiport/reference/tcproute',
    destination: '/consul/docs/reference/resource/tcproute',
    permanent: true,
  },
  {
    source: '/consul/docs/k8s/multiport/reference/trafficpermissions',
    destination: '/consul/docs/reference/resource/trafficpermissions',
    permanent: true,
  },
  // Links to previous versions redirect correctly
  {
    source:
      '/consul/docs/:version(v1.(?:8|9|10|11|12|13|14|15|16|17).x)/use-case/service-discovery/:slug*',
    destination: '/consul/docs/:version/concepts/service-discovery/:slug',
    permanent: true,
  },
  {
    source:
      '/consul/docs/:version(v1.(?:8|9|10|11|12|13|14|15|16|17).x)/use-case/service-mesh/:slug*',
    destination: '/consul/docs/:version/concepts/service-mesh/:slug',
    permanent: true,
  },
  {
    source:
      '/consul/docs/:version(v1.(?:8|9|10|11|12|13|14|15|16|17).x)/why/:slug*',
    destination: '/consul/docs/:version/consul-vs-other/:slug',
    permanent: true,
  },
  {
    source:
      '/consul/docs/:version(v1.(?:8|9|10|11|12|13|14|15|16|17).x)/why/service-mesh/:slug*',
    destination:
      '/consul/docs/:version/consul-vs-other/service-mesh-compare/:slug',
    permanent: true,
  },
  {
    source:
      '/consul/docs/:version(v1.(?:8|9|10|11|12|13|14|15|16|17).x)/why/dns/:slug*',
    destination:
      '/consul/docs/:version/consul-vs-other/dns-tools-compare/:slug',
    permanent: true,
  },
  {
    source:
      '/consul/docs/:version(v1.(?:8|9|10|11|12|13|14|15|16|17).x)/why/config-management/:slug*',
    destination:
      '/consul/docs/:version/consul-vs-other/config-management-compare/:slug',
    permanent: true,
  },
  {
    source:
      '/consul/docs/:version(v1.(?:8|9|10|11|12|13|14|15|16|17).x)/why/api-gateway/:slug*',
    destination:
      '/consul/docs/:version/consul-vs-other/api-gateway-compare/:slug',
    permanent: true,
  },
  {
    source:
      '/consul/docs/:version(v1.(?:8|9|10|11|12|13|14|15|16|17).x)/concepts/service-mesh/:slug*',
    destination: '/consul/docs/:version/connect/connect-internals/:slug',
    permanent: true,
  },
  {
    source:
      '/consul/docs/:version(v1.(?:8|9|10|11|12|13|14|15|16|17).x)/deploy/server/ports/:slug*',
    destination: '/consul/docs/:version/install/ports/:slug',
    permanent: true,
  },
  {
    source:
      '/consul/docs/:version(v1.(?:8|9|10|11|12|13|14|15|16|17).x)/deploy/server/fips/:slug*',
    destination: '/consul/docs/:version/enterprise/fips/:slug',
    permanent: true,
  },
  {
    source:
      '/consul/docs/:version(v1.(?:8|9|10|11|12|13|14|15|16|17).x)/deploy/server/vm/bootstrap/:slug*',
    destination: '/consul/docs/:version/install/bootstrapping/:slug',
    permanent: true,
  },
  {
    source:
      '/consul/docs/:version(v1.(?:8|9|10|11|12|13|14|15|16|17).x)/deploy/server/vm/cloud-auto-join/:slug*',
    destination: '/consul/docs/:version/install/cloud-auto-join/:slug',
    permanent: true,
  },
  {
    source:
      '/consul/docs/:version(v1.(?:8|9|10|11|12|13|14|15|16|17).x)/deploy/server/vm/requirements/:slug*',
    destination: '/consul/docs/:version/install/performance/:slug',
    permanent: true,
  },
  {
    source:
      '/consul/docs/:version(v1.(?:8|9|10|11|12|13|14|15|16|17).x)/deploy/server/k8s/requirements/:slug*',
    destination: '/consul/k8s/compatibility/:slug',
    permanent: true,
  },
  {
    source:
      '/consul/docs/:version(v1.(?:8|9|10|11|12|13|14|15|16|17).x)/deploy/server/k8s/plaform/minikube/:slug*',
    destination: '/consul/tutorials/kubernetes/kubernetes-minikube/:slug',
    permanent: true,
  },
  {
    source:
      '/consul/docs/:version(v1.(?:8|9|10|11|12|13|14|15|16|17).x)/deploy/server/k8s/platform/kind/:slug*',
    destination: '/consul/tutorials/kubernetes/kubernetes-kind/:slug',
    permanent: true,
  },
  {
    source:
      '/consul/docs/:version(v1.(?:8|9|10|11|12|13|14|15|16|17).x)/deploy/server/k8s/platform/aks/:slug*',
    destination: '/consul/tutorials/kubernetes/kubernetes-aks-azure/:slug',
    permanent: true,
  },
  {
    source:
      '/consul/docs/:version(v1.(?:8|9|10|11|12|13|14|15|16|17).x)/deploy/server/k8s/platform/eks/:slug*',
    destination: '/consul/tutorials/kubernetes/kubernetes-eks-aws/:slug',
    permanent: true,
  },
  {
    source:
      '/consul/docs/:version(v1.(?:8|9|10|11|12|13|14|15|16|17).x)/deploy/server/k8s/platform/gke/:slug*',
    destination: '/consul/tutorials/kubernetes/kubernetes-gke-google/:slug',
    permanent: true,
  },
  {
    source:
      '/consul/docs/:version(v1.(?:8|9|10|11|12|13|14|15|16|17).x)/deploy/server/k8s/platform/openshift/:slug*',
    destination:
      '/consul/tutorials/kubernetes/kubernetes-openshift-red-hat/:slug',
    permanent: true,
  },
  {
    source:
      '/consul/docs/:version(v1.(?:8|9|10|11|12|13|14|15|16|17).x)/deploy/server/k8s/platform/self-hosted/:slug*',
    destination:
      '/consul/docs/:version/k8s/platforms/self-hosted-kubernetes/:slug',
    permanent: true,
  },
  {
    source:
      '/consul/docs/:version(v1.(?:8|9|10|11|12|13|14|15|16|17).x)/deploy/server/k8s/examples/servers-outside/:slug*',
    destination:
      '/consul/docs/:version/k8s/deployment-configurations/servers-outside-kubernetes/:slug',
    permanent: true,
  },
  {
    source:
      '/consul/docs/:version(v1.(?:8|9|10|11|12|13|14|15|16|17).x)/deploy/server/k8s/examples/multiple-clusters/:slug*',
    destination:
      '/consul/docs/:version/k8s/deployment-configurations/single-dc-multi-k8s/:slug',
    permanent: true,
  },
  {
    source:
      '/consul/docs/:version(v1.(?:8|9|10|11|12|13|14|15|16|17).x)/deploy/server/k8s/enterprise/:slug*',
    destination:
      '/consul/docs/:version/k8s/deployment-configurations/consul-enterprise/:slug',
    permanent: true,
  },
  {
    source:
      '/consul/docs/:version(v1.(?:8|9|10|11|12|13|14|15|16|17).x)/deploy/server/k8s/examples/federation/:slug*',
    destination:
      '/consul/docs/:version/k8s/deployment-configurations/multi-cluster/:slug',
    permanent: true,
  },
  {
    source:
      '/consul/docs/:version(v1.(?:8|9|10|11|12|13|14|15|16|17).x)/deploy/server/k8s/examples/federation/k8s/:slug*',
    destination:
      '/consul/docs/:version/k8s/deployment-configurations/multi-cluster/kubernetes/:slug',
    permanent: true,
  },
  {
    source:
      '/consul/docs/:version(v1.(?:8|9|10|11|12|13|14|15|16|17).x)/deploy/server/k8s/examples/federation/k8s-vm/:slug*',
    destination:
      '/consul/docs/:version/k8s/deployment-configurations/multi-cluster/vms-and-kubernetes/:slug',
    permanent: true,
  },
  {
    source:
      '/consul/docs/:version(v1.(?:8|9|10|11|12|13|14|15|16|17).x)/deploy/server/k8s/examples/vault/:slug*',
    destination:
      '/consul/docs/:version/k8s/deployment-configurations/vault/:slug',
    permanent: true,
  },
  {
    source:
      '/consul/docs/:version(v1.(?:8|9|10|11|12|13|14|15|16|17).x)/deploy/server/k8s/examples/vault/system-integration/:slug*',
    destination:
      '/consul/docs/:version/k8s/deployment-configurations/vault/systems-integration/:slug',
    permanent: true,
  },
  {
    source:
      '/consul/docs/:version(v1.(?:8|9|10|11|12|13|14|15|16|17).x)/deploy/server/k8s/examples/vault/data-integration/:slug*',
    destination:
      '/consul/docs/:version/k8s/deployment-configurations/vault/data-integration/:slug',
    permanent: true,
  },
  {
    source:
      '/consul/docs/:version(v1.(?:8|9|10|11|12|13|14|15|16|17).x)/deploy/server/k8s/examples/vault/data-integration/bootstrap-token/:slug*',
    destination:
      '/consul/docs/:version/k8s/deployment-configurations/vault/data-integration/bootstrap-token/:slug',
    permanent: true,
  },
  {
    source:
      '/consul/docs/:version(v1.(?:8|9|10|11|12|13|14|15|16|17).x)/deploy/server/k8s/examples/vault/data-integration/enterprise-license/:slug*',
    destination:
      '/consul/docs/:version/k8s/deployment-configurations/vault/data-integration/enterprise-license/:slug',
    permanent: true,
  },
  {
    source:
      '/consul/docs/:version(v1.(?:8|9|10|11|12|13|14|15|16|17).x)/deploy/server/k8s/examples/vault/data-integration/gossip-encryption-key/:slug*',
    destination:
      '/consul/docs/:version/k8s/deployment-configurations/vault/data-integration/gossip/:slug',
    permanent: true,
  },
  {
    source:
      '/consul/docs/:version(v1.(?:8|9|10|11|12|13|14|15|16|17).x)/deploy/server/k8s/examples/vault/data-integration/partition-token/:slug*',
    destination:
      '/consul/docs/:version/k8s/deployment-configurations/vault/data-integration/partition-token/:slug',
    permanent: true,
  },
  {
    source:
      '/consul/docs/:version(v1.(?:8|9|10|11|12|13|14|15|16|17).x)/deploy/server/k8s/examples/vault/data-integration/replication-token/:slug*',
    destination:
      '/consul/docs/:version/k8s/deployment-configurations/vault/data-integration/replication-token/:slug',
    permanent: true,
  },
  {
    source:
      '/consul/docs/:version(v1.(?:8|9|10|11|12|13|14|15|16|17).x)/deploy/server/k8s/examples/vault/data-integration/server-tls/:slug*',
    destination:
      '/consul/docs/:version/k8s/deployment-configurations/vault/data-integration/server-tls/:slug',
    permanent: true,
  },
  {
    source:
      '/consul/docs/:version(v1.(?:8|9|10|11|12|13|14|15|16|17).x)/deploy/server/k8s/examples/vault/data-integration/service-mesh-certificate/:slug*',
    destination:
      '/consul/docs/:version/k8s/deployment-configurations/vault/data-integration/connect-ca/:slug',
    permanent: true,
  },
  {
    source:
      '/consul/docs/:version(v1.(?:8|9|10|11|12|13|14|15|16|17).x)/deploy/server/k8s/examples/vault/data-integration/snapshot-agent/:slug*',
    destination:
      '/consul/docs/:version/k8s/deployment-configurations/vault/data-integration/snapshot-agent-config/:slug',
    permanent: true,
  },
  {
    source:
      '/consul/docs/:version(v1.(?:8|9|10|11|12|13|14|15|16|17).x)/deploy/server/k8s/examples/vault/data-integration/webhook-certificate/:slug*',
    destination:
      '/consul/docs/:version/k8s/deployment-configurations/vault/data-integration/webhook-certs/:slug',
    permanent: true,
  },
  {
    source:
      '/consul/docs/:version(v1.(?:8|9|10|11|12|13|14|15|16|17).x)/deploy/server/k8s/examples/vault/wan/:slug*',
    destination:
      '/consul/docs/:version/k8s/deployment-configurations/vault/wan-federation/:slug',
    permanent: true,
  },
  {
    source:
      '/consul/docs/:version(v1.(?:8|9|10|11|12|13|14|15|16|17).x)/deploy/server/wal//:slug*',
    destination: '/consul/docs/:version/agent/wal-logstore/:slug',
    permanent: true,
  },
  {
    source:
      '/consul/docs/:version(v1.(?:8|9|10|11|12|13|14|15|16|17).x)/deploy/server/wal/enable/:slug*',
    destination: '/consul/docs/:version/agent/wal-logstore/enable/:slug',
    permanent: true,
  },
  {
    source:
      '/consul/docs/:version(v1.(?:8|9|10|11|12|13|14|15|16|17).x)/deploy/server/wal/monitor-raft/:slug*',
    destination: '/consul/docs/:version/agent/wal-logstore/monitoring/:slug',
    permanent: true,
  },
  {
    source:
      '/consul/docs/:version(v1.(?:8|9|10|11|12|13|14|15|16|17).x)/deploy/server/wal/revert-boltdb/:slug*',
    destination:
      '/consul/docs/:version/agent/wal-logstore/revert-to-boltdb/:slug',
    permanent: true,
  },
  {
    source:
      '/consul/docs/:version(v1.(?:8|9|10|11|12|13|14|15|16|17).x)/deploy/control-plane/k8s/:slug*',
    destination:
      '/consul/docs/:version/k8s/deployment-configurations/clients-outside-kubernetes/:slug',
    permanent: true,
  },
  {
    source:
      '/consul/docs/:version(v1.(?:8|9|10|11|12|13|14|15|16|17).x)/deploy/service-mesh/enable/:slug*',
    destination: '/consul/docs/:version/connect/configuration/:slug',
    permanent: true,
  },
  {
    source:
      '/consul/docs/:version(v1.(?:8|9|10|11|12|13|14|15|16|17).x)/deploy/service-mesh/deploy-proxy/:slug*',
    destination:
      '/consul/docs/:version/connect/proxies/deploy-service-mesh-proxies/:slug',
    permanent: true,
  },
  {
    source:
      '/consul/docs/:version(v1.(?:8|9|10|11|12|13|14|15|16|17).x)/deploy/service-mesh/deploy-sidecar/:slug*',
    destination:
      '/consul/docs/:version/connect/proxies/deploy-sidecar-services/:slug',
    permanent: true,
  },
  {
    source:
      '/consul/docs/:version(v1.(?:8|9|10|11|12|13|14|15|16|17).x)/deploy/scale/:slug*',
    destination: '/consul/docs/:version/architecture/scale/:slug',
    permanent: true,
  },
  {
    source:
      '/consul/docs/:version(v1.(?:8|9|10|11|12|13|14|15|16|17).x)/secure-consul//:slug*',
    destination: '/consul/docs/:version/security/:slug',
    permanent: true,
  },
  {
    source:
      '/consul/docs/:version(v1.(?:8|9|10|11|12|13|14|15|16|17).x)/secure-consul/acl/:slug*',
    destination: '/consul/docs/:version/security/acl/:slug',
    permanent: true,
  },
  {
    source:
      '/consul/docs/:version(v1.(?:8|9|10|11|12|13|14|15|16|17).x)/secure-consul/acl/token/:slug*',
    destination: '/consul/docs/:version/security/acl/tokens/:slug',
    permanent: true,
  },
  {
    source:
      '/consul/docs/:version(v1.(?:8|9|10|11|12|13|14|15|16|17).x)/secure-consul/acl/policies/:slug*',
    destination: '/consul/docs/:version/security/acl/acl-policies/:slug',
    permanent: true,
  },
  {
    source:
      '/consul/docs/:version(v1.(?:8|9|10|11|12|13|14|15|16|17).x)/reference/acl/rule/:slug*',
    destination: '/consul/docs/:version/security/acl/acl-roles/:slug',
    permanent: true,
  },
  {
    source:
      '/consul/docs/:version(v1.(?:8|9|10|11|12|13|14|15|16|17).x)/secure-consul/acl/rules/:slug*',
    destination: '/consul/docs/:version/security/acl/acl-rules/:slug',
    permanent: true,
  },
  {
    source:
      '/consul/docs/:version(v1.(?:8|9|10|11|12|13|14|15|16|17).x)/secure-consul/acl/auth-methods/:slug*',
    destination: '/consul/docs/:version/security/acl/auth-methods/:slug',
    permanent: true,
  },
  {
    source:
      '/consul/docs/:version(v1.(?:8|9|10|11|12|13|14|15|16|17).x)/secure-consul/acl/auth-methods/k8s/:slug*',
    destination:
      '/consul/docs/:version/security/acl/auth-methods/kubernetes/:slug',
    permanent: true,
  },
  {
    source:
      '/consul/docs/:version(v1.(?:8|9|10|11|12|13|14|15|16|17).x)/secure-consul/acl/auth-methods/jwt/:slug*',
    destination: '/consul/docs/:version/security/acl/auth-methods/jwt/:slug',
    permanent: true,
  },
  {
    source:
      '/consul/docs/:version(v1.(?:8|9|10|11|12|13|14|15|16|17).x)/secure-consul/acl/auth-methods/oidc/:slug*',
    destination: '/consul/docs/:version/security/acl/auth-methods/oidc/:slug',
    permanent: true,
  },
  {
    source:
      '/consul/docs/:version(v1.(?:8|9|10|11|12|13|14|15|16|17).x)/secure-consul/acl/auth-methods/aws-iam/:slug*',
    destination:
      '/consul/docs/:version/security/acl/auth-methods/aws-iam/:slug',
    permanent: true,
  },
  {
    source:
      '/consul/docs/:version(v1.(?:8|9|10|11|12|13|14|15|16|17).x)/secure-consul/acl/federation/:slug*',
    destination:
      '/consul/docs/:version/security/acl/acl-federated-datacenters/:slug',
    permanent: true,
  },
  {
    source:
      '/consul/docs/:version(v1.(?:8|9|10|11|12|13|14|15|16|17).x)/secure-consul/acl/token/service-token/:slug*',
    destination:
      '/consul/docs/:version/security/acl/tokens/create/create-a-service-token/:slug',
    permanent: true,
  },
  {
    source:
      '/consul/docs/:version(v1.(?:8|9|10|11|12|13|14|15|16|17).x)/secure-consul/acl/token/agent-token/:slug*',
    destination:
      '/consul/docs/:version/security/acl/tokens/create/create-an-agent-token/:slug',
    permanent: true,
  },
  {
    source:
      '/consul/docs/:version(v1.(?:8|9|10|11|12|13|14|15|16|17).x)/secure-consul/acl/token/ui-token/:slug*',
    destination:
      '/consul/docs/:version/security/acl/tokens/create/create-a-ui-token/:slug',
    permanent: true,
  },
  {
    source:
      '/consul/docs/:version(v1.(?:8|9|10|11|12|13|14|15|16|17).x)/secure-consul/acl/token/mesh-gateway-token/:slug*',
    destination:
      '/consul/docs/:version/security/acl/tokens/create/create-a-mesh-gateway-token/:slug',
    permanent: true,
  },
  {
    source:
      '/consul/docs/:version(v1.(?:8|9|10|11|12|13|14|15|16|17).x)/secure-consul/acl/token/ingress-gateway-token/:slug*',
    destination:
      '/consul/docs/:version/security/acl/tokens/create/create-an-ingress-gateway-token/:slug',
    permanent: true,
  },
  {
    source:
      '/consul/docs/:version(v1.(?:8|9|10|11|12|13|14|15|16|17).x)/secure-consul/acl/token/terminating-gateway-token/:slug*',
    destination:
      '/consul/docs/:version/security/acl/tokens/create/create-a-terminating-gateway-token/:slug',
    permanent: true,
  },
  {
    source:
      '/consul/docs/:version(v1.(?:8|9|10|11|12|13|14|15|16|17).x)/secure-consul/acl/token/dns-token/:slug*',
    destination:
      '/consul/docs/:version/security/acl/tokens/create/create-a-dns-token/:slug',
    permanent: true,
  },
  {
    source:
      '/consul/docs/:version(v1.(?:8|9|10|11|12|13|14|15|16|17).x)/secure-consul/acl/token/replication-token/:slug*',
    destination:
      '/consul/docs/:version/security/acl/tokens/create/create-a-replication-token/:slug',
    permanent: true,
  },
  {
    source:
      '/consul/docs/:version(v1.(?:8|9|10|11|12|13|14|15|16|17).x)/secure-consul/acl/token/snapshot-agent-token/:slug*',
    destination:
      '/consul/docs/:version/security/acl/tokens/create/create-a-snapshot-agent-token/:slug',
    permanent: true,
  },
  {
    source:
      '/consul/docs/:version(v1.(?:8|9|10|11|12|13|14|15|16|17).x)/secure-consul/acl/token/vault-storage-backend-token/:slug*',
    destination:
      '/consul/docs/:version/security/acl/tokens/create/create-a-token-for-vault-consul-storage/:slug',
    permanent: true,
  },
  {
    source:
      '/consul/docs/:version(v1.(?:8|9|10|11|12|13|14|15|16|17).x)/secure-consul/acl/token/esm-token/:slug*',
    destination:
      '/consul/docs/:version/security/acl/tokens/create/create-a-consul-esm-token/:slug',
    permanent: true,
  },
  {
    source:
      '/consul/docs/:version(v1.(?:8|9|10|11|12|13|14|15|16|17).x)/secure-consul/acl/legacy/:slug*',
    destination:
      '/consul/docs/:version/consul/tutorials/security-operations/access-control-token-migration/:slug',
    permanent: true,
  },
  {
    source:
      '/consul/docs/:version(v1.(?:8|9|10|11|12|13|14|15|16|17).x)/secure-consul/acl/troubleshoot/:slug*',
    destination:
      '/consul/tutorials/security/access-control-manage-policies/:slug',
    permanent: true,
  },
  {
    source:
      '/consul/docs/:version(v1.(?:8|9|10|11|12|13|14|15|16|17).x)/secure-consul/encryption/:slug*',
    destination: '/consul/docs/:version/security/encryption/:slug',
    permanent: true,
  },
  {
    source:
      '/consul/docs/:version(v1.(?:8|9|10|11|12|13|14|15|16|17).x)/secure-consul/encryption/gossip/enable/:slug*',
    destination: '/consul/tutorials/security/gossip-encryption-secure/:slug',
    permanent: true,
  },
  {
    source:
      '/consul/docs/:version(v1.(?:8|9|10|11|12|13|14|15|16|17).x)/secure-consul/encryption/gossip/existing/:slug*',
    destination:
      '/consul/consul/tutorials/security-operations/tls-encryption-secure-existing-datacenter/:slug',
    permanent: true,
  },
  {
    source:
      '/consul/docs/:version(v1.(?:8|9|10|11|12|13|14|15|16|17).x)/secure-consul/encryption/tls/builtin/:slug*',
    destination: '/consul/tutorials/security/tls-encryption-secure/:slug',
    permanent: true,
  },
  {
    source:
      '/consul/docs/:version(v1.(?:8|9|10|11|12|13|14|15|16|17).x)/secure-consul/encryption/tls/openssl/:slug*',
    destination:
      '/consul/tutorials/security-operations/tls-encryption-openssl-secure/:slug',
    permanent: true,
  },
  {
    source:
      '/consul/docs/:version(v1.(?:8|9|10|11|12|13|14|15|16|17).x)/secure-consul/encryption/tls/existing/:slug*',
    destination:
      '/consul/tutorials/security-operations/tls-encryption-secure-existing-datacenter/:slug',
    permanent: true,
  },
  {
    source:
      '/consul/docs/:version(v1.(?:8|9|10|11|12|13|14|15|16|17).x)/secure-consul/security-model/:slug*',
    destination: '/consul/docs/:version/security/security-models/:slug',
    permanent: true,
  },
  {
    source:
      '/consul/docs/:version(v1.(?:8|9|10|11|12|13|14|15|16|17).x)/secure-consul/security-model/consul/:slug*',
    destination: '/consul/docs/:version/security/security-models/core/:slug',
    permanent: true,
  },
  {
    source:
      '/consul/docs/:version(v1.(?:8|9|10|11|12|13|14|15|16|17).x)/secure-consul/security-model/nia/:slug*',
    destination: '/consul/docs/:version/security/security-models/nia/:slug',
    permanent: true,
  },
  {
    source:
      '/consul/docs/:version(v1.(?:8|9|10|11|12|13|14|15|16|17).x)/monitor-consul/telemetry//:slug*',
    destination: '/consul/docs/:version/agent/telemetry/:slug',
    permanent: true,
  },
  {
    source:
      '/consul/docs/:version(v1.(?:8|9|10|11|12|13|14|15|16|17).x)/monitor-consul/log/audit-log/:slug*',
    destination: '/consul/docs/:version/enterprise/audit-logging/:slug',
    permanent: true,
  },
  {
    source:
      '/consul/docs/:version(v1.(?:8|9|10|11|12|13|14|15|16|17).x)/manage-consul/automated-backups/:slug*',
    destination: '/consul/docs/:version/enterprise/backups/:slug',
    permanent: true,
  },
  {
    source:
      '/consul/docs/:version(v1.(?:8|9|10|11|12|13|14|15|16|17).x)/manage-consul/redundancy-zones/:slug*',
    destination: '/consul/docs/:version/enterprise/redundancy/:slug',
    permanent: true,
  },
  {
    source:
      '/consul/docs/:version(v1.(?:8|9|10|11|12|13|14|15|16|17).x)/manage-consul/read-replicas/:slug*',
    destination: '/consul/docs/:version/enterprise/read-scale/:slug',
    permanent: true,
  },
  {
    source:
      '/consul/docs/:version(v1.(?:8|9|10|11|12|13|14|15|16|17).x)/manage-consul/agent-rate-limit/:slug*',
    destination: '/consul/docs/:version/agent/limits/:slug',
    permanent: true,
  },
  {
    source:
      '/consul/docs/:version(v1.(?:8|9|10|11|12|13|14|15|16|17).x)/manage-consul/agent-rate-limit/initialize/:slug*',
    destination:
      '/consul/docs/:version/agent/limits/usage/init-rate-limits/:slug',
    permanent: true,
  },
  {
    source:
      '/consul/docs/:version(v1.(?:8|9|10|11|12|13|14|15|16|17).x)/manage-consul/agent-rate-limit/monitor/:slug*',
    destination:
      '/consul/docs/:version/agent/limits/usage/monitor-rate-limits/:slug',
    permanent: true,
  },
  {
    source:
      '/consul/docs/:version(v1.(?:8|9|10|11|12|13|14|15|16|17).x)/manage-consul/agent-rate-limit/set-global/:slug*',
    destination:
      '/consul/docs/:version/agent/limits/usage/set-global-traffic-rate-limits/:slug',
    permanent: true,
  },
  {
    source:
      '/consul/docs/:version(v1.(?:8|9|10|11|12|13|14|15|16|17).x)/manage-consul/agent-rate-limit/source-ip-addresses/:slug*',
    destination:
      '/consul/docs/:version/agent/limits/usage/limit-request-rates-from-ips/:slug',
    permanent: true,
  },
  {
    source:
      '/consul/docs/:version(v1.(?:8|9|10|11|12|13|14|15|16|17).x)/upgrade/:slug*',
    destination: '/consul/docs/:version/upgrading/:slug',
    permanent: true,
  },
  {
    source:
      '/consul/docs/:version(v1.(?:8|9|10|11|12|13|14|15|16|17).x)/upgrade/automated/:slug*',
    destination: '/consul/docs/:version/enterprise/upgrades/:slug',
    permanent: true,
  },
  {
    source:
      '/consul/docs/:version(v1.(?:8|9|10|11|12|13|14|15|16|17).x)/upgrade/compatibility-promise/:slug*',
    destination: '/consul/docs/:version/upgrading/compatibility/:slug',
    permanent: true,
  },
  {
    source:
      '/consul/docs/:version(v1.(?:8|9|10|11|12|13|14|15|16|17).x)/upgrade/version-specific/:slug*',
    destination: '/consul/docs/:version/upgrading/upgrade-specific/:slug',
    permanent: true,
  },
  {
    source:
      '/consul/docs/:version(v1.(?:8|9|10|11|12|13|14|15|16|17).x)/upgrade/instructions/:slug*',
    destination: '/consul/docs/:version/upgrading/instructions/:slug',
    permanent: true,
  },
  {
    source:
      '/consul/docs/:version(v1.(?:8|9|10|11|12|13|14|15|16|17).x)/upgrade/instructions/general/:slug*',
    destination:
      '/consul/docs/:version/upgrading/instructions/general-process/:slug',
    permanent: true,
  },
  {
    source:
      '/consul/docs/:version(v1.(?:8|9|10|11|12|13|14|15|16|17).x)/upgrade/instructions/1-10-x/:slug*',
    destination:
      '/consul/docs/:version/upgrading/instructions/upgrade-to-1-10-x/:slug',
    permanent: true,
  },
  {
    source:
      '/consul/docs/:version(v1.(?:8|9|10|11|12|13|14|15|16|17).x)/upgrade/instructions/1-8-x/:slug*',
    destination:
      '/consul/docs/:version/upgrading/instructions/upgrade-to-1-8-x/:slug',
    permanent: true,
  },
  {
    source:
      '/consul/docs/:version(v1.(?:8|9|10|11|12|13|14|15|16|17).x)/upgrade/instructions/1-6-x/:slug*',
    destination:
      '/consul/docs/:version/upgrading/instructions/upgrade-to-1-6-x/:slug',
    permanent: true,
  },
  {
    source:
      '/consul/docs/:version(v1.(?:8|9|10|11|12|13|14|15|16|17).x)/upgrade/instructions/1-2-x/:slug*',
    destination:
      '/consul/docs/:version/upgrading/instructions/upgrade-to-1-2-x/:slug',
    permanent: true,
  },
  {
    source:
      '/consul/docs/:version(v1.(?:8|9|10|11|12|13|14|15|16|17).x)/upgrade/k8s/:slug*',
    destination: '/consul/docs/:version/k8s/upgrade/:slug',
    permanent: true,
  },
  {
    source:
      '/consul/docs/:version(v1.(?:8|9|10|11|12|13|14|15|16|17).x)/upgrade/k8s/compatibility/:slug*',
    destination: '/consul/docs/:version/k8s/compatibility/:slug',
    permanent: true,
  },
  {
    source:
      '/consul/docs/:version(v1.(?:8|9|10|11|12|13|14|15|16|17).x)/upgrade/k8s/consul-k8s/:slug*',
    destination: '/consul/docs/:version/k8s/upgrade/upgrade-cli/:slug',
    permanent: true,
  },
  {
    source:
      '/consul/docs/:version(v1.(?:8|9|10|11|12|13|14|15|16|17).x)/upgrade/k8s/crds/:slug*',
    destination: '/consul/docs/:version/k8s/crds/upgrade-to-crds/:slug',
    permanent: true,
  },
  {
    source:
      '/consul/docs/:version(v1.(?:8|9|10|11|12|13|14|15|16|17).x)/upgrade/ecs/:slug*',
    destination: '/consul/docs/:version/ecs/compatibility/:slug',
    permanent: true,
  },
  {
    source:
      '/consul/docs/:version(v1.(?:8|9|10|11|12|13|14|15|16|17).x)/upgrade/ecs/dataplane/:slug*',
    destination: '/consul/docs/:version/ecs/upgrade-to-dataplanes/:slug',
    permanent: true,
  },
  {
    source:
      '/consul/docs/:version(v1.(?:8|9|10|11|12|13|14|15|16|17).x)/release-notes/api-gateway/:slug*',
    destination: '/consul/docs/:version/release-notes/consul-api-gateway/:slug',
    permanent: true,
  },
  {
    source:
      '/consul/docs/:version(v1.(?:8|9|10|11|12|13|14|15|16|17).x)/release-notes/ecs/:slug*',
    destination: '/consul/docs/:version/release-notes/consul-ecs/:slug',
    permanent: true,
  },
  {
    source:
      '/consul/docs/:version(v1.(?:8|9|10|11|12|13|14|15|16|17).x)/register/:slug*',
    destination: '/consul/docs/:version/services/services/:slug',
    permanent: true,
  },
  {
    source:
      '/consul/docs/:version(v1.(?:8|9|10|11|12|13|14|15|16|17).x)/register/service/vm/define/:slug*',
    destination: '/consul/docs/:version/services/usage/define-services/:slug',
    permanent: true,
  },
  {
    source:
      '/consul/docs/:version(v1.(?:8|9|10|11|12|13|14|15|16|17).x)/register/service/vm/health-checks/:slug*',
    destination: '/consul/docs/:version/services/usage/checks/:slug',
    permanent: true,
  },
  {
    source:
      '/consul/docs/:version(v1.(?:8|9|10|11|12|13|14|15|16|17).x)/register/service/vm/:slug*',
    destination:
      '/consul/docs/:version/services/usage/register-services-checks/:slug',
    permanent: true,
  },
  {
    source:
      '/consul/docs/:version(v1.(?:8|9|10|11|12|13|14|15|16|17).x)/register/service/k8s/service-sync/:slug*',
    destination: '/consul/docs/:version/k8s/service-sync/:slug',
    permanent: true,
  },
  {
    source:
      '/consul/docs/:version(v1.(?:8|9|10|11|12|13|14|15|16|17).x)/register/service/ecs/requirements/:slug*',
    destination: '/consul/docs/:version/ecs/tech-specs/:slug',
    permanent: true,
  },
  {
    source:
      '/consul/docs/:version(v1.(?:8|9|10|11|12|13|14|15|16|17).x)/register/service/ecs/:slug*',
    destination: '/consul/docs/:version/ecs/deploy/terraform/:slug',
    permanent: true,
  },
  {
    source:
      '/consul/docs/:version(v1.(?:8|9|10|11|12|13|14|15|16|17).x)/register/service/ecs/manual/:slug*',
    destination: '/consul/docs/:version/ecs/deploy/manual/:slug',
    permanent: true,
  },
  {
    source:
      '/consul/docs/:version(v1.(?:8|9|10|11|12|13|14|15|16|17).x)/register/service/ecs/migrate/:slug*',
    destination:
      '/consul/docs/:version/ecs/deploy/migrate-existing-tasks/:slug',
    permanent: true,
  },
  {
    source:
      '/consul/docs/:version(v1.(?:8|9|10|11|12|13|14|15|16|17).x)/register/service/ecs/configure-task-bind-address/:slug*',
    destination: '/consul/docs/:version/ecs/deploy/bind-addresses/:slug',
    permanent: true,
  },
  {
    source:
      '/consul/docs/:version(v1.(?:8|9|10|11|12|13|14|15|16|17).x)/deploy/server/ecs/:slug*',
    destination: '/consul/docs/:version/ecs/enterprise/:slug',
    permanent: true,
  },
  {
    source:
      '/consul/docs/:version(v1.(?:8|9|10|11|12|13|14|15|16|17).x)/register/service/lambda/:slug*',
    destination: '/consul/docs/:version/lambda/:slug',
    permanent: true,
  },
  {
    source:
      '/consul/docs/:version(v1.(?:8|9|10|11|12|13|14|15|16|17).x)/register/service/lambda/automatic/:slug*',
    destination: '/consul/docs/:version/lambda/registration/automate/:slug',
    permanent: true,
  },
  {
    source:
      '/consul/docs/:version(v1.(?:8|9|10|11|12|13|14|15|16|17).x)/register/service/lambda/manual/:slug*',
    destination: '/consul/docs/:version/lambda/registration/manual/:slug',
    permanent: true,
  },
  {
    source:
      '/consul/docs/:version(v1.(?:8|9|10|11|12|13|14|15|16|17).x)/register/external/terminating-gateway/k8s/:slug*',
    destination: '/consul/docs/:version/k8s/connect/terminating-gateways/:slug',
    permanent: true,
  },
  {
    source:
      '/consul/docs/:version(v1.(?:8|9|10|11|12|13|14|15|16|17).x)/register/external/permissive-mtls/:slug*',
    destination:
      '/consul/docs/:version/k8s/connect/onboarding-tproxy-mode/:slug',
    permanent: true,
  },
  {
    source:
      '/consul/docs/:version(v1.(?:8|9|10|11|12|13|14|15|16|17).x)/discover/dns/:slug*',
    destination: '/consul/docs/:version/services/discovery/dns-overview/:slug',
    permanent: true,
  },
  {
    source:
      '/consul/docs/:version(v1.(?:8|9|10|11|12|13|14|15|16|17).x)/discover/dns/configure/:slug*',
    destination:
      '/consul/docs/:version/services/discovery/dns-configuration/:slug',
    permanent: true,
  },
  {
    source:
      '/consul/docs/:version(v1.(?:8|9|10|11|12|13|14|15|16|17).x)/discover/dns/static-lookup/:slug*',
    destination:
      '/consul/docs/:version/services/discovery/dns-static-lookups/:slug',
    permanent: true,
  },
  {
    source:
      '/consul/docs/:version(v1.(?:8|9|10|11|12|13|14|15|16|17).x)/discover/dns/dynamic-lookup/:slug*',
    destination:
      '/consul/docs/:version/services/discovery/dns-dynamic-lookups/:slug',
    permanent: true,
  },
  {
    source:
      '/consul/docs/:version(v1.(?:8|9|10|11|12|13|14|15|16|17).x)/discover/dns/k8s/:slug*',
    destination: '/consul/docs/:version/k8s/dns/:slug',
    permanent: true,
  },
  {
    source:
      '/consul/docs/:version(v1.(?:8|9|10|11|12|13|14|15|16|17).x)LINK TO /concept/service-mesh/:slug*',
    destination: '/consul/docs/:version/connect/connect-internals/:slug',
    permanent: true,
  },
  {
    source:
      '/consul/docs/:version(v1.(?:8|9|10|11|12|13|14|15|16|17).x)/connect/configuration-entries/:slug*',
    destination: '/consul/docs/:version/connect/configuration/:slug',
    permanent: true,
  },
  {
    source:
      '/consul/docs/:version(v1.(?:8|9|10|11|12|13|14|15|16|17).x)/connect/multi-port/:slug*',
    destination: '/consul/docs/:version/k8s/multiport/:slug',
    permanent: true,
  },
  {
    source:
      '/consul/docs/:version(v1.(?:8|9|10|11|12|13|14|15|16|17).x)/connect/multi-port/configure/:slug*',
    destination: '/consul/docs/:version/k8s/multiport/configure/:slug',
    permanent: true,
  },
  {
    source:
      '/consul/docs/:version(v1.(?:8|9|10|11|12|13|14|15|16|17).x)/connect/lambda/invoke-function/:slug*',
    destination: '/consul/docs/:version/lambda/invocation/:slug',
    permanent: true,
  },
  {
    source:
      '/consul/docs/:version(v1.(?:8|9|10|11|12|13|14|15|16|17).x)/connect/lambda/invoke-service/:slug*',
    destination: '/consul/docs/:version/lambda/invoke-from-lambda/:slug',
    permanent: true,
  },
  {
    source:
      '/consul/docs/:version(v1.(?:8|9|10|11|12|13|14|15|16|17).x)/connect/proxy/:slug*',
    destination: '/consul/docs/:version/connect/proxies/:slug',
    permanent: true,
  },
  {
    source:
      '/consul/docs/:version(v1.(?:8|9|10|11|12|13|14|15|16|17).x)/connect/proxy/deploy-service-mesh/:slug*',
    destination:
      '/consul/docs/:version/connect/proxies/deploy-service-mesh-proxies/:slug',
    permanent: true,
  },
  {
    source:
      '/consul/docs/:version(v1.(?:8|9|10|11|12|13|14|15|16|17).x)/connect/proxy/deploy-sidecar/:slug*',
    destination:
      '/consul/docs/:version/connect/proxies/deploy-sidecar-services/:slug',
    permanent: true,
  },
  {
    source:
      '/consul/docs/:version(v1.(?:8|9|10|11|12|13|14|15|16|17).x)/connect/proxy/transparent-proxy/:slug*',
    destination: '/consul/docs/:version/k8s/connect/transparent-proxy/:slug',
    permanent: true,
  },
  {
    source:
      '/consul/docs/:version(v1.(?:8|9|10|11|12|13|14|15|16|17).x)/connect/proxy/transparent-proxy/enable/:slug*',
    destination:
      '/consul/docs/:version/k8s/connect/transparent-proxy/enable-transparent-proxy/:slug',
    permanent: true,
  },
  {
    source:
      '/consul/docs/:version(v1.(?:8|9|10|11|12|13|14|15|16|17).x)/connect/troubleshoot/develop-debug/:slug*',
    destination: '/consul/docs/:version/connect/dev/:slug',
    permanent: true,
  },
  {
    source:
      '/consul/docs/:version(v1.(?:8|9|10|11|12|13|14|15|16|17).x)/connect/troubleshoot/service-to-service/:slug*',
    destination:
      '/consul/docs/:version/troubleshoot/troubleshoot-services/:slug',
    permanent: true,
  },
  {
    source:
      '/consul/docs/:version(v1.(?:8|9|10|11|12|13|14|15|16|17).x)/connect/ecs/:slug*',
    destination: '/consul/docs/:version/ecs/deploy/configure-routes/:slug',
    permanent: true,
  },
  {
    source:
      '/consul/docs/:version(v1.(?:8|9|10|11|12|13|14|15|16|17).x)/connect/lambda/:slug*',
    destination: '/consul/docs/:version/lambda/:slug',
    permanent: true,
  },
  {
    source:
      '/consul/docs/:version(v1.(?:8|9|10|11|12|13|14|15|16|17).x)/access/:slug*',
    destination: '/consul/docs/:version/gateways/:slug',
    permanent: true,
  },
  {
    source:
      '/consul/docs/:version(v1.(?:8|9|10|11|12|13|14|15|16|17).x)/access/api-gateway//:slug*',
    destination: '/consul/docs/:version/gateways/api-gateway/:slug',
    permanent: true,
  },
  {
    source:
      '/consul/docs/:version(v1.(?:8|9|10|11|12|13|14|15|16|17).x)/access/api-gateway/tech-specs/:slug*',
    destination: '/consul/docs/:version/gateways/api-gateway/tech-specs/:slug',
    permanent: true,
  },
  {
    source:
      '/consul/docs/:version(v1.(?:8|9|10|11|12|13|14|15|16|17).x)/access/api-gateway/install/:slug*',
    destination: '/consul/docs/:version/gateways/api-gateway/install-k8s/:slug',
    permanent: true,
  },
  {
    source:
      '/consul/docs/:version(v1.(?:8|9|10|11|12|13|14|15|16|17).x)/upgrade/api-gateway/:slug*',
    destination:
      '/consul/docs/:version/gateways/api-gateway/upgrades-k8s/:slug',
    permanent: true,
  },
  {
    source:
      '/consul/docs/:version(v1.(?:8|9|10|11|12|13|14|15|16|17).x)/access/api-gateway/deploy-listener/vm/:slug*',
    destination:
      '/consul/docs/:version/gateways/api-gateway/deploy/listeners-vms/:slug',
    permanent: true,
  },
  {
    source:
      '/consul/docs/:version(v1.(?:8|9|10|11|12|13|14|15|16|17).x)/access/api-gateway/deploy-listener/k8s/:slug*',
    destination:
      '/consul/docs/:version/gateways/api-gateway/deploy/listeners-k8s/:slug',
    permanent: true,
  },
  {
    source:
      '/consul/docs/:version(v1.(?:8|9|10|11|12|13|14|15|16|17).x)/access/api-gateway/define-route/vm/:slug*',
    destination:
      '/consul/docs/:version/gateways/api-gateway/define-routes/routes-vms/:slug',
    permanent: true,
  },
  {
    source:
      '/consul/docs/:version(v1.(?:8|9|10|11|12|13|14|15|16|17).x)/access/api-gateway/define-route/k8s/:slug*',
    destination:
      '/consul/docs/:version/gateways/api-gateway/define-routes/routes-k8s/:slug',
    permanent: true,
  },
  {
    source:
      '/consul/docs/:version(v1.(?:8|9|10|11|12|13|14|15|16|17).x)/access/api-gateway/define-route/reroute/:slug*',
    destination:
      '/consul/docs/:version/gateways/api-gateway/define-routes/reroute-http-requests/:slug',
    permanent: true,
  },
  {
    source:
      '/consul/docs/:version(v1.(?:8|9|10|11|12|13|14|15|16|17).x)/access/api-gateway/route/peer/:slug*',
    destination:
      '/consul/docs/:version/gateways/api-gateway/define-routes/route-to-peered-services/:slug',
    permanent: true,
  },
  {
    source:
      '/consul/docs/:version(v1.(?:8|9|10|11|12|13|14|15|16|17).x)/access/api-gateway/secure/encrypt/:slug*',
    destination:
      '/consul/docs/:version/gateways/api-gateway/secure-traffic/encrypt-vms/:slug',
    permanent: true,
  },
  {
    source:
      '/consul/docs/:version(v1.(?:8|9|10|11|12|13|14|15|16|17).x)/access/api-gateway/secure/jwt-vm/:slug*',
    destination:
      '/consul/docs/:version/gateways/api-gateway/secure-traffic/verify-jwts-vms/:slug',
    permanent: true,
  },
  {
    source:
      '/consul/docs/:version(v1.(?:8|9|10|11|12|13|14|15|16|17).x)/access/api-gateway/secure/jwt-k8s/:slug*',
    destination:
      '/consul/docs/:version/gateways/api-gateway/secure-traffic/verify-jwts-k8s/:slug',
    permanent: true,
  },
  {
    source:
      '/consul/docs/:version(v1.(?:8|9|10|11|12|13|14|15|16|17).x)/common-error-messages/api-gateway/:slug*',
    destination: '/consul/docs/:version/gateways/api-gateway/errors/:slug',
    permanent: true,
  },
  {
    source:
      '/consul/docs/:version(v1.(?:8|9|10|11|12|13|14|15|16|17).x)/access/ingress-gateway/:slug*',
    destination: '/consul/docs/:version/gateways/ingress-gateway/:slug',
    permanent: true,
  },
  {
    source:
      '/consul/docs/:version(v1.(?:8|9|10|11|12|13|14|15|16|17).x)/access/ingress-gateway/create/vm/:slug*',
    destination: '/consul/docs/:version/gateways/ingress-gateway/usage/:slug',
    permanent: true,
  },
  {
    source:
      '/consul/docs/:version(v1.(?:8|9|10|11|12|13|14|15|16|17).x)/access/ingress-gateway/create/vm/:slug*',
    destination: '/consul/docs/:version/gateways/ingress-gateway/usage/:slug',
    permanent: true,
  },
  {
    source:
      '/consul/docs/:version(v1.(?:8|9|10|11|12|13|14|15|16|17).x)/access/ingress-gateway/tls-external-service/:slug*',
    destination:
      '/consul/docs/:version/gateways/ingress-gateway/tls-external-service/:slug',
    permanent: true,
  },
  {
    source:
      '/consul/docs/:version(v1.(?:8|9|10|11|12|13|14|15|16|17).x)/segment/admin-partition/:slug*',
    destination: '/consul/docs/:version/enterprise/admin-partitions/:slug',
    permanent: true,
  },
  {
    source:
      '/consul/docs/:version(v1.(?:8|9|10|11|12|13|14|15|16|17).x)/segment/namespace/:slug*',
    destination: '/consul/docs/:version/enterprise/namespaces/:slug',
    permanent: true,
  },
  {
    source:
      '/consul/docs/:version(v1.(?:8|9|10|11|12|13|14|15|16|17).x)/link/sameness-group/:slug*',
    destination:
      '/consul/docs/:version/k8s/connect/cluster-peering/usage/create-sameness-groups/:slug',
    permanent: true,
  },
  {
    source:
      '/consul/docs/:version(v1.(?:8|9|10|11|12|13|14|15|16|17).x)/segment/network-segment/:slug*',
    destination:
      '/consul/docs/:version/enterprise/network-segments/network-segments-overview/:slug',
    permanent: true,
  },
  {
    source:
      '/consul/docs/:version(v1.(?:8|9|10|11|12|13|14|15|16|17).x)/segment/network-segment/vm/:slug*',
    destination:
      '/consul/docs/:version/enterprise/network-segments/create-network-segment/:slug',
    permanent: true,
  },
  {
    source:
      '/consul/docs/:version(v1.(?:8|9|10|11|12|13|14|15|16|17).x)/link/cluster-peering/:slug*',
    destination: '/consul/docs/:version/connect/cluster-peering/:slug',
    permanent: true,
  },
  {
    source:
      '/consul/docs/:version(v1.(?:8|9|10|11|12|13|14|15|16|17).x)/link/cluster-peering/tech-specs/:slug*',
    destination:
      '/consul/docs/:version/connect/cluster-peering/tech-specs/:slug',
    permanent: true,
  },
  {
    source:
      '/consul/docs/:version(v1.(?:8|9|10|11|12|13|14|15|16|17).x)/link/cluster-peering/establish-connection/vm/:slug*',
    destination:
      '/consul/docs/:version/connect/cluster-peering/usage/establish-cluster-peering/:slug',
    permanent: true,
  },
  {
    source:
      '/consul/docs/:version(v1.(?:8|9|10|11|12|13|14|15|16|17).x)/link/cluster-peering/establish-connection/k8s/:slug*',
    destination:
      '/consul/docs/:version/k8s/connect/cluster-peering/usage/establish-peering/:slug',
    permanent: true,
  },
  {
    source:
      '/consul/docs/:version(v1.(?:8|9|10|11|12|13|14|15|16|17).x)/link/cluster-peering/manage-connection/vm/:slug*',
    destination:
      '/consul/docs/:version/connect/cluster-peering/usage/manage-connections/:slug',
    permanent: true,
  },
  {
    source:
      '/consul/docs/:version(v1.(?:8|9|10|11|12|13|14|15|16|17).x)/link/cluster-peering/manage-connection/k8s/:slug*',
    destination:
      '/consul/docs/:version/k8s/connect/cluster-peering/usage/manage-peering/:slug',
    permanent: true,
  },
  {
    source:
      '/consul/docs/:version(v1.(?:8|9|10|11|12|13|14|15|16|17).x)/link/network-area/:slug*',
    destination:
      '/consul/tutorials/datacenter-operations/federation-network-areas/:slug',
    permanent: true,
  },
  {
    source:
      '/consul/docs/:version(v1.(?:8|9|10|11|12|13|14|15|16|17).x)/link/wan-federation//:slug*',
    destination:
      '/consul/docs/:version/k8s/deployment-configurations/multi-cluster/:slug',
    permanent: true,
  },
  {
    source:
      '/consul/docs/:version(v1.(?:8|9|10|11|12|13|14|15|16|17).x)/link/wan-federation/k8s/:slug*',
    destination:
      '/consul/docs/:version/k8s/deployment-configurations/multi-cluster/kubernetes/:slug',
    permanent: true,
  },
  {
    source:
      '/consul/docs/:version(v1.(?:8|9|10|11|12|13|14|15|16|17).x)/link/wan-federation/k8s-vm/:slug*',
    destination:
      '/consul/docs/:version/k8s/deployment-configurations/multi-cluster/vms-and-kubernetes/:slug',
    permanent: true,
  },
  {
    source:
      '/consul/docs/:version(v1.(?:8|9|10|11|12|13|14|15|16|17).x)/link/mesh-gateway//:slug*',
    destination: '/consul/docs/:version/connect/gateways/mesh-gateway/:slug',
    permanent: true,
  },
  {
    source:
      '/consul/docs/:version(v1.(?:8|9|10|11|12|13|14|15|16|17).x)/link/mesh-gateway/enable/:slug*',
    destination:
      '/consul/docs/:version/connect/gateways/mesh-gateway/wan-federation-via-mesh-gateways/:slug',
    permanent: true,
  },
  {
    source:
      '/consul/docs/:version(v1.(?:8|9|10|11|12|13|14|15|16|17).x)/link/mesh-gateway/federation/:slug*',
    destination:
      '/consul/docs/:version/connect/gateways/mesh-gateway/service-to-service-traffic-wan-datacenters/:slug',
    permanent: true,
  },
  {
    source:
      '/consul/docs/:version(v1.(?:8|9|10|11|12|13|14|15|16|17).x)/link/mesh-gateway/cluster-peer/:slug*',
    destination:
      '/consul/docs/:version/connect/gateways/mesh-gateway/peering-via-mesh-gateways/:slug',
    permanent: true,
  },
  {
    source:
      '/consul/docs/:version(v1.(?:8|9|10|11|12|13|14|15|16|17).x)/link/mesh-gateway/admin-partition/:slug*',
    destination:
      '/consul/docs/:version/connect/gateways/mesh-gateway/service-to-service-traffic-partitions/:slug',
    permanent: true,
  },
  {
    source:
      '/consul/docs/:version(v1.(?:8|9|10|11|12|13|14|15|16|17).x)/secure-mesh/intentions/:slug*',
    destination: '/consul/docs/:version/connect/intentions/:slug',
    permanent: true,
  },
  {
    source:
      '/consul/docs/:version(v1.(?:8|9|10|11|12|13|14|15|16|17).x)/secure-mesh/intentions/create/:slug*',
    destination:
      '/consul/docs/:version/connect/intentions/create-manage-intentions/:slug',
    permanent: true,
  },
  {
    source:
      '/consul/docs/:version(v1.(?:8|9|10|11|12|13|14|15|16|17).x)/secure-mesh/intentions/jwt/:slug*',
    destination:
      '/consul/docs/:version/connect/intentions/jwt-authorization/:slug',
    permanent: true,
  },
  {
    source:
      '/consul/docs/:version(v1.(?:8|9|10|11|12|13|14|15|16|17).x)/secure-mesh/certificate/:slug*',
    destination: '/consul/docs/:version/connect/ca/:slug',
    permanent: true,
  },
  {
    source:
      '/consul/docs/:version(v1.(?:8|9|10|11|12|13|14|15|16|17).x)/secure-mesh/certificate/bootstrap/vm/:slug*',
    destination:
      '/consul/tutorials/developer-mesh/service-mesh-production-checklist#bootstrap-certificate-authority-for-consul-service-mesh/:slug',
    permanent: true,
  },
  {
    source:
      '/consul/docs/:version(v1.(?:8|9|10|11|12|13|14|15|16|17).x)/secure-mesh/certificate/rotate/tls/:slug*',
    destination:
      '/consul/docs/:version/k8s/operations/certificate-rotation/:slug',
    permanent: true,
  },
  {
    source:
      '/consul/docs/:version(v1.(?:8|9|10|11|12|13|14|15|16|17).x)/secure-mesh/certificate/rotate/gossip/:slug*',
    destination:
      '/consul/docs/:version/k8s/operations/gossip-encryption-key-rotation/:slug',
    permanent: true,
  },
  {
    source:
      '/consul/docs/:version(v1.(?:8|9|10|11|12|13|14|15|16|17).x)/secure-mesh/certificate/existing/:slug*',
    destination:
      '/consul/docs/:version/k8s/operations/tls-on-existing-cluster/:slug',
    permanent: true,
  },
  {
    source:
      '/consul/docs/:version(v1.(?:8|9|10|11|12|13|14|15|16|17).x)/secure-mesh/certificate/built-in/:slug*',
    destination: '/consul/docs/:version/connect/ca/consul/:slug',
    permanent: true,
  },
  {
    source:
      '/consul/docs/:version(v1.(?:8|9|10|11|12|13|14|15|16|17).x)/secure-mesh/certificate/vault/:slug*',
    destination: '/consul/docs/:version/connect/ca/vault/:slug',
    permanent: true,
  },
  {
    source:
      '/consul/docs/:version(v1.(?:8|9|10|11|12|13|14|15|16|17).x)/secure-mesh/certificate/acm/:slug*',
    destination: '/consul/docs/:version/connect/ca/aws/:slug',
    permanent: true,
  },
  {
    source:
      '/consul/docs/:version(v1.(?:8|9|10|11|12|13|14|15|16|17).x)/secure-mesh/certificate/enable-permissive-mtls/:slug*',
    destination:
      '/consul/docs/:version/k8s/connect/onboarding-tproxy-mode#enable-permissive-mtls-mode/:slug',
    permanent: true,
  },
  {
    source:
      '/consul/docs/:version(v1.(?:8|9|10|11|12|13|14|15|16|17).x)/manage-traffic/:slug*',
    destination: '/consul/docs/:version/manage-traffic/:slug',
    permanent: true,
  },
  {
    source:
      '/consul/docs/:version(v1.(?:8|9|10|11|12|13|14|15|16|17).x)/manage-traffic/route-local/:slug*',
    destination:
      '/consul/docs/:version/manage-traffic/route-to-local-upstreams/:slug',
    permanent: true,
  },
  {
    source:
      '/consul/docs/:version(v1.(?:8|9|10|11|12|13|14|15|16|17).x)/manage-traffic/limit-rate/:slug*',
    destination:
      '/consul/docs/:version/manage-traffic/limit-request-rates/:slug',
    permanent: true,
  },
  {
    source:
      '/consul/docs/:version(v1.(?:8|9|10|11|12|13|14|15|16|17).x)/manage-traffic/cluster-peering/vm/:slug*',
    destination:
      '/consul/docs/:version/connect/cluster-peering/usage/peering-traffic-management/:slug',
    permanent: true,
  },
  {
    source:
      '/consul/docs/:version(v1.(?:8|9|10|11|12|13|14|15|16|17).x)/manage-traffic/cluster-peering/k8s/:slug*',
    destination:
      '/consul/docs/:version/k8s/connect/cluster-peering/usage/l7-traffic/:slug',
    permanent: true,
  },
  {
    source:
      '/consul/docs/:version(v1.(?:8|9|10|11|12|13|14|15|16|17).x)/manage-traffic/failover/:slug*',
    destination: '/consul/docs/:version/connect/failover/:slug',
    permanent: true,
  },
  {
    source:
      '/consul/docs/:version(v1.(?:8|9|10|11|12|13|14|15|16|17).x)/manage-traffic/failover/configure-k8s/:slug*',
    destination: '/consul/docs/:version/k8s/l7-traffic/failover-tproxy/:slug',
    permanent: true,
  },
  {
    source:
      '/consul/docs/:version(v1.(?:8|9|10|11|12|13|14|15|16|17).x)/manage-traffic/failover/prepared-query/:slug*',
    destination:
      '/consul/tutorials/developer-discovery/automate-geo-failover/:slug',
    permanent: true,
  },
  {
    source:
      '/consul/docs/:version(v1.(?:8|9|10|11|12|13|14|15|16|17).x)/manage-traffic/failover/virtual-services/:slug*',
    destination:
      '/consul/docs/:version/k8s/l7-traffic/route-to-virtual-services/:slug',
    permanent: true,
  },
  {
    source:
      '/consul/docs/:version(v1.(?:8|9|10|11|12|13|14|15|16|17).x)/manage-traffic/failover/sameness-group/:slug*',
    destination: '/consul/docs/:version/manage-traffic/failover/sameness/:slug',
    permanent: true,
  },
  {
    source:
      '/consul/docs/:version(v1.(?:8|9|10|11|12|13|14|15|16|17).x)/observe/access-logs/:slug*',
    destination:
      '/consul/docs/:version/connect/observability/access-logs/:slug',
    permanent: true,
  },
  {
    source:
      '/consul/docs/:version(v1.(?:8|9|10|11|12|13|14|15|16|17).x)/observe/mesh/vm/:slug*',
    destination:
      '/consul/docs/:version/connect/observability/ui-visualization/:slug',
    permanent: true,
  },
  {
    source:
      '/consul/docs/:version(v1.(?:8|9|10|11|12|13|14|15|16|17).x)/observe/mesh/k8s/:slug*',
    destination:
      '/consul/docs/:version/k8s/connect/observability/metrics/:slug',
    permanent: true,
  },
  {
    source:
      '/consul/docs/:version(v1.(?:8|9|10|11|12|13|14|15|16|17).x)/observe/distributed-tracing/:slug*',
    destination: '/consul/docs/:version/connect/distributed-tracing/:slug',
    permanent: true,
  },
  {
    source:
      '/consul/docs/:version(v1.(?:8|9|10|11|12|13|14|15|16|17).x)/dynamic-app/kv/:slug*',
    destination: '/consul/docs/:version/dynamic-app-config/kv/:slug',
    permanent: true,
  },
  {
    source:
      '/consul/docs/:version(v1.(?:8|9|10|11|12|13|14|15|16|17).x)/dynamic-app/kv/store/:slug*',
    destination:
      '/consul/tutorials/interactive/get-started-key-value-store/:slug',
    permanent: true,
  },
  {
    source:
      '/consul/docs/:version(v1.(?:8|9|10|11|12|13|14|15|16|17).x)/dynamic-app/sessions/:slug*',
    destination: '/consul/docs/:version/dynamic-app-config/sessions/:slug',
    permanent: true,
  },
  {
    source:
      '/consul/docs/:version(v1.(?:8|9|10|11|12|13|14|15|16|17).x)/dynamic-app/watches/:slug*',
    destination: '/consul/docs/:version/dynamic-app-config/watches/:slug',
    permanent: true,
  },
  {
    source:
      '/consul/docs/:version(v1.(?:8|9|10|11|12|13|14|15|16|17).x)/enterprise/license/:slug*',
    destination: '/consul/docs/:version/enterprise/license/overview/:slug',
    permanent: true,
  },
  {
    source:
      '/consul/docs/:version(v1.(?:8|9|10|11|12|13|14|15|16|17).x)/enterprise/license/automated-entitlement-utilization/:slug*',
    destination:
      '/consul/docs/:version/enterprise/license/utilization-reporting/:slug',
    permanent: true,
  },
  {
    source:
      '/consul/docs/:version(v1.(?:8|9|10|11|12|13|14|15|16|17).x)/integrate/consul-tools/:slug*',
    destination: '/consul/docs/:version/integrate/download-tools/:slug',
    permanent: true,
  },
  {
    source:
      '/consul/docs/:version(v1.(?:8|9|10|11|12|13|14|15|16|17).x)/integrate/consul/:slug*',
    destination: '/consul/docs/:version/integrate/partnerships/:slug',
    permanent: true,
  },
  {
    source:
      '/consul/docs/:version(v1.(?:8|9|10|11|12|13|14|15|16|17).x)/integrate/nia/:slug*',
    destination: '/consul/docs/:version/integrate/nia-integration/:slug',
    permanent: true,
  },
  {
    source:
      '/consul/docs/:version(v1.(?:8|9|10|11|12|13|14|15|16|17).x)/integrate/proxy/:slug*',
    destination: '/consul/docs/:version/connect/proxies/integrate/:slug',
    permanent: true,
  },
  {
    source:
      '/consul/docs/:version(v1.(?:8|9|10|11|12|13|14|15|16|17).x)/envoy-extension//:slug*',
    destination: '/consul/docs/:version/connect/proxies/envoy-extensions/:slug',
    permanent: true,
  },
  {
    source:
      '/consul/docs/:version(v1.(?:8|9|10|11|12|13|14|15|16|17).x)/envoy-extension/apigee-external-authz/:slug*',
    destination:
      '/consul/docs/:version/connect/proxies/envoy-extensions/usage/apigee-ext-authz/:slug',
    permanent: true,
  },
  {
    source:
      '/consul/docs/:version(v1.(?:8|9|10|11|12|13|14|15|16|17).x)/envoy-extension/external-authz/:slug*',
    destination:
      '/consul/docs/:version/connect/proxies/envoy-extensions/usage/ext-authz/:slug',
    permanent: true,
  },
  {
    source:
      '/consul/docs/:version(v1.(?:8|9|10|11|12|13|14|15|16|17).x)/envoy-extension/lua/:slug*',
    destination:
      '/consul/docs/:version/connect/proxies/envoy-extensions/usage/lua/:slug',
    permanent: true,
  },
  {
    source:
      '/consul/docs/:version(v1.(?:8|9|10|11|12|13|14|15|16|17).x)/envoy-extension/lambda/:slug*',
    destination:
      '/consul/docs/:version/connect/proxies/envoy-extensions/usage/lambda/:slug',
    permanent: true,
  },
  {
    source:
      '/consul/docs/:version(v1.(?:8|9|10|11|12|13|14|15|16|17).x)/envoy-extension/configure-envoy/:slug*',
    destination:
      '/consul/docs/:version/connect/proxies/envoy-extensions/usage/property-override/:slug',
    permanent: true,
  },
  {
    source:
      '/consul/docs/:version(v1.(?:8|9|10|11|12|13|14|15|16|17).x)/envoy-extension/otel-access-logging/:slug*',
    destination:
      '/consul/docs/:version/connect/proxies/envoy-extensions/usage/otel-access-logging/:slug',
    permanent: true,
  },
  {
    source:
      '/consul/docs/:version(v1.(?:8|9|10|11|12|13|14|15|16|17).x)/envoy-extension/wasm/:slug*',
    destination:
      '/consul/docs/:version/connect/proxies/envoy-extensions/usage/wasm/:slug',
    permanent: true,
  },
  {
    source:
      '/consul/docs/:version(v1.(?:8|9|10|11|12|13|14|15|16|17).x)/cts/:slug*',
    destination: '/consul/docs/:version/nia/:slug',
    permanent: true,
  },
  {
    source:
      '/consul/docs/:version(v1.(?:8|9|10|11|12|13|14|15|16|17).x)/cts/architecture/:slug*',
    destination: '/consul/docs/:version/nia/architecture/:slug',
    permanent: true,
  },
  {
    source:
      '/consul/docs/:version(v1.(?:8|9|10|11|12|13|14|15|16|17).x)/cts/requirements/:slug*',
    destination: '/consul/docs/:version/nia/usage/requirements/:slug',
    permanent: true,
  },
  {
    source:
      '/consul/docs/:version(v1.(?:8|9|10|11|12|13|14|15|16|17).x)/cts/deploy/install/:slug*',
    destination: '/consul/docs/:version/nia/installation/install/:slug',
    permanent: true,
  },
  {
    source:
      '/consul/docs/:version(v1.(?:8|9|10|11|12|13|14|15|16|17).x)/cts/configure/:slug*',
    destination: '/consul/docs/:version/nia/installation/configure/:slug',
    permanent: true,
  },
  {
    source:
      '/consul/docs/:version(v1.(?:8|9|10|11|12|13|14|15|16|17).x)/cts/configure/task/:slug*',
    destination: '/consul/docs/:version/nia/tasks/:slug',
    permanent: true,
  },
  {
    source:
      '/consul/docs/:version(v1.(?:8|9|10|11|12|13|14|15|16|17).x)/cts/configure/network-driver/:slug*',
    destination: '/consul/docs/:version/nia/network-drivers/:slug',
    permanent: true,
  },
  {
    source:
      '/consul/docs/:version(v1.(?:8|9|10|11|12|13|14|15|16|17).x)/cts/configure/network-driver/terraform/:slug*',
    destination: '/consul/docs/:version/nia/network-drivers/terraform/:slug',
    permanent: true,
  },
  {
    source:
      '/consul/docs/:version(v1.(?:8|9|10|11|12|13|14|15|16|17).x)/cts/configure/network-driver/terraform-cloud/:slug*',
    destination:
      '/consul/docs/:version/nia/network-drivers/terraform-cloud/:slug',
    permanent: true,
  },
  {
    source:
      '/consul/docs/:version(v1.(?:8|9|10|11|12|13|14|15|16|17).x)/cts/configure/license/:slug*',
    destination: '/consul/docs/:version/nia/enterprise/license/:slug',
    permanent: true,
  },
  {
    source:
      '/consul/docs/:version(v1.(?:8|9|10|11|12|13|14|15|16|17).x)/cts/create-terraform-module/:slug*',
    destination:
      '/consul/docs/:version/nia/terraform-modules#how-to-create-a-compatible-terraform-module/:slug',
    permanent: true,
  },
  {
    source:
      '/consul/docs/:version(v1.(?:8|9|10|11|12|13|14|15|16|17).x)/reference/cts/compatibility/:slug*',
    destination: '/consul/docs/:version/nia/compatibility/:slug',
    permanent: true,
  },
  {
    source:
      '/consul/docs/:version(v1.(?:8|9|10|11|12|13|14|15|16|17).x)/cts/enterprise/:slug*',
    destination: '/consul/docs/:version/nia/enterprise/:slug',
    permanent: true,
  },
  {
    source:
      '/consul/docs/:version(v1.(?:8|9|10|11|12|13|14|15|16|17).x)reference-cli/consul-k8s/:slug*',
    destination: '/consul/docs/:version/k8s/k8s-cli/:slug',
    permanent: true,
  },
  {
    source:
      '/consul/docs/:version(v1.(?:8|9|10|11|12|13|14|15|16|17).x)reference-cli/consul-dataplane/:slug*',
    destination:
      '/consul/docs/:version/connect/dataplane/consul-dataplane/:slug',
    permanent: true,
  },
  {
    source:
      '/consul/docs/:version(v1.(?:8|9|10|11|12|13|14|15|16|17).x)/error-messages/consul/:slug*',
    destination: '/consul/docs/:version/troubleshoot/common-errors/:slug',
    permanent: true,
  },
  {
    source:
      '/consul/docs/:version(v1.(?:8|9|10|11|12|13|14|15|16|17).x)/error-messages/k8s/:slug*',
    destination:
      '/consul/docs/:version/troubleshoot/common-errors#common-errors-on-kubernetes/:slug',
    permanent: true,
  },
  {
    source:
      '/consul/docs/:version(v1.(?:8|9|10|11|12|13|14|15|16|17).x)/error-messages/api-gateway/:slug*',
    destination:
      '/consul/docs/:version/connect/gateways/api-gateway/errors/:slug',
    permanent: true,
  },
  {
    source:
      '/consul/docs/:version(v1.(?:8|9|10|11|12|13|14|15|16|17).x)/error-messages/cts/:slug*',
    destination: '/consul/docs/:version/nia/usage/errors-ref/:slug',
    permanent: true,
  },
  {
    source:
      '/consul/docs/:version(v1.(?:8|9|10|11|12|13|14|15|16|17).x)/reference/glossary/:slug*',
    destination: '/consul/docs/:version/install/glossary/:slug',
    permanent: true,
  },
  {
    source:
      '/consul/docs/:version(v1.(?:8|9|10|11|12|13|14|15|16|17).x)/reference/agent/:slug*',
    destination: '/consul/docs/:version/agent/config/config-files/:slug',
    permanent: true,
  },
  {
    source:
      '/consul/docs/:version(v1.(?:8|9|10|11|12|13|14|15|16|17).x)/reference/service/:slug*',
    destination:
      '/consul/docs/:version/services/configuration/services-configuration-reference/:slug',
    permanent: true,
  },
  {
    source:
      '/consul/docs/:version(v1.(?:8|9|10|11|12|13|14|15|16|17).x)/reference/service/health-checks/:slug*',
    destination:
      '/consul/docs/:version/services/configuration/checks-configuration-reference/:slug',
    permanent: true,
  },
  {
    source:
      '/consul/docs/:version(v1.(?:8|9|10|11|12|13|14|15|16|17).x)/reference/config-entry/api-gateway/:slug*',
    destination:
      '/consul/docs/:version/connect/gateways/api-gateway/configuration/api-gateway/:slug',
    permanent: true,
  },
  {
    source:
      '/consul/docs/:version(v1.(?:8|9|10|11|12|13|14|15|16|17).x)/reference/config-entry/http-route/:slug*',
    destination:
      '/consul/docs/:version/connect/gateways/api-gateway/configuration/http-route/:slug',
    permanent: true,
  },
  {
    source:
      '/consul/docs/:version(v1.(?:8|9|10|11|12|13|14|15|16|17).x)/reference/config-entry/tcp-route/:slug*',
    destination:
      '/consul/docs/:version/connect/gateways/api-gateway/configuration/tcp-route/:slug',
    permanent: true,
  },
  {
    source:
      '/consul/docs/:version(v1.(?:8|9|10|11|12|13|14|15|16|17).x)/reference/config-entry/inline-certificate/:slug*',
    destination:
      '/consul/docs/:version/connect/gateways/api-gateway/configuration/inline-certificate/:slug',
    permanent: true,
  },
  {
    source:
      '/consul/docs/:version(v1.(?:8|9|10|11|12|13|14|15|16|17).x)/reference/config-entry/ingress-gateway/:slug*',
    destination:
      '/consul/docs/:version/connect/config-entries/ingress-gateway/:slug',
    permanent: true,
  },
  {
    source:
      '/consul/docs/:version(v1.(?:8|9|10|11|12|13|14|15|16|17).x)/reference/config-entry/jwt-provider/:slug*',
    destination:
      '/consul/docs/:version/connect/config-entries/jwt-provider/:slug',
    permanent: true,
  },
  {
    source:
      '/consul/docs/:version(v1.(?:8|9|10|11|12|13|14|15|16|17).x)/reference/config-entry/mesh/:slug*',
    destination: '/consul/docs/:version/connect/config-entries/mesh/:slug',
    permanent: true,
  },
  {
    source:
      '/consul/docs/:version(v1.(?:8|9|10|11|12|13|14|15|16|17).x)/reference/config-entry/exported-services/:slug*',
    destination:
      '/consul/docs/:version/connect/config-entries/exported-services/:slug',
    permanent: true,
  },
  {
    source:
      '/consul/docs/:version(v1.(?:8|9|10|11|12|13|14|15|16|17).x)/reference/config-entry/proxy-default/:slug*',
    destination:
      '/consul/docs/:version/connect/config-entries/proxy-defaults/:slug',
    permanent: true,
  },
  {
    source:
      '/consul/docs/:version(v1.(?:8|9|10|11|12|13|14|15|16|17).x)/reference/config-entry/sameness-group/:slug*',
    destination:
      '/consul/docs/:version/connect/config-entries/sameness-group/:slug',
    permanent: true,
  },
  {
    source:
      '/consul/docs/:version(v1.(?:8|9|10|11|12|13|14|15|16|17).x)/reference/config-entry/service-defaults/:slug*',
    destination:
      '/consul/docs/:version/connect/config-entries/service-defaults/:slug',
    permanent: true,
  },
  {
    source:
      '/consul/docs/:version(v1.(?:8|9|10|11|12|13|14|15|16|17).x)/reference/config-entry/service-intentions/:slug*',
    destination:
      '/consul/docs/:version/connect/config-entries/service-intentions/:slug',
    permanent: true,
  },
  {
    source:
      '/consul/docs/:version(v1.(?:8|9|10|11|12|13|14|15|16|17).x)/reference/config-entry/service-resolver/:slug*',
    destination:
      '/consul/docs/:version/connect/config-entries/service-resolver/:slug',
    permanent: true,
  },
  {
    source:
      '/consul/docs/:version(v1.(?:8|9|10|11|12|13|14|15|16|17).x)/reference/config-entry/service-router/:slug*',
    destination:
      '/consul/docs/:version/connect/config-entries/service-router/:slug',
    permanent: true,
  },
  {
    source:
      '/consul/docs/:version(v1.(?:8|9|10|11|12|13|14|15|16|17).x)/reference/config-entry/service-splitter/:slug*',
    destination:
      '/consul/docs/:version/connect/config-entries/service-splitter/:slug',
    permanent: true,
  },
  {
    source:
      '/consul/docs/:version(v1.(?:8|9|10|11|12|13|14|15|16|17).x)/reference/config-entry/terminating-gateway/:slug*',
    destination:
      '/consul/docs/:version/connect/config-entries/terminating-gateway/:slug',
    permanent: true,
  },
  {
    source:
      '/consul/docs/:version(v1.(?:8|9|10|11|12|13|14|15|16|17).x)/reference/config-entry/control-plane-request-limit/:slug*',
    destination:
      '/consul/docs/:version/connect/config-entries/control-plane-request-limit/:slug',
    permanent: true,
  },
  {
    source:
      '/consul/docs/:version(v1.(?:8|9|10|11|12|13|14|15|16|17).x)/reference/acl/rule/:slug*',
    destination: '/consul/docs/:version/security/acl/acl-rules/:slug',
    permanent: true,
  },
  {
    source:
      '/consul/docs/:version(v1.(?:8|9|10|11|12|13|14|15|16|17).x)/reference/acl/auth-method/k8s/:slug*',
    destination:
      '/consul/docs/:version/security/acl/auth-methods/kubernetes/:slug',
    permanent: true,
  },
  {
    source:
      '/consul/docs/:version(v1.(?:8|9|10|11|12|13|14|15|16|17).x)/reference/acl/auth-method/jwt/:slug*',
    destination: '/consul/docs/:version/security/acl/auth-methods/jwt/:slug',
    permanent: true,
  },
  {
    source:
      '/consul/docs/:version(v1.(?:8|9|10|11|12|13|14|15|16|17).x)/reference/acl/auth-method/oidc/:slug*',
    destination: '/consul/docs/:version/security/acl/auth-methods/oidc/:slug',
    permanent: true,
  },
  {
    source:
      '/consul/docs/:version(v1.(?:8|9|10|11|12|13|14|15|16|17).x)/reference/acl/auth-method/aws-iam/:slug*',
    destination:
      '/consul/docs/:version/security/acl/auth-methods/aws-iam/:slug',
    permanent: true,
  },
  {
    source:
      '/consul/docs/:version(v1.(?:8|9|10|11|12|13|14|15|16|17).x)/reference/k8s/annotation-label/:slug*',
    destination: '/consul/docs/:version/k8s/annotations-and-labels/:slug',
    permanent: true,
  },
  {
    source:
      '/consul/docs/:version(v1.(?:8|9|10|11|12|13|14|15|16|17).x)/reference/k8s/helm/:slug*',
    destination: '/consul/docs/:version/k8s/helm/:slug',
    permanent: true,
  },
  {
    source:
      '/consul/docs/:version(v1.(?:8|9|10|11|12|13|14|15|16|17).x)/reference/k8s/api-gateway/:slug*',
    destination:
      '/consul/docs/:version/connect/gateways/api-gateway/configuration/:slug',
    permanent: true,
  },
  {
    source:
      '/consul/docs/:version(v1.(?:8|9|10|11|12|13|14|15|16|17).x)/reference/k8s/api-gateway/gateway/:slug*',
    destination:
      '/consul/docs/:version/connect/gateways/api-gateway/configuration/gateway/:slug',
    permanent: true,
  },
  {
    source:
      '/consul/docs/:version(v1.(?:8|9|10|11|12|13|14|15|16|17).x)/reference/k8s/api-gateway/gatewayclass/:slug*',
    destination:
      '/consul/docs/:version/connect/gateways/api-gateway/configuration/gatewayclass/:slug',
    permanent: true,
  },
  {
    source:
      '/consul/docs/:version(v1.(?:8|9|10|11|12|13|14|15|16|17).x)/reference/k8s/api-gateway/gatewayclassconfig/:slug*',
    destination:
      '/consul/docs/:version/connect/gateways/api-gateway/configuration/gatewayclassconfig/:slug',
    permanent: true,
  },
  {
    source:
      '/consul/docs/:version(v1.(?:8|9|10|11|12|13|14|15|16|17).x)/reference/k8s/api-gateway/gatewaypolicy/:slug*',
    destination:
      '/consul/docs/:version/connect/gateways/api-gateway/configuration/gatewaypolicy/:slug',
    permanent: true,
  },
  {
    source:
      '/consul/docs/:version(v1.(?:8|9|10|11|12|13|14|15|16|17).x)/reference/k8s/api-gateway/routeauthfilter/:slug*',
    destination:
      '/consul/docs/:version/connect/gateways/api-gateway/configuration/routeauthfilter/:slug',
    permanent: true,
  },
  {
    source:
      '/consul/docs/:version(v1.(?:8|9|10|11|12|13|14|15|16|17).x)/reference/k8s/api-gateway/routes/:slug*',
    destination:
      '/consul/docs/:version/connect/gateways/api-gateway/configuration/routes/:slug',
    permanent: true,
  },
  {
    source:
      '/consul/docs/:version(v1.(?:8|9|10|11|12|13|14|15|16|17).x)/reference/k8s/api-gateway/routeretryfilter/:slug*',
    destination:
      '/consul/docs/:version/connect/gateways/api-gateway/configuration/routeretryfilter/:slug',
    permanent: true,
  },
  {
    source:
      '/consul/docs/:version(v1.(?:8|9|10|11|12|13|14|15|16|17).x)/reference/k8s/api-gateway/routetimeoutfilter/:slug*',
    destination:
      '/consul/docs/:version/connect/gateways/api-gateway/configuration/routetimeoutfilter/:slug',
    permanent: true,
  },
  {
    source:
      '/consul/docs/:version(v1.(?:8|9|10|11|12|13|14|15|16|17).x)/reference/k8s/api-gateway/mesh-service/:slug*',
    destination:
      '/consul/docs/:version/connect/gateways/api-gateway/configuration/meshservice/:slug',
    permanent: true,
  },
  {
    source:
      '/consul/docs/:version(v1.(?:8|9|10|11|12|13|14|15|16|17).x)/reference/ecs/:slug*',
    destination: '/consul/docs/:version/ecs/configuration-reference/:slug',
    permanent: true,
  },
  {
    source:
      '/consul/docs/:version(v1.(?:8|9|10|11|12|13|14|15|16|17).x)/reference/ecs/server-json/:slug*',
    destination: '/consul/docs/:version/ecs/reference/consul-server-json/:slug',
    permanent: true,
  },
  {
    source:
      '/consul/docs/:version(v1.(?:8|9|10|11|12|13|14|15|16|17).x)/reference/cts/api/:slug*',
    destination: '/consul/docs/:version/nia/api/:slug',
    permanent: true,
  },
  {
    source:
      '/consul/docs/:version(v1.(?:8|9|10|11|12|13|14|15|16|17).x)/reference/cts/api/status/:slug*',
    destination: '/consul/docs/:version/nia/api/status/:slug',
    permanent: true,
  },
  {
    source:
      '/consul/docs/:version(v1.(?:8|9|10|11|12|13|14|15|16|17).x)/reference/cts/api/tasks/:slug*',
    destination: '/consul/docs/:version/nia/api/tasks/:slug',
    permanent: true,
  },
  {
    source:
      '/consul/docs/:version(v1.(?:8|9|10|11|12|13|14|15|16|17).x)/reference/cts/api/health/:slug*',
    destination: '/consul/docs/:version/nia/api/health/:slug',
    permanent: true,
  },
  {
    source:
      '/consul/docs/:version(v1.(?:8|9|10|11|12|13|14|15|16|17).x)/reference/cts/cli/:slug*',
    destination: '/consul/docs/:version/nia/cli/:slug',
    permanent: true,
  },
  {
    source:
      '/consul/docs/:version(v1.(?:8|9|10|11|12|13|14|15|16|17).x)/reference/cts/cli/task/:slug*',
    destination: '/consul/docs/:version/nia/cli/task/:slug',
    permanent: true,
  },
  {
    source:
      '/consul/docs/:version(v1.(?:8|9|10|11|12|13|14|15|16|17).x)/reference/cts/cli/start/:slug*',
    destination: '/consul/docs/:version/nia/cli/start/:slug',
    permanent: true,
  },
  {
    source:
      '/consul/docs/:version(v1.(?:8|9|10|11|12|13|14|15|16|17).x)/reference/cts/configuration/:slug*',
    destination: '/consul/docs/:version/nia/configuration/:slug',
    permanent: true,
  },
  {
    source:
      '/consul/docs/:version(v1.(?:8|9|10|11|12|13|14|15|16|17).x)/reference/cts/task/:slug*',
    destination: '/consul/docs/:version/nia/tasks/:slug',
    permanent: true,
  },
  {
    source:
      '/consul/docs/:version(v1.(?:8|9|10|11|12|13|14|15|16|17).x)/reference/cts/terraform-module/:slug*',
    destination: '/consul/docs/:version/nia/terraform-modules/:slug',
    permanent: true,
  },
  {
    source:
      '/consul/docs/:version(v1.(?:8|9|10|11|12|13|14|15|16|17).x)/reference/proxy/built-in/:slug*',
    destination: '/consul/docs/:version/connect/proxies/built-in/:slug',
    permanent: true,
  },
  {
    source:
      '/consul/docs/:version(v1.(?:8|9|10|11|12|13|14|15|16|17).x)/reference/proxy/connect-proxy/:slug*',
    destination:
      '/consul/docs/:version/connect/proxies/proxy-config-reference/:slug',
    permanent: true,
  },
  {
    source:
      '/consul/docs/:version(v1.(?:8|9|10|11|12|13|14|15|16|17).x)/reference/proxy/envoy/:slug*',
    destination: '/consul/docs/:version/connect/proxies/envoy/:slug',
    permanent: true,
  },
  {
    source:
      '/consul/docs/:version(v1.(?:8|9|10|11|12|13|14|15|16|17).x)/reference/proxy/sidecar/:slug*',
    destination:
      '/consul/docs/:version/connect/proxies/deploy-sidecar-services/:slug',
    permanent: true,
  },
  {
    source:
      '/consul/docs/:version(v1.(?:8|9|10|11|12|13|14|15|16|17).x)/reference/proxy/extensions/ext-authz/:slug*',
    destination:
      '/consul/docs/:version/connect/proxies/envoy-extensions/configuration/ext-authz/:slug',
    permanent: true,
  },
  {
    source:
      '/consul/docs/:version(v1.(?:8|9|10|11|12|13|14|15|16|17).x)/reference/proxy/extensions/otel/:slug*',
    destination:
      '/consul/docs/:version/connect/proxies/envoy-extensions/configuration/otel-access-logging/:slug',
    permanent: true,
  },
  {
    source:
      '/consul/docs/:version(v1.(?:8|9|10|11|12|13|14|15|16|17).x)/reference/proxy/extensions/property-override/:slug*',
    destination:
      '/consul/docs/:version/connect/proxies/envoy-extensions/configuration/property-override/:slug',
    permanent: true,
  },
  {
    source:
      '/consul/docs/:version(v1.(?:8|9|10|11|12|13|14|15|16|17).x)/reference/proxy/extensions/wasm/:slug*',
    destination:
      '/consul/docs/:version/connect/proxies/envoy-extensions/configuration/wasm/:slug',
    permanent: true,
  },
  {
    source:
      '/consul/docs/:version(v1.(?:8|9|10|11|12|13|14|15|16|17).x)/reference/resource/grpcroute/:slug*',
    destination:
      '/consul/docs/:version/k8s/multiport/reference/grpcroute/:slug',
    permanent: true,
  },
  {
    source:
      '/consul/docs/:version(v1.(?:8|9|10|11|12|13|14|15|16|17).x)/reference/resource/httproute/:slug*',
    destination:
      '/consul/docs/:version/k8s/multiport/reference/httproute/:slug',
    permanent: true,
  },
  {
    source:
      '/consul/docs/:version(v1.(?:8|9|10|11|12|13|14|15|16|17).x)/reference/resource/proxyconfiguration/:slug*',
    destination:
      '/consul/docs/:version/k8s/multiport/reference/proxyconfiguration/:slug',
    permanent: true,
  },
  {
    source:
      '/consul/docs/:version(v1.(?:8|9|10|11|12|13|14|15|16|17).x)/reference/resource/tcproute/:slug*',
    destination: '/consul/docs/:version/k8s/multiport/reference/tcproute/:slug',
    permanent: true,
  },
  {
    source:
      '/consul/docs/:version(v1.(?:8|9|10|11|12|13|14|15|16|17).x)/reference/resource/trafficpermissions/:slug*',
    destination:
      '/consul/docs/:version/k8s/multiport/reference/trafficpermissions/:slug',
    permanent: true,
  },
]<|MERGE_RESOLUTION|>--- conflicted
+++ resolved
@@ -1533,14 +1533,11 @@
     permanent: true,
   },
   {
-<<<<<<< HEAD
-=======
     source: '/consul/docs/nia/api/status',
     destination: '/consul/docs/reference/cts/api/status',
     permanent: true,
   },
   {
->>>>>>> 6937948b
     source: '/consul/docs/nia/api/tasks',
     destination: '/consul/docs/reference/cts/api/tasks',
     permanent: true,
