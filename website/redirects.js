--- conflicted
+++ resolved
@@ -3266,17 +3266,7 @@
   },
   {
     source:
-<<<<<<< HEAD
       '/consul/docs/:version(v1.(?:8|9|10|11|12|13|14|15|16|17|18|19).x)/reference/annotation-label/',
-=======
-      '/consul/docs/:version(v1.(?:8|9|10|11|12|13|14|15|16|17|18|19).x)/architecture/',
-    destination: '/consul/docs/:version/intro',
-    permanent: true,
-  },
-  {
-    source:
-      '/consul/docs/:version(v1.(?:8|9|10|11|12|13|14|15|16|17|18|19).x)/reference/k8s/annotation-label/',
->>>>>>> 1841447a
     destination: '/consul/docs/:version/k8s/annotations-and-labels',
     permanent: true,
   },
