---
layout: docs
page_title: Helm Chart Reference
description: >-
  The Helm Chart allows you to schedule Kubernetes clusters with injected Consul sidecars by defining custom values in a YAML configuration. Find stanza hierarchy, the parameters you can set, and their default values in this k8s reference guide.
---

# Helm Chart Reference

The chart is highly customizable using
[Helm configuration values](https://helm.sh/docs/intro/using_helm/#customizing-the-chart-before-installing).
Each value has a reasonable default tuned for an optimal getting started experience
with Consul.

<!-- DO NOT EDIT. The docs below are generated automatically. To change, edit
                  the consul-helm repo's values.yaml file -->
<!-- codegen: start -->

## Top-Level Stanzas

Use these links to navigate to a particular top-level stanza.

- [`global`](#h-global)
- [`server`](#h-server)
- [`externalServers`](#h-externalservers)
- [`client`](#h-client)
- [`dns`](#h-dns)
- [`ui`](#h-ui)
- [`syncCatalog`](#h-synccatalog)
- [`connectInject`](#h-connectinject)
- [`meshGateway`](#h-meshgateway)
- [`ingressGateways`](#h-ingressgateways)
- [`terminatingGateways`](#h-terminatinggateways)
- [`apiGateway`](#h-apigateway)
- [`webhookCertManager`](#h-webhookcertmanager)
- [`prometheus`](#h-prometheus)
- [`tests`](#h-tests)

## All Values

### global ((#h-global))

- `global` ((#v-global)) - Holds values that affect multiple components of the chart.

  - `enabled` ((#v-global-enabled)) (`boolean: true`) - The main enabled/disabled setting. If true, servers,
    clients, Consul DNS and the Consul UI will be enabled. Each component can override
    this default via its component-specific "enabled" config. If false, no components
    will be installed by default and per-component opt-in is required, such as by
    setting `server.enabled` to true.

  - `logLevel` ((#v-global-loglevel)) (`string: info`) - The default log level to apply to all components which do not otherwise override this setting.
    It is recommended to generally not set this below "info" unless actively debugging due to logging verbosity.
    One of "debug", "info", "warn", or "error".

  - `logJSON` ((#v-global-logjson)) (`boolean: false`) - Enable all component logs to be output in JSON format.

  - `name` ((#v-global-name)) (`string: null`) - Set the prefix used for all resources in the Helm chart. If not set,
    the prefix will be `<helm release name>-consul`.

  - `domain` ((#v-global-domain)) (`string: consul`) - The domain Consul will answer DNS queries for
    (see `-domain` (https://www.consul.io/docs/agent/config/cli-flags#_domain)) and the domain services synced from
    Consul into Kubernetes will have, e.g. `service-name.service.consul`.

  - `peering` ((#v-global-peering)) - Configures the Cluster Peering feature. Requires Consul v1.14+ and Consul-K8s v1.0.0+.

    - `enabled` ((#v-global-peering-enabled)) (`boolean: false`) - If true, the Helm chart enables Cluster Peering for the cluster. This option enables peering controllers and
      allows use of the PeeringAcceptor and PeeringDialer CRDs for establishing service mesh peerings.

  - `adminPartitions` ((#v-global-adminpartitions)) - <EnterpriseAlert inline /> Enabling `adminPartitions` allows creation of Admin Partitions in Kubernetes clusters.
    It additionally indicates that you are running Consul Enterprise v1.11+ with a valid Consul Enterprise
    license. Admin partitions enables deploying services across partitions, while sharing
    a set of Consul servers.

    - `enabled` ((#v-global-adminpartitions-enabled)) (`boolean: false`) - If true, the Helm chart will enable Admin Partitions for the cluster. The clients in the server cluster
      must be installed in the default partition. Creation of Admin Partitions is only supported during installation.
      Admin Partitions cannot be installed via a Helm upgrade operation. Only Helm installs are supported.

    - `name` ((#v-global-adminpartitions-name)) (`string: default`) - The name of the Admin Partition. The partition name cannot be modified once the partition has been installed.
      Changing the partition name would require an un-install and a re-install with the updated name.
      Must be "default" in the server cluster ie the Kubernetes cluster that the Consul server pods are deployed onto.

  - `image` ((#v-global-image)) (`string: hashicorp/consul:<latest version>`) - The name (and tag) of the Consul Docker image for clients and servers.
    This can be overridden per component. This should be pinned to a specific
    version tag, otherwise you may inadvertently upgrade your Consul version.

    Examples:

    ```yaml
    # Consul 1.10.0
    image: "consul:1.10.0"
    # Consul Enterprise 1.10.0
    image: "hashicorp/consul-enterprise:1.10.0-ent"
    ```

  - `imagePullSecrets` ((#v-global-imagepullsecrets)) (`array<map>`) - Array of objects containing image pull secret names that will be applied to each service account.
    This can be used to reference image pull secrets if using a custom consul or consul-k8s-control-plane Docker image.
    See https://kubernetes.io/docs/concepts/containers/images/#using-a-private-registry for reference.

    Example:

    ```yaml
    imagePullSecrets:
      - name: pull-secret-name
      - name: pull-secret-name-2
    ```

  - `imageK8S` ((#v-global-imagek8s)) (`string: hashicorp/consul-k8s-control-plane:<latest version>`) - The name (and tag) of the consul-k8s-control-plane Docker
    image that is used for functionality such as catalog sync.
    This can be overridden per component.

  - `datacenter` ((#v-global-datacenter)) (`string: dc1`) - The name of the datacenter that the agents should
    register as. This can't be changed once the Consul cluster is up and running
    since Consul doesn't support an automatic way to change this value currently:
    https://github.com/hashicorp/consul/issues/1858.

  - `enablePodSecurityPolicies` ((#v-global-enablepodsecuritypolicies)) (`boolean: false`) - Controls whether pod security policies are created for the Consul components
    created by this chart. See https://kubernetes.io/docs/concepts/policy/pod-security-policy/.

  - `secretsBackend` ((#v-global-secretsbackend)) - secretsBackend is used to configure Vault as the secrets backend for the Consul on Kubernetes installation.
    The Vault cluster needs to have the Kubernetes Auth Method, KV2 and PKI secrets engines enabled
    and have necessary secrets, policies and roles created prior to installing Consul.
    See https://www.consul.io/docs/k8s/installation/vault for full instructions.

    The Vault cluster _must_ not have the Consul cluster installed by this Helm chart as its storage backend
    as that would cause a circular dependency.
    Vault can have Consul as its storage backend as long as that Consul cluster is not running on this Kubernetes cluster
    and is being managed separately from this Helm installation.

    Note: When using Vault KV2 secrets engines the "data" field is implicitly required for Vault API calls,
    secretName should be in the form of  "vault-kv2-mount-path/data/secret-name".
    secretKey should be in the form of "key".

    - `vault` ((#v-global-secretsbackend-vault))

      - `enabled` ((#v-global-secretsbackend-vault-enabled)) (`boolean: false`) - Enabling the Vault secrets backend will replace Kubernetes secrets with referenced Vault secrets.

      - `consulServerRole` ((#v-global-secretsbackend-vault-consulserverrole)) (`string: ""`) - The Vault role for the Consul server.
        The role must be connected to the Consul server's service account.
        The role must also have a policy with read capabilities for the following secrets:
        - gossip encryption key defined by the `global.gossipEncryption.secretName` value
        - certificate issue path defined by the `server.serverCert.secretName` value
        - CA certificate defined by the `global.tls.caCert.secretName` value
        - replication token defined by the `global.acls.replicationToken.secretName` value if `global.federation.enabled` is `true`
        To discover the service account name of the Consul server, run
        ```shell-session
        $ helm template --show-only templates/server-serviceaccount.yaml <release-name> hashicorp/consul
        ```
        and check the name of `metadata.name`.

      - `consulClientRole` ((#v-global-secretsbackend-vault-consulclientrole)) (`string: ""`) - The Vault role for the Consul client.
        The role must be connected to the Consul client's service account.
        The role must also have a policy with read capabilities for the gossip encryption
        key defined by the `global.gossipEncryption.secretName` value.
        To discover the service account name of the Consul client, run
        ```shell-session
        $ helm template --show-only templates/client-serviceaccount.yaml <release-name> hashicorp/consul
        ```
        and check the name of `metadata.name`.

      - `manageSystemACLsRole` ((#v-global-secretsbackend-vault-managesystemaclsrole)) (`string: ""`) - A Vault role for the Consul `server-acl-init` job, which manages setting ACLs so that clients and components can obtain ACL tokens.
        The role must be connected to the `server-acl-init` job's service account.
        The role must also have a policy with read and write capabilities for the bootstrap, replication or partition tokens
        To discover the service account name of the `server-acl-init` job, run
        ```shell-session
        $ helm template --show-only templates/server-acl-init-serviceaccount.yaml \
          --set global.acls.manageSystemACLs=true <release-name> hashicorp/consul
        ```
        and check the name of `metadata.name`.

      - `adminPartitionsRole` ((#v-global-secretsbackend-vault-adminpartitionsrole)) (`string: ""`) - <EnterpriseAlert inline /> A Vault role that allows the Consul `partition-init` job to read a Vault secret for the partition ACL token.
         The `partition-init` job bootstraps Admin Partitions on Consul servers.
        .
        This role must be bound the `partition-init` job's service account.
        To discover the service account name of the `partition-init` job, run with Helm values for the client cluster:
        ```shell-session
        $ helm template --show-only templates/partition-init-serviceaccount.yaml -f client-cluster-values.yaml <release-name> hashicorp/consul
        ```
        and check the name of `metadata.name`.

      - `controllerRole` ((#v-global-secretsbackend-vault-controllerrole)) (`string: ""`) - The Vault role to read Consul controller's webhook's
        CA and issue a certificate and private key.
        A Vault policy must be created which grants issue capabilities to
        `global.secretsBackend.vault.controller.tlsCert.secretName`.

      - `connectInjectRole` ((#v-global-secretsbackend-vault-connectinjectrole)) (`string: ""`) - The Vault role to read Consul connect-injector webhook's CA
        and issue a certificate and private key.
        A Vault policy must be created which grants issue capabilities to
        `global.secretsBackend.vault.connectInject.tlsCert.secretName`.

      - `consulCARole` ((#v-global-secretsbackend-vault-consulcarole)) (`string: ""`) - The Vault role for all Consul components to read the Consul's server's CA Certificate (unauthenticated).
        The role should be connected to the service accounts of all Consul components, or alternatively `*` since it
        will be used only against the `pki/cert/ca` endpoint which is unauthenticated. A policy must be created which grants
        read capabilities to `global.tls.caCert.secretName`, which is usually `pki/cert/ca`.

      - `agentAnnotations` ((#v-global-secretsbackend-vault-agentannotations)) (`string: null`) - This value defines additional annotations for
        Vault agent on any pods where it'll be running.
        This should be formatted as a multi-line string.

        ```yaml
        annotations: |
          "sample/annotation1": "foo"
          "sample/annotation2": "bar"
        ```

      - `ca` ((#v-global-secretsbackend-vault-ca)) - Configuration for Vault server CA certificate. This certificate will be mounted
        to any pod where Vault agent needs to run.

        - `secretName` ((#v-global-secretsbackend-vault-ca-secretname)) (`string: ""`) - The name of the Kubernetes or Vault secret that holds the Vault CA certificate.
          A Kubernetes secret must be in the same namespace that Consul is installed into.

        - `secretKey` ((#v-global-secretsbackend-vault-ca-secretkey)) (`string: ""`) - The key within the Kubernetes or Vault secret that holds the Vault CA certificate.

      - `connectCA` ((#v-global-secretsbackend-vault-connectca)) - Configuration for the Vault Connect CA provider.
        The provider will be configured to use the Vault Kubernetes auth method
        and therefore requires the role provided by `global.secretsBackend.vault.consulServerRole`
        to have permissions to the root and intermediate PKI paths.
        Please see https://www.consul.io/docs/connect/ca/vault#vault-acl-policies
        for information on how to configure the Vault policies.

        - `address` ((#v-global-secretsbackend-vault-connectca-address)) (`string: ""`) - The address of the Vault server.

        - `authMethodPath` ((#v-global-secretsbackend-vault-connectca-authmethodpath)) (`string: kubernetes`) - The mount path of the Kubernetes auth method in Vault.

        - `rootPKIPath` ((#v-global-secretsbackend-vault-connectca-rootpkipath)) (`string: ""`) - The path to a PKI secrets engine for the root certificate.
          For more details, please refer to [Vault Connect CA configuration](https://www.consul.io/docs/connect/ca/vault#rootpkipath).

        - `intermediatePKIPath` ((#v-global-secretsbackend-vault-connectca-intermediatepkipath)) (`string: ""`) - The path to a PKI secrets engine for the generated intermediate certificate.
          For more details, please refer to [Vault Connect CA configuration](https://www.consul.io/docs/connect/ca/vault#intermediatepkipath).

        - `additionalConfig` ((#v-global-secretsbackend-vault-connectca-additionalconfig)) (`string: {}`) - Additional Connect CA configuration in JSON format.
          Please refer to [Vault Connect CA configuration](https://www.consul.io/docs/connect/ca/vault#configuration)
          for all configuration options available for that provider.

          Example:

          ```yaml
          additionalConfig: |
            {
              "connect": [{
                "ca_config": [{
                     "namespace": "my-vault-ns",
                     "leaf_cert_ttl": "36h"
                  }]
              }]
            }
          ```

      - `controller` ((#v-global-secretsbackend-vault-controller))

<<<<<<< HEAD
        - `tlsCert` ((#v-global-secretsbackend-vault-controller-tlscert)) - Configuration to the Vault Secret that Kubernetes will use on
=======
        - `tlsCert` ((#v-global-secretsbackend-vault-controller-tlscert)) - Configuration to the Vault Secret that Kubernetes uses on
>>>>>>> 9697cce0
          Kubernetes CRD creation, deletion, and update, to get TLS certificates
          used issued from vault to send webhooks to the controller.

          - `secretName` ((#v-global-secretsbackend-vault-controller-tlscert-secretname)) (`string: null`) - The Vault secret path that issues TLS certificates for controller
            webhooks.

        - `caCert` ((#v-global-secretsbackend-vault-controller-cacert)) - Configuration to the Vault Secret that Kubernetes uses on
          Kubernetes CRD creation, deletion, and update, to get CA certificates
          used issued from vault to send webhooks to the controller.

          - `secretName` ((#v-global-secretsbackend-vault-controller-cacert-secretname)) (`string: null`) - The Vault secret path that contains the CA certificate for controller
            webhooks.

      - `connectInject` ((#v-global-secretsbackend-vault-connectinject))

<<<<<<< HEAD
        - `caCert` ((#v-global-secretsbackend-vault-connectinject-cacert)) - Configuration to the Vault Secret that Kubernetes will use on
=======
        - `caCert` ((#v-global-secretsbackend-vault-connectinject-cacert)) - Configuration to the Vault Secret that Kubernetes uses on
>>>>>>> 9697cce0
          Kubernetes pod creation, deletion, and update, to get CA certificates
          used issued from vault to send webhooks to the ConnectInject.

          - `secretName` ((#v-global-secretsbackend-vault-connectinject-cacert-secretname)) (`string: null`) - The Vault secret path that contains the CA certificate for
            Connect Inject webhooks.

<<<<<<< HEAD
        - `tlsCert` ((#v-global-secretsbackend-vault-connectinject-tlscert)) - Configuration to the Vault Secret that Kubernetes will use on
=======
        - `tlsCert` ((#v-global-secretsbackend-vault-connectinject-tlscert)) - Configuration to the Vault Secret that Kubernetes uses on
>>>>>>> 9697cce0
          Kubernetes pod creation, deletion, and update, to get TLS certificates
          used issued from vault to send webhooks to the ConnectInject.

          - `secretName` ((#v-global-secretsbackend-vault-connectinject-tlscert-secretname)) (`string: null`) - The Vault secret path that issues TLS certificates for connect
            inject webhooks.

  - `gossipEncryption` ((#v-global-gossipencryption)) - Configures Consul's gossip encryption key.
    (see `-encrypt` (https://www.consul.io/docs/agent/config/cli-flags#_encrypt)).
    By default, gossip encryption is not enabled. The gossip encryption key may be set automatically or manually.
    The recommended method is to automatically generate the key.
    To automatically generate and set a gossip encryption key, set autoGenerate to true.
    Values for secretName and secretKey should not be set if autoGenerate is true.
    To manually generate a gossip encryption key, set secretName and secretKey and use Consul to generate
    a key, saving this as a Kubernetes secret or Vault secret path and key.
    If `global.secretsBackend.vault.enabled=true`, be sure to add the "data" component of the secretName path as required by
    the Vault KV-2 secrets engine [see example].

    ```shell-session
    $ kubectl create secret generic consul-gossip-encryption-key --from-literal=key=$(consul keygen)
    ```

    Vault CLI Example:
    ```shell-session
    $ vault kv put consul/secrets/gossip key=$(consul keygen)
    ```
    `gossipEncryption.secretName="consul/data/secrets/gossip"`
    `gossipEncryption.secretKey="key"`

    - `autoGenerate` ((#v-global-gossipencryption-autogenerate)) (`boolean: false`) - Automatically generate a gossip encryption key and save it to a Kubernetes or Vault secret.

    - `secretName` ((#v-global-gossipencryption-secretname)) (`string: ""`) - The name of the Kubernetes secret or Vault secret path that holds the gossip
      encryption key. A Kubernetes secret must be in the same namespace that Consul is installed into.

    - `secretKey` ((#v-global-gossipencryption-secretkey)) (`string: ""`) - The key within the Kubernetes secret or Vault secret key that holds the gossip
      encryption key.

  - `recursors` ((#v-global-recursors)) (`array<string>: []`) - A list of addresses of upstream DNS servers that are used to recursively resolve DNS queries.
    These values are given as `-recursor` flags to Consul servers and clients.
    See https://www.consul.io/docs/agent/config/cli-flags#_recursor for more details.
    If this is an empty array (the default), then Consul DNS will only resolve queries for the Consul top level domain (by default `.consul`).

  - `tls` ((#v-global-tls)) - Enables TLS (https://learn.hashicorp.com/tutorials/consul/tls-encryption-secure)
    across the cluster to verify authenticity of the Consul servers and clients.
    Requires Consul v1.4.1+.

    - `enabled` ((#v-global-tls-enabled)) (`boolean: false`) - If true, the Helm chart will enable TLS for Consul
      servers and clients and all consul-k8s-control-plane components, as well as generate certificate
      authority (optional) and server and client certificates.
      This setting is required for [Cluster Peering](/docs/connect/cluster-peering/k8s).

    - `enableAutoEncrypt` ((#v-global-tls-enableautoencrypt)) (`boolean: false`) - If true, turns on the auto-encrypt feature on clients and servers.
      It also switches consul-k8s-control-plane components to retrieve the CA from the servers
      via the API. Requires Consul 1.7.1+.

    - `serverAdditionalDNSSANs` ((#v-global-tls-serveradditionaldnssans)) (`array<string>: []`) - A list of additional DNS names to set as Subject Alternative Names (SANs)
      in the server certificate. This is useful when you need to access the
      Consul server(s) externally, for example, if you're using the UI.

    - `serverAdditionalIPSANs` ((#v-global-tls-serveradditionalipsans)) (`array<string>: []`) - A list of additional IP addresses to set as Subject Alternative Names (SANs)
      in the server certificate. This is useful when you need to access the
      Consul server(s) externally, for example, if you're using the UI.

    - `verify` ((#v-global-tls-verify)) (`boolean: true`) - If true, `verify_outgoing`, `verify_server_hostname`,
      and `verify_incoming` for internal RPC communication will be set to `true` for Consul servers and clients.
      Set this to false to incrementally roll out TLS on an existing Consul cluster.
      Please see https://consul.io/docs/k8s/operations/tls-on-existing-cluster
      for more details.

    - `httpsOnly` ((#v-global-tls-httpsonly)) (`boolean: true`) - If true, the Helm chart will configure Consul to disable the HTTP port on
      both clients and servers and to only accept HTTPS connections.

    - `caCert` ((#v-global-tls-cacert)) - A secret containing the certificate of the CA to use for TLS communication within the Consul cluster.
      If you have generated the CA yourself with the consul CLI, you could use the following command to create the secret
      in Kubernetes:

      ```shell-session
      $ kubectl create secret generic consul-ca-cert \
          --from-file='tls.crt=./consul-agent-ca.pem'
      ```
      If you are using Vault as a secrets backend with TLS, `caCert.secretName` must be provided and should reference
      the CA path for your PKI secrets engine. This should be of the form `pki/cert/ca` where `pki` is the mount point of your PKI secrets engine.
      A read policy must be created and associated with the CA cert path for `global.tls.caCert.secretName`.
      This will be consumed by the `global.secretsBackend.vault.consulCARole` role by all Consul components.
      When using Vault the secretKey is not used.

      - `secretName` ((#v-global-tls-cacert-secretname)) (`string: null`) - The name of the Kubernetes or Vault secret that holds the CA certificate.

      - `secretKey` ((#v-global-tls-cacert-secretkey)) (`string: null`) - The key within the Kubernetes or Vault secret that holds the CA certificate.

    - `caKey` ((#v-global-tls-cakey)) - A Kubernetes or Vault secret containing the private key of the CA to use for
      TLS communication within the Consul cluster. If you have generated the CA yourself
      with the consul CLI, you could use the following command to create the secret
      in Kubernetes:

      ```shell-session
      $ kubectl create secret generic consul-ca-key \
          --from-file='tls.key=./consul-agent-ca-key.pem'
      ```

      Note that we need the CA key so that we can generate server and client certificates.
      It is particularly important for the client certificates since they need to have host IPs
      as Subject Alternative Names. In the future, we may support bringing your own server
      certificates.

      - `secretName` ((#v-global-tls-cakey-secretname)) (`string: null`) - The name of the Kubernetes or Vault secret that holds the CA key.

      - `secretKey` ((#v-global-tls-cakey-secretkey)) (`string: null`) - The key within the Kubernetes or Vault secret that holds the CA key.

  - `enableConsulNamespaces` ((#v-global-enableconsulnamespaces)) (`boolean: false`) - <EnterpriseAlert inline /> `enableConsulNamespaces` indicates that you are running
    Consul Enterprise v1.7+ with a valid Consul Enterprise license and would
    like to make use of configuration beyond registering everything into
    the `default` Consul namespace. Additional configuration
    options are found in the `consulNamespaces` section of both the catalog sync
    and connect injector.

  - `acls` ((#v-global-acls)) - Configure ACLs.

    - `manageSystemACLs` ((#v-global-acls-managesystemacls)) (`boolean: false`) - If true, the Helm chart will automatically manage ACL tokens and policies
      for all Consul and consul-k8s-control-plane components.
      This requires Consul >= 1.4.

    - `bootstrapToken` ((#v-global-acls-bootstraptoken)) - A Kubernetes or Vault secret containing the bootstrap token to use for
      creating policies and tokens for all Consul and consul-k8s-control-plane components.
      If set, we will skip ACL bootstrapping of the servers and will only
      initialize ACLs for the Consul clients and consul-k8s-control-plane system components.

      - `secretName` ((#v-global-acls-bootstraptoken-secretname)) (`string: null`) - The name of the Kubernetes or Vault secret that holds the bootstrap token.

      - `secretKey` ((#v-global-acls-bootstraptoken-secretkey)) (`string: null`) - The key within the Kubernetes or Vault secret that holds the bootstrap token.

    - `createReplicationToken` ((#v-global-acls-createreplicationtoken)) (`boolean: false`) - If true, an ACL token will be created that can be used in secondary
      datacenters for replication. This should only be set to true in the
      primary datacenter since the replication token must be created from that
      datacenter.
      In secondary datacenters, the secret needs to be imported from the primary
      datacenter and referenced via `global.acls.replicationToken`.

    - `replicationToken` ((#v-global-acls-replicationtoken)) - replicationToken references a secret containing the replication ACL token.
      This token will be used by secondary datacenters to perform ACL replication
      and create ACL tokens and policies.
      This value is ignored if `bootstrapToken` is also set.

      - `secretName` ((#v-global-acls-replicationtoken-secretname)) (`string: null`) - The name of the Kubernetes or Vault secret that holds the replication token.

      - `secretKey` ((#v-global-acls-replicationtoken-secretkey)) (`string: null`) - The key within the Kubernetes or Vault secret that holds the replication token.

    - `partitionToken` ((#v-global-acls-partitiontoken)) - partitionToken references a Vault secret containing the ACL token to be used in non-default partitions.
      This value should only be provided in the default partition and only when setting
      the `global.secretsBackend.vault.enabled` value to true.
      Consul will use the value of the secret stored in Vault to create an ACL token in Consul with the value of the
      secret as the secretID for the token.
      In non-default, partitions set this secret as the `bootstrapToken`.

      - `secretName` ((#v-global-acls-partitiontoken-secretname)) (`string: null`) - The name of the Vault secret that holds the partition token.

      - `secretKey` ((#v-global-acls-partitiontoken-secretkey)) (`string: null`) - The key within the Vault secret that holds the parition token.

    - `tolerations` ((#v-global-acls-tolerations)) (`string: ""`) - tolerations configures the taints and tolerations for the server-acl-init
      and server-acl-init-cleanup jobs. This should be a multi-line string matching the
      Tolerations (https://kubernetes.io/docs/concepts/configuration/taint-and-toleration/) array in a Pod spec.

    - `nodeSelector` ((#v-global-acls-nodeselector)) (`string: null`) - This value defines `nodeSelector` (https://kubernetes.io/docs/concepts/configuration/assign-pod-node/#nodeselector)
      labels for the server-acl-init and server-acl-init-cleanup jobs pod assignment, formatted as a multi-line string.

      Example:

      ```yaml
      nodeSelector: |
        beta.kubernetes.io/arch: amd64
      ```

  - `enterpriseLicense` ((#v-global-enterpriselicense)) - <EnterpriseAlert inline /> This value refers to a Kubernetes or Vault secret that you have created
    that contains your enterprise license. It is required if you are using an
    enterprise binary. Defining it here applies it to your cluster once a leader
    has been elected. If you are not using an enterprise image or if you plan to
    introduce the license key via another route, then set these fields to null.
    Note: the job to apply license runs on both Helm installs and upgrades.

    - `secretName` ((#v-global-enterpriselicense-secretname)) (`string: null`) - The name of the Kubernetes or Vault secret that holds the enterprise license.
      A Kubernetes secret must be in the same namespace that Consul is installed into.

    - `secretKey` ((#v-global-enterpriselicense-secretkey)) (`string: null`) - The key within the Kubernetes or Vault secret that holds the enterprise license.

    - `enableLicenseAutoload` ((#v-global-enterpriselicense-enablelicenseautoload)) (`boolean: true`) - Manages license autoload. Required in Consul 1.10.0+, 1.9.7+ and 1.8.12+.

  - `federation` ((#v-global-federation)) - Configure federation.

    - `enabled` ((#v-global-federation-enabled)) (`boolean: false`) - If enabled, this datacenter will be federation-capable. Only federation
      via mesh gateways is supported.
      Mesh gateways and servers will be configured to allow federation.
      Requires `global.tls.enabled`, `meshGateway.enabled` and `connectInject.enabled`
      to be true. Requires Consul 1.8+.

    - `createFederationSecret` ((#v-global-federation-createfederationsecret)) (`boolean: false`) - If true, the chart will create a Kubernetes secret that can be imported
      into secondary datacenters so they can federate with this datacenter. The
      secret contains all the information secondary datacenters need to contact
      and authenticate with this datacenter. This should only be set to true
      in your primary datacenter. The secret name is
      `<global.name>-federation` (if setting `global.name`), otherwise
      `<helm-release-name>-consul-federation`.

    - `primaryDatacenter` ((#v-global-federation-primarydatacenter)) (`string: null`) - The name of the primary datacenter.

    - `primaryGateways` ((#v-global-federation-primarygateways)) (`array<string>: []`) - A list of addresses of the primary mesh gateways in the form `<ip>:<port>`.
      (e.g. ["1.1.1.1:443", "2.3.4.5:443"]

    - `k8sAuthMethodHost` ((#v-global-federation-k8sauthmethodhost)) (`string: null`) - If you are setting `global.federation.enabled` to true and are in a secondary datacenter,
      set `k8sAuthMethodHost` to the address of the Kubernetes API server of the secondary datacenter.
      This address must be reachable from the Consul servers in the primary datacenter.
      This auth method will be used to provision ACL tokens for Consul components and is different
      from the one used by the Consul Service Mesh.
      Please see the [Kubernetes Auth Method documentation](https://consul.io/docs/acl/auth-methods/kubernetes).

      You can retrieve this value from your `kubeconfig` by running:

      ```shell-session
      $ kubectl config view \
        -o jsonpath="{.clusters[?(@.name=='<your cluster name>')].cluster.server}"
      ```

  - `metrics` ((#v-global-metrics)) - Configures metrics for Consul service mesh

    - `enabled` ((#v-global-metrics-enabled)) (`boolean: false`) - Configures the Helm chart’s components
      to expose Prometheus metrics for the Consul service mesh. By default
      this includes gateway metrics and sidecar metrics.

    - `enableAgentMetrics` ((#v-global-metrics-enableagentmetrics)) (`boolean: false`) - Configures consul agent metrics. Only applicable if
      `global.metrics.enabled` is true.

    - `agentMetricsRetentionTime` ((#v-global-metrics-agentmetricsretentiontime)) (`string: 1m`) - Configures the retention time for metrics in Consul clients and
      servers. This must be greater than 0 for Consul clients and servers
      to expose any metrics at all.
      Only applicable if `global.metrics.enabled` is true.

    - `enableGatewayMetrics` ((#v-global-metrics-enablegatewaymetrics)) (`boolean: true`) - If true, mesh, terminating, and ingress gateways will expose their
      Envoy metrics on port `20200` at the `/metrics` path and all gateway pods
      will have Prometheus scrape annotations. Only applicable if `global.metrics.enabled` is true.

  - `imageConsulDataplane` ((#v-global-imageconsuldataplane)) (`string: hashicorp/consul-dataplane:<latest supported version>`) - The name (and tag) of the consul-dataplane Docker image used for the
    connect-injected sidecar proxies and mesh, terminating, and ingress gateways.

  - `openshift` ((#v-global-openshift)) - Configuration for running this Helm chart on the Red Hat OpenShift platform.
    This Helm chart currently supports OpenShift v4.x+.

    - `enabled` ((#v-global-openshift-enabled)) (`boolean: false`) - If true, the Helm chart will create necessary configuration for running
      its components on OpenShift.

<<<<<<< HEAD
  - `consulAPITimeout` ((#v-global-consulapitimeout)) (`string: 5s`) - The time in seconds that the consul API client will wait for a response from
=======
  - `consulAPITimeout` ((#v-global-consulapitimeout)) (`string: 5s`) - The time in seconds that the consul API client waits for a response from
>>>>>>> 9697cce0
    the API before cancelling the request.

  - `cloud` ((#v-global-cloud)) - Enables installing an HCP Consul self-managed cluster.
    Requires Consul v1.14+.

    - `enabled` ((#v-global-cloud-enabled)) (`boolean: false`) - If true, the Helm chart will enable the installation of an HCP Consul
      self-managed cluster.

    - `resourceId` ((#v-global-cloud-resourceid)) - The name of the Kubernetes secret that holds the HCP resource id.
      This is required when global.cloud.enabled is true.

      - `secretName` ((#v-global-cloud-resourceid-secretname)) (`string: null`) - The name of the Kubernetes secret that holds the resource id.

      - `secretKey` ((#v-global-cloud-resourceid-secretkey)) (`string: null`) - The key within the Kubernetes secret that holds the resource id.

    - `clientId` ((#v-global-cloud-clientid)) - The name of the Kubernetes secret that holds the HCP cloud client id.
      This is required when global.cloud.enabled is true.

      - `secretName` ((#v-global-cloud-clientid-secretname)) (`string: null`) - The name of the Kubernetes secret that holds the client id.

      - `secretKey` ((#v-global-cloud-clientid-secretkey)) (`string: null`) - The key within the Kubernetes secret that holds the client id.

    - `clientSecret` ((#v-global-cloud-clientsecret)) - The name of the Kubernetes secret that holds the HCP cloud client secret.
      This is required when global.cloud.enabled is true.

      - `secretName` ((#v-global-cloud-clientsecret-secretname)) (`string: null`) - The name of the Kubernetes secret that holds the client secret.

      - `secretKey` ((#v-global-cloud-clientsecret-secretkey)) (`string: null`) - The key within the Kubernetes secret that holds the client secret.

    - `apiHost` ((#v-global-cloud-apihost)) - The name of the Kubernetes secret that holds the HCP cloud client id.
      This is optional when global.cloud.enabled is true.

      - `secretName` ((#v-global-cloud-apihost-secretname)) (`string: null`) - The name of the Kubernetes secret that holds the api hostname.

      - `secretKey` ((#v-global-cloud-apihost-secretkey)) (`string: null`) - The key within the Kubernetes secret that holds the api hostname.

    - `authUrl` ((#v-global-cloud-authurl)) - The name of the Kubernetes secret that holds the HCP cloud authorization url.
      This is optional when global.cloud.enabled is true.

      - `secretName` ((#v-global-cloud-authurl-secretname)) (`string: null`) - The name of the Kubernetes secret that holds the authorization url.

      - `secretKey` ((#v-global-cloud-authurl-secretkey)) (`string: null`) - The key within the Kubernetes secret that holds the authorization url.

    - `scadaAddress` ((#v-global-cloud-scadaaddress)) - The name of the Kubernetes secret that holds the HCP cloud scada address.
      This is optional when global.cloud.enabled is true.

      - `secretName` ((#v-global-cloud-scadaaddress-secretname)) (`string: null`) - The name of the Kubernetes secret that holds the scada address.

      - `secretKey` ((#v-global-cloud-scadaaddress-secretkey)) (`string: null`) - The key within the Kubernetes secret that holds the scada address.

### server ((#h-server))

- `server` ((#v-server)) - Server, when enabled, configures a server cluster to run. This should
  be disabled if you plan on connecting to a Consul cluster external to
  the Kube cluster.

  - `enabled` ((#v-server-enabled)) (`boolean: global.enabled`) - If true, the chart will install all the resources necessary for a
    Consul server cluster. If you're running Consul externally and want agents
    within Kubernetes to join that cluster, this should probably be false.

  - `image` ((#v-server-image)) (`string: null`) - The name of the Docker image (including any tag) for the containers running
    Consul server agents.

  - `replicas` ((#v-server-replicas)) (`integer: 1`) - The number of server agents to run. This determines the fault tolerance of
    the cluster. Please see the deployment table (https://consul.io/docs/internals/consensus#deployment-table)
    for more information.

  - `bootstrapExpect` ((#v-server-bootstrapexpect)) (`int: null`) - The number of servers that are expected to be running.
    It defaults to server.replicas.
    In most cases the default should be used, however if there are more
    servers in this datacenter than server.replicas it might make sense
    to override the default. This would be the case if two kube clusters
    were joined into the same datacenter and each cluster ran a certain number
    of servers.

  - `serverCert` ((#v-server-servercert)) - A secret containing a certificate & key for the server agents to use
    for TLS communication within the Consul cluster. Cert needs to be provided with
    additional DNS name SANs so that it will work within the Kubernetes cluster:

    Kubernetes Secrets backend:
    ```bash
    consul tls cert create -server -days=730 -domain=consul -ca=consul-agent-ca.pem \
        -key=consul-agent-ca-key.pem -dc={{datacenter}} \
        -additional-dnsname="{{fullname}}-server" \
        -additional-dnsname="*.{{fullname}}-server" \
        -additional-dnsname="*.{{fullname}}-server.{{namespace}}" \
        -additional-dnsname="*.{{fullname}}-server.{{namespace}}.svc" \
        -additional-dnsname="*.server.{{datacenter}}.{{domain}}" \
        -additional-dnsname="server.{{datacenter}}.{{domain}}"
    ```

    If you have generated the server-cert yourself with the consul CLI, you could use the following command
    to create the secret in Kubernetes:

    ```bash
    kubectl create secret generic consul-server-cert \
        --from-file='tls.crt=./dc1-server-consul-0.pem'
        --from-file='tls.key=./dc1-server-consul-0-key.pem'
    ```

    Vault Secrets backend:
    If you are using Vault as a secrets backend, a Vault Policy must be created which allows `["create", "update"]`
    capabilities on the PKI issuing endpoint, which is usually of the form `pki/issue/consul-server`.
    Please see the following guide for steps to generate a compatible certificate:
    https://learn.hashicorp.com/tutorials/consul/vault-pki-consul-secure-tls
    Note: when using TLS, both the `server.serverCert` and `global.tls.caCert` which points to the CA endpoint of this PKI engine
    must be provided.

    - `secretName` ((#v-server-servercert-secretname)) (`string: null`) - The name of the Vault secret that holds the PEM encoded server certificate.

  - `exposeGossipAndRPCPorts` ((#v-server-exposegossipandrpcports)) (`boolean: false`) - Exposes the servers' gossip and RPC ports as hostPorts. To enable a client
    agent outside of the k8s cluster to join the datacenter, you would need to
    enable `server.exposeGossipAndRPCPorts`, `client.exposeGossipPorts`, and
    set `server.ports.serflan.port` to a port not being used on the host. Since
    `client.exposeGossipPorts` uses the hostPort 8301,
    `server.ports.serflan.port` must be set to something other than 8301.

  - `ports` ((#v-server-ports)) - Configures ports for the consul servers.

    - `serflan` ((#v-server-ports-serflan)) - Configures the LAN gossip port for the consul servers. If you choose to
      enable `server.exposeGossipAndRPCPorts` and `client.exposeGossipPorts`,
      that will configure the LAN gossip ports on the servers and clients to be
      hostPorts, so if you are running clients and servers on the same node the
      ports will conflict if they are both 8301. When you enable
      `server.exposeGossipAndRPCPorts` and `client.exposeGossipPorts`, you must
      change this from the default to an unused port on the host, e.g. 9301. By
      default the LAN gossip port is 8301 and configured as a containerPort on
      the consul server Pods.

      - `port` ((#v-server-ports-serflan-port)) (`integer: 8301`)

  - `storage` ((#v-server-storage)) (`string: 10Gi`) - This defines the disk size for configuring the
    servers' StatefulSet storage. For dynamically provisioned storage classes, this is the
    desired size. For manually defined persistent volumes, this should be set to
    the disk size of the attached volume.

  - `storageClass` ((#v-server-storageclass)) (`string: null`) - The StorageClass to use for the servers' StatefulSet storage. It must be
    able to be dynamically provisioned if you want the storage
    to be automatically created. For example, to use
    local(https://kubernetes.io/docs/concepts/storage/storage-classes/#local)
    storage classes, the PersistentVolumeClaims would need to be manually created.
    A `null` value will use the Kubernetes cluster's default StorageClass. If a default
    StorageClass does not exist, you will need to create one.
<<<<<<< HEAD
    Refer to the [Read/Write Tuning](https://www.consul.io/docs/install/performance#read-write-tuning)
=======
    Refer to the [Read/Write Tuning](/consul/docs/install/performance#read-write-tuning)
>>>>>>> 9697cce0
    section of the Server Performance Requirements documentation for considerations
    around choosing a performant storage class.

    ~> **Note:** The [Reference Architecture](https://learn.hashicorp.com/tutorials/consul/reference-architecture#hardware-sizing-for-consul-servers)
    contains best practices and recommendations for selecting suitable
    hardware sizes for your Consul servers.

  - `connect` ((#v-server-connect)) (`boolean: true`) - This will enable/disable Connect (https://consul.io/docs/connect). Setting this to true
    _will not_ automatically secure pod communication, this
    setting will only enable usage of the feature. Consul will automatically initialize
    a new CA and set of certificates. Additional Connect settings can be configured
    by setting the `server.extraConfig` value.

  - `serviceAccount` ((#v-server-serviceaccount))

    - `annotations` ((#v-server-serviceaccount-annotations)) (`string: null`) - This value defines additional annotations for the server service account. This should be formatted as a multi-line
      string.

      ```yaml
      annotations: |
        "sample/annotation1": "foo"
        "sample/annotation2": "bar"
      ```

  - `resources` ((#v-server-resources)) (`map`) - The resource requests (CPU, memory, etc.)
    for each of the server agents. This should be a YAML map corresponding to a Kubernetes
    ResourceRequirements (https://kubernetes.io/docs/reference/generated/kubernetes-api/v1.24/#resourcerequirements-v1-core)
    object. NOTE: The use of a YAML string is deprecated.

    Example:

    ```yaml
    resources:
      requests:
        memory: '100Mi'
        cpu: '100m'
      limits:
        memory: '100Mi'
        cpu: '100m'
    ```

  - `securityContext` ((#v-server-securitycontext)) (`map`) - The security context for the server pods. This should be a YAML map corresponding to a
    Kubernetes [SecurityContext](https://kubernetes.io/docs/tasks/configure-pod-container/security-context/) object.
    By default, servers will run as non-root, with user ID `100` and group ID `1000`,
    which correspond to the consul user and group created by the Consul docker image.
    Note: if running on OpenShift, this setting is ignored because the user and group are set automatically
    by the OpenShift platform.

  - `containerSecurityContext` ((#v-server-containersecuritycontext)) (`map`) - The container securityContext for each container in the server pods.  In
    addition to the Pod's SecurityContext this can
    set the capabilities of processes running in the container and ensure the
    root file systems in the container is read-only.

    - `server` ((#v-server-containersecuritycontext-server)) (`map`) - The consul server agent container

  - `updatePartition` ((#v-server-updatepartition)) (`integer: 0`) - This value is used to carefully
    control a rolling update of Consul server agents. This value specifies the
    partition (https://kubernetes.io/docs/concepts/workloads/controllers/statefulset/#partitions)
    for performing a rolling update. Please read the linked Kubernetes documentation
    and https://www.consul.io/docs/k8s/upgrade#upgrading-consul-servers for more information.

  - `disruptionBudget` ((#v-server-disruptionbudget)) - This configures the PodDisruptionBudget (https://kubernetes.io/docs/tasks/run-application/configure-pdb/)
    for the server cluster.

    - `enabled` ((#v-server-disruptionbudget-enabled)) (`boolean: true`) - This will enable/disable registering a PodDisruptionBudget for the server
      cluster. If this is enabled, it will only register the budget so long as
      the server cluster is enabled.

    - `maxUnavailable` ((#v-server-disruptionbudget-maxunavailable)) (`integer: null`) - The maximum number of unavailable pods. By default, this will be
      automatically computed based on the `server.replicas` value to be `(n/2)-1`.
      If you need to set this to `0`, you will need to add a
      --set 'server.disruptionBudget.maxUnavailable=0'` flag to the helm chart installation
      command because of a limitation in the Helm templating language.

  - `extraConfig` ((#v-server-extraconfig)) (`string: {}`) - A raw string of extra JSON configuration (https://consul.io/docs/agent/options) for Consul
    servers. This will be saved as-is into a ConfigMap that is read by the Consul
    server agents. This can be used to add additional configuration that
    isn't directly exposed by the chart.

    Example:

    ```yaml
    extraConfig: |
      {
        "log_level": "DEBUG"
      }
    ```

    This can also be set using Helm's `--set` flag using the following syntax:

    ```shell-session
    --set 'server.extraConfig="{"log_level": "DEBUG"}"'
    ```

  - `extraVolumes` ((#v-server-extravolumes)) (`array<map>`) - A list of extra volumes to mount for server agents. This
    is useful for bringing in extra data that can be referenced by other configurations
    at a well known path, such as TLS certificates or Gossip encryption keys. The
    value of this should be a list of objects.

    Example:

    ```yaml
    extraVolumes:
      - type: secret
        name: consul-certs
        load: false
    ```

    Each object supports the following keys:

    - `type` - Type of the volume, must be one of "configMap" or "secret". Case sensitive.

    - `name` - Name of the configMap or secret to be mounted. This also controls
      the path that it is mounted to. The volume will be mounted to `/consul/userconfig/<name>`.

    - `load` - If true, then the agent will be
      configured to automatically load HCL/JSON configuration files from this volume
      with `-config-dir`. This defaults to false.

  - `extraContainers` ((#v-server-extracontainers)) (`array<map>`) - A list of sidecar containers.
    Example:

    ```yaml
    extraContainers:
    - name: extra-container
      image: example-image:latest
      command:
       - ...
    ```

  - `affinity` ((#v-server-affinity)) (`string`) - This value defines the affinity (https://kubernetes.io/docs/concepts/configuration/assign-pod-node/#affinity-and-anti-affinity)
    for server pods. It defaults to allowing only a single server pod on each node, which
    minimizes risk of the cluster becoming unusable if a node is lost. If you need
    to run more pods per node (for example, testing on Minikube), set this value
    to `null`.

    Example:

    ```yaml
    affinity: |
      podAntiAffinity:
        requiredDuringSchedulingIgnoredDuringExecution:
          - labelSelector:
              matchLabels:
                app: {{ template "consul.name" . }}
                release: "{{ .Release.Name }}"
                component: server
          topologyKey: kubernetes.io/hostname
    ```

  - `tolerations` ((#v-server-tolerations)) (`string: ""`) - Toleration settings for server pods. This
    should be a multi-line string matching the Tolerations
    (https://kubernetes.io/docs/concepts/configuration/taint-and-toleration/) array in a Pod spec.

  - `topologySpreadConstraints` ((#v-server-topologyspreadconstraints)) (`string: ""`) - Pod topology spread constraints for server pods.
    This should be a multi-line YAML string matching the `topologySpreadConstraints` array
    (https://kubernetes.io/docs/concepts/workloads/pods/pod-topology-spread-constraints/) in a Pod Spec.

    This requires K8S >= 1.18 (beta) or 1.19 (stable).

    Example:

    ```yaml
    topologySpreadConstraints: |
      - maxSkew: 1
        topologyKey: topology.kubernetes.io/zone
        whenUnsatisfiable: DoNotSchedule
        labelSelector:
          matchLabels:
            app: {{ template "consul.name" . }}
            release: "{{ .Release.Name }}"
            component: server
    ```

  - `nodeSelector` ((#v-server-nodeselector)) (`string: null`) - This value defines `nodeSelector` (https://kubernetes.io/docs/concepts/configuration/assign-pod-node/#nodeselector)
    labels for server pod assignment, formatted as a multi-line string.

    Example:

    ```yaml
    nodeSelector: |
      beta.kubernetes.io/arch: amd64
    ```

  - `priorityClassName` ((#v-server-priorityclassname)) (`string: ""`) - This value references an existing
    Kubernetes `priorityClassName` (https://kubernetes.io/docs/concepts/configuration/pod-priority-preemption/#pod-priority)
    that can be assigned to server pods.

  - `extraLabels` ((#v-server-extralabels)) (`map`) - Extra labels to attach to the server pods. This should be a YAML map.

    Example:

    ```yaml
    extraLabels:
      labelKey: label-value
      anotherLabelKey: another-label-value
    ```

  - `annotations` ((#v-server-annotations)) (`string: null`) - This value defines additional annotations for
    server pods. This should be formatted as a multi-line string.

    ```yaml
    annotations: |
      "sample/annotation1": "foo"
      "sample/annotation2": "bar"
    ```

  - `exposeService` ((#v-server-exposeservice)) - Configures a service to expose ports on the Consul servers over a Kubernetes Service.

    - `enabled` ((#v-server-exposeservice-enabled)) (`boolean: -`) - When enabled, deploys a Kubernetes Service to reach the Consul servers.

    - `type` ((#v-server-exposeservice-type)) (`string: LoadBalancer`) - Type of service, supports LoadBalancer or NodePort.

    - `nodePort` ((#v-server-exposeservice-nodeport)) - If service is of type NodePort, configures the nodePorts.

      - `http` ((#v-server-exposeservice-nodeport-http)) (`integer: null`) - Configures the nodePort to expose the Consul server http port.

      - `https` ((#v-server-exposeservice-nodeport-https)) (`integer: null`) - Configures the nodePort to expose the Consul server https port.

      - `serf` ((#v-server-exposeservice-nodeport-serf)) (`integer: null`) - Configures the nodePort to expose the Consul server serf port.

      - `rpc` ((#v-server-exposeservice-nodeport-rpc)) (`integer: null`) - Configures the nodePort to expose the Consul server rpc port.

      - `grpc` ((#v-server-exposeservice-nodeport-grpc)) (`integer: null`) - Configures the nodePort to expose the Consul server grpc port.

    - `annotations` ((#v-server-exposeservice-annotations)) (`string: null`) - This value defines additional annotations for
      server pods. This should be formatted as a multi-line string.

      ```yaml
      annotations: |
        "sample/annotation1": "foo"
        "sample/annotation2": "bar"
      ```

  - `service` ((#v-server-service)) - Server service properties.

    - `annotations` ((#v-server-service-annotations)) (`string: null`) - Annotations to apply to the server service.

      ```yaml
      annotations: |
        "annotation-key": "annotation-value"
      ```

  - `extraEnvironmentVars` ((#v-server-extraenvironmentvars)) (`map`) - A list of extra environment variables to set within the stateful set.
    These could be used to include proxy settings required for cloud auto-join
    feature, in case kubernetes cluster is behind egress http proxies. Additionally,
    it could be used to configure custom consul parameters.

  - `snapshotAgent` ((#v-server-snapshotagent)) - <EnterpriseAlert inline /> Values for setting up and running snapshot agents
    (https://consul.io/commands/snapshot/agent)
    within the Consul clusters. They run as a sidecar with Consul servers.

    - `enabled` ((#v-server-snapshotagent-enabled)) (`boolean: false`) - If true, the chart will install resources necessary to run the snapshot agent.

    - `interval` ((#v-server-snapshotagent-interval)) (`string: 1h`) - Interval at which to perform snapshots.
      See https://www.consul.io/commands/snapshot/agent#interval

    - `configSecret` ((#v-server-snapshotagent-configsecret)) - A Kubernetes or Vault secret that should be manually created to contain the entire
      config to be used on the snapshot agent.
      This is the preferred method of configuration since there are usually storage
      credentials present. Please see Snapshot agent config (https://consul.io/commands/snapshot/agent#config-file-options)
      for details.

      - `secretName` ((#v-server-snapshotagent-configsecret-secretname)) (`string: null`) - The name of the Kubernetes secret or Vault secret path that holds the snapshot agent config.

      - `secretKey` ((#v-server-snapshotagent-configsecret-secretkey)) (`string: null`) - The key within the Kubernetes secret or Vault secret key that holds the snapshot agent config.

    - `resources` ((#v-server-snapshotagent-resources)) (`map`) - The resource settings for snapshot agent pods.

    - `caCert` ((#v-server-snapshotagent-cacert)) (`string: null`) - Optional PEM-encoded CA certificate that will be added to the trusted system CAs.
      Useful if using an S3-compatible storage exposing a self-signed certificate.

      Example:

      ```yaml
      caCert: |
        -----BEGIN CERTIFICATE-----
        MIIC7jCCApSgAwIBAgIRAIq2zQEVexqxvtxP6J0bXAwwCgYIKoZIzj0EAwIwgbkx
        ...
      ```

### externalServers ((#h-externalservers))

- `externalServers` ((#v-externalservers)) - Configuration for Consul servers when the servers are running outside of Kubernetes.
  When running external servers, configuring these values is recommended
  if setting `global.tls.enableAutoEncrypt` to true
  or `global.acls.manageSystemACLs` to true.

  - `enabled` ((#v-externalservers-enabled)) (`boolean: false`) - If true, the Helm chart will be configured to talk to the external servers.
    If setting this to true, you must also set `server.enabled` to false.

  - `hosts` ((#v-externalservers-hosts)) (`array<string>: []`) - An array of external Consul server hosts that are used to make
    HTTPS connections from the components in this Helm chart.
    Valid values include an IP, a DNS name, or an [exec=](https://github.com/hashicorp/go-netaddrs) string.
    The port must be provided separately below.
    Note: This slice can only contain a single element.
    Note: If enabling clients, `client.join` must also be set to the hosts that should be
    used to join the cluster. In most cases, the `client.join` values
    should be the same, however, they may be different if you
    wish to use separate hosts for the HTTPS connections.

  - `httpsPort` ((#v-externalservers-httpsport)) (`integer: 8501`) - The HTTPS port of the Consul servers.

  - `grpcPort` ((#v-externalservers-grpcport)) (`integer: 8502`) - The GRPC port of the Consul servers.

  - `tlsServerName` ((#v-externalservers-tlsservername)) (`string: null`) - The server name to use as the SNI host header when connecting with HTTPS.

  - `useSystemRoots` ((#v-externalservers-usesystemroots)) (`boolean: false`) - If true, consul-k8s-control-plane components will ignore the CA set in
    `global.tls.caCert` when making HTTPS calls to Consul servers and
    will instead use the consul-k8s-control-plane image's system CAs for TLS verification.
    If false, consul-k8s-control-plane components will use `global.tls.caCert` when
    making HTTPS calls to Consul servers.
    **NOTE:** This does not affect Consul's internal RPC communication which will
    always use `global.tls.caCert`.

  - `k8sAuthMethodHost` ((#v-externalservers-k8sauthmethodhost)) (`string: null`) - If you are setting `global.acls.manageSystemACLs` and
    `connectInject.enabled` to true, set `k8sAuthMethodHost` to the address of the Kubernetes API server.
    This address must be reachable from the Consul servers.
    Please see the Kubernetes Auth Method documentation (https://consul.io/docs/acl/auth-methods/kubernetes).

    You could retrieve this value from your `kubeconfig` by running:

    ```shell-session
    $ kubectl config view \
      -o jsonpath="{.clusters[?(@.name=='<your cluster name>')].cluster.server}"
    ```

  - `skipServerWatch` ((#v-externalservers-skipserverwatch)) (`boolean: false`) - If true, setting this prevents the consul-dataplane and consul-k8s components from watching the Consul servers for changes. This is
    useful for situations where Consul servers are behind a load balancer.

### client ((#h-client))

- `client` ((#v-client)) - Values that configure running a Consul client on Kubernetes nodes.

  - `enabled` ((#v-client-enabled)) (`boolean: false`) - If true, the chart will install all
    the resources necessary for a Consul client on every Kubernetes node. This _does not_ require
    `server.enabled`, since the agents can be configured to join an external cluster.

  - `image` ((#v-client-image)) (`string: null`) - The name of the Docker image (including any tag) for the containers
    running Consul client agents.

  - `join` ((#v-client-join)) (`array<string>: null`) - A list of valid `-retry-join` values (https://www.consul.io/docs/agent/config/cli-flags#_retry_join).
    If this is `null` (default), then the clients will attempt to automatically
    join the server cluster running within Kubernetes.
    This means that with `server.enabled` set to true, clients will automatically
    join that cluster. If `server.enabled` is not true, then a value must be
    specified so the clients can join a valid cluster.

  - `dataDirectoryHostPath` ((#v-client-datadirectoryhostpath)) (`string: null`) - An absolute path to a directory on the host machine to use as the Consul
    client data directory. If set to the empty string or null, the Consul agent
    will store its data in the Pod's local filesystem (which will
    be lost if the Pod is deleted). Security Warning: If setting this, Pod Security
    Policies _must_ be enabled on your cluster and in this Helm chart (via the
    `global.enablePodSecurityPolicies` setting) to prevent other pods from
    mounting the same host path and gaining access to all of Consul's data.
    Consul's data is not encrypted at rest.

  - `grpc` ((#v-client-grpc)) (`boolean: true`) - If true, agents will enable their GRPC listener on
    port 8502 and expose it to the host. This will use slightly more resources, but is
    required for Connect.

  - `nodeMeta` ((#v-client-nodemeta)) - nodeMeta specifies an arbitrary metadata key/value pair to associate with the node
    (see https://www.consul.io/docs/agent/config/cli-flags#_node_meta)

    - `pod-name` ((#v-client-nodemeta-pod-name)) (`string: ${HOSTNAME}`)

    - `host-ip` ((#v-client-nodemeta-host-ip)) (`string: ${HOST_IP}`)

  - `exposeGossipPorts` ((#v-client-exposegossipports)) (`boolean: false`) - If true, the Helm chart will expose the clients' gossip ports as hostPorts.
    This is only necessary if pod IPs in the k8s cluster are not directly routable
    and the Consul servers are outside of the k8s cluster.
    This also changes the clients' advertised IP to the `hostIP` rather than `podIP`.

  - `serviceAccount` ((#v-client-serviceaccount))

    - `annotations` ((#v-client-serviceaccount-annotations)) (`string: null`) - This value defines additional annotations for the client service account. This should be formatted as a multi-line
      string.

      ```yaml
      annotations: |
        "sample/annotation1": "foo"
        "sample/annotation2": "bar"
      ```

  - `resources` ((#v-client-resources)) (`map`) - The resource settings for Client agents.
    NOTE: The use of a YAML string is deprecated. Instead, set directly as a
    YAML map.

  - `securityContext` ((#v-client-securitycontext)) (`map`) - The security context for the client pods. This should be a YAML map corresponding to a
    Kubernetes [SecurityContext](https://kubernetes.io/docs/tasks/configure-pod-container/security-context/) object.
    By default, servers will run as non-root, with user ID `100` and group ID `1000`,
    which correspond to the consul user and group created by the Consul docker image.
    Note: if running on OpenShift, this setting is ignored because the user and group are set automatically
    by the OpenShift platform.

  - `containerSecurityContext` ((#v-client-containersecuritycontext)) (`map`) - The container securityContext for each container in the client pods.  In
    addition to the Pod's SecurityContext this can
    set the capabilities of processes running in the container and ensure the
    root file systems in the container is read-only.

    - `client` ((#v-client-containersecuritycontext-client)) (`map`) - The consul client agent container

    - `aclInit` ((#v-client-containersecuritycontext-aclinit)) (`map`) - The acl-init initContainer

    - `tlsInit` ((#v-client-containersecuritycontext-tlsinit)) (`map`) - The tls-init initContainer

  - `extraConfig` ((#v-client-extraconfig)) (`string: {}`) - A raw string of extra JSON configuration (https://consul.io/docs/agent/options) for Consul
    clients. This will be saved as-is into a ConfigMap that is read by the Consul
    client agents. This can be used to add additional configuration that
    isn't directly exposed by the chart.

    Example:

    ```yaml
    extraConfig: |
      {
        "log_level": "DEBUG"
      }
    ```

    This can also be set using Helm's `--set` flag using the following syntax:

    ```shell-session
    --set 'client.extraConfig="{"log_level": "DEBUG"}"'
    ```

  - `extraVolumes` ((#v-client-extravolumes)) (`array<map>`) - A list of extra volumes to mount for client agents. This
    is useful for bringing in extra data that can be referenced by other configurations
    at a well known path, such as TLS certificates or Gossip encryption keys. The
    value of this should be a list of objects.

    Example:

    ```yaml
    extraVolumes:
      - type: secret
        name: consul-certs
        load: false
    ```

    Each object supports the following keys:

    - `type` - Type of the volume, must be one of "configMap" or "secret". Case sensitive.

    - `name` - Name of the configMap or secret to be mounted. This also controls
      the path that it is mounted to. The volume will be mounted to `/consul/userconfig/<name>`.

    - `load` - If true, then the agent will be
      configured to automatically load HCL/JSON configuration files from this volume
      with `-config-dir`. This defaults to false.

  - `extraContainers` ((#v-client-extracontainers)) (`array<map>`) - A list of sidecar containers.
    Example:

    ```yaml
    extraContainers:
    - name: extra-container
      image: example-image:latest
      command:
       - ...
    ```

  - `tolerations` ((#v-client-tolerations)) (`string: ""`) - Toleration Settings for Client pods
    This should be a multi-line string matching the Toleration array
    in a PodSpec.
    The example below will allow Client pods to run on every node
    regardless of taints

    ```yaml
    tolerations: |
      - operator: Exists
    ```

  - `nodeSelector` ((#v-client-nodeselector)) (`string: null`) - nodeSelector labels for client pod assignment, formatted as a multi-line string.
    ref: https://kubernetes.io/docs/concepts/configuration/assign-pod-node/#nodeselector

    Example:

    ```yaml
    nodeSelector: |
      beta.kubernetes.io/arch: amd64
    ```

  - `affinity` ((#v-client-affinity)) (`string: null`) - Affinity Settings for Client pods, formatted as a multi-line YAML string.
    ref: https://kubernetes.io/docs/concepts/configuration/assign-pod-node/#affinity-and-anti-affinity

    Example:

    ```yaml
    affinity: |
      nodeAffinity:
        requiredDuringSchedulingIgnoredDuringExecution:
          nodeSelectorTerms:
          - matchExpressions:
            - key: node-role.kubernetes.io/master
              operator: DoesNotExist
    ```

  - `priorityClassName` ((#v-client-priorityclassname)) (`string: ""`) - This value references an existing
    Kubernetes `priorityClassName` (https://kubernetes.io/docs/concepts/configuration/pod-priority-preemption/#pod-priority)
    that can be assigned to client pods.

  - `annotations` ((#v-client-annotations)) (`string: null`) - This value defines additional annotations for
    client pods. This should be formatted as a multi-line string.

    ```yaml
    annotations: |
      "sample/annotation1": "foo"
      "sample/annotation2": "bar"
    ```

  - `extraLabels` ((#v-client-extralabels)) (`map`) - Extra labels to attach to the client pods. This should be a regular YAML map.

    Example:

    ```yaml
    extraLabels:
      labelKey: label-value
      anotherLabelKey: another-label-value
    ```

  - `extraEnvironmentVars` ((#v-client-extraenvironmentvars)) (`map`) - A list of extra environment variables to set within the stateful set.
    These could be used to include proxy settings required for cloud auto-join
    feature, in case kubernetes cluster is behind egress http proxies. Additionally,
    it could be used to configure custom consul parameters.

  - `dnsPolicy` ((#v-client-dnspolicy)) (`string: null`) - This value defines the Pod DNS policy (https://kubernetes.io/docs/concepts/services-networking/dns-pod-service/#pod-s-dns-policy)
    for client pods to use.

  - `hostNetwork` ((#v-client-hostnetwork)) (`boolean: false`) - hostNetwork defines whether or not we use host networking instead of hostPort in the event
    that a CNI plugin doesn't support `hostPort`. This has security implications and is not recommended
    as doing so gives the consul client unnecessary access to all network traffic on the host.
    In most cases, pod network and host network are on different networks so this should be
    combined with `dnsPolicy: ClusterFirstWithHostNet`

  - `updateStrategy` ((#v-client-updatestrategy)) (`string: null`) - updateStrategy for the DaemonSet.
    See https://kubernetes.io/docs/tasks/manage-daemon/update-daemon-set/#daemonset-update-strategy.
    This should be a multi-line string mapping directly to the updateStrategy

    Example:

    ```yaml
    updateStrategy: |
      rollingUpdate:
        maxUnavailable: 5
      type: RollingUpdate
    ```

### dns ((#h-dns))

- `dns` ((#v-dns)) - Configuration for DNS configuration within the Kubernetes cluster.
  This creates a service that routes to all agents (client or server)
  for serving DNS requests. This DOES NOT automatically configure kube-dns
  today, so you must still manually configure a `stubDomain` with kube-dns
  for this to have any effect:
  https://kubernetes.io/docs/tasks/administer-cluster/dns-custom-nameservers/#configure-stub-domain-and-upstream-dns-servers

  - `enabled` ((#v-dns-enabled)) (`boolean: -`)

  - `enableRedirection` ((#v-dns-enableredirection)) (`boolean: -`) - If true, services using Consul Connect will use Consul DNS
    for default DNS resolution. The DNS lookups fall back to the nameserver IPs
    listed in /etc/resolv.conf if not found in Consul.

  - `type` ((#v-dns-type)) (`string: ClusterIP`) - Used to control the type of service created. For
    example, setting this to "LoadBalancer" will create an external load
    balancer (for supported K8S installations)

  - `clusterIP` ((#v-dns-clusterip)) (`string: null`) - Set a predefined cluster IP for the DNS service.
    Useful if you need to reference the DNS service's IP
    address in CoreDNS config.

  - `annotations` ((#v-dns-annotations)) (`string: null`) - Extra annotations to attach to the dns service
    This should be a multi-line string of
    annotations to apply to the dns Service

  - `additionalSpec` ((#v-dns-additionalspec)) (`string: null`) - Additional ServiceSpec values
    This should be a multi-line string mapping directly to a Kubernetes
    ServiceSpec object.

### ui ((#h-ui))

- `ui` ((#v-ui)) - Values that configure the Consul UI.

  - `enabled` ((#v-ui-enabled)) (`boolean: global.enabled`) - If true, the UI will be enabled. This will
    only _enable_ the UI, it doesn't automatically register any service for external
    access. The UI will only be enabled on server agents. If `server.enabled` is
    false, then this setting has no effect. To expose the UI in some way, you must
    configure `ui.service`.

  - `service` ((#v-ui-service)) - Configure the service for the Consul UI.

    - `enabled` ((#v-ui-service-enabled)) (`boolean: true`) - This will enable/disable registering a
      Kubernetes Service for the Consul UI. This value only takes effect if `ui.enabled` is
      true and taking effect.

    - `type` ((#v-ui-service-type)) (`string: null`) - The service type to register.

    - `port` ((#v-ui-service-port)) - Set the port value of the UI service.

      - `http` ((#v-ui-service-port-http)) (`integer: 80`) - HTTP port.

      - `https` ((#v-ui-service-port-https)) (`integer: 443`) - HTTPS port.

    - `nodePort` ((#v-ui-service-nodeport)) - Optionally set the nodePort value of the ui service if using a NodePort service.
      If not set and using a NodePort service, Kubernetes will automatically assign
      a port.

      - `http` ((#v-ui-service-nodeport-http)) (`integer: null`) - HTTP node port

      - `https` ((#v-ui-service-nodeport-https)) (`integer: null`) - HTTPS node port

    - `annotations` ((#v-ui-service-annotations)) (`string: null`) - Annotations to apply to the UI service.

      Example:

      ```yaml
      annotations: |
        'annotation-key': annotation-value
      ```

    - `additionalSpec` ((#v-ui-service-additionalspec)) (`string: null`) - Additional ServiceSpec values
      This should be a multi-line string mapping directly to a Kubernetes
      ServiceSpec object.

  - `ingress` ((#v-ui-ingress)) - Configure Ingress for the Consul UI.
    If `global.tls.enabled` is set to `true`, the Ingress will expose
    the port 443 on the UI service. Please ensure the Ingress Controller
    supports SSL pass-through and it is enabled to ensure traffic forwarded
    to port 443 has not been TLS terminated.

    - `enabled` ((#v-ui-ingress-enabled)) (`boolean: false`) - This will create an Ingress resource for the Consul UI.

    - `ingressClassName` ((#v-ui-ingress-ingressclassname)) (`string: ""`) - Optionally set the ingressClassName.

    - `pathType` ((#v-ui-ingress-pathtype)) (`string: Prefix`) - pathType override - see: https://kubernetes.io/docs/concepts/services-networking/ingress/#path-types

    - `hosts` ((#v-ui-ingress-hosts)) (`array<map>`) - hosts is a list of host name to create Ingress rules.

      ```yaml
      hosts:
        - host: foo.bar
          paths:
            - /example
            - /test
      ```

    - `tls` ((#v-ui-ingress-tls)) (`array<map>`) - tls is a list of hosts and secret name in an Ingress
      which tells the Ingress controller to secure the channel.

      ```yaml
      tls:
        - hosts:
          - chart-example.local
          secretName: testsecret-tls
      ```

    - `annotations` ((#v-ui-ingress-annotations)) (`string: null`) - Annotations to apply to the UI ingress.

      Example:

      ```yaml
      annotations: |
        'annotation-key': annotation-value
      ```

  - `metrics` ((#v-ui-metrics)) - Configurations for displaying metrics in the UI.

    - `enabled` ((#v-ui-metrics-enabled)) (`boolean: global.metrics.enabled`) - Enable displaying metrics in the UI. The default value of "-"
      will inherit from `global.metrics.enabled` value.

    - `provider` ((#v-ui-metrics-provider)) (`string: prometheus`) - Provider for metrics. See
      https://www.consul.io/docs/agent/options#ui_config_metrics_provider
      This value is only used if `ui.enabled` is set to true.

    - `baseURL` ((#v-ui-metrics-baseurl)) (`string: http://prometheus-server`) - baseURL is the URL of the prometheus server, usually the service URL.
      This value is only used if `ui.enabled` is set to true.

  - `dashboardURLTemplates` ((#v-ui-dashboardurltemplates)) - Corresponds to https://www.consul.io/docs/agent/options#ui_config_dashboard_url_templates configuration.

    - `service` ((#v-ui-dashboardurltemplates-service)) (`string: ""`) - Sets https://www.consul.io/docs/agent/options#ui_config_dashboard_url_templates_service.

### syncCatalog ((#h-synccatalog))

- `syncCatalog` ((#v-synccatalog)) - Configure the catalog sync process to sync K8S with Consul
  services. This can run bidirectional (default) or unidirectionally (Consul
  to K8S or K8S to Consul only).

  This process assumes that a Consul agent is available on the host IP.
  This is done automatically if clients are enabled. If clients are not
  enabled then set the node selection so that it chooses a node with a
  Consul agent.

  - `enabled` ((#v-synccatalog-enabled)) (`boolean: false`) - True if you want to enable the catalog sync. Set to "-" to inherit from
    global.enabled.

  - `image` ((#v-synccatalog-image)) (`string: null`) - The name of the Docker image (including any tag) for consul-k8s-control-plane
    to run the sync program.

  - `default` ((#v-synccatalog-default)) (`boolean: true`) - If true, all valid services in K8S are
    synced by default. If false, the service must be annotated
    (https://consul.io/docs/k8s/service-sync#sync-enable-disable) properly to sync.
    In either case an annotation can override the default.

  - `priorityClassName` ((#v-synccatalog-priorityclassname)) (`string: ""`) - Optional priorityClassName.

  - `toConsul` ((#v-synccatalog-toconsul)) (`boolean: true`) - If true, will sync Kubernetes services to Consul. This can be disabled to
    have a one-way sync.

  - `toK8S` ((#v-synccatalog-tok8s)) (`boolean: true`) - If true, will sync Consul services to Kubernetes. This can be disabled to
    have a one-way sync.

  - `k8sPrefix` ((#v-synccatalog-k8sprefix)) (`string: null`) - Service prefix to prepend to services before registering
    with Kubernetes. For example "consul-" will register all services
    prepended with "consul-". (Consul -> Kubernetes sync)

  - `k8sAllowNamespaces` ((#v-synccatalog-k8sallownamespaces)) (`array<string>: ["*"]`) - List of k8s namespaces to sync the k8s services from.
    If a k8s namespace is not included in this list or is listed in `k8sDenyNamespaces`,
    services in that k8s namespace will not be synced even if they are explicitly
    annotated. Use `["*"]` to automatically allow all k8s namespaces.

    For example, `["namespace1", "namespace2"]` will only allow services in the k8s
    namespaces `namespace1` and `namespace2` to be synced and registered
    with Consul. All other k8s namespaces will be ignored.

    To deny all namespaces, set this to `[]`.

    Note: `k8sDenyNamespaces` takes precedence over values defined here.

  - `k8sDenyNamespaces` ((#v-synccatalog-k8sdenynamespaces)) (`array<string>: ["kube-system", "kube-public"]`) - List of k8s namespaces that should not have their
    services synced. This list takes precedence over `k8sAllowNamespaces`.
    `*` is not supported because then nothing would be allowed to sync.

    For example, if `k8sAllowNamespaces` is `["*"]` and `k8sDenyNamespaces` is
    `["namespace1", "namespace2"]`, then all k8s namespaces besides `namespace1`
    and `namespace2` will be synced.

  - `k8sSourceNamespace` ((#v-synccatalog-k8ssourcenamespace)) (`string: null`) - [DEPRECATED] Use k8sAllowNamespaces and k8sDenyNamespaces instead. For
    backwards compatibility, if both this and the allow/deny lists are set,
    the allow/deny lists will be ignored.
    k8sSourceNamespace is the Kubernetes namespace to watch for service
    changes and sync to Consul. If this is not set then it will default
    to all namespaces.

  - `consulNamespaces` ((#v-synccatalog-consulnamespaces)) - <EnterpriseAlert inline /> These settings manage the catalog sync's interaction with
    Consul namespaces (requires consul-ent v1.7+).
    Also, `global.enableConsulNamespaces` must be true.

    - `consulDestinationNamespace` ((#v-synccatalog-consulnamespaces-consuldestinationnamespace)) (`string: default`) - Name of the Consul namespace to register all
      k8s services into. If the Consul namespace does not already exist,
      it will be created. This will be ignored if `mirroringK8S` is true.

    - `mirroringK8S` ((#v-synccatalog-consulnamespaces-mirroringk8s)) (`boolean: true`) - If true, k8s services will be registered into a Consul namespace
      of the same name as their k8s namespace, optionally prefixed if
      `mirroringK8SPrefix` is set below. If the Consul namespace does not
      already exist, it will be created. Turning this on overrides the
      `consulDestinationNamespace` setting.
      `addK8SNamespaceSuffix` may no longer be needed if enabling this option.
      If mirroring is enabled, avoid creating any Consul resources in the following
      Kubernetes namespaces, as Consul currently reserves these namespaces for
      system use: "system", "universal", "operator", "root".

    - `mirroringK8SPrefix` ((#v-synccatalog-consulnamespaces-mirroringk8sprefix)) (`string: ""`) - If `mirroringK8S` is set to true, `mirroringK8SPrefix` allows each Consul namespace
      to be given a prefix. For example, if `mirroringK8SPrefix` is set to "k8s-", a
      service in the k8s `staging` namespace will be registered into the
      `k8s-staging` Consul namespace.

  - `addK8SNamespaceSuffix` ((#v-synccatalog-addk8snamespacesuffix)) (`boolean: true`) - Appends Kubernetes namespace suffix to
    each service name synced to Consul, separated by a dash.
    For example, for a service 'foo' in the default namespace,
    the sync process will create a Consul service named 'foo-default'.
    Set this flag to true to avoid registering services with the same name
    but in different namespaces as instances for the same Consul service.
    Namespace suffix is not added if 'annotationServiceName' is provided.

  - `consulPrefix` ((#v-synccatalog-consulprefix)) (`string: null`) - Service prefix which prepends itself
    to Kubernetes services registered within Consul
    For example, "k8s-" will register all services prepended with "k8s-".
    (Kubernetes -> Consul sync)
    consulPrefix is ignored when 'annotationServiceName' is provided.
    NOTE: Updating this property to a non-null value for an existing installation will result in deregistering
    of existing services in Consul and registering them with a new name.

  - `k8sTag` ((#v-synccatalog-k8stag)) (`string: null`) - Optional tag that is applied to all of the Kubernetes services
    that are synced into Consul. If nothing is set, defaults to "k8s".
    (Kubernetes -> Consul sync)

  - `consulNodeName` ((#v-synccatalog-consulnodename)) (`string: k8s-sync`) - Defines the Consul synthetic node that all services
    will be registered to.
    NOTE: Changing the node name and upgrading the Helm chart will leave
    all of the previously sync'd services registered with Consul and
    register them again under the new Consul node name. The out-of-date
    registrations will need to be explicitly removed.

  - `syncClusterIPServices` ((#v-synccatalog-syncclusteripservices)) (`boolean: true`) - Syncs services of the ClusterIP type, which may
    or may not be broadly accessible depending on your Kubernetes cluster.
    Set this to false to skip syncing ClusterIP services.

  - `nodePortSyncType` ((#v-synccatalog-nodeportsynctype)) (`string: ExternalFirst`) - Configures the type of syncing that happens for NodePort
    services. The valid options are: ExternalOnly, InternalOnly, ExternalFirst.

    - ExternalOnly will only use a node's ExternalIP address for the sync
    - InternalOnly use's the node's InternalIP address
    - ExternalFirst will preferentially use the node's ExternalIP address, but
      if it doesn't exist, it will use the node's InternalIP address instead.

  - `aclSyncToken` ((#v-synccatalog-aclsynctoken)) - Refers to a Kubernetes secret that you have created that contains
    an ACL token for your Consul cluster which allows the sync process the correct
    permissions. This is only needed if ACLs are managed manually within the Consul cluster, i.e. `global.acls.manageSystemACLs` is `false`.

    - `secretName` ((#v-synccatalog-aclsynctoken-secretname)) (`string: null`) - The name of the Kubernetes secret that holds the acl sync token.

    - `secretKey` ((#v-synccatalog-aclsynctoken-secretkey)) (`string: null`) - The key within the Kubernetes secret that holds the acl sync token.

  - `nodeSelector` ((#v-synccatalog-nodeselector)) (`string: null`) - This value defines `nodeSelector` (https://kubernetes.io/docs/concepts/configuration/assign-pod-node/#nodeselector)
    labels for catalog sync pod assignment, formatted as a multi-line string.

    Example:

    ```yaml
    nodeSelector: |
      beta.kubernetes.io/arch: amd64
    ```

  - `affinity` ((#v-synccatalog-affinity)) (`string: null`) - Affinity Settings
    This should be a multi-line string matching the affinity object

  - `tolerations` ((#v-synccatalog-tolerations)) (`string: null`) - Toleration Settings
    This should be a multi-line string matching the Toleration array
    in a PodSpec.

  - `serviceAccount` ((#v-synccatalog-serviceaccount))

    - `annotations` ((#v-synccatalog-serviceaccount-annotations)) (`string: null`) - This value defines additional annotations for the mesh gateways' service account. This should be formatted as a
      multi-line string.

      ```yaml
      annotations: |
        "sample/annotation1": "foo"
        "sample/annotation2": "bar"
      ```

  - `resources` ((#v-synccatalog-resources)) (`map`) - The resource settings for sync catalog pods.

  - `logLevel` ((#v-synccatalog-loglevel)) (`string: ""`) - Override global log verbosity level. One of "debug", "info", "warn", or "error".

  - `consulWriteInterval` ((#v-synccatalog-consulwriteinterval)) (`string: null`) - Override the default interval to perform syncing operations creating Consul services.

  - `extraLabels` ((#v-synccatalog-extralabels)) (`map`) - Extra labels to attach to the sync catalog pods. This should be a YAML map.

    Example:

    ```yaml
    extraLabels:
      labelKey: label-value
      anotherLabelKey: another-label-value
    ```

  - `annotations` ((#v-synccatalog-annotations)) (`string: null`) - This value defines additional annotations for
    the catalog sync pods. This should be formatted as a multi-line string.

    ```yaml
    annotations: |
      "sample/annotation1": "foo"
      "sample/annotation2": "bar"
    ```

### connectInject ((#h-connectinject))

- `connectInject` ((#v-connectinject)) - Configures the automatic Connect sidecar injector.

  - `enabled` ((#v-connectinject-enabled)) (`boolean: true`) - True if you want to enable connect injection. Set to "-" to inherit from
    global.enabled.

  - `replicas` ((#v-connectinject-replicas)) (`integer: 1`) - The number of deployment replicas.

  - `image` ((#v-connectinject-image)) (`string: null`) - Image for consul-k8s-control-plane that contains the injector.

  - `default` ((#v-connectinject-default)) (`boolean: false`) - If true, the injector will inject the
    Connect sidecar into all pods by default. Otherwise, pods must specify the
    injection annotation (https://consul.io/docs/k8s/connect#consul-hashicorp-com-connect-inject)
    to opt-in to Connect injection. If this is true, pods can use the same annotation
    to explicitly opt-out of injection.

  - `transparentProxy` ((#v-connectinject-transparentproxy)) - Configures Transparent Proxy for Consul Service mesh services.
    Using this feature requires Consul 1.10.0-beta1+.

    - `defaultEnabled` ((#v-connectinject-transparentproxy-defaultenabled)) (`boolean: true`) - If true, then all Consul Service mesh will run with transparent proxy enabled by default,
      i.e. we enforce that all traffic within the pod will go through the proxy.
      This value is overridable via the "consul.hashicorp.com/transparent-proxy" pod annotation.

    - `defaultOverwriteProbes` ((#v-connectinject-transparentproxy-defaultoverwriteprobes)) (`boolean: true`) - If true, we will overwrite Kubernetes HTTP probes of the pod to point to the Envoy proxy instead.
      This setting is recommended because with traffic being enforced to go through the Envoy proxy,
      the probes on the pod will fail because kube-proxy doesn't have the right certificates
      to talk to Envoy.
      This value is also overridable via the "consul.hashicorp.com/transparent-proxy-overwrite-probes" annotation.
      Note: This value has no effect if transparent proxy is disabled on the pod.

  - `disruptionBudget` ((#v-connectinject-disruptionbudget)) - This configures the PodDisruptionBudget (https://kubernetes.io/docs/tasks/run-application/configure-pdb/)
    for the service mesh sidecar injector.

<<<<<<< HEAD
    - `enabled` ((#v-connectinject-disruptionbudget-enabled)) (`boolean: true`) - This will enable/disable registering a PodDisruptionBudget for the
      service mesh sidecar injector. If this is enabled, it will only register the budget so long as
      the service mesh is enabled.
=======
    - `enabled` ((#v-connectinject-disruptionbudget-enabled)) (`boolean: true`) - Enables registering a PodDisruptionBudget for the
      service mesh sidecar injector. If enabled, it only registers the budget so long as
      the service mesh is enabled. To disable, set to `false`.
>>>>>>> 9697cce0

    - `maxUnavailable` ((#v-connectinject-disruptionbudget-maxunavailable)) (`integer: null`) - The maximum number of unavailable pods. By default, this will be
      automatically computed based on the `connectInject.replicas` value to be `(n/2)-1`.
      If you need to set this to `0`, you will need to add a
      --set 'connectInject.disruptionBudget.maxUnavailable=0'` flag to the helm chart installation
      command because of a limitation in the Helm templating language.

    - `minAvailable` ((#v-connectinject-disruptionbudget-minavailable)) (`integer: null`) - The minimum number of available pods.
      Takes precedence over maxUnavailable if set.

  - `cni` ((#v-connectinject-cni)) - Configures consul-cni plugin for Consul Service mesh services

<<<<<<< HEAD
    - `enabled` ((#v-connectinject-cni-enabled)) (`boolean: false`) - If true, then all traffic redirection setup will use the consul-cni plugin.
=======
    - `enabled` ((#v-connectinject-cni-enabled)) (`boolean: false`) - If true, then all traffic redirection setup uses the consul-cni plugin.
>>>>>>> 9697cce0
      Requires connectInject.enabled to also be true.

    - `logLevel` ((#v-connectinject-cni-loglevel)) (`string: null`) - Log level for the installer and plugin. Overrides global.logLevel

    - `cniBinDir` ((#v-connectinject-cni-cnibindir)) (`string: /opt/cni/bin`) - Location on the kubernetes node where the CNI plugin is installed. Shoud be the absolute path and start with a '/'
      Example on GKE:

      ```yaml
      cniBinDir: "/home/kubernetes/bin"
      ```

    - `cniNetDir` ((#v-connectinject-cni-cninetdir)) (`string: /etc/cni/net.d`) - Location on the kubernetes node of all CNI configuration. Should be the absolute path and start with a '/'

    - `multus` ((#v-connectinject-cni-multus)) (`string: false`) - If multus CNI plugin is enabled with consul-cni. When enabled, consul-cni will not be installed as a chained
      CNI plugin. Instead, a NetworkAttachementDefinition CustomResourceDefinition (CRD) will be created in the helm
      release namespace. Following multus plugin standards, an annotation is required in order for the consul-cni plugin
      to be executed and for your service to be added to the Consul Service Mesh.

      Add the annotation `'k8s.v1.cni.cncf.io/networks': '[{ "name":"consul-cni","namespace": "consul" }]'` to your pod
      to use the default installed NetworkAttachementDefinition CRD.

      Please refer to the [Multus Quickstart Guide](https://github.com/k8snetworkplumbingwg/multus-cni/blob/master/docs/quickstart.md)
      for more information about using multus.

    - `resources` ((#v-connectinject-cni-resources)) (`map`) - The resource settings for CNI installer daemonset.

    - `resourceQuota` ((#v-connectinject-cni-resourcequota)) - Resource quotas for running the daemonset as system critical pods

      - `pods` ((#v-connectinject-cni-resourcequota-pods)) (`integer: 5000`)

    - `securityContext` ((#v-connectinject-cni-securitycontext)) (`map`) - The security context for the CNI installer daemonset. This should be a YAML map corresponding to a
      Kubernetes [SecurityContext](https://kubernetes.io/docs/tasks/configure-pod-container/security-context/) object.
      By default, servers will run as root, with user ID `0` and group ID `0`.
      Note: if running on OpenShift, this setting is ignored because the user and group are set automatically
      by the OpenShift platform.

    - `updateStrategy` ((#v-connectinject-cni-updatestrategy)) (`string: null`) - updateStrategy for the CNI installer DaemonSet.
      See https://kubernetes.io/docs/tasks/manage-daemon/update-daemon-set/#daemonset-update-strategy.
      This should be a multi-line string mapping directly to the updateStrategy

      Example:

      ```yaml
      updateStrategy: |
        rollingUpdate:
          maxUnavailable: 5
        type: RollingUpdate
      ```

  - `consulNode` ((#v-connectinject-consulnode))

    - `meta` ((#v-connectinject-consulnode-meta)) (`map`) - meta specifies an arbitrary metadata key/value pair to associate with the node.

      Example:

      ```yaml
      meta:
        cluster: test-cluster
        persistent: true
      ```

  - `metrics` ((#v-connectinject-metrics)) - Configures metrics for Consul Connect services. All values are overridable
    via annotations on a per-pod basis.

    - `defaultEnabled` ((#v-connectinject-metrics-defaultenabled)) (`string: -`) - If true, the connect-injector will automatically
      add prometheus annotations to connect-injected pods. It will also
      add a listener on the Envoy sidecar to expose metrics. The exposed
      metrics will depend on whether metrics merging is enabled:
        - If metrics merging is enabled:
          the consul-dataplane will run a merged metrics server
          combining Envoy sidecar and Connect service metrics,
          i.e. if your service exposes its own Prometheus metrics.
        - If metrics merging is disabled:
          the listener will just expose Envoy sidecar metrics.
      This will inherit from `global.metrics.enabled`.

    - `defaultEnableMerging` ((#v-connectinject-metrics-defaultenablemerging)) (`boolean: false`) - Configures the consul-dataplane to run a merged metrics server
      to combine and serve both Envoy and Connect service metrics.
      This feature is available only in Consul v1.10.0 or greater.

    - `defaultMergedMetricsPort` ((#v-connectinject-metrics-defaultmergedmetricsport)) (`integer: 20100`) - Configures the port at which the consul-dataplane will listen on to return
      combined metrics. This port only needs to be changed if it conflicts with
      the application's ports.

    - `defaultPrometheusScrapePort` ((#v-connectinject-metrics-defaultprometheusscrapeport)) (`integer: 20200`) - Configures the port Prometheus will scrape metrics from, by configuring
      the Pod annotation `prometheus.io/port` and the corresponding listener in
      the Envoy sidecar.
      NOTE: This is *not* the port that your application exposes metrics on.
      That can be configured with the
      `consul.hashicorp.com/service-metrics-port` annotation.

    - `defaultPrometheusScrapePath` ((#v-connectinject-metrics-defaultprometheusscrapepath)) (`string: /metrics`) - Configures the path Prometheus will scrape metrics from, by configuring the pod
      annotation `prometheus.io/path` and the corresponding handler in the Envoy
      sidecar.
      NOTE: This is *not* the path that your application exposes metrics on.
      That can be configured with the
      `consul.hashicorp.com/service-metrics-path` annotation.

  - `envoyExtraArgs` ((#v-connectinject-envoyextraargs)) (`string: null`) - Used to pass arguments to the injected envoy sidecar.
    Valid arguments to pass to envoy can be found here: https://www.envoyproxy.io/docs/envoy/latest/operations/cli
    e.g "--log-level debug --disable-hot-restart"

  - `priorityClassName` ((#v-connectinject-priorityclassname)) (`string: ""`) - Optional priorityClassName.

  - `extraLabels` ((#v-connectinject-extralabels)) (`map`) - Extra labels to attach to the connect inject pods. This should be a YAML map.

    Example:

    ```yaml
    extraLabels:
      labelKey: label-value
      anotherLabelKey: another-label-value
    ```

  - `annotations` ((#v-connectinject-annotations)) (`string: null`) - This value defines additional annotations for
    connect inject pods. This should be formatted as a multi-line string.

    ```yaml
    annotations: |
      "sample/annotation1": "foo"
      "sample/annotation2": "bar"
    ```

  - `imageConsul` ((#v-connectinject-imageconsul)) (`string: null`) - The Docker image for Consul to use when performing Connect injection.
    Defaults to global.image.

  - `logLevel` ((#v-connectinject-loglevel)) (`string: ""`) - Override global log verbosity level. One of "debug", "info", "warn", or "error".

  - `serviceAccount` ((#v-connectinject-serviceaccount))

    - `annotations` ((#v-connectinject-serviceaccount-annotations)) (`string: null`) - This value defines additional annotations for the injector service account. This should be formatted as a
      multi-line string.

      ```yaml
      annotations: |
        "sample/annotation1": "foo"
        "sample/annotation2": "bar"
      ```

  - `resources` ((#v-connectinject-resources)) (`map`) - The resource settings for connect inject pods.

  - `failurePolicy` ((#v-connectinject-failurepolicy)) (`string: Fail`) - Sets the failurePolicy for the mutating webhook. By default this will cause pods not part of the consul installation to fail scheduling while the webhook
    is offline. This prevents a pod from skipping mutation if the webhook were to be momentarily offline.
    Once the webhook is back online the pod will be scheduled.
    In some environments such as Kind this may have an undesirable effect as it may prevent volume provisioner pods from running
    which can lead to hangs. In these environments it is recommend to use "Ignore" instead.
    This setting can be safely disabled by setting to "Ignore".

  - `namespaceSelector` ((#v-connectinject-namespaceselector)) (`string`) - Selector for restricting the webhook to only specific namespaces.
    Use with `connectInject.default: true` to automatically inject all pods in namespaces that match the selector. This should be set to a multiline string.
    See https://kubernetes.io/docs/reference/access-authn-authz/extensible-admission-controllers/#matching-requests-namespaceselector
    for more details.

    By default, we exclude the kube-system namespace since usually users won't
    want those pods injected and also the local-path-storage namespace so that
    Kind (Kubernetes In Docker) can provision Pods used to create PVCs.
    Note that this exclusion is only supported in Kubernetes v1.21.1+.

    Example:

    ```yaml
    namespaceSelector: |
      matchLabels:
        namespace-label: label-value
    ```

  - `k8sAllowNamespaces` ((#v-connectinject-k8sallownamespaces)) (`array<string>: ["*"]`) - List of k8s namespaces to allow Connect sidecar
    injection in. If a k8s namespace is not included or is listed in `k8sDenyNamespaces`,
    pods in that k8s namespace will not be injected even if they are explicitly
    annotated. Use `["*"]` to automatically allow all k8s namespaces.

    For example, `["namespace1", "namespace2"]` will only allow pods in the k8s
    namespaces `namespace1` and `namespace2` to have Connect sidecars injected
    and registered with Consul. All other k8s namespaces will be ignored.

    To deny all namespaces, set this to `[]`.

    Note: `k8sDenyNamespaces` takes precedence over values defined here and
    `namespaceSelector` takes precedence over both since it is applied first.
    `kube-system` and `kube-public` are never injected, even if included here.

  - `k8sDenyNamespaces` ((#v-connectinject-k8sdenynamespaces)) (`array<string>: []`) - List of k8s namespaces that should not allow Connect
    sidecar injection. This list takes precedence over `k8sAllowNamespaces`.
    `*` is not supported because then nothing would be allowed to be injected.

    For example, if `k8sAllowNamespaces` is `["*"]` and k8sDenyNamespaces is
    `["namespace1", "namespace2"]`, then all k8s namespaces besides "namespace1"
    and "namespace2" will be available for injection.

    Note: `namespaceSelector` takes precedence over this since it is applied first.
    `kube-system` and `kube-public` are never injected.

  - `consulNamespaces` ((#v-connectinject-consulnamespaces)) - <EnterpriseAlert inline /> These settings manage the connect injector's interaction with
    Consul namespaces (requires consul-ent v1.7+).
    Also, `global.enableConsulNamespaces` must be true.

    - `consulDestinationNamespace` ((#v-connectinject-consulnamespaces-consuldestinationnamespace)) (`string: default`) - Name of the Consul namespace to register all
      k8s pods into. If the Consul namespace does not already exist,
      it will be created. This will be ignored if `mirroringK8S` is true.

    - `mirroringK8S` ((#v-connectinject-consulnamespaces-mirroringk8s)) (`boolean: true`) - Causes k8s pods to be registered into a Consul namespace
      of the same name as their k8s namespace, optionally prefixed if
      `mirroringK8SPrefix` is set below. If the Consul namespace does not
      already exist, it will be created. Turning this on overrides the
      `consulDestinationNamespace` setting. If mirroring is enabled, avoid creating any Consul
      resources in the following Kubernetes namespaces, as Consul currently reserves these
      namespaces for system use: "system", "universal", "operator", "root".

    - `mirroringK8SPrefix` ((#v-connectinject-consulnamespaces-mirroringk8sprefix)) (`string: ""`) - If `mirroringK8S` is set to true, `mirroringK8SPrefix` allows each Consul namespace
      to be given a prefix. For example, if `mirroringK8SPrefix` is set to "k8s-", a
      pod in the k8s `staging` namespace will be registered into the
      `k8s-staging` Consul namespace.

  - `nodeSelector` ((#v-connectinject-nodeselector)) (`string: null`) - Selector labels for connectInject pod assignment, formatted as a multi-line string.
    ref: https://kubernetes.io/docs/concepts/configuration/assign-pod-node/#nodeselector

    Example:

    ```yaml
    nodeSelector: |
      beta.kubernetes.io/arch: amd64
    ```

  - `affinity` ((#v-connectinject-affinity)) (`string: null`) - Affinity Settings
    This should be a multi-line string matching the affinity object

  - `tolerations` ((#v-connectinject-tolerations)) (`string: null`) - Toleration Settings
    This should be a multi-line string matching the Toleration array
    in a PodSpec.

  - `aclBindingRuleSelector` ((#v-connectinject-aclbindingruleselector)) (`string: serviceaccount.name!=default`) - Query that defines which Service Accounts
    can authenticate to Consul and receive an ACL token during Connect injection.
    The default setting, i.e. serviceaccount.name!=default, prevents the
    'default' Service Account from logging in.
    If set to an empty string all service accounts can log in.
    This only has effect if ACLs are enabled.

    See https://www.consul.io/docs/acl/acl-auth-methods.html#binding-rules
    and https://www.consul.io/docs/acl/auth-methods/kubernetes.html#trusted-identity-attributes
    for more details.
    Requires Consul >= v1.5.

  - `overrideAuthMethodName` ((#v-connectinject-overrideauthmethodname)) (`string: ""`) - If you are not using global.acls.manageSystemACLs and instead manually setting up an
    auth method for Connect inject, set this to the name of your auth method.

  - `aclInjectToken` ((#v-connectinject-aclinjecttoken)) - Refers to a Kubernetes secret that you have created that contains
    an ACL token for your Consul cluster which allows the Connect injector the correct
    permissions. This is only needed if Consul namespaces <EnterpriseAlert inline /> and ACLs
    are enabled on the Consul cluster and you are not setting
    `global.acls.manageSystemACLs` to `true`.
    This token needs to have `operator = "write"` privileges to be able to
    create Consul namespaces.

    - `secretName` ((#v-connectinject-aclinjecttoken-secretname)) (`string: null`) - The name of the Vault secret that holds the ACL inject token.

    - `secretKey` ((#v-connectinject-aclinjecttoken-secretkey)) (`string: null`) - The key within the Vault secret that holds the ACL inject token.

  - `sidecarProxy` ((#v-connectinject-sidecarproxy))

    - `concurrency` ((#v-connectinject-sidecarproxy-concurrency)) (`string: 2`) - The number of worker threads to be used by the Envoy proxy.
      By default the threading model of Envoy will use one thread per CPU core per envoy proxy. This
      leads to unnecessary thread and memory usage and leaves unnecessary idle connections open. It is
      advised to keep this number low for sidecars and high for edge proxies.
      This will control the `--concurrency` flag to Envoy.
      For additional information see also: https://blog.envoyproxy.io/envoy-threading-model-a8d44b922310

      This setting can be overridden on a per-pod basis via this annotation:
      - `consul.hashicorp.com/consul-envoy-proxy-concurrency`

    - `resources` ((#v-connectinject-sidecarproxy-resources)) (`map`) - Set default resources for sidecar proxy. If null, that resource won't
      be set.
      These settings can be overridden on a per-pod basis via these annotations:

      - `consul.hashicorp.com/sidecar-proxy-cpu-limit`
      - `consul.hashicorp.com/sidecar-proxy-cpu-request`
      - `consul.hashicorp.com/sidecar-proxy-memory-limit`
      - `consul.hashicorp.com/sidecar-proxy-memory-request`

      - `requests` ((#v-connectinject-sidecarproxy-resources-requests))

        - `memory` ((#v-connectinject-sidecarproxy-resources-requests-memory)) (`string: null`) - Recommended default: 100Mi

        - `cpu` ((#v-connectinject-sidecarproxy-resources-requests-cpu)) (`string: null`) - Recommended default: 100m

      - `limits` ((#v-connectinject-sidecarproxy-resources-limits))

        - `memory` ((#v-connectinject-sidecarproxy-resources-limits-memory)) (`string: null`) - Recommended default: 100Mi

        - `cpu` ((#v-connectinject-sidecarproxy-resources-limits-cpu)) (`string: null`) - Recommended default: 100m

  - `initContainer` ((#v-connectinject-initcontainer)) (`map`) - The resource settings for the Connect injected init container.

### meshGateway ((#h-meshgateway))

- `meshGateway` ((#v-meshgateway)) - [Mesh Gateways](/docs/connect/gateways/mesh-gateway) enable Consul Connect to work across Consul datacenters.

  - `enabled` ((#v-meshgateway-enabled)) (`boolean: false`) - If [mesh gateways](/docs/connect/gateways/mesh-gateway) are enabled, a Deployment will be created that runs
    gateways and Consul Connect will be configured to use gateways.
    This setting is required for [Cluster Peering](/docs/connect/cluster-peering/k8s).
    Requirements: consul 1.6.0+ if using `global.acls.manageSystemACLs``.

  - `replicas` ((#v-meshgateway-replicas)) (`integer: 1`) - Number of replicas for the Deployment.

  - `wanAddress` ((#v-meshgateway-wanaddress)) - What gets registered as WAN address for the gateway.

    - `source` ((#v-meshgateway-wanaddress-source)) (`string: Service`) - source configures where to retrieve the WAN address (and possibly port)
      for the mesh gateway from.
      Can be set to either: `Service`, `NodeIP`, `NodeName` or `Static`.

      - `Service` - Determine the address based on the service type.

        - If `service.type=LoadBalancer` use the external IP or hostname of
          the service. Use the port set by `service.port`.

        - If `service.type=NodePort` use the Node IP. The port will be set to
          `service.nodePort` so `service.nodePort` cannot be null.

        - If `service.type=ClusterIP` use the `ClusterIP`. The port will be set to
          `service.port`.

        - `service.type=ExternalName` is not supported.

      - `NodeIP` - The node IP as provided by the Kubernetes downward API.

      - `NodeName` - The name of the node as provided by the Kubernetes downward
        API. This is useful if the node names are DNS entries that
        are routable from other datacenters.

      - `Static` - Use the address hardcoded in `meshGateway.wanAddress.static`.

    - `port` ((#v-meshgateway-wanaddress-port)) (`integer: 443`) - Port that gets registered for WAN traffic.
      If source is set to "Service" then this setting will have no effect.
      See the documentation for source as to which port will be used in that
      case.

    - `static` ((#v-meshgateway-wanaddress-static)) (`string: ""`) - If source is set to "Static" then this value will be used as the WAN
      address of the mesh gateways. This is useful if you've configured a
      DNS entry to point to your mesh gateways.

  - `service` ((#v-meshgateway-service)) - The service option configures the Service that fronts the Gateway Deployment.

    - `type` ((#v-meshgateway-service-type)) (`string: LoadBalancer`) - Type of service, ex. LoadBalancer, ClusterIP.

    - `port` ((#v-meshgateway-service-port)) (`integer: 443`) - Port that the service will be exposed on.
      The targetPort will be set to meshGateway.containerPort.

    - `nodePort` ((#v-meshgateway-service-nodeport)) (`integer: null`) - Optionally set the nodePort value of the service if using a NodePort service.
      If not set and using a NodePort service, Kubernetes will automatically assign
      a port.

    - `annotations` ((#v-meshgateway-service-annotations)) (`string: null`) - Annotations to apply to the mesh gateway service.

      Example:

      ```yaml
      annotations: |
        'annotation-key': annotation-value
      ```

    - `additionalSpec` ((#v-meshgateway-service-additionalspec)) (`string: null`) - Optional YAML string that will be appended to the Service spec.

  - `hostNetwork` ((#v-meshgateway-hostnetwork)) (`boolean: false`) - If set to true, gateway Pods will run on the host network.

  - `dnsPolicy` ((#v-meshgateway-dnspolicy)) (`string: null`) - dnsPolicy to use.

  - `consulServiceName` ((#v-meshgateway-consulservicename)) (`string: mesh-gateway`) - Consul service name for the mesh gateways.
    Cannot be set to anything other than "mesh-gateway" if
    global.acls.manageSystemACLs is true since the ACL token
    generated is only for the name 'mesh-gateway'.

  - `containerPort` ((#v-meshgateway-containerport)) (`integer: 8443`) - Port that the gateway will run on inside the container.

  - `hostPort` ((#v-meshgateway-hostport)) (`integer: null`) - Optional hostPort for the gateway to be exposed on.
    This can be used with wanAddress.port and wanAddress.useNodeIP
    to expose the gateways directly from the node.
    If hostNetwork is true, this must be null or set to the same port as
    containerPort.
    NOTE: Cannot set to 8500 or 8502 because those are reserved for the Consul
    agent.

  - `serviceAccount` ((#v-meshgateway-serviceaccount))

    - `annotations` ((#v-meshgateway-serviceaccount-annotations)) (`string: null`) - This value defines additional annotations for the mesh gateways' service account. This should be formatted as a
      multi-line string.

      ```yaml
      annotations: |
        "sample/annotation1": "foo"
        "sample/annotation2": "bar"
      ```

  - `resources` ((#v-meshgateway-resources)) (`map`) - The resource settings for mesh gateway pods.
    NOTE: The use of a YAML string is deprecated. Instead, set directly as a
    YAML map.

  - `initServiceInitContainer` ((#v-meshgateway-initserviceinitcontainer)) (`map`) - The resource settings for the `service-init` init container.

  - `affinity` ((#v-meshgateway-affinity)) (`string: null`) - This value defines the affinity (https://kubernetes.io/docs/concepts/configuration/assign-pod-node/#affinity-and-anti-affinity)
    for mesh gateway pods. It defaults to `null` thereby allowing multiple gateway pods on each node. But if one would prefer
    a mode which minimizes risk of the cluster becoming unusable if a node is lost, set this value
    to the value in the example below.

    Example:

    ```yaml
     affinity: |
       podAntiAffinity:
         requiredDuringSchedulingIgnoredDuringExecution:
           - labelSelector:
               matchLabels:
                 app: {{ template "consul.name" . }}
                 release: "{{ .Release.Name }}"
                 component: mesh-gateway
             topologyKey: kubernetes.io/hostname
    ```

  - `tolerations` ((#v-meshgateway-tolerations)) (`string: null`) - Optional YAML string to specify tolerations.

  - `topologySpreadConstraints` ((#v-meshgateway-topologyspreadconstraints)) (`string: ""`) - Pod topology spread constraints for mesh gateway pods.
    This should be a multi-line YAML string matching the `topologySpreadConstraints` array
    (https://kubernetes.io/docs/concepts/workloads/pods/pod-topology-spread-constraints/) in a Pod Spec.

    This requires K8S >= 1.18 (beta) or 1.19 (stable).

    Example:

    ```yaml
    topologySpreadConstraints: |
      - maxSkew: 1
        topologyKey: topology.kubernetes.io/zone
        whenUnsatisfiable: DoNotSchedule
        labelSelector:
          matchLabels:
            app: {{ template "consul.name" . }}
            release: "{{ .Release.Name }}"
            component: mesh-gateway
    ```

  - `nodeSelector` ((#v-meshgateway-nodeselector)) (`string: null`) - Optional YAML string to specify a nodeSelector config.

  - `priorityClassName` ((#v-meshgateway-priorityclassname)) (`string: ""`) - Optional priorityClassName.

  - `annotations` ((#v-meshgateway-annotations)) (`string: null`) - Annotations to apply to the mesh gateway deployment.

    Example:

    ```yaml
    annotations: |
      'annotation-key': annotation-value
    ```

### ingressGateways ((#h-ingressgateways))

- `ingressGateways` ((#v-ingressgateways)) - Configuration options for ingress gateways. Default values for all
  ingress gateways are defined in `ingressGateways.defaults`. Any of
  these values may be overridden in `ingressGateways.gateways` for a
  specific gateway with the exception of annotations. Annotations will
  include both the default annotations and any additional ones defined
  for a specific gateway.
  Requirements: consul >= 1.8.0

  - `enabled` ((#v-ingressgateways-enabled)) (`boolean: false`) - Enable ingress gateway deployment. Requires `connectInject.enabled=true`
    and `client.enabled=true`.

  - `defaults` ((#v-ingressgateways-defaults)) - Defaults sets default values for all gateway fields. With the exception
    of annotations, defining any of these values in the `gateways` list
    will override the default values provided here. Annotations will
    include both the default annotations and any additional ones defined
    for a specific gateway.

    - `replicas` ((#v-ingressgateways-defaults-replicas)) (`integer: 1`) - Number of replicas for each ingress gateway defined.

    - `service` ((#v-ingressgateways-defaults-service)) - The service options configure the Service that fronts the gateway Deployment.

      - `type` ((#v-ingressgateways-defaults-service-type)) (`string: ClusterIP`) - Type of service: LoadBalancer, ClusterIP or NodePort. If using NodePort service
        type, you must set the desired nodePorts in the `ports` setting below.

      - `ports` ((#v-ingressgateways-defaults-service-ports)) (`array<map>: [{port: 8080, port: 8443}]`) - Ports that will be exposed on the service and gateway container. Any
        ports defined as ingress listeners on the gateway's Consul configuration
        entry should be included here. The first port will be used as part of
        the Consul service registration for the gateway and be listed in its
        SRV record. If using a NodePort service type, you must specify the
        desired nodePort for each exposed port.

      - `annotations` ((#v-ingressgateways-defaults-service-annotations)) (`string: null`) - Annotations to apply to the ingress gateway service. Annotations defined
        here will be applied to all ingress gateway services in addition to any
        service annotations defined for a specific gateway in `ingressGateways.gateways`.

        Example:

        ```yaml
        annotations: |
          'annotation-key': annotation-value
        ```

      - `additionalSpec` ((#v-ingressgateways-defaults-service-additionalspec)) (`string: null`) - Optional YAML string that will be appended to the Service spec.

    - `serviceAccount` ((#v-ingressgateways-defaults-serviceaccount))

      - `annotations` ((#v-ingressgateways-defaults-serviceaccount-annotations)) (`string: null`) - This value defines additional annotations for the ingress gateways' service account. This should be formatted
        as a multi-line string.

        ```yaml
        annotations: |
          "sample/annotation1": "foo"
          "sample/annotation2": "bar"
        ```

    - `resources` ((#v-ingressgateways-defaults-resources)) (`map`) - Resource limits for all ingress gateway pods

    - `affinity` ((#v-ingressgateways-defaults-affinity)) (`string: null`) - This value defines the affinity (https://kubernetes.io/docs/concepts/configuration/assign-pod-node/#affinity-and-anti-affinity)
      for ingress gateway pods. It defaults to `null` thereby allowing multiple gateway pods on each node. But if one would prefer
      a mode which minimizes risk of the cluster becoming unusable if a node is lost, set this value
      to the value in the example below.

      Example:

      ```yaml
       affinity: |
         podAntiAffinity:
           requiredDuringSchedulingIgnoredDuringExecution:
             - labelSelector:
                 matchLabels:
                   app: {{ template "consul.name" . }}
                   release: "{{ .Release.Name }}"
                   component: ingress-gateway
               topologyKey: kubernetes.io/hostname
      ```

    - `tolerations` ((#v-ingressgateways-defaults-tolerations)) (`string: null`) - Optional YAML string to specify tolerations.

    - `topologySpreadConstraints` ((#v-ingressgateways-defaults-topologyspreadconstraints)) (`string: ""`) - Pod topology spread constraints for ingress gateway pods.
      This should be a multi-line YAML string matching the `topologySpreadConstraints` array
      (https://kubernetes.io/docs/concepts/workloads/pods/pod-topology-spread-constraints/) in a Pod Spec.

      This requires K8S >= 1.18 (beta) or 1.19 (stable).

      Example:

      ```yaml
      topologySpreadConstraints: |
        - maxSkew: 1
          topologyKey: topology.kubernetes.io/zone
          whenUnsatisfiable: DoNotSchedule
          labelSelector:
            matchLabels:
              app: {{ template "consul.name" . }}
              release: "{{ .Release.Name }}"
              component: ingress-gateway
      ```

    - `nodeSelector` ((#v-ingressgateways-defaults-nodeselector)) (`string: null`) - Optional YAML string to specify a nodeSelector config.

    - `priorityClassName` ((#v-ingressgateways-defaults-priorityclassname)) (`string: ""`) - Optional priorityClassName.

    - `terminationGracePeriodSeconds` ((#v-ingressgateways-defaults-terminationgraceperiodseconds)) (`integer: 10`) - Amount of seconds to wait for graceful termination before killing the pod.

    - `annotations` ((#v-ingressgateways-defaults-annotations)) (`string: null`) - Annotations to apply to the ingress gateway deployment. Annotations defined
      here will be applied to all ingress gateway deployments in addition to any
      annotations defined for a specific gateway in `ingressGateways.gateways`.

      Example:

      ```yaml
      annotations: |
        "annotation-key": 'annotation-value'
      ```

    - `consulNamespace` ((#v-ingressgateways-defaults-consulnamespace)) (`string: default`) - <EnterpriseAlert inline /> `consulNamespace` defines the Consul namespace to register
      the gateway into. Requires `global.enableConsulNamespaces` to be true and
      Consul Enterprise v1.7+ with a valid Consul Enterprise license.
      Note: The Consul namespace MUST exist before the gateway is deployed.

  - `gateways` ((#v-ingressgateways-gateways)) (`array<map>`) - Gateways is a list of gateway objects. The only required field for
    each is `name`, though they can also contain any of the fields in
    `defaults`. Values defined here override the defaults except in the
    case of annotations where both will be applied.

  - `name` ((#v-ingressgateways-gateways-name)) (`string: ingress-gateway`)

### terminatingGateways ((#h-terminatinggateways))

- `terminatingGateways` ((#v-terminatinggateways)) - Configuration options for terminating gateways. Default values for all
  terminating gateways are defined in `terminatingGateways.defaults`. Any of
  these values may be overridden in `terminatingGateways.gateways` for a
  specific gateway with the exception of annotations. Annotations will
  include both the default annotations and any additional ones defined
  for a specific gateway.
  Requirements: consul >= 1.8.0

  - `enabled` ((#v-terminatinggateways-enabled)) (`boolean: false`) - Enable terminating gateway deployment. Requires `connectInject.enabled=true`
    and `client.enabled=true`.

  - `defaults` ((#v-terminatinggateways-defaults)) - Defaults sets default values for all gateway fields. With the exception
    of annotations, defining any of these values in the `gateways` list
    will override the default values provided here. Annotations will
    include both the default annotations and any additional ones defined
    for a specific gateway.

    - `replicas` ((#v-terminatinggateways-defaults-replicas)) (`integer: 1`) - Number of replicas for each terminating gateway defined.

    - `extraVolumes` ((#v-terminatinggateways-defaults-extravolumes)) (`array<map>`) - A list of extra volumes to mount. These will be exposed to Consul in the path `/consul/userconfig/<name>/`.

      Example:

      ```yaml
      extraVolumes:
        - type: secret
          name: my-secret
          items: # optional items array
            - key: key
              path: path # secret will now mount to /consul/userconfig/my-secret/path
      ```

    - `resources` ((#v-terminatinggateways-defaults-resources)) (`map`) - Resource limits for all terminating gateway pods

    - `affinity` ((#v-terminatinggateways-defaults-affinity)) (`string: null`) - This value defines the affinity (https://kubernetes.io/docs/concepts/configuration/assign-pod-node/#affinity-and-anti-affinity)
      for terminating gateway pods. It defaults to `null` thereby allowing multiple gateway pods on each node. But if one would prefer
      a mode which minimizes risk of the cluster becoming unusable if a node is lost, set this value
      to the value in the example below.

      Example:

      ```yaml
       affinity: |
         podAntiAffinity:
           requiredDuringSchedulingIgnoredDuringExecution:
             - labelSelector:
                 matchLabels:
                   app: {{ template "consul.name" . }}
                   release: "{{ .Release.Name }}"
                   component: terminating-gateway
               topologyKey: kubernetes.io/hostname
      ```

    - `tolerations` ((#v-terminatinggateways-defaults-tolerations)) (`string: null`) - Optional YAML string to specify tolerations.

    - `topologySpreadConstraints` ((#v-terminatinggateways-defaults-topologyspreadconstraints)) (`string: ""`) - Pod topology spread constraints for terminating gateway pods.
      This should be a multi-line YAML string matching the `topologySpreadConstraints` array
      (https://kubernetes.io/docs/concepts/workloads/pods/pod-topology-spread-constraints/) in a Pod Spec.

      This requires K8S >= 1.18 (beta) or 1.19 (stable).

      Example:

      ```yaml
      topologySpreadConstraints: |
        - maxSkew: 1
          topologyKey: topology.kubernetes.io/zone
          whenUnsatisfiable: DoNotSchedule
          labelSelector:
            matchLabels:
              app: {{ template "consul.name" . }}
              release: "{{ .Release.Name }}"
              component: terminating-gateway
      ```

    - `nodeSelector` ((#v-terminatinggateways-defaults-nodeselector)) (`string: null`) - Optional YAML string to specify a nodeSelector config.

    - `priorityClassName` ((#v-terminatinggateways-defaults-priorityclassname)) (`string: ""`) - Optional priorityClassName.

    - `annotations` ((#v-terminatinggateways-defaults-annotations)) (`string: null`) - Annotations to apply to the terminating gateway deployment. Annotations defined
      here will be applied to all terminating gateway deployments in addition to any
      annotations defined for a specific gateway in `terminatingGateways.gateways`.

      Example:

      ```yaml
      annotations: |
        'annotation-key': annotation-value
      ```

    - `serviceAccount` ((#v-terminatinggateways-defaults-serviceaccount))

      - `annotations` ((#v-terminatinggateways-defaults-serviceaccount-annotations)) (`string: null`) - This value defines additional annotations for the terminating gateways' service account. This should be
        formatted as a multi-line string.

        ```yaml
        annotations: |
          "sample/annotation1": "foo"
          "sample/annotation2": "bar"
        ```

    - `consulNamespace` ((#v-terminatinggateways-defaults-consulnamespace)) (`string: default`) - <EnterpriseAlert inline /> `consulNamespace` defines the Consul namespace to register
      the gateway into. Requires `global.enableConsulNamespaces` to be true and
      Consul Enterprise v1.7+ with a valid Consul Enterprise license.
      Note: The Consul namespace MUST exist before the gateway is deployed.

  - `gateways` ((#v-terminatinggateways-gateways)) (`array<map>`) - Gateways is a list of gateway objects. The only required field for
    each is `name`, though they can also contain any of the fields in
    `defaults`. Values defined here override the defaults except in the
    case of annotations where both will be applied.

  - `name` ((#v-terminatinggateways-gateways-name)) (`string: terminating-gateway`)

### apiGateway ((#h-apigateway))

- `apiGateway` ((#v-apigateway)) - Configuration settings for the Consul API Gateway integration

  - `enabled` ((#v-apigateway-enabled)) (`boolean: false`) - When true the helm chart will install the Consul API Gateway controller

  - `image` ((#v-apigateway-image)) (`string: null`) - Image to use for the api-gateway-controller pods and gateway instances

    ~> **Note:** Using API Gateway <= 0.4 with external servers requires setting `client.enabled: true`.

  - `imageEnvoy` ((#v-apigateway-imageenvoy)) (`string: envoyproxy/envoy:<latest supported version>`) - The name (and tag) of the Envoy Docker image used for the
    apiGateway. For other Consul compoenents, imageEnvoy has been replaced with Consul Dataplane.

  - `logLevel` ((#v-apigateway-loglevel)) (`string: info`) - Override global log verbosity level for api-gateway-controller pods. One of "debug", "info", "warn", or "error".

  - `managedGatewayClass` ((#v-apigateway-managedgatewayclass)) - Configuration settings for the optional GatewayClass installed by consul-k8s (enabled by default)

    - `enabled` ((#v-apigateway-managedgatewayclass-enabled)) (`boolean: true`) - When true a GatewayClass is configured to automatically work with Consul as installed by helm.

    - `nodeSelector` ((#v-apigateway-managedgatewayclass-nodeselector)) (`string: null`) - This value defines `nodeSelector` (https://kubernetes.io/docs/concepts/configuration/assign-pod-node/#nodeselector)
      labels for gateway pod assignment, formatted as a multi-line string.

      Example:

      ```yaml
      nodeSelector: |
        beta.kubernetes.io/arch: amd64
      ```

<<<<<<< HEAD
    - `tolerations` ((#v-apigateway-managedgatewayclass-tolerations)) (`string: null`) - This value defines the tolerations that will be assigned to a gateway pod.
      This should be a multi-line string matching the
      Tolerations (https://kubernetes.io/docs/concepts/configuration/taint-and-toleration/) array in a Pod spec.
=======
    - `tolerations` ((#v-apigateway-managedgatewayclass-tolerations)) (`string: ""`) - Toleration settings for gateway pods created with the managed gateway class. This
      should be a multi-line string matching the [Tolerations]
      (https://kubernetes.io/docs/concepts/configuration/taint-and-toleration/) array in a Pod spec.
>>>>>>> 9697cce0

    - `serviceType` ((#v-apigateway-managedgatewayclass-servicetype)) (`string: LoadBalancer`) - This value defines the type of service created for gateways (e.g. LoadBalancer, ClusterIP)

    - `useHostPorts` ((#v-apigateway-managedgatewayclass-usehostports)) (`boolean: false`) - This value toggles if the gateway ports should be mapped to host ports

    - `copyAnnotations` ((#v-apigateway-managedgatewayclass-copyannotations)) - Configuration settings for annotations to be copied from the Gateway to other child resources.

      - `service` ((#v-apigateway-managedgatewayclass-copyannotations-service)) (`string: null`) - This value defines a list of annotations to be copied from the Gateway to the Service created, formatted as a multi-line string.

        Example:

        ```yaml
        service:
          annotations: |
          - external-dns.alpha.kubernetes.io/hostname
        ```

    - `deployment` ((#v-apigateway-managedgatewayclass-deployment)) (`map`) - This value defines the number of pods to deploy for each Gateway as well as a min and max number of pods for all Gateways

      Example:

      ```yaml
      deployment:
        defaultInstances: 3
        maxInstances: 8
        minInstances: 1
      ```

  - `serviceAccount` ((#v-apigateway-serviceaccount)) - Configuration for the ServiceAccount created for the api-gateway component

    - `annotations` ((#v-apigateway-serviceaccount-annotations)) (`string: null`) - This value defines additional annotations for the client service account. This should be formatted as a multi-line
      string.

      ```yaml
      annotations: |
        "sample/annotation1": "foo"
        "sample/annotation2": "bar"
      ```

  - `controller` ((#v-apigateway-controller)) - Configuration for the api-gateway controller component

    - `replicas` ((#v-apigateway-controller-replicas)) (`integer: 1`) - This value sets the number of controller replicas to deploy.

    - `annotations` ((#v-apigateway-controller-annotations)) (`string: null`) - Annotations to apply to the api-gateway-controller pods.

      ```yaml
      annotations: |
        "annotation-key": "annotation-value"
      ```

    - `priorityClassName` ((#v-apigateway-controller-priorityclassname)) (`string: ""`) - This value references an existing
      Kubernetes `priorityClassName` (https://kubernetes.io/docs/concepts/configuration/pod-priority-preemption/#pod-priority)
      that can be assigned to api-gateway-controller pods.

    - `nodeSelector` ((#v-apigateway-controller-nodeselector)) (`string: null`) - This value defines `nodeSelector` (https://kubernetes.io/docs/concepts/configuration/assign-pod-node/#nodeselector)
      labels for api-gateway-controller pod assignment, formatted as a multi-line string.

      Example:

      ```yaml
      nodeSelector: |
        beta.kubernetes.io/arch: amd64
      ```

<<<<<<< HEAD
    - `tolerations` ((#v-apigateway-controller-tolerations)) (`string: null`) - This value defines the tolerations for api-gateway-controller pod, this should be a multi-line string matching the
      Tolerations (https://kubernetes.io/docs/concepts/configuration/taint-and-toleration/) array in a Pod spec.
=======
    - `tolerations` ((#v-apigateway-controller-tolerations)) (`string: null`) - Tolerations settings for the `api-gateway-controller` pod. This should be a multi-line string matching the
      [Tolerations](https://kubernetes.io/docs/concepts/configuration/taint-and-toleration/) array in a Pod spec.
>>>>>>> 9697cce0

    - `service` ((#v-apigateway-controller-service)) - Configuration for the Service created for the api-gateway-controller

      - `annotations` ((#v-apigateway-controller-service-annotations)) (`string: null`) - Annotations to apply to the api-gateway-controller service.

        ```yaml
        annotations: |
          "annotation-key": "annotation-value"
        ```

  - `resources` ((#v-apigateway-resources)) (`map`) - The resource settings for api gateway pods.

  - `initCopyConsulContainer` ((#v-apigateway-initcopyconsulcontainer)) (`map`) - The resource settings for the `copy-consul-bin` init container.

### webhookCertManager ((#h-webhookcertmanager))

- `webhookCertManager` ((#v-webhookcertmanager)) - Configuration settings for the webhook-cert-manager
  `webhook-cert-manager` ensures that cert bundles are up to date for the mutating webhook.

  - `tolerations` ((#v-webhookcertmanager-tolerations)) (`string: null`) - Toleration Settings
    This should be a multi-line string matching the Toleration array
    in a PodSpec.

  - `nodeSelector` ((#v-webhookcertmanager-nodeselector)) (`string: null`) - This value defines `nodeSelector` (https://kubernetes.io/docs/concepts/configuration/assign-pod-node/#nodeselector)
    labels for the webhook-cert-manager pod assignment, formatted as a multi-line string.

    Example:

    ```yaml
    nodeSelector: |
      beta.kubernetes.io/arch: amd64
    ```

### prometheus ((#h-prometheus))

- `prometheus` ((#v-prometheus)) - Configures a demo Prometheus installation.

  - `enabled` ((#v-prometheus-enabled)) (`boolean: false`) - When true, the Helm chart will install a demo Prometheus server instance
    alongside Consul.

### tests ((#h-tests))

- `tests` ((#v-tests)) - Control whether a test Pod manifest is generated when running helm template.
  When using helm install, the test Pod is not submitted to the cluster so this
  is only useful when running helm template.

  - `enabled` ((#v-tests-enabled)) (`boolean: true`)

  <!-- codegen: end -->

## Helm Chart Examples

The below `values.yaml` results in a single server Consul cluster with a `LoadBalancer` to allow external access to the UI and API.

```yaml
# values.yaml
server:
  replicas: 1
  bootstrapExpect: 1

ui:
  service:
    type: LoadBalancer
```

The below `values.yaml` results in a three server Consul Enterprise cluster with 100GB of storage and automatic Connect injection.

Note, this would require a secret that contains the enterprise license key.

```yaml
# values.yaml
global:
  image: 'hashicorp/consul-enterprise:1.4.2-ent'

server:
  replicas: 3
  bootstrapExpect: 3
  enterpriseLicense:
    secretName: 'consul-license'
    secretKey: 'key'
  storage: 100Gi
  connect: true

client:
  grpc: true

connectInject:
  enabled: true
  default: false
```

## Customizing the Helm Chart

Consul within Kubernetes is highly configurable and the Helm chart contains dozens
of the most commonly used configuration options.
If you need to extend the Helm chart with additional options, we recommend using a third-party tool,
such as [kustomize](https://github.com/kubernetes-sigs/kustomize) or [ship](https://github.com/replicatedhq/ship).
Note that the Helm chart heavily relies on Helm lifecycle hooks, and so features like bootstrapping ACLs or TLS
will not work as expected. Additionally, we can make changes to the internal implementation (e.g., renaming template files) that
may be backward incompatible with such customizations.<|MERGE_RESOLUTION|>--- conflicted
+++ resolved
@@ -28,6 +28,7 @@
 - [`ui`](#h-ui)
 - [`syncCatalog`](#h-synccatalog)
 - [`connectInject`](#h-connectinject)
+- [`controller`](#h-controller)
 - [`meshGateway`](#h-meshgateway)
 - [`ingressGateways`](#h-ingressgateways)
 - [`terminatingGateways`](#h-terminatinggateways)
@@ -61,10 +62,27 @@
     (see `-domain` (https://www.consul.io/docs/agent/config/cli-flags#_domain)) and the domain services synced from
     Consul into Kubernetes will have, e.g. `service-name.service.consul`.
 
-  - `peering` ((#v-global-peering)) - Configures the Cluster Peering feature. Requires Consul v1.14+ and Consul-K8s v1.0.0+.
+  - `peering` ((#v-global-peering)) - [Experimental] Configures the Cluster Peering feature. Requires Consul v1.13+ and Consul-K8s v0.45+.
 
     - `enabled` ((#v-global-peering-enabled)) (`boolean: false`) - If true, the Helm chart enables Cluster Peering for the cluster. This option enables peering controllers and
       allows use of the PeeringAcceptor and PeeringDialer CRDs for establishing service mesh peerings.
+
+    - `tokenGeneration` ((#v-global-peering-tokengeneration))
+
+      - `serverAddresses` ((#v-global-peering-tokengeneration-serveraddresses))
+
+        - `source` ((#v-global-peering-tokengeneration-serveraddresses-source)) (`string: ""`) - Source can be set to "","consul" or "static".
+
+          "" is the default source. If servers are enabled, it will check if `server.exposeService` is enabled, and read
+          the addresses from that service to use as the peering token server addresses. If using admin partitions and
+          only Consul client agents are enabled, the addresses in `externalServers.hosts` and `externalServers.grpcPort`
+          will be used.
+
+          "consul" will use the Consul advertise addresses in the peering token.
+
+          "static" will use the addresses specified in `global.peering.tokenGeneration.serverAddresses.static`.
+
+        - `static` ((#v-global-peering-tokengeneration-serveraddresses-static)) (`array<string>: []`) - Static addresses must be formatted "hostname|ip:port" where the port is the Consul server(s)' grpc port.
 
   - `adminPartitions` ((#v-global-adminpartitions)) - <EnterpriseAlert inline /> Enabling `adminPartitions` allows creation of Admin Partitions in Kubernetes clusters.
     It additionally indicates that you are running Consul Enterprise v1.11+ with a valid Consul Enterprise
@@ -78,6 +96,27 @@
     - `name` ((#v-global-adminpartitions-name)) (`string: default`) - The name of the Admin Partition. The partition name cannot be modified once the partition has been installed.
       Changing the partition name would require an un-install and a re-install with the updated name.
       Must be "default" in the server cluster ie the Kubernetes cluster that the Consul server pods are deployed onto.
+
+    - `service` ((#v-global-adminpartitions-service)) - Partition service properties.
+
+      - `type` ((#v-global-adminpartitions-service-type)) (`string: LoadBalancer`)
+
+      - `nodePort` ((#v-global-adminpartitions-service-nodeport)) - Optionally set the nodePort value of the partition service if using a NodePort service.
+        If not set and using a NodePort service, Kubernetes will automatically assign
+        a port.
+
+        - `rpc` ((#v-global-adminpartitions-service-nodeport-rpc)) (`integer: null`) - RPC node port
+
+        - `serf` ((#v-global-adminpartitions-service-nodeport-serf)) (`integer: null`) - Serf node port
+
+        - `https` ((#v-global-adminpartitions-service-nodeport-https)) (`integer: null`) - HTTPS node port
+
+      - `annotations` ((#v-global-adminpartitions-service-annotations)) (`string: null`) - Annotations to apply to the partition service.
+
+        ```yaml
+        annotations: |
+          "annotation-key": "annotation-value"
+        ```
 
   - `image` ((#v-global-image)) (`string: hashicorp/consul:<latest version>`) - The name (and tag) of the Consul Docker image for clients and servers.
     This can be overridden per component. This should be pinned to a specific
@@ -157,6 +196,16 @@
         ```
         and check the name of `metadata.name`.
 
+      - `consulSnapshotAgentRole` ((#v-global-secretsbackend-vault-consulsnapshotagentrole)) (`string: ""`) - <EnterpriseAlert inline /> The Vault role for the Consul client snapshot agent.
+        The role must be connected to the Consul client snapshot agent's service account.
+        The role must also have a policy with read capabilities for the snapshot agent config
+        defined by the `client.snapshotAgent.configSecret.secretName` value.
+        To discover the service account name of the Consul client, run
+        ```shell-session
+        $ helm template --show-only templates/client-snapshot-agent-serviceaccount.yaml --set client.snapshotAgent.enabled=true <release-name> hashicorp/consul
+        ```
+        and check the name of `metadata.name`.
+
       - `manageSystemACLsRole` ((#v-global-secretsbackend-vault-managesystemaclsrole)) (`string: ""`) - A Vault role for the Consul `server-acl-init` job, which manages setting ACLs so that clients and components can obtain ACL tokens.
         The role must be connected to the `server-acl-init` job's service account.
         The role must also have a policy with read and write capabilities for the bootstrap, replication or partition tokens
@@ -177,14 +226,14 @@
         ```
         and check the name of `metadata.name`.
 
-      - `controllerRole` ((#v-global-secretsbackend-vault-controllerrole)) (`string: ""`) - The Vault role to read Consul controller's webhook's
+      - `controllerRole` ((#v-global-secretsbackend-vault-controllerrole)) (`string: ""`) - The Vault role to read Consul controller's webhook's 
         CA and issue a certificate and private key.
-        A Vault policy must be created which grants issue capabilities to
+        A Vault policy must be created which grants issue capabilities to 
         `global.secretsBackend.vault.controller.tlsCert.secretName`.
 
       - `connectInjectRole` ((#v-global-secretsbackend-vault-connectinjectrole)) (`string: ""`) - The Vault role to read Consul connect-injector webhook's CA
         and issue a certificate and private key.
-        A Vault policy must be created which grants issue capabilities to
+        A Vault policy must be created which grants issue capabilities to 
         `global.secretsBackend.vault.connectInject.tlsCert.secretName`.
 
       - `consulCARole` ((#v-global-secretsbackend-vault-consulcarole)) (`string: ""`) - The Vault role for all Consul components to read the Consul's server's CA Certificate (unauthenticated).
@@ -247,11 +296,7 @@
 
       - `controller` ((#v-global-secretsbackend-vault-controller))
 
-<<<<<<< HEAD
-        - `tlsCert` ((#v-global-secretsbackend-vault-controller-tlscert)) - Configuration to the Vault Secret that Kubernetes will use on
-=======
         - `tlsCert` ((#v-global-secretsbackend-vault-controller-tlscert)) - Configuration to the Vault Secret that Kubernetes uses on
->>>>>>> 9697cce0
           Kubernetes CRD creation, deletion, and update, to get TLS certificates
           used issued from vault to send webhooks to the controller.
 
@@ -267,22 +312,14 @@
 
       - `connectInject` ((#v-global-secretsbackend-vault-connectinject))
 
-<<<<<<< HEAD
-        - `caCert` ((#v-global-secretsbackend-vault-connectinject-cacert)) - Configuration to the Vault Secret that Kubernetes will use on
-=======
         - `caCert` ((#v-global-secretsbackend-vault-connectinject-cacert)) - Configuration to the Vault Secret that Kubernetes uses on
->>>>>>> 9697cce0
           Kubernetes pod creation, deletion, and update, to get CA certificates
           used issued from vault to send webhooks to the ConnectInject.
 
           - `secretName` ((#v-global-secretsbackend-vault-connectinject-cacert-secretname)) (`string: null`) - The Vault secret path that contains the CA certificate for
             Connect Inject webhooks.
 
-<<<<<<< HEAD
-        - `tlsCert` ((#v-global-secretsbackend-vault-connectinject-tlscert)) - Configuration to the Vault Secret that Kubernetes will use on
-=======
         - `tlsCert` ((#v-global-secretsbackend-vault-connectinject-tlscert)) - Configuration to the Vault Secret that Kubernetes uses on
->>>>>>> 9697cce0
           Kubernetes pod creation, deletion, and update, to get TLS certificates
           used issued from vault to send webhooks to the ConnectInject.
 
@@ -331,7 +368,6 @@
     - `enabled` ((#v-global-tls-enabled)) (`boolean: false`) - If true, the Helm chart will enable TLS for Consul
       servers and clients and all consul-k8s-control-plane components, as well as generate certificate
       authority (optional) and server and client certificates.
-      This setting is required for [Cluster Peering](/docs/connect/cluster-peering/k8s).
 
     - `enableAutoEncrypt` ((#v-global-tls-enableautoencrypt)) (`boolean: false`) - If true, turns on the auto-encrypt feature on clients and servers.
       It also switches consul-k8s-control-plane components to retrieve the CA from the servers
@@ -439,20 +475,6 @@
       - `secretName` ((#v-global-acls-partitiontoken-secretname)) (`string: null`) - The name of the Vault secret that holds the partition token.
 
       - `secretKey` ((#v-global-acls-partitiontoken-secretkey)) (`string: null`) - The key within the Vault secret that holds the parition token.
-
-    - `tolerations` ((#v-global-acls-tolerations)) (`string: ""`) - tolerations configures the taints and tolerations for the server-acl-init
-      and server-acl-init-cleanup jobs. This should be a multi-line string matching the
-      Tolerations (https://kubernetes.io/docs/concepts/configuration/taint-and-toleration/) array in a Pod spec.
-
-    - `nodeSelector` ((#v-global-acls-nodeselector)) (`string: null`) - This value defines `nodeSelector` (https://kubernetes.io/docs/concepts/configuration/assign-pod-node/#nodeselector)
-      labels for the server-acl-init and server-acl-init-cleanup jobs pod assignment, formatted as a multi-line string.
-
-      Example:
-
-      ```yaml
-      nodeSelector: |
-        beta.kubernetes.io/arch: amd64
-      ```
 
   - `enterpriseLicense` ((#v-global-enterpriselicense)) - <EnterpriseAlert inline /> This value refers to a Kubernetes or Vault secret that you have created
     that contains your enterprise license. It is required if you are using an
@@ -494,7 +516,7 @@
       This address must be reachable from the Consul servers in the primary datacenter.
       This auth method will be used to provision ACL tokens for Consul components and is different
       from the one used by the Consul Service Mesh.
-      Please see the [Kubernetes Auth Method documentation](https://consul.io/docs/acl/auth-methods/kubernetes).
+      Please see the [Kubernetes Auth Method documentation](/docs/security/acl/auth-methods/kubernetes).
 
       You can retrieve this value from your `kubeconfig` by running:
 
@@ -521,6 +543,22 @@
       Envoy metrics on port `20200` at the `/metrics` path and all gateway pods
       will have Prometheus scrape annotations. Only applicable if `global.metrics.enabled` is true.
 
+  - `consulSidecarContainer` ((#v-global-consulsidecarcontainer)) (`map`) - For connect-injected pods, the consul sidecar is responsible for metrics merging. For ingress/mesh/terminating
+    gateways, it additionally ensures the Consul services are always registered with their local Consul client.
+
+    - `resources` ((#v-global-consulsidecarcontainer-resources)) (`map`) - Set default resources for consul sidecar. If null, that resource won't
+      be set.
+      These settings can be overridden on a per-pod basis via these annotations:
+
+      - `consul.hashicorp.com/consul-sidecar-cpu-limit`
+      - `consul.hashicorp.com/consul-sidecar-cpu-request`
+      - `consul.hashicorp.com/consul-sidecar-memory-limit`
+      - `consul.hashicorp.com/consul-sidecar-memory-request`
+
+  - `imageEnvoy` ((#v-global-imageenvoy)) (`string: envoyproxy/envoy-alpine:<latest supported version>`) - The name (and tag) of the Envoy Docker image used for the
+    connect-injected sidecar proxies and mesh, terminating, and ingress gateways.
+    See https://www.consul.io/docs/connect/proxies/envoy for full compatibility matrix between Consul and Envoy.
+
   - `imageConsulDataplane` ((#v-global-imageconsuldataplane)) (`string: hashicorp/consul-dataplane:<latest supported version>`) - The name (and tag) of the consul-dataplane Docker image used for the
     connect-injected sidecar proxies and mesh, terminating, and ingress gateways.
 
@@ -530,11 +568,7 @@
     - `enabled` ((#v-global-openshift-enabled)) (`boolean: false`) - If true, the Helm chart will create necessary configuration for running
       its components on OpenShift.
 
-<<<<<<< HEAD
-  - `consulAPITimeout` ((#v-global-consulapitimeout)) (`string: 5s`) - The time in seconds that the consul API client will wait for a response from
-=======
   - `consulAPITimeout` ((#v-global-consulapitimeout)) (`string: 5s`) - The time in seconds that the consul API client waits for a response from
->>>>>>> 9697cce0
     the API before cancelling the request.
 
   - `cloud` ((#v-global-cloud)) - Enables installing an HCP Consul self-managed cluster.
@@ -543,47 +577,9 @@
     - `enabled` ((#v-global-cloud-enabled)) (`boolean: false`) - If true, the Helm chart will enable the installation of an HCP Consul
       self-managed cluster.
 
-    - `resourceId` ((#v-global-cloud-resourceid)) - The name of the Kubernetes secret that holds the HCP resource id.
-      This is required when global.cloud.enabled is true.
-
-      - `secretName` ((#v-global-cloud-resourceid-secretname)) (`string: null`) - The name of the Kubernetes secret that holds the resource id.
-
-      - `secretKey` ((#v-global-cloud-resourceid-secretkey)) (`string: null`) - The key within the Kubernetes secret that holds the resource id.
-
-    - `clientId` ((#v-global-cloud-clientid)) - The name of the Kubernetes secret that holds the HCP cloud client id.
-      This is required when global.cloud.enabled is true.
-
-      - `secretName` ((#v-global-cloud-clientid-secretname)) (`string: null`) - The name of the Kubernetes secret that holds the client id.
-
-      - `secretKey` ((#v-global-cloud-clientid-secretkey)) (`string: null`) - The key within the Kubernetes secret that holds the client id.
-
-    - `clientSecret` ((#v-global-cloud-clientsecret)) - The name of the Kubernetes secret that holds the HCP cloud client secret.
-      This is required when global.cloud.enabled is true.
-
-      - `secretName` ((#v-global-cloud-clientsecret-secretname)) (`string: null`) - The name of the Kubernetes secret that holds the client secret.
-
-      - `secretKey` ((#v-global-cloud-clientsecret-secretkey)) (`string: null`) - The key within the Kubernetes secret that holds the client secret.
-
-    - `apiHost` ((#v-global-cloud-apihost)) - The name of the Kubernetes secret that holds the HCP cloud client id.
-      This is optional when global.cloud.enabled is true.
-
-      - `secretName` ((#v-global-cloud-apihost-secretname)) (`string: null`) - The name of the Kubernetes secret that holds the api hostname.
-
-      - `secretKey` ((#v-global-cloud-apihost-secretkey)) (`string: null`) - The key within the Kubernetes secret that holds the api hostname.
-
-    - `authUrl` ((#v-global-cloud-authurl)) - The name of the Kubernetes secret that holds the HCP cloud authorization url.
-      This is optional when global.cloud.enabled is true.
-
-      - `secretName` ((#v-global-cloud-authurl-secretname)) (`string: null`) - The name of the Kubernetes secret that holds the authorization url.
-
-      - `secretKey` ((#v-global-cloud-authurl-secretkey)) (`string: null`) - The key within the Kubernetes secret that holds the authorization url.
-
-    - `scadaAddress` ((#v-global-cloud-scadaaddress)) - The name of the Kubernetes secret that holds the HCP cloud scada address.
-      This is optional when global.cloud.enabled is true.
-
-      - `secretName` ((#v-global-cloud-scadaaddress-secretname)) (`string: null`) - The name of the Kubernetes secret that holds the scada address.
-
-      - `secretKey` ((#v-global-cloud-scadaaddress-secretkey)) (`string: null`) - The key within the Kubernetes secret that holds the scada address.
+    - `secretName` ((#v-global-cloud-secretname)) (`string: null`) - The name of the Kubernetes secret that holds the HCP cloud configuration.
+      It contains the HCP service principal client_id and client_secret as well
+      as the HCP resource_id.
 
 ### server ((#h-server))
 
@@ -637,7 +633,7 @@
 
     Vault Secrets backend:
     If you are using Vault as a secrets backend, a Vault Policy must be created which allows `["create", "update"]`
-    capabilities on the PKI issuing endpoint, which is usually of the form `pki/issue/consul-server`.
+    capabilities on the PKI issuing endpoint, which is usually of the form `pki/issue/consul-server`. 
     Please see the following guide for steps to generate a compatible certificate:
     https://learn.hashicorp.com/tutorials/consul/vault-pki-consul-secure-tls
     Note: when using TLS, both the `server.serverCert` and `global.tls.caCert` which points to the CA endpoint of this PKI engine
@@ -673,16 +669,12 @@
 
   - `storageClass` ((#v-server-storageclass)) (`string: null`) - The StorageClass to use for the servers' StatefulSet storage. It must be
     able to be dynamically provisioned if you want the storage
-    to be automatically created. For example, to use
+    to be automatically created. For example, to use 
     local(https://kubernetes.io/docs/concepts/storage/storage-classes/#local)
     storage classes, the PersistentVolumeClaims would need to be manually created.
     A `null` value will use the Kubernetes cluster's default StorageClass. If a default
     StorageClass does not exist, you will need to create one.
-<<<<<<< HEAD
-    Refer to the [Read/Write Tuning](https://www.consul.io/docs/install/performance#read-write-tuning)
-=======
     Refer to the [Read/Write Tuning](/consul/docs/install/performance#read-write-tuning)
->>>>>>> 9697cce0
     section of the Server Performance Requirements documentation for considerations
     around choosing a performant storage class.
 
@@ -757,7 +749,7 @@
       --set 'server.disruptionBudget.maxUnavailable=0'` flag to the helm chart installation
       command because of a limitation in the Helm templating language.
 
-  - `extraConfig` ((#v-server-extraconfig)) (`string: {}`) - A raw string of extra JSON configuration (https://consul.io/docs/agent/options) for Consul
+  - `extraConfig` ((#v-server-extraconfig)) (`string: {}`) - A raw string of extra JSON configuration (https://consul.io/docs/agent/config/config-files) for Consul
     servers. This will be saved as-is into a ConfigMap that is read by the Consul
     server agents. This can be used to add additional configuration that
     isn't directly exposed by the chart.
@@ -931,39 +923,6 @@
     feature, in case kubernetes cluster is behind egress http proxies. Additionally,
     it could be used to configure custom consul parameters.
 
-  - `snapshotAgent` ((#v-server-snapshotagent)) - <EnterpriseAlert inline /> Values for setting up and running snapshot agents
-    (https://consul.io/commands/snapshot/agent)
-    within the Consul clusters. They run as a sidecar with Consul servers.
-
-    - `enabled` ((#v-server-snapshotagent-enabled)) (`boolean: false`) - If true, the chart will install resources necessary to run the snapshot agent.
-
-    - `interval` ((#v-server-snapshotagent-interval)) (`string: 1h`) - Interval at which to perform snapshots.
-      See https://www.consul.io/commands/snapshot/agent#interval
-
-    - `configSecret` ((#v-server-snapshotagent-configsecret)) - A Kubernetes or Vault secret that should be manually created to contain the entire
-      config to be used on the snapshot agent.
-      This is the preferred method of configuration since there are usually storage
-      credentials present. Please see Snapshot agent config (https://consul.io/commands/snapshot/agent#config-file-options)
-      for details.
-
-      - `secretName` ((#v-server-snapshotagent-configsecret-secretname)) (`string: null`) - The name of the Kubernetes secret or Vault secret path that holds the snapshot agent config.
-
-      - `secretKey` ((#v-server-snapshotagent-configsecret-secretkey)) (`string: null`) - The key within the Kubernetes secret or Vault secret key that holds the snapshot agent config.
-
-    - `resources` ((#v-server-snapshotagent-resources)) (`map`) - The resource settings for snapshot agent pods.
-
-    - `caCert` ((#v-server-snapshotagent-cacert)) (`string: null`) - Optional PEM-encoded CA certificate that will be added to the trusted system CAs.
-      Useful if using an S3-compatible storage exposing a self-signed certificate.
-
-      Example:
-
-      ```yaml
-      caCert: |
-        -----BEGIN CERTIFICATE-----
-        MIIC7jCCApSgAwIBAgIRAIq2zQEVexqxvtxP6J0bXAwwCgYIKoZIzj0EAwIwgbkx
-        ...
-      ```
-
 ### externalServers ((#h-externalservers))
 
 - `externalServers` ((#v-externalservers)) - Configuration for Consul servers when the servers are running outside of Kubernetes.
@@ -976,10 +935,9 @@
 
   - `hosts` ((#v-externalservers-hosts)) (`array<string>: []`) - An array of external Consul server hosts that are used to make
     HTTPS connections from the components in this Helm chart.
-    Valid values include an IP, a DNS name, or an [exec=](https://github.com/hashicorp/go-netaddrs) string.
+    Valid values include IPs, DNS names, or Cloud auto-join string.
     The port must be provided separately below.
-    Note: This slice can only contain a single element.
-    Note: If enabling clients, `client.join` must also be set to the hosts that should be
+    Note: `client.join` must also be set to the hosts that should be
     used to join the cluster. In most cases, the `client.join` values
     should be the same, however, they may be different if you
     wish to use separate hosts for the HTTPS connections.
@@ -1009,9 +967,6 @@
     $ kubectl config view \
       -o jsonpath="{.clusters[?(@.name=='<your cluster name>')].cluster.server}"
     ```
-
-  - `skipServerWatch` ((#v-externalservers-skipserverwatch)) (`boolean: false`) - If true, setting this prevents the consul-dataplane and consul-k8s components from watching the Consul servers for changes. This is
-    useful for situations where Consul servers are behind a load balancer.
 
 ### client ((#h-client))
 
@@ -1089,7 +1044,7 @@
 
     - `tlsInit` ((#v-client-containersecuritycontext-tlsinit)) (`map`) - The tls-init initContainer
 
-  - `extraConfig` ((#v-client-extraconfig)) (`string: {}`) - A raw string of extra JSON configuration (https://consul.io/docs/agent/options) for Consul
+  - `extraConfig` ((#v-client-extraconfig)) (`string: {}`) - A raw string of extra JSON configuration (https://consul.io/docs/agent/config/config-files) for Consul
     clients. This will be saved as-is into a ConfigMap that is read by the Consul
     client agents. This can be used to add additional configuration that
     isn't directly exposed by the chart.
@@ -1231,6 +1186,53 @@
       type: RollingUpdate
     ```
 
+  - `snapshotAgent` ((#v-client-snapshotagent)) - <EnterpriseAlert inline /> Values for setting up and running snapshot agents
+    (https://consul.io/commands/snapshot/agent)
+    within the Consul clusters. They are required to be co-located with Consul clients,
+    so will inherit the clients' nodeSelector, tolerations and affinity.
+
+    - `enabled` ((#v-client-snapshotagent-enabled)) (`boolean: false`) - If true, the chart will install resources necessary to run the snapshot agent.
+
+    - `replicas` ((#v-client-snapshotagent-replicas)) (`integer: 2`) - The number of snapshot agents to run.
+
+    - `interval` ((#v-client-snapshotagent-interval)) (`string: 1h`) - Interval at which to perform snapshots.
+      See https://www.consul.io/commands/snapshot/agent#interval
+
+    - `configSecret` ((#v-client-snapshotagent-configsecret)) - A Kubernetes or Vault secret that should be manually created to contain the entire
+      config to be used on the snapshot agent.
+      This is the preferred method of configuration since there are usually storage
+      credentials present. Please see Snapshot agent config (https://consul.io/commands/snapshot/agent#config-file-options)
+      for details.
+
+      - `secretName` ((#v-client-snapshotagent-configsecret-secretname)) (`string: null`) - The name of the Kubernetes secret or Vault secret path that holds the snapshot agent config.
+
+      - `secretKey` ((#v-client-snapshotagent-configsecret-secretkey)) (`string: null`) - The key within the Kubernetes secret or Vault secret key that holds the snapshot agent config.
+
+    - `serviceAccount` ((#v-client-snapshotagent-serviceaccount))
+
+      - `annotations` ((#v-client-snapshotagent-serviceaccount-annotations)) (`string: null`) - This value defines additional annotations for the snapshot agent service account. This should be formatted as a
+        multi-line string.
+
+        ```yaml
+        annotations: |
+          "sample/annotation1": "foo"
+          "sample/annotation2": "bar"
+        ```
+
+    - `resources` ((#v-client-snapshotagent-resources)) (`map`) - The resource settings for snapshot agent pods.
+
+    - `caCert` ((#v-client-snapshotagent-cacert)) (`string: null`) - Optional PEM-encoded CA certificate that will be added to the trusted system CAs.
+      Useful if using an S3-compatible storage exposing a self-signed certificate.
+
+      Example:
+
+      ```yaml
+      caCert: |
+        -----BEGIN CERTIFICATE-----
+        MIIC7jCCApSgAwIBAgIRAIq2zQEVexqxvtxP6J0bXAwwCgYIKoZIzj0EAwIwgbkx
+        ...
+      ```
+
 ### dns ((#h-dns))
 
 - `dns` ((#v-dns)) - Configuration for DNS configuration within the Kubernetes cluster.
@@ -1242,7 +1244,7 @@
 
   - `enabled` ((#v-dns-enabled)) (`boolean: -`)
 
-  - `enableRedirection` ((#v-dns-enableredirection)) (`boolean: -`) - If true, services using Consul Connect will use Consul DNS
+  - `enableRedirection` ((#v-dns-enableredirection)) (`boolean: false`) - If true, services using Consul Connect will use Consul DNS
     for default DNS resolution. The DNS lookups fall back to the nameserver IPs
     listed in /etc/resolv.conf if not found in Consul.
 
@@ -1354,15 +1356,15 @@
       will inherit from `global.metrics.enabled` value.
 
     - `provider` ((#v-ui-metrics-provider)) (`string: prometheus`) - Provider for metrics. See
-      https://www.consul.io/docs/agent/options#ui_config_metrics_provider
+      https://www.consul.io/docs/agent/config/config-files#ui_config_metrics_provider
       This value is only used if `ui.enabled` is set to true.
 
     - `baseURL` ((#v-ui-metrics-baseurl)) (`string: http://prometheus-server`) - baseURL is the URL of the prometheus server, usually the service URL.
       This value is only used if `ui.enabled` is set to true.
 
-  - `dashboardURLTemplates` ((#v-ui-dashboardurltemplates)) - Corresponds to https://www.consul.io/docs/agent/options#ui_config_dashboard_url_templates configuration.
-
-    - `service` ((#v-ui-dashboardurltemplates-service)) (`string: ""`) - Sets https://www.consul.io/docs/agent/options#ui_config_dashboard_url_templates_service.
+  - `dashboardURLTemplates` ((#v-ui-dashboardurltemplates)) - Corresponds to https://www.consul.io/docs/agent/config/config-files#ui_config_dashboard_url_templates configuration.
+
+    - `service` ((#v-ui-dashboardurltemplates-service)) (`string: ""`) - Sets https://www.consul.io/docs/agent/config/config-files#ui_config_dashboard_url_templates_service.
 
 ### syncCatalog ((#h-synccatalog))
 
@@ -1434,14 +1436,14 @@
       k8s services into. If the Consul namespace does not already exist,
       it will be created. This will be ignored if `mirroringK8S` is true.
 
-    - `mirroringK8S` ((#v-synccatalog-consulnamespaces-mirroringk8s)) (`boolean: true`) - If true, k8s services will be registered into a Consul namespace
+    - `mirroringK8S` ((#v-synccatalog-consulnamespaces-mirroringk8s)) (`boolean: false`) - If true, k8s services will be registered into a Consul namespace
       of the same name as their k8s namespace, optionally prefixed if
       `mirroringK8SPrefix` is set below. If the Consul namespace does not
       already exist, it will be created. Turning this on overrides the
       `consulDestinationNamespace` setting.
       `addK8SNamespaceSuffix` may no longer be needed if enabling this option.
-      If mirroring is enabled, avoid creating any Consul resources in the following
-      Kubernetes namespaces, as Consul currently reserves these namespaces for
+      If mirroring is enabled, avoid creating any Consul resources in the following 
+      Kubernetes namespaces, as Consul currently reserves these namespaces for 
       system use: "system", "universal", "operator", "root".
 
     - `mirroringK8SPrefix` ((#v-synccatalog-consulnamespaces-mirroringk8sprefix)) (`string: ""`) - If `mirroringK8S` is set to true, `mirroringK8SPrefix` allows each Consul namespace
@@ -1556,7 +1558,7 @@
   - `enabled` ((#v-connectinject-enabled)) (`boolean: true`) - True if you want to enable connect injection. Set to "-" to inherit from
     global.enabled.
 
-  - `replicas` ((#v-connectinject-replicas)) (`integer: 1`) - The number of deployment replicas.
+  - `replicas` ((#v-connectinject-replicas)) (`integer: 2`) - The number of deployment replicas.
 
   - `image` ((#v-connectinject-image)) (`string: null`) - Image for consul-k8s-control-plane that contains the injector.
 
@@ -1583,15 +1585,9 @@
   - `disruptionBudget` ((#v-connectinject-disruptionbudget)) - This configures the PodDisruptionBudget (https://kubernetes.io/docs/tasks/run-application/configure-pdb/)
     for the service mesh sidecar injector.
 
-<<<<<<< HEAD
-    - `enabled` ((#v-connectinject-disruptionbudget-enabled)) (`boolean: true`) - This will enable/disable registering a PodDisruptionBudget for the
-      service mesh sidecar injector. If this is enabled, it will only register the budget so long as
-      the service mesh is enabled.
-=======
     - `enabled` ((#v-connectinject-disruptionbudget-enabled)) (`boolean: true`) - Enables registering a PodDisruptionBudget for the
       service mesh sidecar injector. If enabled, it only registers the budget so long as
       the service mesh is enabled. To disable, set to `false`.
->>>>>>> 9697cce0
 
     - `maxUnavailable` ((#v-connectinject-disruptionbudget-maxunavailable)) (`integer: null`) - The maximum number of unavailable pods. By default, this will be
       automatically computed based on the `connectInject.replicas` value to be `(n/2)-1`.
@@ -1599,16 +1595,9 @@
       --set 'connectInject.disruptionBudget.maxUnavailable=0'` flag to the helm chart installation
       command because of a limitation in the Helm templating language.
 
-    - `minAvailable` ((#v-connectinject-disruptionbudget-minavailable)) (`integer: null`) - The minimum number of available pods.
-      Takes precedence over maxUnavailable if set.
-
   - `cni` ((#v-connectinject-cni)) - Configures consul-cni plugin for Consul Service mesh services
 
-<<<<<<< HEAD
-    - `enabled` ((#v-connectinject-cni-enabled)) (`boolean: false`) - If true, then all traffic redirection setup will use the consul-cni plugin.
-=======
     - `enabled` ((#v-connectinject-cni-enabled)) (`boolean: false`) - If true, then all traffic redirection setup uses the consul-cni plugin.
->>>>>>> 9697cce0
       Requires connectInject.enabled to also be true.
 
     - `logLevel` ((#v-connectinject-cni-loglevel)) (`string: null`) - Log level for the installer and plugin. Overrides global.logLevel
@@ -1625,7 +1614,7 @@
     - `multus` ((#v-connectinject-cni-multus)) (`string: false`) - If multus CNI plugin is enabled with consul-cni. When enabled, consul-cni will not be installed as a chained
       CNI plugin. Instead, a NetworkAttachementDefinition CustomResourceDefinition (CRD) will be created in the helm
       release namespace. Following multus plugin standards, an annotation is required in order for the consul-cni plugin
-      to be executed and for your service to be added to the Consul Service Mesh.
+      to be executed and for your service to be added to the Consul Service Mesh. 
 
       Add the annotation `'k8s.v1.cni.cncf.io/networks': '[{ "name":"consul-cni","namespace": "consul" }]'` to your pod
       to use the default installed NetworkAttachementDefinition CRD.
@@ -1658,18 +1647,6 @@
         type: RollingUpdate
       ```
 
-  - `consulNode` ((#v-connectinject-consulnode))
-
-    - `meta` ((#v-connectinject-consulnode-meta)) (`map`) - meta specifies an arbitrary metadata key/value pair to associate with the node.
-
-      Example:
-
-      ```yaml
-      meta:
-        cluster: test-cluster
-        persistent: true
-      ```
-
   - `metrics` ((#v-connectinject-metrics)) - Configures metrics for Consul Connect services. All values are overridable
     via annotations on a per-pod basis.
 
@@ -1678,18 +1655,18 @@
       add a listener on the Envoy sidecar to expose metrics. The exposed
       metrics will depend on whether metrics merging is enabled:
         - If metrics merging is enabled:
-          the consul-dataplane will run a merged metrics server
+          the Consul sidecar will run a merged metrics server
           combining Envoy sidecar and Connect service metrics,
           i.e. if your service exposes its own Prometheus metrics.
         - If metrics merging is disabled:
           the listener will just expose Envoy sidecar metrics.
       This will inherit from `global.metrics.enabled`.
 
-    - `defaultEnableMerging` ((#v-connectinject-metrics-defaultenablemerging)) (`boolean: false`) - Configures the consul-dataplane to run a merged metrics server
+    - `defaultEnableMerging` ((#v-connectinject-metrics-defaultenablemerging)) (`boolean: false`) - Configures the Consul sidecar to run a merged metrics server
       to combine and serve both Envoy and Connect service metrics.
       This feature is available only in Consul v1.10.0 or greater.
 
-    - `defaultMergedMetricsPort` ((#v-connectinject-metrics-defaultmergedmetricsport)) (`integer: 20100`) - Configures the port at which the consul-dataplane will listen on to return
+    - `defaultMergedMetricsPort` ((#v-connectinject-metrics-defaultmergedmetricsport)) (`integer: 20100`) - Configures the port at which the Consul sidecar will listen on to return
       combined metrics. This port only needs to be changed if it conflicts with
       the application's ports.
 
@@ -1713,16 +1690,6 @@
 
   - `priorityClassName` ((#v-connectinject-priorityclassname)) (`string: ""`) - Optional priorityClassName.
 
-  - `extraLabels` ((#v-connectinject-extralabels)) (`map`) - Extra labels to attach to the connect inject pods. This should be a YAML map.
-
-    Example:
-
-    ```yaml
-    extraLabels:
-      labelKey: label-value
-      anotherLabelKey: another-label-value
-    ```
-
   - `annotations` ((#v-connectinject-annotations)) (`string: null`) - This value defines additional annotations for
     connect inject pods. This should be formatted as a multi-line string.
 
@@ -1757,7 +1724,7 @@
     which can lead to hangs. In these environments it is recommend to use "Ignore" instead.
     This setting can be safely disabled by setting to "Ignore".
 
-  - `namespaceSelector` ((#v-connectinject-namespaceselector)) (`string`) - Selector for restricting the webhook to only specific namespaces.
+  - `namespaceSelector` ((#v-connectinject-namespaceselector)) (`string`) - Selector for restricting the webhook to only specific namespaces. 
     Use with `connectInject.default: true` to automatically inject all pods in namespaces that match the selector. This should be set to a multiline string.
     See https://kubernetes.io/docs/reference/access-authn-authz/extensible-admission-controllers/#matching-requests-namespaceselector
     for more details.
@@ -1809,12 +1776,12 @@
       k8s pods into. If the Consul namespace does not already exist,
       it will be created. This will be ignored if `mirroringK8S` is true.
 
-    - `mirroringK8S` ((#v-connectinject-consulnamespaces-mirroringk8s)) (`boolean: true`) - Causes k8s pods to be registered into a Consul namespace
+    - `mirroringK8S` ((#v-connectinject-consulnamespaces-mirroringk8s)) (`boolean: false`) - Causes k8s pods to be registered into a Consul namespace
       of the same name as their k8s namespace, optionally prefixed if
       `mirroringK8SPrefix` is set below. If the Consul namespace does not
       already exist, it will be created. Turning this on overrides the
-      `consulDestinationNamespace` setting. If mirroring is enabled, avoid creating any Consul
-      resources in the following Kubernetes namespaces, as Consul currently reserves these
+      `consulDestinationNamespace` setting. If mirroring is enabled, avoid creating any Consul 
+      resources in the following Kubernetes namespaces, as Consul currently reserves these 
       namespaces for system use: "system", "universal", "operator", "root".
 
     - `mirroringK8SPrefix` ((#v-connectinject-consulnamespaces-mirroringk8sprefix)) (`string: ""`) - If `mirroringK8S` is set to true, `mirroringK8SPrefix` allows each Consul namespace
@@ -1901,16 +1868,70 @@
 
   - `initContainer` ((#v-connectinject-initcontainer)) (`map`) - The resource settings for the Connect injected init container.
 
+### controller ((#h-controller))
+
+- `controller` ((#v-controller)) - Controller handles config entry custom resources.
+  Requires consul >= 1.8.4.
+  ServiceIntentions require consul 1.9+.
+
+  - `enabled` ((#v-controller-enabled)) (`boolean: true`) - Enables the controller for managing custom resources.
+
+  - `replicas` ((#v-controller-replicas)) (`integer: 1`) - The number of deployment replicas.
+
+  - `logLevel` ((#v-controller-loglevel)) (`string: ""`) - Log verbosity level. One of "debug", "info", "warn", or "error".
+
+  - `serviceAccount` ((#v-controller-serviceaccount))
+
+    - `annotations` ((#v-controller-serviceaccount-annotations)) (`string: null`) - This value defines additional annotations for the controller service account. This should be formatted as a
+      multi-line string.
+
+      ```yaml
+      annotations: |
+        "sample/annotation1": "foo"
+        "sample/annotation2": "bar"
+      ```
+
+  - `resources` ((#v-controller-resources)) (`map`) - The resource settings for controller pods.
+
+  - `nodeSelector` ((#v-controller-nodeselector)) (`string: null`) - Optional YAML string to specify a nodeSelector config.
+
+  - `tolerations` ((#v-controller-tolerations)) (`string: null`) - Optional YAML string to specify tolerations.
+
+  - `affinity` ((#v-controller-affinity)) (`string: null`) - Affinity Settings
+    This should be a multi-line string matching the affinity object
+
+  - `priorityClassName` ((#v-controller-priorityclassname)) (`string: ""`) - Optional priorityClassName.
+
+  - `aclToken` ((#v-controller-acltoken)) - Refers to a Kubernetes secret that you have created that contains
+    an ACL token for your Consul cluster which grants the controller process the correct
+    permissions. This is only needed if you are managing ACLs yourself (i.e. not using
+    `global.acls.manageSystemACLs`).
+
+    If running Consul OSS, requires permissions:
+    ```hcl
+    operator = "write"
+    service_prefix "" {
+      policy = "write"
+      intentions = "write"
+    }
+    ```
+    If running Consul Enterprise, talk to your account manager for assistance.
+
+    - `secretName` ((#v-controller-acltoken-secretname)) (`string: null`) - The name of the Vault secret that holds the ACL token.
+
+    - `secretKey` ((#v-controller-acltoken-secretkey)) (`string: null`) - The key within the Vault secret that holds the ACL token.
+
 ### meshGateway ((#h-meshgateway))
 
-- `meshGateway` ((#v-meshgateway)) - [Mesh Gateways](/docs/connect/gateways/mesh-gateway) enable Consul Connect to work across Consul datacenters.
-
-  - `enabled` ((#v-meshgateway-enabled)) (`boolean: false`) - If [mesh gateways](/docs/connect/gateways/mesh-gateway) are enabled, a Deployment will be created that runs
+- `meshGateway` ((#v-meshgateway)) - Mesh Gateways enable Consul Connect to work across Consul datacenters.
+
+  - `enabled` ((#v-meshgateway-enabled)) (`boolean: false`) - If mesh gateways are enabled, a Deployment will be created that runs
     gateways and Consul Connect will be configured to use gateways.
-    This setting is required for [Cluster Peering](/docs/connect/cluster-peering/k8s).
-    Requirements: consul 1.6.0+ if using `global.acls.manageSystemACLs``.
-
-  - `replicas` ((#v-meshgateway-replicas)) (`integer: 1`) - Number of replicas for the Deployment.
+    See https://www.consul.io/docs/connect/mesh_gateway.html
+    Requirements: consul 1.6.0+ if using
+    global.acls.manageSystemACLs.
+
+  - `replicas` ((#v-meshgateway-replicas)) (`integer: 2`) - Number of replicas for the Deployment.
 
   - `wanAddress` ((#v-meshgateway-wanaddress)) - What gets registered as WAN address for the gateway.
 
@@ -2006,24 +2027,9 @@
 
   - `initServiceInitContainer` ((#v-meshgateway-initserviceinitcontainer)) (`map`) - The resource settings for the `service-init` init container.
 
-  - `affinity` ((#v-meshgateway-affinity)) (`string: null`) - This value defines the affinity (https://kubernetes.io/docs/concepts/configuration/assign-pod-node/#affinity-and-anti-affinity)
-    for mesh gateway pods. It defaults to `null` thereby allowing multiple gateway pods on each node. But if one would prefer
-    a mode which minimizes risk of the cluster becoming unusable if a node is lost, set this value
-    to the value in the example below.
-
-    Example:
-
-    ```yaml
-     affinity: |
-       podAntiAffinity:
-         requiredDuringSchedulingIgnoredDuringExecution:
-           - labelSelector:
-               matchLabels:
-                 app: {{ template "consul.name" . }}
-                 release: "{{ .Release.Name }}"
-                 component: mesh-gateway
-             topologyKey: kubernetes.io/hostname
-    ```
+  - `affinity` ((#v-meshgateway-affinity)) (`string`) - By default, we set an anti-affinity so that two gateway pods won't be
+    on the same node. NOTE: Gateways require that Consul client agents are
+    also running on the nodes alongside each gateway pod.
 
   - `tolerations` ((#v-meshgateway-tolerations)) (`string: null`) - Optional YAML string to specify tolerations.
 
@@ -2079,7 +2085,7 @@
     include both the default annotations and any additional ones defined
     for a specific gateway.
 
-    - `replicas` ((#v-ingressgateways-defaults-replicas)) (`integer: 1`) - Number of replicas for each ingress gateway defined.
+    - `replicas` ((#v-ingressgateways-defaults-replicas)) (`integer: 2`) - Number of replicas for each ingress gateway defined.
 
     - `service` ((#v-ingressgateways-defaults-service)) - The service options configure the Service that fronts the gateway Deployment.
 
@@ -2119,24 +2125,9 @@
 
     - `resources` ((#v-ingressgateways-defaults-resources)) (`map`) - Resource limits for all ingress gateway pods
 
-    - `affinity` ((#v-ingressgateways-defaults-affinity)) (`string: null`) - This value defines the affinity (https://kubernetes.io/docs/concepts/configuration/assign-pod-node/#affinity-and-anti-affinity)
-      for ingress gateway pods. It defaults to `null` thereby allowing multiple gateway pods on each node. But if one would prefer
-      a mode which minimizes risk of the cluster becoming unusable if a node is lost, set this value
-      to the value in the example below.
-
-      Example:
-
-      ```yaml
-       affinity: |
-         podAntiAffinity:
-           requiredDuringSchedulingIgnoredDuringExecution:
-             - labelSelector:
-                 matchLabels:
-                   app: {{ template "consul.name" . }}
-                   release: "{{ .Release.Name }}"
-                   component: ingress-gateway
-               topologyKey: kubernetes.io/hostname
-      ```
+    - `affinity` ((#v-ingressgateways-defaults-affinity)) (`string`) - By default, we set an anti-affinity so that two of the same gateway pods
+      won't be on the same node. NOTE: Gateways require that Consul client agents are
+      also running on the nodes alongside each gateway pod.
 
     - `tolerations` ((#v-ingressgateways-defaults-tolerations)) (`string: null`) - Optional YAML string to specify tolerations.
 
@@ -2187,7 +2178,7 @@
     `defaults`. Values defined here override the defaults except in the
     case of annotations where both will be applied.
 
-  - `name` ((#v-ingressgateways-gateways-name)) (`string: ingress-gateway`)
+    - `name` ((#v-ingressgateways-gateways-name)) (`string: ingress-gateway`)
 
 ### terminatingGateways ((#h-terminatinggateways))
 
@@ -2208,7 +2199,7 @@
     include both the default annotations and any additional ones defined
     for a specific gateway.
 
-    - `replicas` ((#v-terminatinggateways-defaults-replicas)) (`integer: 1`) - Number of replicas for each terminating gateway defined.
+    - `replicas` ((#v-terminatinggateways-defaults-replicas)) (`integer: 2`) - Number of replicas for each terminating gateway defined.
 
     - `extraVolumes` ((#v-terminatinggateways-defaults-extravolumes)) (`array<map>`) - A list of extra volumes to mount. These will be exposed to Consul in the path `/consul/userconfig/<name>/`.
 
@@ -2225,24 +2216,9 @@
 
     - `resources` ((#v-terminatinggateways-defaults-resources)) (`map`) - Resource limits for all terminating gateway pods
 
-    - `affinity` ((#v-terminatinggateways-defaults-affinity)) (`string: null`) - This value defines the affinity (https://kubernetes.io/docs/concepts/configuration/assign-pod-node/#affinity-and-anti-affinity)
-      for terminating gateway pods. It defaults to `null` thereby allowing multiple gateway pods on each node. But if one would prefer
-      a mode which minimizes risk of the cluster becoming unusable if a node is lost, set this value
-      to the value in the example below.
-
-      Example:
-
-      ```yaml
-       affinity: |
-         podAntiAffinity:
-           requiredDuringSchedulingIgnoredDuringExecution:
-             - labelSelector:
-                 matchLabels:
-                   app: {{ template "consul.name" . }}
-                   release: "{{ .Release.Name }}"
-                   component: terminating-gateway
-               topologyKey: kubernetes.io/hostname
-      ```
+    - `affinity` ((#v-terminatinggateways-defaults-affinity)) (`string`) - By default, we set an anti-affinity so that two of the same gateway pods
+      won't be on the same node. NOTE: Gateways require that Consul client agents are
+      also running on the nodes alongside each gateway pod.
 
     - `tolerations` ((#v-terminatinggateways-defaults-tolerations)) (`string: null`) - Optional YAML string to specify tolerations.
 
@@ -2302,7 +2278,7 @@
     `defaults`. Values defined here override the defaults except in the
     case of annotations where both will be applied.
 
-  - `name` ((#v-terminatinggateways-gateways-name)) (`string: terminating-gateway`)
+    - `name` ((#v-terminatinggateways-gateways-name)) (`string: terminating-gateway`)
 
 ### apiGateway ((#h-apigateway))
 
@@ -2311,11 +2287,6 @@
   - `enabled` ((#v-apigateway-enabled)) (`boolean: false`) - When true the helm chart will install the Consul API Gateway controller
 
   - `image` ((#v-apigateway-image)) (`string: null`) - Image to use for the api-gateway-controller pods and gateway instances
-
-    ~> **Note:** Using API Gateway <= 0.4 with external servers requires setting `client.enabled: true`.
-
-  - `imageEnvoy` ((#v-apigateway-imageenvoy)) (`string: envoyproxy/envoy:<latest supported version>`) - The name (and tag) of the Envoy Docker image used for the
-    apiGateway. For other Consul compoenents, imageEnvoy has been replaced with Consul Dataplane.
 
   - `logLevel` ((#v-apigateway-loglevel)) (`string: info`) - Override global log verbosity level for api-gateway-controller pods. One of "debug", "info", "warn", or "error".
 
@@ -2333,15 +2304,9 @@
         beta.kubernetes.io/arch: amd64
       ```
 
-<<<<<<< HEAD
-    - `tolerations` ((#v-apigateway-managedgatewayclass-tolerations)) (`string: null`) - This value defines the tolerations that will be assigned to a gateway pod.
-      This should be a multi-line string matching the
-      Tolerations (https://kubernetes.io/docs/concepts/configuration/taint-and-toleration/) array in a Pod spec.
-=======
     - `tolerations` ((#v-apigateway-managedgatewayclass-tolerations)) (`string: ""`) - Toleration settings for gateway pods created with the managed gateway class. This
       should be a multi-line string matching the [Tolerations]
       (https://kubernetes.io/docs/concepts/configuration/taint-and-toleration/) array in a Pod spec.
->>>>>>> 9697cce0
 
     - `serviceType` ((#v-apigateway-managedgatewayclass-servicetype)) (`string: LoadBalancer`) - This value defines the type of service created for gateways (e.g. LoadBalancer, ClusterIP)
 
@@ -2354,9 +2319,8 @@
         Example:
 
         ```yaml
-        service:
-          annotations: |
-          - external-dns.alpha.kubernetes.io/hostname
+        service: |
+        - external-dns.alpha.kubernetes.io/hostname
         ```
 
     - `deployment` ((#v-apigateway-managedgatewayclass-deployment)) (`map`) - This value defines the number of pods to deploy for each Gateway as well as a min and max number of pods for all Gateways
@@ -2406,13 +2370,8 @@
         beta.kubernetes.io/arch: amd64
       ```
 
-<<<<<<< HEAD
-    - `tolerations` ((#v-apigateway-controller-tolerations)) (`string: null`) - This value defines the tolerations for api-gateway-controller pod, this should be a multi-line string matching the
-      Tolerations (https://kubernetes.io/docs/concepts/configuration/taint-and-toleration/) array in a Pod spec.
-=======
     - `tolerations` ((#v-apigateway-controller-tolerations)) (`string: null`) - Tolerations settings for the `api-gateway-controller` pod. This should be a multi-line string matching the
       [Tolerations](https://kubernetes.io/docs/concepts/configuration/taint-and-toleration/) array in a Pod spec.
->>>>>>> 9697cce0
 
     - `service` ((#v-apigateway-controller-service)) - Configuration for the Service created for the api-gateway-controller
 
@@ -2435,16 +2394,6 @@
   - `tolerations` ((#v-webhookcertmanager-tolerations)) (`string: null`) - Toleration Settings
     This should be a multi-line string matching the Toleration array
     in a PodSpec.
-
-  - `nodeSelector` ((#v-webhookcertmanager-nodeselector)) (`string: null`) - This value defines `nodeSelector` (https://kubernetes.io/docs/concepts/configuration/assign-pod-node/#nodeselector)
-    labels for the webhook-cert-manager pod assignment, formatted as a multi-line string.
-
-    Example:
-
-    ```yaml
-    nodeSelector: |
-      beta.kubernetes.io/arch: amd64
-    ```
 
 ### prometheus ((#h-prometheus))
 
