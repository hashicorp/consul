--- conflicted
+++ resolved
@@ -75,27 +75,11 @@
   services that this pod needs to connect to via the service mesh along with a static
   local port to listen for those connections. When transparent proxy is enabled,
   this annotation is optional. This annotation can be either _labeled_ or _unlabeled_. We recommend the labeled format because it has a more consistent syntax and can be used to reference cluster peers as upstreams.
-<<<<<<< HEAD
 
  - **Labeled** (requires Consul on Kubernetes v0.45.0+):
 
       The labeled annotation format allows you to reference any service as an upstream. You can specify a Consul Enterprise namespace. You can also specify an admin partition in the same datacenter, a cluster peer, or a WAN-federated datacenter.
 
-=======
-
-<<<<<<< HEAD
-    - Unlabeled:
-       Use the unlabeled annotation format to specify a service name, Consul Enterprise namespaces and partitions, and
-       datacenters. To use [cluster peering](/consul/docs/k8s/connect/cluster-peering/k8s-tech-specs) with upstreams, use the following
-       labeled format.
-      - Service name: Place the service name at the beginning of the annotation to specify the upstream service. You can
-      also append the datacenter where the service is deployed (optional).
-=======
- - **Labeled** (requires Consul on Kubernetes v0.45.0+):
-
-      The labeled annotation format allows you to reference any service as an upstream. You can specify a Consul Enterprise namespace. You can also specify an admin partition in the same datacenter, a cluster peer, or a WAN-federated datacenter.
-
->>>>>>> e01469b6
       - Service name: Place the service name at the beginning of the annotation followed by `.svc` to specify the upstream service.
 
         ```yaml
@@ -143,15 +127,6 @@
        The unlabeled annotation format allows you to reference any service not in a cluster peer as an upstream. You can specify a Consul Enterprise namespace. You can also specify an admin partition in the same datacenter or a WAN-federated datacenter. Unlike the labeled annotation, you can also reference a prepared query as an upstream.
 
       - Service name: Place the service name at the beginning of the annotation to specify the upstream service. You also have the option to append the WAN federated datacenter where the service is deployed.
-   
-<<<<<<< HEAD
-=======
->>>>>>> 8dce0ba504 (docs: connect-service-upstreams annotation fixes (#17312))
->>>>>>> e01469b6
-        ```yaml
-        annotations:
-          "consul.hashicorp.com/connect-service-upstreams":"[service-name]:[port]:[optional datacenter]"
-        ```
 
       - Namespace (requires Consul Enterprise 1.7+): Upstream services may be running in a different namespace. Place
       the upstream namespace after the service name. For additional details about configuring the injector, refer to [Consul Enterprise namespaces](#consul-enterprise-namespaces) .
