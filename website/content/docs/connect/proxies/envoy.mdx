---
layout: docs
page_title: Envoy Proxy Configuration | Service Mesh
description: >-
  Consul supports Envoy proxies to direct traffic throughout the service mesh. Learn about Consul versions and their Envoy support, and use the reference guide to review options for bootstrap configuration, dynamic configuration, and advanced topics like escape hatch overrides.
---

# Envoy Proxy Configuration for Service Mesh

Consul Connect has first class support for using
[Envoy](https://www.envoyproxy.io) as a proxy. Consul configures Envoy by
optionally exposing a gRPC service on the local agent that serves [Envoy's xDS
configuration
API](https://www.envoyproxy.io/docs/envoy/v1.17.2/api-docs/xds_protocol).

Consul can configure Envoy sidecars to proxy traffic over the following protocols:

| Protocol                | Service network support |
| ----------------------- | ----------------------- |
| HTTP/1.1                | L7                      |
| HTTP2                   | L7                      |
| gRPC                    | L7                      |
| All TCP-based protocols | L4                      |

On Consul 1.5.0 and older, Envoy proxies can only proxy TCP traffic at L4.

Some [L7 features](/docs/connect/l7-traffic) can be configured using [configuration entries](/docs/agent/config-entries). You can add [custom Envoy configurations](#advanced-configuration) to the [proxy service definition](/docs/connect/registration/service-registration) to use Envoy features that are not currently exposed through configuration entries. Adding custom Envoy configurations to the service definition is an interim solution that enables you to use the more powerful features of Envoy.

~> **Note:** When using Envoy with Consul and not using the [`consul connect envoy` command](/commands/connect/envoy)
Envoy must be run with the `--max-obj-name-len` option set to `256` or greater for Envoy versions prior to 1.11.0.

## Supported Versions

The following matrix describes Envoy compatibility for the currently supported **n-2 major Consul releases**. For previous Consul version compatibility please view the respective versioned docs for this page.

### Envoy and Consul Client Agent

Consul supports **four major Envoy releases** at the beginning of each major Consul release. Consul maintains compatibility with Envoy patch releases for each major version so that users can benefit from bug and security fixes in Envoy. As a policy, Consul will add support for a new major versions of Envoy in a Consul major release. Support for newer versions of Envoy will not be added to existing releases.

| Consul Version      | Compatible Envoy Versions                                                          |
| ------------------- | -----------------------------------------------------------------------------------|
| 1.14.x              | 1.24.0, 1.23.1, 1.22.5, 1.21.5                                                     |
| 1.13.x              | 1.23.1, 1.22.5, 1.21.5, 1.20.7                                                     |
| 1.12.x              | 1.22.5, 1.21.5, 1.20.7, 1.19.5                                                     |

1. Envoy 1.20.1 and earlier are vulnerable to [CVE-2022-21654](https://cve.mitre.org/cgi-bin/cvename.cgi?name=CVE-2022-21654) and [CVE-2022-21655](https://cve.mitre.org/cgi-bin/cvename.cgi?name=CVE-2022-21655). Both CVEs were patched in Envoy versions 1.18.6, 1.19.3, and 1.20.2.
Envoy 1.16.x and older releases are no longer supported (see [HCSEC-2022-07](https://discuss.hashicorp.com/t/hcsec-2022-07-consul-s-connect-service-mesh-affected-by-recent-envoy-security-releases/36332)). Consul 1.9.x clusters should be upgraded to 1.10.x and Envoy upgraded to the latest supported Envoy version for that release, 1.18.6.

### Envoy and Consul Dataplane

~> **Note:** Consul Dataplane is currently in beta.

Consul Dataplane is a feature introduced in Consul v1.14. Because each version of Consul Dataplane supports one specific version of Envoy, you must use the following versions of Consul, Consul Dataplane, and Envoy together.

| Consul Version      | Consul Dataplane Version | Bundled Envoy Version  |
| ------------------- | ------------------------ | ---------------------- |
| 1.14.x              | 1.0.x                    | 1.23.x                 |

## Getting Started

To get started with Envoy and see a working example you can follow the [Using
Envoy with Connect](https://learn.hashicorp.com/tutorials/consul/service-mesh-with-envoy-proxy?utm_source=docs) tutorial.

## Configuration

Envoy proxies require two types of configuration: an initial _bootstrap
configuration_ and a _dynamic configuration_ that is discovered from a "management
server", in this case Consul.

The bootstrap configuration at a minimum needs to configure the proxy with an
identity (node id) and the location of its local Consul agent from which it
discovers all of its dynamic configuration. See [Bootstrap
Configuration](#bootstrap-configuration) for more details.

The dynamic configuration Consul Connect provides to each Envoy instance includes:

- TLS certificates and keys to enable mutual authentication and keep certificates
  rotating.
- [Intentions] to enforce service-to-service authorization rules.
- Service-discovery results for upstreams to enable each sidecar proxy to load-balance
  outgoing connections.
- L7 configuration including timeouts and protocol-specific options.
- Configuration to [expose specific HTTP paths](/docs/connect/registration/service-registration#expose-paths-configuration-reference).

For more information on the parts of the Envoy proxy runtime configuration
that are currently controllable via Consul Connect see [Dynamic
Configuration](#dynamic-configuration).

We plan to enable more and more of Envoy's features through
Connect's first-class configuration over time, however some advanced users will
need additional control to configure Envoy in specific ways. To enable this, we
provide several ["escape hatch"](#advanced-configuration) options that allow
users to provide low-level raw Envoy config syntax for some sub-components in each
Envoy instance. This allows operators to have full control over and
responsibility for correctly configuring Envoy and ensuring version support etc.

## Intention Enforcement

[Intentions] are enforced using Envoy's RBAC filters. Depending on the
configured [protocol] of the proxied service, intentions are either enforced
per-connection (L4) using a network filter, or per-request (L7) using an HTTP
filter.

-> **Note:** Prior to Consul 1.9.0 intentions were exclusively enforced
per-connection (L4) using an `ext_authz` network filter.

## Fetching Certificates

Envoy will use the [`CONSUL_HTTP_TOKEN`](/commands#consul_http_token) and [`CONSUL_HTTP_ADDR`](/commands#consul_http_addr) environment variables to contact Consul to fetch certificates if the following conditions are met:

- The `CONSUL_HTTP_TOKEN` environment variable contains a Consul ACL token.
- The Consul ACL token has the necessary permissions to read configuration for that service.

If TLS is enabled on Consul, you will also need to add the following environment variables _prior_ to starting Envoy:

- [`CONSUL_CACERT`](/commands#consul_cacert)
- [`CONSUL_CLIENT_CERT`](/commands#consul_client_cert)
- [`CONSUL_CLIENT_KEY`](/commands#consul_client_key)
- [`CONSUL_HTTP_SSL`](/commands#consul_http_ssl)

## Bootstrap Configuration

Envoy requires an initial bootstrap configuration file. The easiest way to
create this is using the [`consul connect envoy`
command](/commands/connect/envoy). The command can either output the
bootstrap configuration directly to stdout, or generate the configuration and issue an `exec` command
to the Envoy binary as a convenience wrapper. For more information about using `exec` to bootstrap Envoy, refer to [Exec Security Details](/consul/commands/connect/envoy#exec-security-details).

Because some Envoy configuration options, such as metrics and tracing sinks, can only be
specified via the bootstrap configuration, Connect as of Consul 1.5.0 adds
the ability to control some parts of the bootstrap config via proxy configuration options.

Add the following configuration items to the [global `proxy-defaults`
configuration entry](/docs/connect/config-entries/proxy-defaults) or override them directly in the `proxy.config` field
of a [proxy service
definition](/docs/connect/registration/service-registration) or
[`sidecar_service`](/docs/connect/registration/sidecar-service) block.

- `envoy_statsd_url` - A URL in the form `udp://ip:port` identifying a UDP
  StatsD listener that Envoy should deliver metrics to. For example, this may be
  `udp://127.0.0.1:8125` if every host has a local StatsD listener. In this case
  users can configure this property once in the [global `proxy-defaults`
  configuration entry](/docs/connect/config-entries/proxy-defaults) for convenience. Currently, TCP is not supported.

  ~> **Note:** currently the url **must use an ip address** not a dns name due
  to the way Envoy is setup for StatsD.

  Expansion of the environment variable `HOST_IP` is supported, e.g.
  `udp://${HOST_IP}:8125`.

  Users can also specify the whole parameter in the form `$ENV_VAR_NAME`, which
  will cause the `consul connect envoy` command to resolve the actual URL from
  the named environment variable when it runs. This, for example, allows each
  pod in a Kubernetes cluster to learn of a pod-specific IP address for StatsD
  when the Envoy instance is bootstrapped while still allowing global
  configuration of all proxies to use StatsD in the [global `proxy-defaults`
  configuration entry](/docs/connect/config-entries/proxy-defaults). The env
  variable must contain a full valid URL value as specified above and nothing else.

- `envoy_dogstatsd_url` - The same as `envoy_statsd_url` with the following
  differences in behavior:

  - Envoy will use dogstatsd tags instead of statsd dot-separated metric names.
  - As well as `udp://`, a `unix://` URL may be specified if your agent can
    listen on a unix socket (e.g. the dogstatsd agent).

- `envoy_prometheus_bind_addr` - Specifies that the proxy should expose a Prometheus
  metrics endpoint to the _public_ network. It must be supplied in the form
  `ip:port` and port and the ip/port combination must be free within the network
  namespace the proxy runs. Typically the IP would be `0.0.0.0` to bind to all
  available interfaces or a pod IP address.

  -> **Note:** Envoy versions prior to 1.10 do not export timing histograms
  using the internal Prometheus endpoint.

- `envoy_stats_bind_addr` - Specifies that the proxy should expose the /stats prefix
  to the _public_ network. It must be supplied in the form `ip:port` and
  the ip/port combination must be free within the network namespace the proxy runs.
  Typically the IP would be `0.0.0.0` to bind to all available interfaces or a pod IP address.

- `envoy_stats_tags` - Specifies one or more static tags that will be added to
  all metrics produced by the proxy.

- `envoy_stats_flush_interval` - Configures Envoy's
  [`stats_flush_interval`](https://www.envoyproxy.io/docs/envoy/v1.17.2/api-v3/config/bootstrap/v3/bootstrap.proto#envoy-v3-api-field-config-bootstrap-v3-bootstrap-stats-flush-interval).

The [Advanced Configuration](#advanced-configuration) section describes additional configurations that allow incremental or complete control over the bootstrap configuration generated.

### Bootstrap Envoy on Windows VMs

> Complete the [Connect Services on Windows Workloads to Consul Service Mesh tutorial](https://learn.hashicorp.com/tutorials/consul/consul-windows-workloads?utm_source=docs) to learn how to deploy Consul and use its service mesh on Windows VMs.

If you are running Consul on a Windows VM, attempting to bootstrap Envoy with the `consul connect envoy` command returns the following output:

```shell-session hideClipboard
Directly running Envoy is only supported on linux and macOS since envoy itself doesn't build on other plataforms currently.
Use the -bootstrap option to generate the JSON to use when running envoy on a supported OS or via a container or VM.
```

To bootstrap Envoy on Windows VMs, you must generate the bootstrap configuration as a .json file and then manually edit it to add both your ACL token and a valid access log path.

To generate the bootstrap configuration file, add the `-bootstrap` option to the command and then save the output to a file:

```shell-session
$ consul connect envoy -bootstrap > bootstrap.json
```

Then, open `bootstrap.json` and update the following sections with your ACL token and log path.

<CodeBlockConfig filename="bootstrap.json" hideClipboard lineNumbers highlight="2,19">

```json
  "admin": {
    "access_log_path": "/dev/null",
    "address": {
      "socket_address": {
        "address": "127.0.0.1",
        "port_value": 19000
      }
    }
  },
  ## ...
  "dynamic_resources": {
    ## ...
    "ads_config": {
      ## ...
      "grpc_services": {
        "initial_metadata": [
          {
            "key": "x-consul-token",
            "value": "<ACL-Token>"
          }
        ],
        ## ...
      }
    }
  }
}
```
</CodeBlockConfig>

To complete the bootstrap process, start Envoy and include the path to `bootstrap.json`:

```shell-session
$ envoy -c bootstrap.json
```

~> **Security Note**: The bootstrap JSON contains the ACL token and should be handled as a secret. Because this token authorizes the identity of any service it has `service:write` permissions for, it can be used to access upstream services.

## Dynamic Configuration

Consul automatically generates Envoy's dynamic configuration based on its
knowledge of the cluster. Users may specify default configuration options for
each service such as which protocol they speak. Consul will use this information
to configure appropriate proxy settings for that service's proxies and also for
the upstream listeners of any downstream service.

One example is how users can define a service's protocol in a [`service-defaults` configuration
entry](/docs/connect/config-entries/service-defaults). Agents with
[`enable_central_service_config`](/docs/agent/config/config-files#enable_central_service_config)
set to true will automatically discover the protocol when configuring a proxy
for a service. The proxy will discover the main protocol of the service it
represents and use this to configure its main public listener. It will also
discover the protocols defined for any of its upstream services and
automatically configure its upstream listeners appropriately too as below.

This automated discovery results in Consul auto-populating the `proxy.config`
and `proxy.upstreams[*].config` fields of the [proxy service
definition](/docs/connect/registration/service-registration) that is
actually registered.

To learn about other options that can be configured centrally see the
[Configuration Entries](/docs/agent/config-entries) docs.

### Proxy Config Options

These fields may also be overridden explicitly in the [proxy service
definition](/docs/connect/registration/service-registration), or defined in
the [global `proxy-defaults` configuration
entry](/docs/connect/config-entries/proxy-defaults) to act as
defaults that are inherited by all services.

- `protocol` - The protocol the service speaks. Connect's Envoy integration
  currently supports the following `protocol` values:

  - `tcp` - Unless otherwise specified this is the default, which causes Envoy
    to proxy at L4. This provides all the security benefits of Connect's mTLS
    and works for any TCP-based protocol. Load-balancing and metrics are
    available at the connection level.
  - `http` - This specifies that the service speaks HTTP/1.x. Envoy will setup an
    `http_connection_manager` and will be able to load-balance requests
    individually to available upstream services. Envoy will also emit L7 metrics
    such as request rates broken down by HTTP response code family (2xx, 4xx, 5xx,
    etc).
  - `http2` - This specifies that the service speaks http2 (specifically h2c since
    Envoy will still only connect to the local service instance via plain TCP not
    TLS). This behaves much like `http` with L7 load-balancing and metrics but has
    additional settings that correctly enable end-to-end http2.
  - `grpc` - gRPC is a common RPC protocol based on http2. In addition to the
    http2 support above, Envoy listeners will be configured with a
    [gRPC bridge
    filter](https://www.envoyproxy.io/docs/envoy/v1.17.2/configuration/http/http_filters/grpc_http1_bridge_filter)
    that translates HTTP/1.1 calls into gRPC, and instruments
    metrics with `gRPC-status` trailer codes.

    ~> **Note:** The protocol of a service should ideally be configured via the
    [`protocol`](/docs/connect/config-entries/service-defaults#protocol)
    field of a
    [`service-defaults`](/docs/connect/config-entries/service-defaults)
    config entry for the service. Configuring it in a
    proxy config will not fully enable some [L7
    features](/docs/connect/l7-traffic).
    It is supported here for backwards compatibility with Consul versions prior to 1.6.0.

- `bind_address` - Override the address Envoy's public listener binds to. By
  default Envoy will bind to the service address or 0.0.0.0 if there is not explicit address on the service registration.

- `bind_port` - Override the port Envoy's public listener binds to. By default
  Envoy will bind to the service port.

- `local_connect_timeout_ms` - The number of milliseconds allowed to make
  connections to the local application instance before timing out. Defaults to 5000
  (5 seconds).

- `local_request_timeout_ms` - In milliseconds, the request timeout for HTTP requests
  to the local application instance. Applies to HTTP based protocols only. If not
  specified, inherits the Envoy default for route timeouts (15s). A value of 0 will
  disable request timeouts.

<<<<<<< HEAD
- `local_idle_timeout_ms` - In milliseconds, the stream timeout for HTTP requests
  to the local application instance. Applies to HTTP based protocols only. If not
  specified, inherits the Envoy default for route idle timeouts (300s). A value of 0 
  disables request timeouts.
=======
- `balance_inbound_connections` - The strategy used for balancing inbound connections
  across Envoy worker threads. Consul service mesh Envoy integration supports the
  following `balance_inbound_connections` values:

  - `""` - Empty string (default). No connection balancing strategy is used. Consul does not balance inbound connections. 
  - `exact_balance` - Inbound connections to the service use the
  [Envoy Exact Balance Strategy.](https://cloudnative.to/envoy/api-v3/config/listener/v3/listener.proto.html#config-listener-v3-listener-connectionbalanceconfig-exactbalance)
>>>>>>> 05e93f75

### Proxy Upstream Config Options

The following configuration items may be overridden directly in the
`proxy.upstreams[].config` field of a [proxy service
definition](/docs/connect/registration/service-registration) or
[`sidecar_service`](/docs/connect/registration/sidecar-service) block.

- `protocol` - Same as above in main config but affects the listener setup for
  the upstream.

  ~> **Note:** The protocol of a service should ideally be configured via the
  [`protocol`](/docs/connect/config-entries/service-defaults#protocol)
  field of a
  [`service-defaults`](/docs/connect/config-entries/service-defaults)
  config entry for the upstream destination service. Configuring it in a
  proxy upstream config will not fully enable some [L7
  features](/docs/connect/l7-traffic).
  It is supported here for backwards compatibility with Consul versions prior to 1.6.0.

- `connect_timeout_ms` - The number of milliseconds to allow when making upstream
  connections before timing out. Defaults to 5000
  (5 seconds).

  ~> **Note:** The connection timeout for a service should ideally be
  configured via the
  [`connect_timeout`](/docs/connect/config-entries/service-resolver#connecttimeout)
  field of a
  [`service-resolver`](/docs/connect/config-entries/service-resolver)
  config entry for the upstream destination service. Configuring it in a
  proxy upstream config will override any values defined in config entries.
  It is supported here for backwards compatibility with Consul versions prior to 1.6.0.

- `limits` - A set of limits to apply when connecting to the upstream service.
  These limits are applied on a per-service-instance basis. The following
  limits are respected:

  - `max_connections` - The maximum number of connections a service instance
    will be allowed to establish against the given upstream. Use this to limit
    HTTP/1.1 traffic, since HTTP/1.1 has a request per connection.
  - `max_pending_requests` - The maximum number of requests that will be queued
    while waiting for a connection to be established. For this configuration to
    be respected, a L7 protocol must be defined in the `protocol` field.
  - `max_concurrent_requests` - The maximum number of concurrent requests that
    will be allowed at a single point in time. Use this to limit HTTP/2 traffic,
    since HTTP/2 has many requests per connection. For this configuration to be
    respected, a L7 protocol must be defined in the `protocol` field.

- `passive_health_check` - Passive health checks are used to remove hosts from
  the upstream cluster which are unreachable or are returning errors.

  - `interval` - The time between checks. Each check will cause hosts which
    have exceeded `max_failures` to be removed from the load balancer, and
    any hosts which have passed their ejection time to be returned to the
    load balancer.
  - `max_failures` - The number of consecutive failures which cause a host to be
    removed from the load balancer.
  -  `enforcing_consecutive_5xx` - The % chance that a host will be actually ejected
    when an outlier status is detected through consecutive 5xx.

- `balance_outbound_connections` - Specifies the strategy for balancing outbound connections
  across Envoy worker threads. Consul service mesh Envoy integration supports the
  following `balance_outbound_connections` values:

  - `""` - Empty string (default). No connection balancing strategy is used. Consul does not balance outbound connections. 
  - `exact_balance` - Outbound connections from the upstream use the
  [Envoy Exact Balance Strategy.](https://cloudnative.to/envoy/api-v3/config/listener/v3/listener.proto.html#config-listener-v3-listener-connectionbalanceconfig-exactbalance)

### Gateway Options

These fields may also be overridden explicitly in the [proxy service
definition](/docs/connect/registration/service-registration), or defined in
the [global `proxy-defaults` configuration
entry](/docs/connect/config-entries/proxy-defaults) to act as
defaults that are inherited by all services.

Prior to 1.8.0 these settings were specific to Mesh Gateways. The deprecated
names such as `envoy_mesh_gateway_bind_addresses` and `envoy_mesh_gateway_no_default_bind`
will continue to be supported.

- `connect_timeout_ms` - The number of milliseconds to allow when making upstream
  connections before timing out. Defaults to 5000 (5 seconds). If the upstream
  service has the configuration option
  [`connect_timeout_ms`](/docs/connect/config-entries/service-resolver#connecttimeout)
  set for the `service-resolver`, that timeout value will take precedence over
  this gateway option.

- `envoy_gateway_bind_tagged_addresses` - Indicates that the gateway
  services tagged addresses should be bound to listeners in addition to the
  default listener address.

- `envoy_gateway_bind_addresses` - A map of additional addresses to be bound.
  This map's keys are the name of the listeners to be created and the values are
  a map with two keys, address and port, that combined make the address to bind the
  listener to. These are bound in addition to the default address.

- `envoy_gateway_no_default_bind` - Prevents binding to the default address
  of the gateway service. This should be used with one of the other options
  to configure the gateway's bind addresses.

- `envoy_dns_discovery_type` - Determines how Envoy will resolve hostnames. Defaults to `LOGICAL_DNS`.
  Must be one of `STRICT_DNS` or `LOGICAL_DNS`. Details for each type are available in
  the [Envoy documentation](https://www.envoyproxy.io/docs/envoy/v1.17.2/intro/arch_overview/upstream/service_discovery).
  This option applies to terminating gateways that route to services
  addressed by a hostname, such as a managed database. It also applies to mesh gateways,
  such as when gateways in other Consul datacenters are behind a load balancer that is addressed by a hostname.

- `envoy_gateway_remote_tcp_enable_keepalive` - Enables TCP keepalive settings on remote
  upstream connections for mesh and terminating gateways. Defaults to `false`. Must be one
  of `true` or `false`. Details for this feature are available in the
  [Envoy documentation](https://www.envoyproxy.io/docs/envoy/latest/api-v3/config/core/v3/address.proto#envoy-v3-api-msg-config-core-v3-tcpkeepalive).

- `envoy_gateway_remote_tcp_keepalive_time` - The number of seconds a connection needs to
  be idle before keep-alive probes start being sent. For more information, see the
  [Envoy documentation](https://www.envoyproxy.io/docs/envoy/latest/api-v3/config/core/v3/address.proto#envoy-v3-api-msg-config-core-v3-tcpkeepalive).
  This option only applies to remote upstream connections for mesh and terminating gateways.

- `envoy_gateway_remote_tcp_keepalive_interval` - The number of seconds between keep-alive probes.
  For more information, see the
  [Envoy documentation](https://www.envoyproxy.io/docs/envoy/latest/api-v3/config/core/v3/address.proto#envoy-v3-api-msg-config-core-v3-tcpkeepalive).
  This option only applies to remote upstream connections for mesh and terminating gateways.

- `envoy_gateway_remote_tcp_keepalive_probes` - Maximum number of keepalive probes to send without
  response before deciding the connection is dead. For more information, see the
  [Envoy documentation](https://www.envoyproxy.io/docs/envoy/latest/api-v3/config/core/v3/address.proto#envoy-v3-api-msg-config-core-v3-tcpkeepalive).
  This option only applies to remote upstream connections for mesh and terminating gateways.

## Advanced Configuration

To support more flexibility when configuring Envoy, several "lower-level" options exist
that require knowledge of Envoy's configuration format.
Many options allow configuring a subsection of either the bootstrap or
dynamic configuration using your own custom protobuf config.

We separate these into two sets, [Advanced Bootstrap
Options](#advanced-bootstrap-options) and [Escape Hatch
Overrides](#escape-hatch-overrides). Both require writing Envoy config in the
protobuf JSON encoding. Advanced options cover smaller chunks that might
commonly need to be set for tasks like configuring tracing. In contrast, escape hatches
give almost complete control over the proxy setup, but require operators to
manually code the entire configuration in protobuf JSON.

~> **Advanced Topic!** This section covers options that allow users to take almost
complete control of Envoy's configuration. We provide these options so users can
experiment or take advantage of features not yet fully supported in Consul Connect. We
plan to retain this ability in the future, but it should still be considered
experimental because it requires in-depth knowledge of Envoy's configuration format.
Users should consider Envoy version compatibility when using these features because they can configure Envoy in ways that
are outside of Consul's control. Incorrect configuration could prevent all
proxies in your mesh from functioning correctly, or bypass the security
guarantees Connect is designed to enforce.

### Configuration Formatting

All configurations are specified as strings containing the serialized proto3 JSON encoding
of the specified Envoy configuration type. They are full JSON types except where
noted.

The JSON supplied may describe a protobuf `types.Any` message with an `@type`
field set to the appropriate type (for example
`type.googleapis.com/envoy.config.listener.v3.Listener`).

For example, given a tracing config:

<CodeBlockConfig heading="Example envoy_tracing_json configuration">

```json
{
  "http": {
    "name": "envoy.tracers.zipkin",
    "typedConfig": {
      "@type": "type.googleapis.com/envoy.config.trace.v3.ZipkinConfig",
      "collector_cluster": "zipkin",
      "collector_endpoint_version": "HTTP_JSON",
      "collector_endpoint": "/api/v1/spans",
      "shared_span_context": false
    }
  }
}
```

</CodeBlockConfig>

JSON escape the value of `tracing` into a string, for example using [https://codebeautify.org/json-escape-unescape](https://codebeautify.org/json-escape-unescape),
or using [jq](https://stedolan.github.io/jq/).

```shell
$ cat <<EOF | jq '. | @json'
{
  "http": {
    "name": "envoy.tracers.zipkin",
    "typedConfig": {
      "@type": "type.googleapis.com/envoy.config.trace.v3.ZipkinConfig",
      "collector_cluster": "zipkin",
      "collector_endpoint_version": "HTTP_JSON",
      "collector_endpoint": "/api/v1/spans",
      "shared_span_context": false
    }
  }
}
EOF
"{\"http\":{\"name\":\"envoy.tracers.zipkin\",\"typedConfig\":{\"@type\":\"type.googleapis.com/envoy.config.trace.v3.ZipkinConfig\",\"collector_cluster\":\"zipkin\",\"collector_endpoint_version\":\"HTTP_JSON\",\"collector_endpoint\":\"/api/v1/spans\",\"shared_span_context\":false}}}"
```

Then use that as the value for `envoy_tracing_json`:

```json
{
  "kind": "proxy-defaults",
  "name": "global",
  "config": {
    "envoy_tracing_json": "{\"http\":{\"name\":\"envoy.tracers.zipkin\",\"typedConfig\":{\"@type\":\"type.googleapis.com/envoy.config.trace.v3.ZipkinConfig\",\"collector_cluster\":\"zipkin\",\"collector_endpoint_version\":\"HTTP_JSON\",\"collector_endpoint\":\"/api/v1/spans\",\"shared_span_context\":false}}}\n"
  }
}
```

If using HCL, this escaping is done automatically:

```hcl
Kind = "proxy-defaults"
Name = "global"
Config {
  envoy_tracing_json = <<EOF
{
  "http": {
    "name": "envoy.tracers.zipkin",
    "typedConfig": {
      "@type": "type.googleapis.com/envoy.config.trace.v3.ZipkinConfig",
      "collector_cluster": "zipkin",
      "collector_endpoint_version": "HTTP_JSON",
      "collector_endpoint": "/api/v1/spans",
      "shared_span_context": false
    }
  }
}
EOF
}
```

### Advanced Bootstrap Options

Users may add the following configuration items to the [global `proxy-defaults`
configuration
entry](/docs/connect/config-entries/proxy-defaults) or
override them directly in the `proxy.config` field of a [proxy service
definition](/docs/connect/registration/service-registration) or
[`sidecar_service`](/docs/connect/registration/sidecar-service) block.

- `envoy_extra_static_clusters_json` - Specifies one or more [Envoy clusters][pb-cluster]
  that will be appended to the array of [static
  clusters](https://www.envoyproxy.io/docs/envoy/v1.17.2/api-v3/config/bootstrap/v3/bootstrap.proto#envoy-v3-api-field-config-bootstrap-v3-bootstrap-staticresources-clusters)
  in the bootstrap config. This enables you to add custom clusters for tracing sinks,
  for example. In order to configure a single cluster, specify a single JSON object with the cluster details. For multiple
  clusters, specify objects in a comma-separated list with no trailing comma. The
  cluster objects will be interpolated directly into a JSON array.

  <CodeBlockConfig heading="Example envoy_extra_static_clusters_json">

  ```json
  {
    "name": "local-service-cluster",
    "load_assignment": {
      "cluster_name": "local-service-cluster",
      "endpoints": [
        {
          "lb_endpoints": [
            {
              "endpoint": {
                "address": {
                  "socket_address": {
                    "address": "127.0.0.1",
                    "port_value": 32769
                  }
                }
              }
            }
          ]
        }
      ]
    }
  }
  ```

  </CodeBlockConfig>

- `envoy_extra_static_listeners_json` - Similar to
  `envoy_extra_static_clusters_json` but appends one or more [Envoy listeners][pb-listener] to the array of [static
  listener](https://www.envoyproxy.io/docs/envoy/v1.17.2/api-v3/config/bootstrap/v3/bootstrap.proto#envoy-v3-api-field-config-bootstrap-v3-bootstrap-staticresources-listeners) definitions.
  Can be used to setup limited access that bypasses Connect mTLS or
  authorization for health checks or metrics.

  <CodeBlockConfig heading="Example envoy_extra_static_listeners_json">

  ```json
  {
    "name": "test_envoy_mtls_bypass_listener",
    "address": {
      "socket_address": {
        "address": "0.0.0.0",
        "port_value": 20201
      }
    },
    "filter_chains": [
      {
        "filters": [
          {
            "name": "envoy.filters.network.http_connection_manager",
            "typedConfig": {
              "@type": "type.googleapis.com/envoy.extensions.filters.network.http_connection_manager.v3.HttpConnectionManager",
              "http_filters": [
                {
                  "name": "envoy.filters.http.router"
                }
              ],
              "route_config": {
                "name": "self_admin_route",
                "virtual_hosts": [
                  {
                    "name": "self_admin",
                    "domains": [
                      "*"
                    ],
                    "routes": [
                      {
                        "match": {
                          "path": "/"
                        },
                        "route": {
                          "cluster": "local-service-cluster"
                        }
                      }
                    ]
                  }
                ]
              },
              "stat_prefix": "envoy_mtls_bypass",
              "tracing": {
                "random_sampling": {}
              }
            }
          }
        ]
      }
    ]
  }
  ```
  </CodeBlockConfig>

- `envoy_extra_stats_sinks_json` - Similar to `envoy_extra_static_clusters_json`
  but for [stats sinks](https://www.envoyproxy.io/docs/envoy/v1.17.2/api-v3/config/bootstrap/v3/bootstrap.proto#envoy-v3-api-field-config-bootstrap-v3-bootstrap-stats-sinks).
  These are appended to any sinks defined by use of the
  higher-level [`envoy_statsd_url`](#envoy_statsd_url) or
  [`envoy_dogstatsd_url`](#envoy_dogstatsd_url) config options.

  <CodeBlockConfig heading="Example envoy_extra_stats_sinks_json">

  ```json
  {
    "name": "envoy.stat_sinks.dog_statsd",
    "typed_config": {
      "@type": "type.googleapis.com/envoy.config.metrics.v3.DogStatsdSink",
      "address": {
        "socket_address": {
          "protocol": "UDP",
          "port_value": 8125,
          "address": "172.31.20.6"
        }
      }
    }
  }
  ```
  </CodeBlockConfig>

- `envoy_stats_config_json` - The entire [stats
  config](https://www.envoyproxy.io/docs/envoy/v1.17.2/api-v3/config/bootstrap/v3/bootstrap.proto#envoy-v3-api-field-config-bootstrap-v3-bootstrap-stats-config).
  If provided this will override the higher-level
  [`envoy_stats_tags`](#envoy_stats_tags). It allows full control over dynamic
  tag replacements etc.

  <CodeBlockConfig heading="Example envoy_stats_config_json">

  ```json
  {
    "stats_matcher": {
      "reject_all": true
    },
    "stats_tags": [
      {
        "tag_name": "envoy.http_user_agent",
        "regex": "^http(?=\\.).*?\\.user_agent\\.((.+?)\\.)\\w+?$"
      }
    ],
    "use_all_default_tags": false
  }
  ```
  </CodeBlockConfig>

- `envoy_tracing_json` - The entire [tracing
  config](https://www.envoyproxy.io/docs/envoy/v1.17.2/api-v3/config/bootstrap/v3/bootstrap.proto#envoy-v3-api-field-config-bootstrap-v3-bootstrap-tracing).
  Most tracing providers will also require adding static clusters to define the
  endpoints to send tracing data to.

  <CodeBlockConfig heading="Example envoy_tracing_json">

  ```json
  {
    "http": {
      "name": "envoy.tracers.zipkin",
      "typedConfig": {
        "@type": "type.googleapis.com/envoy.config.trace.v3.ZipkinConfig",
        "collector_cluster": "zipkin",
        "collector_endpoint_version": "HTTP_JSON",
        "collector_endpoint": "/api/v1/spans",
        "shared_span_context": false
      }
    }
  }
  ```
  </CodeBlockConfig>

### Escape-Hatch Overrides

Users may add the following configuration items to the [global `proxy-defaults`
configuration
entry](/docs/connect/config-entries/proxy-defaults) or
override them directly in the `proxy.config` field of a [proxy service
definition](/docs/connect/registration/service-registration) or
[`sidecar_service`](/docs/connect/registration/sidecar-service) block.

- `envoy_bootstrap_json_tpl` - Specifies a template in Go template syntax that
  is used in place of [the default
  template](https://github.com/hashicorp/consul/blob/71d45a34601423abdfc0a64d44c6a55cf88fa2fc/command/connect/envoy/bootstrap_tpl.go#L129)
  when generating bootstrap via [`consul connect envoy`
  command](/commands/connect/envoy). The variables that are available
  to be interpolated are [documented
  here](https://github.com/hashicorp/consul/blob/71d45a34601423abdfc0a64d44c6a55cf88fa2fc/command/connect/envoy/bootstrap_tpl.go#L5).
  This offers complete control of the proxy's bootstrap although major
  deviations from the default template may break Consul's ability to correctly
  manage the proxy or enforce its security model.

- `envoy_public_listener_json` - Specifies a complete [Envoy listener][pb-listener]
  to be delivered in place of the main public listener that the proxy used to
  accept inbound connections. This will be used verbatim with the following
  exceptions:

  - Every `FilterChain` added to the listener will have its `TlsContext`
    overridden by the Connect TLS certificates and validation context. This
    means there is no way to override Connect's mutual TLS for the public
    listener.
  - Every `FilterChain` will have the `envoy.filters.{network|http}.rbac` filter
    prepended to the filters array to ensure that all inbound connections are
    authorized by Connect. Before Consul 1.9.0 `envoy.ext_authz` was inserted instead.

  <CodeTabs heading="Example envoy_public_listener_json" tabs={[ "HTTP", "TCP" ]}>

  ```json
  {
    "@type": "type.googleapis.com/envoy.config.listener.v3.Listener",
    "name": "public_listener",
    "address": {
      "socket_address": {
        "address": "127.0.0.1",
        "port_value": 21002
      }
    },
    "filter_chains": [
      {
        "filters": [
          {
            "name": "envoy.filters.network.http_connection_manager",
            "typed_config": {
              "@type": "type.googleapis.com/envoy.extensions.filters.network.http_connection_manager.v3.HttpConnectionManager",
              "stat_prefix": "ingress_http",
              "http_filters": [
                {
                  "name": "envoy.filters.http.router"
                }
              ],
              "route_config": {
                "name": "local_route",
                "virtual_hosts": [
                  {
                    "name": "local_service",
                    "domains": ["*"],
                    "routes": [
                      {
                        "match": {
                          "prefix": "/"
                        },
                        "route": {
                          "cluster": "local-service-cluster",
                        }
                      }
                    ]
                  }
                ]
              }
            }
          }
        ]
      }
    ],
   "traffic_direction": "INBOUND"
  }
  ```

  ```json
  {
    "@type": "type.googleapis.com/envoy.config.listener.v3.Listener",
    "name": "public_listener",
    "address": {
      "socket_address": {
        "address": "127.0.0.1",
        "port_value": 21002
      }
    },
    "filter_chains": [
      {
        "filters": [
          {
            "name": "envoy.filters.network.tcp_proxy",
            "typed_config": {
              "@type": "type.googleapis.com/envoy.extensions.filters.network.tcp_proxy.v3.TcpProxy",
              "stat_prefix": "ingress_tcp",
              "cluster": "local-service-cluster"
            }
          }
        ]
      }
    ],
    "traffic_direction": "INBOUND"
  }
  ```

  </CodeTabs>


- `envoy_listener_tracing_json` - Specifies a [tracing
  configuration](https://www.envoyproxy.io/docs/envoy/latest/api-v3/extensions/filters/network/http_connection_manager/v3/http_connection_manager.proto#envoy-v3-api-msg-extensions-filters-network-http-connection-manager-v3-httpconnectionmanager-tracing)
  to be inserted in the proxy's public and upstreams listeners.

  <CodeBlockConfig heading="Example envoy_listener_tracing_json">

  ```json
  {
    "@type" : "type.googleapis.com/envoy.extensions.filters.network.http_connection_manager.v3.HttpConnectionManager.Tracing",
    "provider" : {
      "name" : "envoy.tracers.zipkin",
      "typed_config" : {
        "@type" : "type.googleapis.com/envoy.config.trace.v3.ZipkinConfig",
        "collector_cluster" : "otelcolector",
        "collector_endpoint" : "/api/v2/spans",
        "collector_endpoint_version" : "HTTP_JSON",
        "shared_span_context" : false
      }
    },
    "custom_tags" : [
      {
        "tag" : "custom_header",
        "request_header" : {
          "name" : "x-custom-traceid",
          "default_value" : ""
        }
      },
      {
        "tag" : "alloc_id",
        "environment" : {
          "name" : "NOMAD_ALLOC_ID"
        }
      }
    ]
  }
  ```

  </CodeBlockConfig>

- `envoy_local_cluster_json` - Specifies a complete [Envoy cluster][pb-cluster]
  to be delivered in place of the local application cluster. This allows
  customization of timeouts, rate limits, load balancing strategy etc.

  <CodeBlockConfig heading="Example envoy_local_cluster_json">

  ```json
  {
    "@type": "type.googleapis.com/envoy.config.cluster.v3.Cluster",
    "name": "local_app",
    "type": "STATIC",
    "connect_timeout": "5s",
    "circuit_breakers": {
      "thresholds": [
        {
          "priority": "DEFAULT",
          "max_connections": 2048
        }
      ]
    },
    "load_assignment": {
      "cluster_name": "local_app",
      "endpoints": [
        {
          "lb_endpoints": [
            {
              "endpoint": {
                "address": {
                  "socket_address": {
                    "address": "127.0.0.1",
                    "port_value": 8080
                  }
                }
              }
            }
          ]
        }
      ]
    }
  }
  ```

  </CodeBlockConfig>


The following configuration items may be overridden directly in the
`proxy.upstreams[].config` field of a [proxy service
definition](/docs/connect/registration/service-registration) or
[`sidecar_service`](/docs/connect/registration/sidecar-service) block.

~> **Note:** - When a
[`service-router`](/docs/connect/config-entries/service-router),
[`service-splitter`](/docs/connect/config-entries/service-splitter), or
[`service-resolver`](/docs/connect/config-entries/service-resolver) config
entry exists for a service the below escape hatches are ignored and will log a
warning.

- `envoy_listener_json` - Specifies a complete [Listener][pb-listener]
  to be delivered in place of the upstream listener that the proxy exposes to
  the application for outbound connections. This will be used verbatim with the
  following exceptions:

  - Every `FilterChain` added to the listener will have its `TlsContext`
    overridden by the Connect TLS certificates and validation context. This
    means there is no way to override Connect's mutual TLS for the public
    listener.

  <CodeTabs heading="Example upstream envoy_listener_json">

  ```json
  {
    "@type": "type.googleapis.com/envoy.config.listener.v3.Listener",
    "name": "example-service",
    "address": {
      "socket_address": {
        "address": "0.0.0.0",
        "port_value": 14000
      }
    },
    "filter_chains": [
      {
        "filters": [
          {
            "name": "envoy.filters.network.http_connection_manager",
            "typedConfig": {
              "@type": "type.googleapis.com/envoy.extensions.filters.network.http_connection_manager.v3.HttpConnectionManager",
              "access_log": [
                {
                  "name": "envoy.access_loggers.file",
                  "typedConfig": {
                    "@type": "type.googleapis.com/envoy.extensions.access_loggers.file.v3.FileAccessLog",
                    "path": "/var/log/envoy-access/example-service.log"
                  }
                }
              ],
              "http_filters": [
                {
                  "name": "envoy.filters.http.router"
                }
              ],
              "route_config": {
                "name": "example-service",
                "virtual_hosts": [
                  {
                    "name": "example-service",
                    "domains": [
                      "*"
                    ],
                    "routes": [
                      {
                        "match": {
                          "prefix": "/"
                        },
                        "route": {
                          "cluster": "example-service",
                          "timeout": "90s",
                          "retry_policy": {
                            "retry_on": "5xx,connect-failure",
                            "num_retries": 2,
                            "per_try_timeout": "60s"
                          }
                        }
                      }
                    ]
                  }
                ]
              },
              "stat_prefix": "example-service",
              "tracing": {
                "random_sampling": {}
              }
            }
          }
        ]
      }
    ],
    "traffic_direction": "OUTBOUND"
  }
  ```
  </CodeTabs>

- `envoy_cluster_json` - Specifies a complete [Envoy cluster][pb-cluster]
  to be delivered in place of the discovered upstream cluster. This allows
  customization of timeouts, circuit breaking, rate limits, load balancing
  strategy etc.

  <CodeTabs heading="Example upstream envoy_cluster_json">

  ```json
  {
    "@type": "type.googleapis.com/envoy.config.cluster.v3.Cluster",
    "name": "example-service",
    "type": "EDS",
    "eds_cluster_config": {
      "eds_config": {
        "ads": {}
      }
    },
    "connect_timeout": "90s",
    "lb_policy": "ROUND_ROBIN",
    "circuit_breakers": {
      "thresholds": [
        {
          "priority": "DEFAULT",
          "max_connections": 1024,
          "max_pending_requests": 1024,
          "max_requests": 1024,
          "max_retries": 3
        }
      ]
    }
  }
  ```
  </CodeTabs>

[protocol]: /docs/connect/config-entries/service-defaults#protocol
[intentions]: /docs/connect/intentions
[intentions]: /docs/connect/intentions
[pb-cluster]: https://www.envoyproxy.io/docs/envoy/v1.17.2/api-v3/config/cluster/v3/cluster.proto
[pb-listener]: https://www.envoyproxy.io/docs/envoy/v1.17.2/api-v3/config/listener/v3/listener.proto<|MERGE_RESOLUTION|>--- conflicted
+++ resolved
@@ -327,12 +327,11 @@
   specified, inherits the Envoy default for route timeouts (15s). A value of 0 will
   disable request timeouts.
 
-<<<<<<< HEAD
 - `local_idle_timeout_ms` - In milliseconds, the stream timeout for HTTP requests
   to the local application instance. Applies to HTTP based protocols only. If not
   specified, inherits the Envoy default for route idle timeouts (300s). A value of 0 
   disables request timeouts.
-=======
+
 - `balance_inbound_connections` - The strategy used for balancing inbound connections
   across Envoy worker threads. Consul service mesh Envoy integration supports the
   following `balance_inbound_connections` values:
@@ -340,7 +339,7 @@
   - `""` - Empty string (default). No connection balancing strategy is used. Consul does not balance inbound connections. 
   - `exact_balance` - Inbound connections to the service use the
   [Envoy Exact Balance Strategy.](https://cloudnative.to/envoy/api-v3/config/listener/v3/listener.proto.html#config-listener-v3-listener-connectionbalanceconfig-exactbalance)
->>>>>>> 05e93f75
+
 
 ### Proxy Upstream Config Options
 
