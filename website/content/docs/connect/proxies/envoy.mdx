--- conflicted
+++ resolved
@@ -330,15 +330,13 @@
   specified, inherits the Envoy default for route timeouts (15s). A value of 0 will
   disable request timeouts.
 
-<<<<<<< HEAD
 - `local_idle_timeout_ms` - In milliseconds, the idle timeout for HTTP requests
   to the local application instance. Applies to HTTP based protocols only. If not
   specified, inherits the Envoy default for route idle timeouts (15s). A value of 0 
   disables request timeouts.
-=======
+
 - `max_inbound_connections` - The maximum number of concurrent inbound connections
   to the local application instance. If not specified, inherits the Envoy default (1024).
->>>>>>> 75613038
 
 - `balance_inbound_connections` - The strategy used for balancing inbound connections
   across Envoy worker threads. Consul service mesh Envoy integration supports the
