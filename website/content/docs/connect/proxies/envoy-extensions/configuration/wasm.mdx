--- conflicted
+++ resolved
@@ -370,15 +370,9 @@
 
 ### `PluginConfig{}.VmConfig{}.EnvironmentVariables{}`
 
-<<<<<<< HEAD
 Specifies environment variables for Enovy to inject into this VM so that they are available through WASI's `environ_get` and `environ_get_sizes` system calls. 
 
 In most cases, WASI calls the functions implicitly in your language's standard library. As a result, you do not need to call them directly. You can also access environment variables as you would on native platforms. 
-=======
-Specifies environment variables for Envoy to inject into this VM so that they are available through WASI's `environ_get` and `environ_get_sizes` system calls.
-
-In most cases, WASI calls the functions implicitly in your language's standard library. As a result, you do not need to call them directly. You can also access environment variables as you would on native platforms.
->>>>>>> 0f8aa6c4
 
 Envoy rejects the configuration if there is a key space conflict.
 
