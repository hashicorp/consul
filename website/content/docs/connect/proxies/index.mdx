--- conflicted
+++ resolved
@@ -7,7 +7,6 @@
 
 # Service mesh proxy overview
 
-<<<<<<< HEAD
 This topic provides an overview of how Consul uses proxies in your service mesh. A proxy is a type of service that enables unmodified applications to connect to other services in the service mesh. Consul ships with a built-in L4 proxy and has first class support for Envoy. You can plug other proxies into your environment as well, and apply configurations in Consul to define proxy behavior.
 
 ## Proxy use cases
@@ -21,27 +20,12 @@
 ### Sidecars
 
 Sidecar proxies are service mesh proxy implementations that transparently handles inbound and outbound service connections. Sidecars automatically wrap and verify TLS connections. In a non-containerized network, each service in your mesh should have its own sidecar proxy.   
-=======
-This topic provides an overview of how Consul uses proxies in your service mesh. A proxy is a type of service that enables unmodified applications to connect to other services in the service mesh. Consul ships with a built-in L4 proxy and has first class support for Envoy. You can plug other proxies into your environment, as well, and apply configurations in Consul to define proxy behavior.
-
-## Proxy use cases
-
-_Proxies_ are services that you can configure to perform several different types of functions in Consul.
-
-### Sidecars
-
-You can configure proxies to operate as sidecar services transparently handles inbound and outbound service connections. Sidecars also automatically wrap and verify TLS connections. Each service in your mesh should have its own sidecar proxy.   
->>>>>>> 5290ba3c
 
 Refer to [Deploy sidecar services](/consul/docs/connect/proxies/deploy-sidecar-services) for additional information.
 
 ### Gateways
 
-<<<<<<< HEAD
 You can configure service mesh proxies to operate as gateway services, which allow service-to-service traffic across different network areas, including peered clusters, WAN-federated datacenters, and nodes outside the mesh. Consul ships with several types of gateway capabilities, but gateways deliver the underlying functionality.
-=======
-You can configure proxies to operate as gateway services, which allow service-to-service traffic across different network areas, including peered clusters, WAN-federated datacenters, and nodes outside the mesh. Consul ships with several types of gateway capabilities, but gateways deliver the underlying functionality.
->>>>>>> 5290ba3c
 
 Refer to [Gateways overview](/consul/docs/connect/gateways) for additional information.
 
@@ -60,11 +44,7 @@
 
 1. **Configure global proxy settings**. You can configure global passthrough settings for all proxies deployed to your service mesh in the proxy defaults configuration entry. This step is not required, but it enables you to define common behaviors in a central configuration.
 1. **Deploy your service mesh proxy**. Configure proxy behavior in a service definition and register the proxy with Consul. 
-<<<<<<< HEAD
 1. **Start the proxy service**. Proxies appear in the list of services registered to Consul and must be started before they begin to route traffic in your service mesh.
-=======
-1. **Start the proxy service**. 
->>>>>>> 5290ba3c
 
 ### Dynamic upstreams require native integration
 
@@ -72,11 +52,7 @@
 
 ## Proxies in Kubernetes-orchestrated networks
 
-<<<<<<< HEAD
 For Kubernetes-orchestrated environments, Consul deploys _dataplanes_ by default to manage sidecar proxies. Consul dataplanes are light-weight processes that leverage existing Kubernetes sidecar orchestration capabilities.  Refer to the [dataplanes documentation](/consul/docs/connect/dataplane) for additional information.
-=======
-For Kubernetes-orchestrated environments, Consul deploys _dataplanes_ by default to manage proxies. Consul dataplanes are light-weight processes that leverage existing Kubernetes sidecar orchestration capabilities.  Refer to the [dataplanes documentation](/consul/docs/connect/dataplane) for additional information.
->>>>>>> 5290ba3c
 
 ## Guidance
 
@@ -95,7 +71,7 @@
 
 ### Reference documentation
 
-- [Proxy defaults configuration entry reference](/consul/docs/connect/config-entries/proxy-defaults) for additional information. 
+- [Proxy defaults configuration entry reference](/consul/docs/connect/config-entries/proxy-defaults) 
 - [Envoy proxies reference](/consul/docs/connect/proxies/envoy)
 - [Service mesh proxy configuration reference](/consul/docs/connect/proxies/proxy-config-reference)
 - [`consul connect envoy` command](/consul/commands/connect/envoy)