--- conflicted
+++ resolved
@@ -11,21 +11,18 @@
 
 ## Introduction
 
+<VideoEmbed url="https://www.youtube.com/embed/8T8t4-hQY74"/>
+
 In addition to the service discovery operations available to the Consul instance
 that runs on the same node as your workload, you can use Consul to deploy Envoy
 sidecar proxies to control traffic between each service and the rest of the
 network. Consul includes a built-in certificate authority that can enforce mTLS
-encryption between sidecar proxies. Use [Consul configuration
-entries](/consul/docs/fundamentals/config-entry) to further secure and monitor
+encryption between sidecar proxies. Use [Consul configuration entries](/consul/docs/fundamentals/config-entry) to further secure and monitor
 service-to-service communication.
 
 ## Service mesh configuration
 
-<<<<<<< HEAD
 The `connect` block of a Consul server agent contains the configurations for the CA provider and locality information for the node. Refer to [Service mesh parameters](/consul/docs/reference/agent/configuration-file/service-mesh) for more information.
-=======
-<VideoEmbed url="https://www.youtube.com/embed/8T8t4-hQY74"/>
->>>>>>> 34858625
 
 To learn how to turn the service mesh off or back on again, refer to [enable service mesh](/consul/docs/connect/enable).
 
