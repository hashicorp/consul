---
layout: docs
page_title: Service Mesh - How it Works
description: >-
  Consul's service mesh enforces secure service communication using mutual TLS (mTLS) encryption and explicit authorization. Learn how the service mesh certificate authorities, intentions, and agents work together to provide Consul’s service mesh capabilities.
---

# How Service Mesh Works

This topic describes how many of the core features of Consul's service mesh functionality works.
It is not a prerequisite,
but this information will help you understand how Consul service mesh behaves in more complex scenarios.

Consul Service Mesh is the component shipped with Consul that enables service mesh functionality.
To try service mesh locally, complete the [Getting Started with Consul service
mesh](/consul/tutorials/kubernetes-deploy/service-mesh?utm_source=docs)
tutorial.

## Mutual Transport Layer Security (mTLS)

The core of Consul service mesh is based on [mutual TLS](https://en.wikipedia.org/wiki/Mutual_authentication).

Consul Service Mesh provides each service with an identity encoded as a TLS certificate.
This certificate is used to establish and accept connections to and from other
services. The identity is encoded in the TLS certificate in compliance with
the [SPIFFE X.509 Identity Document](https://github.com/spiffe/spiffe/blob/master/standards/X509-SVID.md).
This enables Consul Service Mesh services to establish and accept connections with
other SPIFFE-compliant systems.

The client service verifies the destination service certificate
against the [public CA bundle](/consul/api-docs/connect/ca#list-ca-root-certificates).
This is very similar to a typical HTTPS web browser connection. In addition
to this, the client provides its own client certificate to show its
identity to the destination service. If the connection handshake succeeds,
the connection is encrypted and authorized.

The destination service verifies the client certificate against the [public CA
bundle](/consul/api-docs/connect/ca#list-ca-root-certificates). After verifying the
certificate, the next step depends upon the configured application protocol of
the destination service. TCP (L4) services must authorize incoming _connections_
against the configured set of Consul [intentions](/consul/docs/connect/intentions),
whereas HTTP (L7) services must authorize incoming _requests_ against those same
intentions. If the intention check responds successfully, the
connection/request is established. Otherwise the connection/request is
rejected.

To generate and distribute certificates, Consul has a built-in CA that
requires no other dependencies, and
also ships with built-in support for [Vault](/consul/docs/connect/ca/vault). The PKI system is designed to be pluggable
and can be extended to support any system by adding additional CA providers.

All APIs required for Consul Service Mesh typically respond in microseconds and impose
minimal overhead to existing services. To ensure this, Consul Service Mesh-related API calls
are all made to the local Consul agent over a loopback interface, and all [agent
<<<<<<< HEAD
Consul Service Mesh endpoints](/api-docs/agent/connect) implement local caching, background
=======
Connect endpoints](/consul/api-docs/agent/connect) implement local caching, background
>>>>>>> 6e425f74
updating, and support blocking queries. Most API calls operate on purely local
in-memory data.

## Agent Caching and Performance

To enable fast responses on endpoints such as the [agent Connect
<<<<<<< HEAD
API](/api-docs/agent/connect), the Consul agent locally caches most Consul Service Mesh-related
data and sets up background [blocking queries](/api-docs/features/blocking) against
=======
API](/consul/api-docs/agent/connect), the Consul agent locally caches most Connect-related
data and sets up background [blocking queries](/consul/api-docs/features/blocking) against
>>>>>>> 6e425f74
the server to update the cache in the background. This allows most API calls
such as retrieving certificates or authorizing connections to use in-memory
data and respond very quickly.

All data cached locally by the agent is populated on demand. Therefore, if
Consul Service Mesh is not used at all, the cache does not store any data. On first request,
the data is loaded from the server and cached. The set of data cached is: public
CA root certificates, leaf certificates, intentions, and service discovery
results for upstreams. For leaf certificates and intentions, only data related
to the service requested is cached, not the full set of data.

Further, the cache is partitioned by ACL token and datacenters. This is done
to minimize the complexity of the cache and prevent bugs where an ACL token
may see data it shouldn't from the cache. This results in higher memory usage
for cached data since it is duplicated per ACL token, but with the benefit
of simplicity and security.

With Consul Service Mesh enabled, you'll likely see increased memory usage by the
local Consul agent. The total memory is dependent on the number of intentions
related to the services registered with the agent accepting Consul Service Mesh-based
connections. The other data (leaf certificates and public CA certificates)
is a relatively fixed size per service. In most cases, the overhead per
service should be relatively small: single digit kilobytes at most.

The cache does not evict entries due to memory pressure. If memory capacity
is reached, the process will attempt to swap. If swap is disabled, the Consul
agent may begin failing and eventually crash. Cache entries do have TTLs
associated with them and will evict their entries if they're not used. Given
a long period of inactivity (3 days by default), the cache will empty itself.

## Connections Across Datacenters

A sidecar proxy's [upstream configuration](/consul/docs/connect/registration/service-registration#upstream-configuration-reference)
may specify an alternative datacenter or a prepared query that can address services
in multiple datacenters (such as the [geo failover](/consul/tutorials/developer-discovery/automate-geo-failover) pattern).

[Intentions](/consul/docs/connect/intentions) verify connections between services by
source and destination name seamlessly across datacenters.

Connections can be made via gateways to enable communicating across network
topologies, allowing connections between services in each datacenter without
externally routable IPs at the service level.

## Intention Replication

Intention replication happens automatically but requires the
[`primary_datacenter`](/consul/docs/agent/config/config-files#primary_datacenter)
configuration to be set to specify a datacenter that is authoritative
for intentions. In production setups with ACLs enabled, the
[replication token](/consul/docs/agent/config/config-files#acl_tokens_replication) must also
be set in the secondary datacenter server's configuration.

## Certificate Authority Federation

The primary datacenter also acts as the root Certificate Authority (CA) for Consul Service Mesh.
The primary datacenter generates a trust-domain UUID and obtains a root certificate
from the configured CA provider which defaults to the built-in one.

Secondary datacenters fetch the root CA public key and trust-domain ID from the
primary and generate their own key and Certificate Signing Request (CSR) for an
intermediate CA certificate. This CSR is signed by the root in the primary
datacenter and the certificate is returned. The secondary datacenter can now use
this intermediate to sign new Consul Service Mesh certificates in the secondary datacenter
without WAN communication. CA keys are never replicated between datacenters.

The secondary maintains watches on the root CA certificate in the primary. If the
CA root changes for any reason such as rotation or migration to a new CA, the
secondary automatically generates new keys and has them signed by the primary
datacenter's new root before initiating an automatic rotation of all issued
certificates in use throughout the secondary datacenter. This makes CA root key
rotation fully automatic and with zero downtime across multiple datacenters.<|MERGE_RESOLUTION|>--- conflicted
+++ resolved
@@ -52,24 +52,15 @@
 All APIs required for Consul Service Mesh typically respond in microseconds and impose
 minimal overhead to existing services. To ensure this, Consul Service Mesh-related API calls
 are all made to the local Consul agent over a loopback interface, and all [agent
-<<<<<<< HEAD
-Consul Service Mesh endpoints](/api-docs/agent/connect) implement local caching, background
-=======
-Connect endpoints](/consul/api-docs/agent/connect) implement local caching, background
->>>>>>> 6e425f74
+Consul Service Mesh endpoints](/consul/api-docs/agent/connect) implement local caching, background
 updating, and support blocking queries. Most API calls operate on purely local
 in-memory data.
 
 ## Agent Caching and Performance
 
 To enable fast responses on endpoints such as the [agent Connect
-<<<<<<< HEAD
-API](/api-docs/agent/connect), the Consul agent locally caches most Consul Service Mesh-related
-data and sets up background [blocking queries](/api-docs/features/blocking) against
-=======
-API](/consul/api-docs/agent/connect), the Consul agent locally caches most Connect-related
+API](/consul/api-docs/agent/connect), the Consul agent locally caches most Consul Service Mesh-related
 data and sets up background [blocking queries](/consul/api-docs/features/blocking) against
->>>>>>> 6e425f74
 the server to update the cache in the background. This allows most API calls
 such as retrieving certificates or authorizing connections to use in-memory
 data and respond very quickly.
