---
layout: docs
page_title: Simplified Service Mesh with Consul Dataplane
description: >-
   Consul Dataplane removes the need to a run client agent for service discovery and service mesh by leveraging orchestrator functions. Learn about Consul Dataplane, how it can lower latency for Consul on Kubernetes, and how it enables Consul support for AWS Fargate and GKE Autopilot.
---

# Simplified Service Mesh with Consul Dataplane

This topic provides an overview of Consul Dataplane, a lightweight process for managing Envoy proxies introduced in Consul v1.14.0. Consul Dataplane removes the need to run client agents on every node in a cluster for service discovery and service mesh. Instead, Consul deploys sidecar proxies that provide lower latency, support additional runtimes, and integrate with cloud infrastructure providers.

Consul Dataplane requires servers running Consul v1.14.0+ and Consul K8s v1.0.0+.

## What is Consul Dataplane?

In standard deployments, Consul uses a control plane that contains both _server agents_ and _client agents_. Server agents maintain the service catalog and service mesh, including its security and consistency, while client agents manage communications between service instances, their sidecar proxies, and the servers. While this model is optimal for applications deployed on virtual machines or bare metal servers, orchestrators such as Kubernetes already include components called _kubelets_ that support health checking and service location functions typically provided by the client agent.

Consul Dataplane manages Envoy proxies and leaves responsibility for other functions to the orchestrator. As a result, it removes the need to run client agents on every pod. In addition, services no longer need to be reregistered to a local client agent after restarting a service instance, as a client agent’s lack of access to persistent data storage in Kubernetes deployments is no longer an issue.

![Diagram of Consul Dataplanes in Kubernetes deployment](/img/dataplanes-diagram.png)

## Benefits

**Fewer networking requirements**: Without client agents, Consul does not require bidirectional network connectivity across multiple protocols to enable gossip communication. Instead, it requires a single gRPC connection to the Consul servers, which significantly simplifies requirements for the operator.

**Simplified set up**: Because there are no client agents to engage in gossip, you do not have to generate and distribute a gossip encryption key to agents during the initial bootstrapping process. Securing agent communication also becomes simpler, with fewer tokens to track, distribute, and rotate.

**Additional environment and runtime support**: Current Consul on Kubernetes deployments require using `hostPorts` and `DaemonSets` for client agents, which limits Consul’s ability to be deployed in environments where those features are not supported. As a result, Consul Dataplane supports AWS Fargate and GKE Autopilot.

**Easier upgrades**: With Consul Dataplane, updating Consul to a new version no longer requires upgrading client agents. Consul Dataplane also has better compatibility across Consul server versions, so the process to upgrade Consul servers becomes easier.

## Get started

To get started with Consul Dataplane, use the following reference resources:

- For `consul-dataplane` commands and usage examples, including required flags for startup, refer to the [`consul-dataplane` CLI reference](/docs/connect/dataplane/consul-dataplane).
- For Helm chart information, refer to the [Helm Chart reference](/docs/k8s/helm).
- For Envoy, Consul, and Consul Dataplane version compatibility, refer to the [Envoy compatibility matrix](/docs/connect/proxies/envoy).

### Installation

To install Consul Dataplane, set `VERSION` to `1.0.0` and then follow the instructions to install a specific version of Consul [with the Helm Chart](/docs/k8s/installation/install#install-consul) or [with the Consul-k8s CLI](/docs/k8s/installation/install-cli#install-a-previous-version).

#### Helm

```shell-session
$ export VERSION=1.0.0
$ helm install consul hashicorp/consul --set global.name=consul --version ${VERSION} --create-namespace --namespace consul
```

#### Consul-k8s CLI

```shell-session
$ export VERSION=1.0.0 && \
    curl --location "https://releases.hashicorp.com/consul-k8s/${VERSION}/consul-k8s_${VERSION}_darwin_amd64.zip" --output consul-k8s-cli.zip
```

<<<<<<< HEAD
### Upgrading

Before you upgrade Consul to a version that uses Consul Dataplane, you must edit your Helm chart so that client agents are removed from your deployments. Refer to [upgrading to Consul Dataplane](/docs/k8s/upgrade#upgrading-to-consul-dataplanes) for more information.

## Beta release features
=======
## Feature support
>>>>>>> ad0cba9f

Consul Dataplane supports the following features:

- Single and multi-cluster installations, including those with WAN federation, cluster peering, and admin partitions are supported.
- Ingress, terminating, and mesh gateways are supported.
- Running Consul service mesh in AWS Fargate and GKE Autopilot is supported.
- xDS load balancing is supported.
- Servers running in Kubernetes and servers external to Kubernetes are both supported.
- HCP Consul is supported.

### Technical Constraints

Be aware of the following limitations and recommendations for Consul Dataplane:

- Consul API Gateway is not currently supported.
- Consul Dataplane is not supported on Windows.<|MERGE_RESOLUTION|>--- conflicted
+++ resolved
@@ -55,15 +55,11 @@
     curl --location "https://releases.hashicorp.com/consul-k8s/${VERSION}/consul-k8s_${VERSION}_darwin_amd64.zip" --output consul-k8s-cli.zip
 ```
 
-<<<<<<< HEAD
 ### Upgrading
 
 Before you upgrade Consul to a version that uses Consul Dataplane, you must edit your Helm chart so that client agents are removed from your deployments. Refer to [upgrading to Consul Dataplane](/docs/k8s/upgrade#upgrading-to-consul-dataplanes) for more information.
 
-## Beta release features
-=======
 ## Feature support
->>>>>>> ad0cba9f
 
 Consul Dataplane supports the following features:
 
