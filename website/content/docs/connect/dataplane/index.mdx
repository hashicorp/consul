---
layout: docs
page_title: Simplified Service Mesh with Consul Dataplane
description: >-
   Consul Dataplane removes the need to a run client agent for service discovery and service mesh by leveraging orchestrator functions. Learn about Consul Dataplane, how it can lower latency for Consul on Kubernetes, and how it enables Consul support for AWS Fargate and GKE Autopilot.
---

# Simplified Service Mesh with Consul Dataplane

This topic provides an overview of Consul Dataplane, a lightweight process for managing Envoy proxies introduced in Consul v1.14.0. Consul Dataplane removes the need to run client agents on every node in a cluster for service discovery and service mesh. Instead, Consul deploys sidecar proxies that provide lower latency, support additional runtimes, and integrate with cloud infrastructure providers.

Consul Dataplane requires servers running Consul v1.14.0+ and Consul K8s v1.0.0+.

## What is Consul Dataplane?

In standard deployments, Consul uses a control plane that contains both _server agents_ and _client agents_. Server agents maintain the service catalog and service mesh, including its security and consistency, while client agents manage communications between service instances, their sidecar proxies, and the servers. While this model is optimal for applications deployed on virtual machines or bare metal servers, orchestrators such as Kubernetes already include components called _kubelets_ that support health checking and service location functions typically provided by the client agent.

Consul Dataplane manages Envoy proxies and leaves responsibility for other functions to the orchestrator. As a result, it removes the need to run client agents on every pod. In addition, services no longer need to be reregistered to a local client agent after restarting a service instance, as a client agent’s lack of access to persistent data storage in Kubernetes deployments is no longer an issue.

![Diagram of Consul Dataplanes in Kubernetes deployment](/img/dataplanes-diagram.png)

## Benefits

**Fewer networking requirements**: Without client agents, Consul does not require bidirectional network connectivity across multiple protocols to enable gossip communication. Instead, it requires a single gRPC connection to the Consul servers, which significantly simplifies requirements for the operator.

**Simplified set up**: Because there are no client agents to engage in gossip, you do not have to generate and distribute a gossip encryption key to agents during the initial bootstrapping process. Securing agent communication also becomes simpler, with fewer tokens to track, distribute, and rotate.

**Additional environment and runtime support**: Current Consul on Kubernetes deployments require using `hostPorts` and `DaemonSets` for client agents, which limits Consul’s ability to be deployed in environments where those features are not supported. As a result, Consul Dataplane supports AWS Fargate and GKE Autopilot.

**Easier upgrades**: With Consul Dataplane, updating Consul to a new version no longer requires upgrading client agents. Consul Dataplane also has better compatibility across Consul server versions, so the process to upgrade Consul servers becomes easier.

## Get started

To get started with Consul Dataplane, use the following reference resources:

- For `consul-dataplane` commands and usage examples, including required flags for startup, refer to the [`consul-dataplane` CLI reference](/docs/connect/dataplane/consul-dataplane).
- For Helm chart information, refer to the [Helm Chart reference](/docs/k8s/helm).
- For Envoy, Consul, and Consul Dataplane version compatibility, refer to the [Envoy compatibility matrix](/docs/connect/proxies/envoy).

### Installation

To install Consul Dataplane, set `VERSION` to `1.0.0` and then follow the instructions to install a specific version of Consul [with the Helm Chart](/docs/k8s/installation/install#install-consul) or [with the Consul-k8s CLI](/docs/k8s/installation/install-cli#install-a-previous-version).

#### Helm

```shell-session
$ export VERSION=1.0.0
$ helm install consul hashicorp/consul --set global.name=consul --version ${VERSION} --create-namespace --namespace consul
```

#### Consul-k8s CLI

```shell-session
$ export VERSION=1.0.0 && \
    curl --location "https://releases.hashicorp.com/consul-k8s/${VERSION}/consul-k8s_${VERSION}_darwin_amd64.zip" --output consul-k8s-cli.zip
```

### Upgrading

Before you upgrade Consul to a version that uses Consul Dataplane, you must edit your Helm chart so that client agents are removed from your deployments. Refer to [upgrading to Consul Dataplane](/docs/k8s/upgrade#upgrading-to-consul-dataplanes) for more information.

## Feature support

Consul Dataplane supports the following features:

- Single and multi-cluster installations, including those with WAN federation, cluster peering, and admin partitions are supported.
- Ingress, terminating, and mesh gateways are supported.
- Running Consul service mesh in AWS Fargate and GKE Autopilot is supported.
- xDS load balancing is supported.
- Servers running in Kubernetes and servers external to Kubernetes are both supported.
- HCP Consul is supported.
<<<<<<< HEAD
=======
- Consul API Gateway is supported.
>>>>>>> 9697cce0

### Technical Constraints

Be aware of the following limitations and recommendations for Consul Dataplane:

<<<<<<< HEAD
- Consul API Gateway is not currently supported.
=======
>>>>>>> 9697cce0
- Consul Dataplane is not supported on Windows.<|MERGE_RESOLUTION|>--- conflicted
+++ resolved
@@ -69,17 +69,10 @@
 - xDS load balancing is supported.
 - Servers running in Kubernetes and servers external to Kubernetes are both supported.
 - HCP Consul is supported.
-<<<<<<< HEAD
-=======
 - Consul API Gateway is supported.
->>>>>>> 9697cce0
 
 ### Technical Constraints
 
 Be aware of the following limitations and recommendations for Consul Dataplane:
 
-<<<<<<< HEAD
-- Consul API Gateway is not currently supported.
-=======
->>>>>>> 9697cce0
 - Consul Dataplane is not supported on Windows.