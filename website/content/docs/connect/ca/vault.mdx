--- conflicted
+++ resolved
@@ -120,16 +120,12 @@
   exist, Consul will mount a new PKI secrets engine at the specified path with the
   `RootCertTTL` value as the root certificate's TTL. If the `RootCertTTL` is not set,
   a [`max_lease_ttl`](https://www.vaultproject.io/api/system/mounts#max_lease_ttl)
-<<<<<<< HEAD
-  of 8760 hours (1 year). The root certificate will expire at the end of the specified period. The period is not configurable. When WAN Federation
-  is enabled, each secondary datacenter must use the same Vault cluster and share the same `root_pki_path`
+  of 87600 hours, or 10 years is applied by default as of Consul 1.11 and later. Prior to Consul 1.11, 
+  the root certificate TTL was set to 8760 hour, or 1 year, and was not configurable. 
+  The root certificate will expire at the end of the specified period. 
+  
+  When WAN Federation is enabled, each secondary datacenter must use the same Vault cluster and share the same `root_pki_path`
   with the primary datacenter. 
-=======
-  of 87600 hours, or 10 years is applied by default as of Consul 1.11 and later.
-
-  Prior to Consul 1.11, the root certificate TTL was set to 8760 hour, or 1 year, and
-  was not configurable.
->>>>>>> 52f0853f
 
 - `IntermediatePKIPath` / `intermediate_pki_path` (`string: <required>`) -
   The path to a PKI secrets engine for the generated intermediate certificate.
