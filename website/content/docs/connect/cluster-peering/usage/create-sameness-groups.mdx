--- conflicted
+++ resolved
@@ -6,13 +6,9 @@
 
 # Create sameness groups
 
-<<<<<<< HEAD
 This topic describes how to create a sameness group, which designates a set of admin partitions as functionally identical in your network. Adding an admin partition to a sameness group enables Consul to recognize services registered to remote partitions with cluster peering connections as instances of the same service when they share a name and namespace.
-=======
-This topic describes how to designate groups of services as functionally identical in your network. Sameness groups are the preferred failover strategy for deployments with cluster peering connections. For more information about sameness groups and failover, refer to [Failover overview](/consul/docs/connect/manage-traffic/failover).
->>>>>>> 8bebfc14
-
-For information about configuring a failover strategy using sameness groups, refer to [Failover with sameness groups](/consul/docs/connect/failover/sameness).
+
+For information about configuring a failover strategy using sameness groups, refer to [Failover with sameness groups](/consul/docs/connect/manage-traffic/failover/sameness).
 
 ## Workflow
 
@@ -309,8 +305,4 @@
 
 - [Static Consul DNS lookups](/consul/docs/services/discovery/dns-static-lookups)
 - [Dynamic Consul DNS lookups](/consul/docs/services/discovery/dns-dynamic-lookups)
-<<<<<<< HEAD
-- [Failover with sameness groups](/consul/docs/connect/failover/sameness)
-=======
-- [Failover overview](/consul/docs/connect/manage-traffic/failover)
->>>>>>> 8bebfc14
+- [Failover overview](/consul/docs/connect/failover)