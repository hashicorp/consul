--- conflicted
+++ resolved
@@ -21,19 +21,7 @@
 - Use [Envoy proxies](/consul/docs/connect/proxies/envoy). Envoy is the only proxy with mesh gateway capabilities in Consul.
 - A local Consul agent is required to manage mesh gateway configurations.
 
-<<<<<<< HEAD
-In addition, the following service mesh components are required in order to establish cluster peering connections:
-  
-- [Cluster peering technical specifications](#cluster-peering-technical-specifications)
-  - [Requirements](#requirements)
-    - [Mesh gateway requirements](#mesh-gateway-requirements)
-      - [Mesh gateway modes](#mesh-gateway-modes)
-  - [Sidecar proxy requirements](#sidecar-proxy-requirements)
-  - [Exported service requirements](#exported-service-requirements)
-  - [ACL requirements](#acl-requirements)
-=======
 ## Mesh gateway specifications
->>>>>>> ca148fc0
 
 To change Consul's default configuration and enable cluster peering through mesh gateways, use a mesh configuration entry to update your network's service mesh proxies globally:
 
@@ -83,11 +71,7 @@
 
 ## Exported service specifications
 
-<<<<<<< HEAD
-Basic guidance on using the `exported-services` configuration entry is included in [Establish cluster peering connections](/consul/docs/k8s/connect/cluster-peering/usage/establish-peering).
-=======
 The `exported-services` configuration entry is required in order for services to communicate across partitions with cluster peering connections. Basic guidance on using the `exported-services` configuration entry is included in [Establish cluster peering connections](/consul/docs/connect/cluster-peering/usage/establish-peering#export-services-between-clusters).
->>>>>>> ca148fc0
 
 Refer to the [`exported-services` configuration entry](/consul/docs/connect/config-entries/exported-services) reference for more information.
 
