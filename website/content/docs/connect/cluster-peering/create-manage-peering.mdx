---
layout: docs
page_title: Cluster Peering - Create and Manage Connections
description: >-
  Generate a peering token to establish communication, export services, and authorize requests for cluster peering connections. Learn how to create, list, read, check, and delete peering connections.
---
<TabProvider>

# Create and Manage Cluster Peering Connections

A peering token enables cluster peering between different datacenters. Once you generate a peering token, you can use it to establish a connection between clusters. Then you can export services and create intentions so that peered clusters can call those services.

## Create a peering connection

<<<<<<< HEAD
Cluster peering is enabled by default on Consul servers as of 1.14. For additional information, like disabling peering, refer to [Configuration Files](/docs/agent/config/config-files).

Use the following steps to create a peering connection:
=======
Cluster peering is enabled by default on Consul servers as of v1.14. For additional information, including options to disable cluster peering, refer to [Configuration Files](/docs/agent/config/config-files).

The process to create a peering connection is a sequence with multiple steps:
>>>>>>> e426b79a

1. Create a peering token
1. Establish a connection between clusters
1. Export services between clusters
1. Authorize services for peers

You can generate peering tokens and initiate connections on any available agent using either the API, CLI, or the Consul UI. If you use the API or CLI, we recommend performing these operations through a client agent in the partition you want to connect.

The UI does not currently support exporting services between clusters or authorizing services for peers.

### Create a peering token

To begin the cluster peering process, generate a peering token in one of your clusters. The other cluster uses this token to establish the peering connection.

Every time you generate a peering token, a single-use establishment secret is embedded in the token. Because regenerating a peering token invalidates the previously generated secret, you must use the most recently created token to establish peering connections.

<Tabs>
<Tab heading="Consul API" group="api">

In `cluster-01`, use the [`/peering/token` endpoint](/api-docs/peering#generate-a-peering-token) to issue a request for a peering token.

```shell-session
$ curl --request POST --data '{"PeerName":"cluster-02"}' --url http://localhost:8500/v1/peering/token
```

The CLI outputs the peering token, which is a base64-encoded string containing the token details.

Create a JSON file that contains the first cluster's name and the peering token.

<CodeBlockConfig filename="peering_token.json" hideClipboard>

```json
{
    "PeerName": "cluster-01",
    "PeeringToken": "eyJhbGciOiJIUzI1NiJ9.eyJzdWIiOiJhZG1pbiIsImF1ZCI6IlNvbHIifQ.5T7L_L1MPfQ_5FjKGa1fTPqrzwK4bNSM812nW6oyjb8"
}
```

</CodeBlockConfig>
</Tab>

<Tab heading="Consul CLI" group="cli">

In `cluster-01`, use the [`consul peering generate-token` command](/commands/peering/generate-token) to issue a request for a peering token.

```shell-session
$ consul peering generate-token -name cluster-02
```

The CLI outputs the peering token, which is a base64-encoded string containing the token details.
Save this value to a file or clipboard to be used in the next step on `cluster-02`.

</Tab>

<Tab heading="Consul UI" group="ui">

1. In the Consul UI for the datacenter associated with `cluster-01`, click **Peers**.
1. Click **Add peer connection**.
1. In the **Generate token** tab, enter `cluster-02` in the **Name of peer** field.
1. Click the **Generate token** button.
1. Copy the token before you proceed. You cannot view it again after leaving this screen. If you lose your token, you must generate a new one.

</Tab>
</Tabs>

### Establish a connection between clusters

Next, use the peering token to establish a secure connection between the clusters.

<Tabs>
<Tab heading="Consul API" group="api">

In one of the client agents in "cluster-02," use `peering_token.json` and the [`/peering/establish` endpoint](/api-docs/peering#establish-a-peering-connection) to establish the peering connection. This endpoint does not generate an output unless there is an error.

```shell-session
$ curl --request POST --data @peering_token.json http://127.0.0.1:8500/v1/peering/establish
```

When you connect server agents through cluster peering, their default behavior is to peer to the `default` partition. To establish peering connections for other partitions through server agents, you must add the `Partition` field to `peering_token.json` and specify the partitions you want to peer. For additional configuration information, refer to [Cluster Peering - HTTP API](/api-docs/peering).

You can dial the `peering/establish` endpoint once per peering token. Peering tokens cannot be reused after being used to establish a connection. If you need to re-establish a connection, you must generate a new peering token.

</Tab>

<Tab heading="Consul CLI" group="cli">

In one of the client agents in "cluster-02," issue the [`consul peering establish` command](/commands/peering/establish) and specify the token generated in the previous step. The command establishes the peering connection.
The commands prints "Successfully established peering connection with cluster-01" after the connection is established.

```shell-session
$ consul peering establish -name cluster-01 -peering-token token-from-generate
```

When you connect server agents through cluster peering, they peer their default partitions.
To establish peering connections for other partitions through server agents, you must add the `-partition` flag to the `establish` command and specify the partitions you want to peer.
For additional configuration information, refer to [`consul peering establish` command](/commands/peering/establish) .

You can run the `peering establish` command once per peering token.
Peering tokens cannot be reused after being used to establish a connection.
If you need to re-establish a connection, you must generate a new peering token.

</Tab>

<Tab heading="Consul UI" group="ui">

1. In the Consul UI for the datacenter associated with `cluster 02`, click **Peers** and then **Add peer connection**.
1. Click **Establish peering**.
1. In the **Name of peer** field, enter `cluster-01`. Then paste the peering token in the **Token** field.
1. Click **Add peer**.

</Tab>
</Tabs>

### Export services between clusters

After you establish a connection between the clusters, you need to create a configuration entry that defines the services that are available for other clusters. Consul uses this configuration entry to advertise service information and support service mesh connections across clusters.

First, create a configuration entry and specify the `Kind` as `"exported-services"`.

<CodeBlockConfig filename="peering-config.hcl" hideClipboard>

```hcl
Kind = "exported-services"
Name = "default"
Services = [
  {
    ## The name and namespace of the service to export.
    Name      = "service-name"
    Namespace = "default"

    ## The list of peer clusters to export the service to.
    Consumers = [
      {
        ## The peer name to reference in config is the one set
        ## during the peering process.
        Peer = "cluster-02"
      }
    ]
  }
]
```

</CodeBlockConfig>

Then, add the configuration entry to your cluster.

```shell-session
$ consul config write peering-config.hcl
```

Before you proceed, wait for the clusters to sync and make services available to their peers. You can issue an endpoint query to [check the peered cluster status](#check-peered-cluster-status).

### Authorize services for peers

Before you can call services from peered clusters, you must set service intentions that authorize those clusters to use specific services. Consul prevents services from being exported to unauthorized clusters.

First, create a configuration entry and specify the `Kind` as `"service-intentions"`. Declare the service on "cluster-02" that can access the service in "cluster-01." The following example sets service intentions so that "frontend-service" can access "backend-service."

<CodeBlockConfig filename="peering-intentions.hcl" hideClipboard>

```hcl
Kind      = "service-intentions"
Name      = "backend-service"

Sources = [
  {
    Name   = "frontend-service"
    Peer   = "cluster-02"
    Action = "allow"
  }
]
```

</CodeBlockConfig>

If the peer's name is not specified in `Peer`, then Consul assumes that the service is in the local cluster.

Then, add the configuration entry to your cluster.

```shell-session
$ consul config write peering-intentions.hcl
```

## Manage peering connections

After you establish a peering connection, you can get a list of all active peering connections, read a specific peering connection's information, check peering connection health, and delete peering connections.

### List all peering connections

You can list all active peering connections in a cluster.

<Tabs>
<Tab heading="Consul API" group="api">

After you establish a peering connection, [query the `/peerings/` endpoint](/api-docs/peering#list-all-peerings) to get a list of all peering connections. For example, the following command requests a list of all peering connections on `localhost` and returns the information as a series of JSON objects:

```shell-session
$  curl http://127.0.0.1:8500/v1/peerings

[
    {
        "ID": "462c45e8-018e-f19d-85eb-1fc1bcc2ef12",
        "Name": "cluster-02",
        "State": "ACTIVE",
        "Partition": "default",
        "PeerID": "e83a315c-027e-bcb1-7c0c-a46650904a05",
        "PeerServerName": "server.dc1.consul",
        "PeerServerAddresses": [
            "10.0.0.1:8300"
        ],
        "CreateIndex": 89,
        "ModifyIndex": 89
    },
    {
        "ID": "1460ada9-26d2-f30d-3359-2968aa7dc47d",
        "Name": "cluster-03",
        "State": "INITIAL",
        "Partition": "default",
        "Meta": {
            "env": "production"
        },
        "CreateIndex": 109,
        "ModifyIndex": 119
    },
]
```
</Tab>

<Tab heading="Consul CLI" group="cli">

After you establish a peering connection, run the [`consul peering list`](/commands/peering/list) command to get a list of all peering connections.
For example, the following command requests a list of all peering connections and returns the information in a table:

```shell-session
$  consul peerings list

Name        State    Imported Svcs  Exported Svcs  Meta
cluster-02  ACTIVE   0              2              env=production
cluster-03  PENDING  0              0
  ```
</Tab>

<Tab heading="Consul UI" group="ui">

In the Consul UI, click **Peers**. The UI lists peering connections you created for clusters in a datacenter.

The name that appears in the list is the name of the cluster in a different datacenter with an established peering connection.
</Tab>
</Tabs>

### Read a peering connection

You can get information about individual peering connections between clusters.

<Tabs>
<Tab heading="Consul API" group="api">

After you establish a peering connection, [query the `/peering/` endpoint](/api-docs/peering#read-a-peering-connection) to get peering information about for a specific cluster. For example, the following command requests peering connection information for "cluster-02" and returns the info as a JSON object:

```shell-session
$  curl http://127.0.0.1:8500/v1/peering/cluster-02

{
    "ID": "462c45e8-018e-f19d-85eb-1fc1bcc2ef12",
    "Name": "cluster-02",
    "State": "INITIAL",
    "PeerID": "e83a315c-027e-bcb1-7c0c-a46650904a05",
    "PeerServerName": "server.dc1.consul",
    "PeerServerAddresses": [
        "10.0.0.1:8300"
    ],
    "CreateIndex": 89,
    "ModifyIndex": 89
}
```
</Tab>

<Tab heading="Consul CLI" group="cli">

After you establish a peering connection, run the [`consul peering read`](/commands/peering/list) command to get peering information about for a specific cluster.
For example, the following command requests peering connection information for "cluster-02":

```shell-session
$  consul peering read -name cluster-02

Name:         cluster-02
ID:           3b001063-8079-b1a6-764c-738af5a39a97
State:        ACTIVE
Meta:
    env=production

Peer ID:               e83a315c-027e-bcb1-7c0c-a46650904a05
Peer Server Name:      server.dc1.consul
Peer CA Pems:          0
Peer Server Addresses:
    10.0.0.1:8300

Imported Services: 0
Exported Services: 2

Create Index: 89
Modify Index: 89

```
</Tab>

<Tab heading="Consul UI" group="ui">

In the Consul UI, click **Peers**. The UI lists peering connections you created for clusters in that datacenter. Click the name of a peered cluster to view additional details about the peering connection.
</Tab>
</Tabs>

### Check peering connection health

You can check the status of your peering connection to perform health checks.

To confirm that the peering connection between your clusters remains healthy, query the [`health/service` endpoint](/api-docs/health) of one cluster from the other cluster. For example, in "cluster-02," query the endpoint and add the `peer=cluster-01` query parameter to the end of the URL.

```shell-session
$ curl \
    "http://127.0.0.1:8500/v1/health/service/<service-name>?peer=cluster-01"
```

A successful query includes service information in the output.

### Delete peering connections

You can disconnect the peered clusters by deleting their connection. Deleting a peering connection stops data replication to the peer and deletes imported data, including services and CA certificates.

<Tabs>
<Tab heading="Consul API" group="api">

In "cluster-01," request the deletion through the [`/peering/ endpoint`](/api-docs/peering#delete-a-peering-connection).

```shell-session
$ curl --request DELETE http://127.0.0.1:8500/v1/peering/cluster-02
```
</Tab>

<Tab heading="Consul CLI" group="cli">

In "cluster-01," request the deletion through the [`consul peering delete`](/commands/peering/list) command.

```shell-session
$ consul peering delete -name cluster-02

Successfully submitted peering connection, cluster-02, for deletion
```
</Tab>

<Tab heading="Consul UI" group="ui">

In the Consul UI, click **Peers**. The UI lists peering connections you created for clusters in that datacenter.

Next to the name of the peer, click **More** (three horizontal dots) and then **Delete**. Click **Delete** to confirm and remove the peering connection.

</Tab>
</Tabs>

## L7 traffic management between peers

The following sections describe how to enable L7 traffic management features between peered clusters.

### Service resolvers for redirects and failover

As of Consul v1.14, you can use [dynamic traffic management](/consul/docs/connect/l7-traffic) to configure your service mesh so that services automatically failover and redirect between peers. The following examples update the [`service-resolver` config entry](/docs/connect/config-entries/) in `cluster-01` so that Consul redirects traffic intended for the `frontend` service to a backup instance in peer `cluster-02` when it detects multiple connection failures.

<CodeTabs tabs={[ "HCL", "Kubernetes YAML", "JSON" ]}>

```hcl
Kind           = "service-resolver"
Name           = "frontend"
ConnectTimeout = "15s"
Failover = {
  "*" = {
    Targets = [
      {Peer = "cluster-02"}
    ]   
  }
}
```

```yaml
apiVersion: consul.hashicorp.com/v1alpha1
kind: ServiceResolver
metadata:
  name: frontend
spec:
  connectTimeout: 15s
  failover:
    '*':
      targets:
        - peer: 'cluster-02'
          service: 'frontend'
          namespace: 'default'
```

```json
{
    "ConnectTimeout": "15s",
    "Kind": "service-resolver",
    "Name": "frontend",
    "Failover": {
        "*": {
            "Targets": [
                {
                    "Peer": "cluster-02"
                }
            ]
        }
    },
    "CreateIndex": 250,
    "ModifyIndex": 250
}
```

</CodeTabs>

### Service splitters and custom routes

The `service-splitter` and `service-router` configuration entry kinds do not support directly targeting a service instance hosted on a peer. To split or route traffic to a service on a peer, you must combine the definition with a `service-resolver` configuration entry that defines the service hosted on the peer as an upstream service. For example, to split traffic evenly between `frontend` services hosted on peers, first define the desired behavior locally:

<CodeTabs tabs={[ "HCL", "Kubernetes YAML", "JSON" ]}>

```hcl
Kind = "service-splitter"
Name = "frontend"
Splits = [
  {
    Weight  = 50
    ## defaults to service with same name as configuration entry ("frontend")
  },
  {
    Weight  = 50
    Service = "frontend-peer"
  },
]
```

```yaml
apiVersion: consul.hashicorp.com/v1alpha1
kind: ServiceSplitter
metadata:
  name: frontend
spec:
  splits:
    - weight: 50
      ## defaults to service with same name as configuration entry ("web")
    - weight: 50
      service: frontend-peer
```

```json
{
  "Kind": "service-splitter",
  "Name": "frontend",
  "Splits": [
    {
      "Weight": 50
    },
    {
      "Weight": 50,
      "Service": "frontend-peer"
    }
  ]
}
```

</CodeTabs>

Then, create a local `service-resolver` configuration entry named `frontend-peer` and define a redirect targeting the peer and its service:

<CodeTabs tabs={[ "HCL", "Kubernetes YAML", "JSON" ]}>

```hcl
Kind           = "service-resolver"
Name           = "frontend-peer"
Redirect {
  Service = frontend
  Peer = "cluster-02"
}
```

```yaml
apiVersion: consul.hashicorp.com/v1alpha1
kind: ServiceResolver
metadata:
  name: frontend-peer
spec:
  redirect:
    peer: 'cluster-02'
    service: 'frontend'
```

```json
{
    "Kind": "service-resolver",
    "Name": "frontend-peer",
    "Redirect": {
      "Service": "frontend",
      "Peer": "cluster-02"
  }
}
```

</CodeTabs>
</TabProvider><|MERGE_RESOLUTION|>--- conflicted
+++ resolved
@@ -12,15 +12,9 @@
 
 ## Create a peering connection
 
-<<<<<<< HEAD
-Cluster peering is enabled by default on Consul servers as of 1.14. For additional information, like disabling peering, refer to [Configuration Files](/docs/agent/config/config-files).
-
-Use the following steps to create a peering connection:
-=======
 Cluster peering is enabled by default on Consul servers as of v1.14. For additional information, including options to disable cluster peering, refer to [Configuration Files](/docs/agent/config/config-files).
 
 The process to create a peering connection is a sequence with multiple steps:
->>>>>>> e426b79a
 
 1. Create a peering token
 1. Establish a connection between clusters
