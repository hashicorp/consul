---
layout: docs
page_title: Service intentions configuration entry reference
description: >-
  Use the service intentions configuration entry to allow or deny traffic to services in the mesh from specific sources. Learn how to configure `service-intention` config entries
---

# Service intentions configuration entry reference

This topic provides reference information for the service intentions configuration entry. Intentions are configurations for controlling access between services in the service mesh. A single service intentions configuration entry specifies one destination service and one or more L4 traffic sources, L7 traffic sources, or combination of traffic sources. Refer to [Service mesh intentions overview](/consul/docs/connect/intentions) for additional information.

## Configuration model

The following outline shows how to format the service intentions configuration entry. Click on a property name to view details about the configuration.

<Tabs>

<Tab heading="HCL and JSON" group="hcl">

- [`Kind`](#kind): string | required | must be set to `service-intentions`
- [`Name`](#name): string | required  
- [`Namespace`](#namespace): string |  `default` | <EnterpriseAlert inline/>
- [`Partition`](#partition): string |  `default` | <EnterpriseAlert inline />
<<<<<<< HEAD
- [`Meta`](#meta): map 
- [`JWT`](#jwt): map 
  - [`Providers`](#jwt-providers): list of maps
    - [`Name`](#jwt-providers-name): string
    - [`VerifyClaims`](#jwt-provider-verifyclaims): list of maps
      - [`Path`](#jwt-provider-verifyclaims-path): list of strings
      - [`Value`](#jwt-provider-verifyclaims-value): string
- [`Sources`](#sources): list 
  - [`Name`](#sources-name): string 
  - [`Peer`](#sources-peer): string 
  - [`Namespace`](#sources-namespace): string | <EnterpriseAlert inline />
  - [`Partition`](#sources-partition): string | <EnterpriseAlert inline />
  - [`Action`](#sources-action): string | required for L4 intentions
  - [`Permissions`](#sources-permissions): list
    - [`Action`](#sources-permissions-action): string | required
=======
- [`Meta`](#meta): map | no default 
- [`Sources`](#sources): list | no default
  - [`Name`](#sources-name): string | no default
  - [`Peer`](#sources-peer): string | no default
  - [`Namespace`](#sources-namespace): string | no default | <EnterpriseAlert inline />
  - [`Partition`](#sources-partition): string | no default | <EnterpriseAlert inline />
  - [`SamenessGroup`](#sources-samenessgroup): string | no default | <EnterpriseAlert inline />
  - [`Action`](#sources-action): string | no default  | required for L4 intentions
  - [`Permissions`](#sources-permissions): list | no default
    - [`Action`](#sources-permissions-action): string | no default  | required
>>>>>>> 27206d92
    - [`HTTP`](#sources-permissions-http): map | required
      - [`PathExact`](#sources-permissions-http): string
      - [`PathPrefix`](#sources-permissions-http): string
      - [`PathRegex`](#sources-permissions-http): string
      - [`Methods`](#sources-permissions-http): list
      - [`Header`](#sources-permissions-http-header): list of maps
        - [`Name`](#sources-permissions-http-header): string | required
        - [`Present`](#sources-permissions-http-header): boolean | `false`
        - [`Exact`](#sources-permissions-http-header): string
        - [`Prefix`](#sources-permissions-http-header): string
        - [`Suffix`](#sources-permissions-http-header): string
        - [`Regex`](#sources-permissions-http-header): string
        - [`Invert`](#sources-permissions-http-header): boolean | `false`
  - [`Precedence`](#sources-precedence): number
  - [`Type`](#sources-type): string | `consul`
  - [`Description`](#sources-description): string
  - [`LegacyID`](#sources-legacyid): string
  - [`LegacyMeta`](#sources-legacymeta): map
  - [`LegacyCreateTime`](#sources-legacycreatetime): string
  - [`LegacyUpdateTime`](#sources-legacyupdatetime): string

</Tab>
<Tab heading= "YAML" group="yaml">

- [`apiVersion`](#apiversion): string | must be set to `consul.hashicorp.com/v1alpha1`
- [`kind`](#kind): string | must be set to `ServiceIntentions` 
- [`metadata`](#metadata): map | required 
  - [`name`](#metadata-name): string | required  
  - [`namespace`](#metadata-namespace): string | `default` | <EnterpriseAlert inline/>
- [`spec`](#spec): map | no default 
  - [`destination`](#spec-destination): map | no default
    - [`name`](#spec-destination-name): string | required
    - [`namespace`](#metadata-namespace): string | `default` | <EnterpriseAlert inline/>
  - [`jwt`](#spec-jwt): map 
  - [`providers`](#spec-jwt-providers): list of maps
    - [`name`](#spec-jwt-providers-name): string
    - [`verifyClaims`](#spec-jwt-provider-verifyclaims): list of maps
      - [`path`](#spec-jwt-provider-verifyclaims-path): list of strings
      - [`value`](#spec-jwt-provider-verifyclaims-value): string
  - [`sources`](#spec-sources): list | no default
    - [`name`](#spec-sources-name): string | no default
    - [`peer`](#spec-sources-peer): string | no default
    - [`namespace`](#spec-sources-namespace): string | no default  | <EnterpriseAlert inline />
    - [`partition`](#spec-sources-partition): string | no default  | <EnterpriseAlert inline />
    - [`samenessGroup`](#spec-sources-samenessgroup): string | no default | <EnterpriseAlert inline />
    - [`action`](#spec-sources-action): string | no default  | required for L4 intentions
    - [`permissions`](#spec-sources-permissions): list | no default
      - [`action`](#spec-sources-permissions-action): string | no default  | required
      - [`http`](#spec-sources-permissions-http): map | required
        - [`pathExact`](#spec-sources-permissions-http): string | no default 
        - [`pathPrefix`](#spec-sources-permissions-http): string | no default 
        - [`pathRegex`](#spec-sources-permissions-http): string | no default 
        - [`methods`](#spec-sources-permissions-http): list | no default 
          - [`header`](#spec-sources-permissions-http-header): list of maps |no default 
            - [`name`](#spec-sources-permissions-http-header): string | required
            - [`present`](#spec-sources-permissions-http-header): boolean | `false` 
            - [`exact`](#spec-sources-permissions-http-header): string | no default
            - [`prefix`](#spec-sources-permissions-http-header): string | no default
            - [`suffix`](#spec-sources-permissions-http-header): string | no default
            - [`regex`](#spec-sources-permissions-http-header): string | no default
            - [`invert`](#spec-sources-permissions-http-header): boolean | `false` 
    - [`type`](#spec-sources-type): string | `consul` 
    - [`description`](#spec-sources-description): string 

</Tab>
</Tabs>

## Complete configuration

When every field is defined, a service intentions configuration entry has the following form:

<Tabs>
<Tab heading="HCL" group="hcl">


```hcl
Kind =  "service-intentions"
Name = "<name of destination service>"  
Namespace = "<destination namespace>"                    # string
Partition = "<destination partition>"                    # string
Meta = {
  "<key-1>" = "<value-1>"    
  "<key-2>" = "<value-2>"    
  } 
JWT = {
    Providers = [
      {
        Name = "<JWT-provider-name>"
        VerifyClaims = [
            {
                Path = ["<claim>"]
                Value = "<api.apps.organization.com>"
            }
        ]
      }
    ]
}
Sources = [
  {
    Name =  "<name of service sending traffic>"            # string
    Peer =  "<name of cluster containing source service>"  # string
    Namespace = "<namespace containing source service>"    # string
    Partition = "<sources-partition>"                      # string
    SamenessGroup = "<group-name>"                         # string
    Action = "allow" or "deny"                             # string for L4 intentions
    Permissions = [                                        
      {                                                  
        Action = "allow" or "deny"                   # string for L7 intenions
        HTTP =  {                                      
          PathExact =  "<exact path to match>"       # string 
          PathPrefix = "<path prefix to match>"      # string 
          PathRegex = "<regex pattern to match>"     # string 
          Methods = [                    
            "<fist http method to match>",           # string
            "<second http method to match>"
          ]
          Header = [
            {
              Name = "<http header name>"              # string
              Present = <true or false>                # boolean
            },
            {
              Name = "<http header name>"              # string
              Exact = "<header-value>"                 # boolean
            },
            {
              Name = "<http header name>"              # string
              Prefix = "<source header value prefix>"  # string
            },
            {
              Name = "<http header name>"              # string
              Suffix = "<source header value suffix>"  # string
            },
            {
              Name = "<http header name>"              # string
              Regex = "<regex pattern to match>"       # string
              Invert = <true or false>                 # boolean
            }
         ] 
        }
      } 
    ]
    Type = "consul"                                     # string     
    Description = "<description for API responses>"     # string 
    Precedence = <read-only>                            # number
    LegacyID = <read-only>                              # string 
    LegacyMeta = <read-only>                            # string
    LegacyCreateTime = <read-only>                      # string
    LegacyUpdateTime = <read-only>                      # string            
  }
]
```
</Tab>

<Tab heading="YAML" group="yaml">

```yaml
apiVersion: consul.hashicorp.com/v1alpha1
kind: service-intentions
metadata:
  name: <name of destination service>
  namespace: <destination namespace>
spec:
  destination:
    destination: 
      name: <name of destination service>
      namespace: <destination namespace>
  jwt:
    providers:
      name: <JWT-provider-name>
      verifyClaims:
                path: [<aud>]
                value: <api.apps.organization.com>
  sources:
    name: <name of service sending traffic>
    peer: <name of cluster containing source service>
    namespace: <namespace containing source service>
    partition: <sources-partition>
    samenessGroup: <group-name>
    action: allow or deny
    permissions:
    - action: allow or deny
      http:
        pathExact: <exact path to match>
        pathPrefix: <path prefix to match>
        pathRegex: <regex pattern to match>
        methods:
        - <fist http method to match>
          <second http method to match>
      header:
      - name: <http header name>
        present: true
      - name: <http header name>
        exact: false
      - name: <http header name>
        prefix: <source header value prefix>
      - name: <http header name>
        suffix: <source header value suffix>
      - name: <http header name>
        regex: <regex pattern to match>
        invert: false
  type: consul
  description: <description for API responses>
```
</Tab>

<Tab heading="JSON" group="hcl">

```json
{
   "Kind":"service-intentions",
   "Name":"<name of destination service>",
   "Namespace":"<destination namespace>",
   "Partition":"<destination partition>",
   "Meta":{
      "key-1":"<value-1>",
      "key-2":"<value-2>"
   },
   "JWT": {
    "Providers": [
      {
        "Name": "<JWT-provider-name>",
        "VerifyClaims": [
            {
                "Path": ["<aud>"],
                "Value": "<api.apps.organization.com>"
            }
        ]
      }
    ]
   },
   "Sources":[
      {
         "Name":"<name of service sending traffic>",
         "Peer":"<name of cluster containing source service>",
         "Namespace":"<namespace containing source service>",
         "Partition":"<sources-partition>",
         "SamenessGroup":"<group-name>",
         "Action":"allow or deny",
         "Permissions":[
            {
               "Action":"allow or deny",
               "HTTP":{
                  "PathExact":"<exact path to match>",
                  "PathPrefix":"<path prefix to match>",
                  "PathRegex":"<regex pattern to match>",
                  "Methods":[
                     "<fist http method to match>",
                     "<second http method to match>"
                  ],
                  "Header":[
                     {
                        "Name":"<http header name>",
                        "Present":true
                     },
                     {
                        "Name":"<http header name>",
                        "Exact":false
                     },
                     {
                        "Name":"<http header name>",
                        "Prefix":"<source header value prefix>"
                     },
                     {
                        "Name":"<http header name>",
                        "Suffix":"<source header value suffix>"
                     },
                     {
                        "Name":"<http header name>",
                        "Regex":"<regex pattern to match>",
                        "Invert":false
                     }
                  ]
               }
            }
         ],
         "Type":"consul",
         "Description":"<description for API responses>",
         "Precedence":"<read-only-number>",
         "LegacyID":"<read-only-string>",
         "LegacyMeta":"<read-only-string>",
         "LegacyCreateTime":"<read-only-string>",
         "LegacyUpdateTime":"<read-only-string>"
      }
   ]
}
```

</Tab>

</Tabs>

## Specification

This section provides details about the fields you can configure in the service intentions configuration entry.

<Tabs>

<Tab heading="HCL" group="hcl">

### `Kind`

Specifies the type of configuration entry to implement. Must be set to `service-intentions`.

#### Values

- Default: None
- This field is required.
- Data type: String value that must be set to `service-intentions`.

### `Name`

Specifies a name of the destination service for all intentions defined in the configuration entry. 

#### Values

- Default: Defaults to the name of the node after writing the entry to the Consul server.
- This field is required.
- Data type: String

You can also specify a wildcard character (`*`) to match all services without intentions. Intentions that are applied with a wildcard, however, are not supported when defining L7 [`Permissions`](#sources-permissions). 

### `Namespace` <EnterpriseAlert inline /> 

Specifies the [namespace](/consul/docs/enterprise/namespaces) that the configuration entry applies to. Services in the namespace are the traffic destinations that the intentions allow or deny traffic to. 

#### Values

- Default: `default`
- Data type: String

You can also specify a wildcard character (`*`) to match all namespaces. Intentions that are applied with a wildcard, however, are not supported when defining L7 [`Permissions`](#sources-permissions). 

### `Partition` <EnterpriseAlert inline /> 

Specifies the [admin partition](/consul/docs/enterprise/admin-partitions) to apply the configuration entry. Services in the specified partition are the traffic destinations that the intentions allow or deny traffic to. 

#### Values

- Default: `default`
- Data type: String

### `Meta`

Specifies key-value pairs to add to the KV store when the configuration entry is evaluated.

#### Values

- Default: None
- Data type: Map of one or more key-value pairs
  - keys: String
  - values: String, integer, or float

### `JWT`

Specifies a JSON Web Token provider configured in a [JWT provider configuration entry](/consul/docs/connect/config-entries/jwt-provider), as well as additional configurations for verifying a service's JWT before authorizing communication between services

#### Values

- Default: None
- Data type: Map that contains [`JWT{}.Providers`](#jwt-providers)

### `JWT{}.Providers`

Specifies the names of one or more previously configured [JWT provider configuration entries](/consul/docs/connect/config-entries/jwt-provider), which include the information necessary to validate a JSON web token.

#### Values

- Default: None
- Data type: List of maps

### `JWT{}.Providers[].Name`

Specifies the name of a JWT provider defined in the `Name` field of the [`jwt-provider` configuration entry](/consul/docs/connect/config-entries/jwt-provider). You must write the JWT Provider to Consul before referencing it in a service intention.

#### Values

- Default: None
- Data type: String

### `JWT{}.Providers[].VerifyClaims`

Specifies additional token information to verify beyond what is configured in the JWT provider configuration entry. This map takes the form of a JSON web token claim and a value to match for verification.

#### Values

- Default: None
- Data type: List of maps that can contain the following parameters:

  - [`Path`](#jwt-providers-verifyclaims-path)
  - [`Value`](#jwt-providers-verifyclaims-value)

### `JWT{}.Providers[].VerifyClaims[].Path`

Specifies the path to the claim in the JSON web token. For more information about JWT claims, refer to the [IETF standards documentation](https://datatracker.ietf.org/doc/html/rfc7519#section-4.1).

#### Values

- Default: None
- Data type: List of strings

### `JWT{}.Providers[].VerifyClaims.Value`

Specifies the value to match on when verifying the the claim designated in [`JWT{}.Providers[].VerifyClaims[].Path`](#jwt-providers-verifyclaims-path).

#### Values

- Default: None
- Data type: String

### `Sources[]`

List of configurations that define intention sources and the authorization granted to the sources. You can specify source configurations in any order, but Consul stores and evaluates them in order of reverse precedence at runtime. Refer to [`Precedence`](#sources-precedence) for additional information.

#### Values

- Default: None
- List of objects that contain the following fields:
  - `Name`
  - `Peer`
  - `Namespace` <EnterpriseAlert inline/>
  - `Partition` <EnterpriseAlert inline/>
  - `SamenessGroup` <EnterpriseAlert inline/>
  - `Action`
  - `Permissions`
  - `Precedence`
  - `Type`
  - `Description`
  - `LegacyID`
  - `LegacyMeta`
  - `LegacyCreateTime`
  - `LegacyUpdateTime`

### `Sources[].Name`

Specifies the name of the source that the intention allows or denies traffic from. If [`Type`](#sources-type) is set to `consul`, then the value refers to the name of a Consul service. The source is not required to be registered into the Consul catalog. 

#### Values

- Default: None
- This field is required.
- Data type: String

### `Sources[].Peer`

Specifies the name of a peered Consul cluster that the intention allows or denies traffic from. Refer to [Cluster peering overview](/consul/docs/connect/cluster-peering) for additional information about peers. 

The `Peer` and `Partition` fields are mutually exclusive. 

#### Values

- Default: None
- Data type: String

### `Sources[].Namespace` <EnterpriseAlert inline /> 

Specifies the traffic source namespace that the intention allows or denies traffic from. 

#### Values

- Default: If [`Peer`](#sources-peer) is unspecified, defaults to the destination [`Namespace`](#namespace).
- Data type: String

### `Sources[].Partition` <EnterpriseAlert inline /> 

Specifies the name of an admin partition that the intention allows or denies traffic from. Refer to [Admin Partitions](/consul/docs/enterprise/admin-partitions) for additional information about partitions. 

The `Peer` and `Partition` fields are mutually exclusive. 

#### Values

- Default: If [`Peer`](#sources-peer) is unspecified, defaults to the destination [`Partition`](#partition).
- Data type: string

### `Sources[].SamenessGroup` <EnterpriseAlert inline /> 

Specifies the name of a sameness group that the intention allows or denies traffic from. Refer to [create samenes groups](/consul/docs/connect/cluster-peering/usage/create-sameness-groups) for additional information.

#### Values

- Default: None
- Data type: string


### `Sources[].Action`

Specifies the action to take when the source sends traffic to the destination service. The value  is either `allow` or `deny`. Do not configure this field to apply L7 intentions to the same source. Configure the [`Permissions`](#sources-permissions) field instead. 

#### Values

- Default: None
- This field is required for L4 intentions. 
- Data type: String value set to either `allow` or `deny`

Refer to the following examples for additional guidance:

- [L4 Intentions for specific sources and destinations](#l4-intentions-for-specific-sources-and-destinations)
- [L4 intentions for all destinations](#l4-intentions-for-all-destinations)
- [L4 intentions for all sources](#l4-intentions-for-all-sources)
- [L4 and L7](#l4-and-l7)

### `Sources[].Permissions[]`

Specifies a list of permissions for L7 traffic sources. The list contains one or more actions and a set of match criteria for each action. 

Consul applies permissions in the order specified in the configuration. Beginning at the top of the list, Consul applies the first matching request and stops evaluating against the remaining configurations. 

For requests that do not match any of the defined permissions, Consul applies the intention behavior defined in the [`acl_default_policy`](/consul/docs/agent/config/config-files#acl_default_policy) configuration. 

Do not configure this field for L4 intentions. Use the [`Sources.Action`](#sources-action) parameter instead. 

The `Permissions` only applies to services with a compatible protocol. `Permissions` are not supported when the [`Name`](#name) or [`Namespace`](#namespace) field is configured with a wildcard because service instances or services in a namespace may use different protocols.

#### Values

- Default: None
- List of objects that contain the following fields:
  - `Action`
  - `HTTP`

Refer to the following examples for additional guidance:

- [Rest access](#rest-access)
- [gRPC](#grpc)
- [Cluster peering](#cluster-peering)
- [L4 and L7](#l4-and-l7)

### `Sources[].Permissions[].Action`

Specifies the action to take when the source sends traffic to the destination service. The value  is either `allow` or `deny`. 

#### Values

- Default: None
- This field is required. 
- Data type: String value set to either `allow` or `deny`.

### `Sources[].Permissions[].HTTP`

Specifies a set of HTTP-specific match criteria. Consul applies the action defined in the [`Action`](#sources-permissions-action) field to source traffic that matches the criteria.

#### Values

- Default: None
- This field is required.
- Data type: Map 

The following table describes the parameters that the HTTP map may contain:

| Parameter | Description | Data type | Default |
| --- | --- | --- | --- |
| `PathExact` | Specifies an exact path to match on the HTTP request path. Do not specify `PathExact` if `PathPrefix` or `PathRegex` are configured in the same `HTTP` configuration. | string | none |
| `PathPrefix` | Specifies a path prefix to match on the HTTP request path. Do not specify `PathPrefix` if `PathExact` or `PathRegex` are configured in the same `HTTP` configuration. | string | none |
| `PathRegex` | Defines a regular expression to match on the HTTP request path.  Do not specify `PathRegex` if `PathExact` or `PathPrefix` are configured in the same `HTTP` configuration. The regex syntax is proxy-specific. If using Envoy, refer to the [re2 documentation](https://github.com/google/re2/wiki/Syntax) for details. | string | none |
| `Methods` | Specifies a list of HTTP methods. Consul applies the permission if a request matches the `PathExact`, `PathPrefix`, `PathRegex`, or `Header`, and the source sent the request using one of the specified methods. Refer to the [Mozilla documentation](https://developer.mozilla.org/en-US/docs/Web/HTTP/Methods) for a list of supported request headers. | list | All request methods |
| `Header` | Specifies a header name and matching criteria for HTTP request headers. Refer to [`Sources[].Permissions[].HTTP[].Header`](#sources-permissions-http-header) for details. | list of maps | none |

### `Sources[].Permissions[].HTTP[].Header[]`

Specifies a header name and matching criteria for HTTP request headers. The request header must match all specified criteria for the permission to apply. 

#### Values

- Default: None
- Data type: list of objects 

Each member of the `Header` list is a map that contains a `Name` field and at least one match criterion. The following table describes the parameters that each member of the `Header` list may contain: 

| Parameter | Description | Data type | Required |
| --- | --- | --- | --- |
| `Name` | Specifies the name of the header to match. | string | required |
| `Present` | Enables a match if the header configured in the `Name` field appears in the request. Consul matches on any value as long as the header key appears in the request. Do not specify `Present` if `Exact`, `Prefix`, `Suffix`, or `Regex` are configured in the same `Header` configuration. | boolean | optional |
| `Exact` | Specifies a value for the header key set in the `Name` field. If the request header value matches the `Exact` value, Consul applies the permission.  Do not specify `Exact` if `Present`, `Prefix`, `Suffix`, or `Regex` are configured in the same `Header` configuration. | string | optional |
| `Prefix` | Specifies a prefix value for the header key set in the `Name` field. If the request header value starts with the `Prefix` value, Consul applies the permission.  Do not specify `Prefix` if `Present`, `Exact`, `Suffix`, or `Regex` are configured in the same `Header` configuration. | string | optional |
| `Suffix` | Specifies a suffix value for the header key set in the `Name` field. If the request header value ends with the `Suffix` value, Consul applies the permission.  Do not specify `Suffix` if `Present`, `Exact`, `Prefix`, or `Regex` are configured in the same `Header` configuration. | string | optional |
| `Regex` | Specifies a regular expression pattern as the value for the header key set in the `Name` field. If the request header value matches the regex, Consul applies the permission. Do not specify `Regex` if `Present`, `Exact`, `Prefix`, or `Suffix` are configured in the same `Header` configuration. The regex syntax is proxy-specific. If using Envoy, refer to the [re2 documentation](https://github.com/google/re2/wiki/Syntax) for details. | string | optional |
| `Invert` | Inverts the matching logic configured in the `Header`. Default is `false`. | boolean | optional |

### `Sources[].Precedence`

The `Precedence` field contains a read-only integer. Consul generates the value based on name configurations for the source and destination services. Refer to [Precedence and matching order](/consul/docs/connect/intentions/create-manage-intentions#precedence-and-matching-order) for additional information. 

### `Sources[].Type`

Specifies the type of destination service that the configuration entry applies to. The only value supported is `consul`. 

#### Values

- Default: `consul`
- Data type: String

### `Sources[].Description`

Specifies a description of the intention. Consul presents the description in API responses to assist other tools integrated into the network. 

#### Values

- Default: None
- Data type: String

### `Sources[].LegacyID`

Read-only unique user ID (UUID) for the intention in the system. Consul generates the value and exposes it in the configuration entry so that legacy API endpoints continue to function. Refer to [Read Specific Intention by ID](/consul/api-docs/connect/intentions#read-specific-intention-by-id) for additional information.

### `Sources[].LegacyMeta`

Read-only set of arbitrary key-value pairs to attach to the intention. Consul generates the metadata and exposes it in the configuration entry so that legacy intention API endpoints continue to function. Refer to [Read Specific Intention by ID](/consul/api-docs/connect/intentions#read-specific-intention-by-id) for additional information.

### `Sources[].CreateTime`

Read-only timestamp for the intention creation. Consul exposes the timestamp in the configuration entry to allow legacy intention API endpoints to continue functioning. Refer to [Read Specific Intention by ID](/consul/api-docs/connect/intentions#read-specific-intention-by-id) for additional information.

### `Sources[].LegacyUpdateTime`

Read-only timestamp marking the most recent intention update. Consul exposes the timestamp in the configuration entry to allow legacy intention API endpoints to continue functioning. Refer to [Read Specific Intention by ID](/consul/api-docs/connect/intentions#read-specific-intention-by-id) for additional information.

</Tab>

<Tab heading="Kubernetes YAML" group="yaml">

### `apiVersion`

Specifies the version of the Consul API for integrating with Kubernetes. The value must be `consul.hashicorp.com/v1alpha1`. 

#### Values

- Default: None
- This field is required.
- String value that must be set to `consul.hashicorp.com/v1alpha1`.

### `kind`

Specifies the type of configuration entry to implement. Must be set to `ServiceIntentions`.

#### Values

- Default: None
- This field is required.
- Data type: String value that must be set to `ServiceIntentions`.

### `metadata`

Map that contains an arbitrary name for the configuration entry and the namespace it applies to. 

#### Values

- Default: None
- Data type: Map

### `metadata.name`

Specifies an arbitrary name for the configuration entry. Note that in other configuration entries, the `metadata.name` field specifies the name of the service that the settings apply to. For service intentions, the service that accepts the configurations is the _destination_ and is specified in the [`spec.destination.name`](#spec-destination-name) field. Refer to the following topics for additional information:

- [ServiceIntentions Special Case (OSS)](/consul/docs/k8s/crds#serviceintentions-special-case) 
- [ServiceIntentions Special Case (Enterprise)](/consul/docs/k8s/crds#serviceintentions-special-case-enterprise)

#### Values

- Default: None
- Data type: String

### `metadata.namespace` <EnterpriseAlert inline /> 

Specifies the [namespace](/consul/docs/enterprise/namespaces) that the configuration entry applies to. Refer to [Consul Enterprise](/consul/docs/k8s/crds#consul-enterprise) for information about how Consul namespaces map to Kubernetes Namespaces. Open source Consul distributions (Consul OSS) ignore the `metadata.namespace` configuration.

#### Values

- Default: `default`
- Data type: String

### `spec`

Map that contains the details about the `ServiceIntentions` configuration entry. The `apiVersion`, `kind`, and `metadata` fields are siblings of the spec field. All other configurations are children.

#### Values

- Default: None
- This field is required.
- Data type: Map

### `spec.destination`

Map that identifies the destination name and destination namespace that source services are allowed or denied access to.

#### Values

- Default: None
- This field is required.
- Data type: Map

### `spec.destination.name`

Specifies the name of the destination service in the mesh that the intentions apply to.
You can also specify a wildcard character (`*`) to match all services that are missing intention settings. Intentions that are applied with a wildcard, however, are not supported when defining L7 [`permissions`](#spec-sources-permissions). 

#### Values

- Default: None
- This field is required.
- Data type: String 

### `spec.jwt`

Specifies a JSON Web Token provider configured in a [JWT provider configuration entry](/consul/docs/connect/config-entries/jwt-provider), as well as additional configurations for verifying a service's JWT before authorizing communication between services

#### Values

- Default: None
- Data type: Map that contains [`spec.jwt.providers`](#spec-jwt-providers)

### `spec.jwt.providers`

Specifies the names of one or more previously configured [JWT provider configuration entries](/consul/docs/connect/config-entries/jwt-provider), which include the information necessary to validate a JSON web token.

#### Values

- Default: None
- Data type: List of maps

### `spec.jwt.providers[].name`

Specifies the name of a JWT provider defined in the `metadata.name` field of the [JWT provider configuration entry](/consul/docs/connect/config-entries/jwt-provider). You must write the JWT Provider to Consul before referencing it in a service intention.

#### Values

- Default: None
- Data type: String

### `spec.jwt.providers[].verifyClaims`

Specifies additional token information to verify beyond what is configured in the JWT provider configuration entry. This map takes the form of a JSON web token claim and a value to match for verification.

#### Values

- Default: None
- Data type: List of maps that can contain the following parameters:

  - [`path`](#spec-jwt-providers-verifyclaims-path)
  - [`value`](#spec-jwt-providers-verifyclaims-value)

### `spec.jwt.providers[].verifyClaims[].path`

Specifies the path to the claim in the JSON web token. For more information about JWT claims, refer to the [IETF standards documentation](https://datatracker.ietf.org/doc/html/rfc7519#section-4.1).

#### Values

- Default: None
- Data type: List of strings

### `spec.jwt.providers[].verifyClaims[].value`

Specifies the value to match on when verifying the the claim designated in [`JWT{}.Providers[].VerifyClaims[].Path`](#jwt-providers-verifyclaims-path).

#### Values

- Default: None
- Data type: String
  
### `spec.sources[]`

List of configurations that define intention sources and the authorization granted to the sources. You can specify source configurations in any order, but Consul stores and evaluates them in order of reverse precedence at runtime. 

#### Values

- Default: None
- List of objects that contain the following fields:
  - `name`
  - `peer`
  - `namespace` <EnterpriseAlert inline/>
  - `partition` <EnterpriseAlert inline/>
  - `samenessGroup` <EnterpriseAlert inline/>
  - `action`
  - `permissions`
  - `type`
  - `description`

### `spec.sources[].name`

Specifies the name of the source that the intention allows or denies traffic from. If [`type`](#sources-type) is set to `consul`, then the value refers to the name of a Consul service. The source is not required to be registered into the Consul catalog. 

#### Values

- Default: None
- This field is required.
- Data type: String

### `spec.sources[].peer`

Specifies the name of a peered Consul cluster that the intention allows or denies traffic from. Refer to [Cluster peering overview](/consul/docs/connect/cluster-peering) for additional information about peers. The `peer` and `partition` fields are mutually exclusive. 
#### Values

- Default: None
- Data type: String

### `spec.sources[].namespace` <EnterpriseAlert inline /> 

Specifies the traffic source namespace that the intention allows or denies traffic from. 

#### Values

- Default: If [`peer`](#spec-sources-peer) is unspecified, defaults to the namespace specified in the [`spec.destination.namespace`](#spec-destination-namespace) field.
- Data type: String

### `spec.sources[].partition` <EnterpriseAlert inline /> 

Specifies the name of an admin partition that the intention allows or denies traffic from. Refer to [Admin Partitions](/consul/docs/enterprise/admin-partitions) for additional information about partitions. The `peer` and `partition` fields are mutually exclusive. 

#### Values

- Default: If [`peer`](#sources-peer) is unspecified, defaults to the partition specified in  [`spec.destination.partition`](#spec-destination-partition).
- Data type: String

### `spec.sources[].samenessGroup` <EnterpriseAlert inline /> 

Specifies the name of a sameness group that the intention allows or denies traffic from. Refer to [create samenes groups](/consul/docs/k8s/connect/cluster-peering/usage/create-sameness-groups) for additional information.

#### Values

- Default: None
- Data type: string
  
### `spec.sources[].action`

Specifies the action to take when the source sends traffic to the destination service. The value  is either `allow` or `deny`. Do not configure this field for L7 intentions. Configure the [`spec.sources.permissions`](#spec-sources-permissions) field instead. 

#### Values

- Default: None
- This field is required for L4 intentions. 
- Data type: String value set to either `allow` or `deny`

### `spec.sources[].permissions[]`

Specifies a list of permissions for L7 traffic sources. The list contains one or more actions and a set of match criteria for each action. 

Consul applies permissions in the order specified in the configuration. Starting at the beginning of the list, Consul applies the first matching request and stops evaluating against the remaining configurations. 

For requests that do not match any of the defined permissions, Consul applies the intention behavior defined in the [`acl_default_policy`](/consul/docs/agent/config/config-files#acl_default_policy) configuration. 

Do not configure this field for L4 intentions. Use the [`spec.sources.action`](#sources-action) parameter instead. 

`permissions` configurations only apply to services with a compatible protocol. As a result, they are not supported when the [`spec.destination.name`](#spec-destination-name) or [`spec.destination.namespace`](#spec-destination-namespace) field is configured with a wildcard because service instances or services in a namespace may use different protocols.

#### Values

- Default: None
- List of objects that contain the following fields:
  - `action`
  - `http`

### `spec.sources[].permissions[].action`

Specifies the action to take when the source sends traffic to the destination service. The value  is either `allow` or `deny`. 

#### Values

- Default: None
- This field is required. 
- Data type: String value set to either `allow` or `deny`

### `spec.sources[].permissions[].http`

Specifies a set of HTTP-specific match criteria. Consul applies the action defined in the [`spec.sources.permissions.action`](#spec-sources-permissions-action) field to source traffic that matches the criteria.

#### Values

- Default: None
- This field is required.
- Data type: Map 

The following table describes the parameters that the HTTP map may contain:

| Parameter | Description | Data type | Default |
| --- | --- | --- | --- |
| `pathExact` | Specifies an exact path to match on the HTTP request path. Do not specify `pathExact` if `pathPrefix` or `pathRegex` are configured in the same `http` configuration. | string | none |
| `pathPrefix` | Specifies a path prefix to match on the HTTP request path. Do not specify `pathPrefix` if `pathExact` or `pathRegex` are configured in the same `http` configuration. | string | none |
| `pathRegex` | Defines a regular expression to match on the HTTP request path.  Do not specify `pathRegex` if `pathExact` or `pathPrefix` are configured in the same `http` configuration. The regex syntax is proxy-specific. If using Envoy, refer to the [re2 documentation](https://github.com/google/re2/wiki/Syntax) for details. | string | none |
| `methods` | Specifies a list of HTTP methods. Consul applies the permission if a request matches the `pathExact`, `pathPrefix`, `pathRegex`, or `header`, and the source sent the request using one of the specified methods. Refer to the [Mozilla documentation](https://developer.mozilla.org/en-US/docs/Web/HTTP/Methods) for a list of supported request headers. | list | All request methods |
| `header` | Specifies a header name and matching criteria for HTTP request headers. Refer to [`spec.sources[].permissions[].http[].header`](#spec-sources-permissions-http-header) for details. | list of maps | none |

### `spec.sources[].permissions[].http[].header`

Specifies a set of criteria for matching HTTP request headers. The request header must match all specified criteria for the permission to apply. 

#### Values

- Default: None
- Data type: List of maps

Each member of the `header` list is a map that contains a `name` field and at least one match criterion. The following table describes the parameters that each member of the `header` list may contain:

| Parameter | Description | Data type | Required |
| --- | --- | --- | --- |
| `name` | Specifies the name of the header to match. | string | required |
| `present` | Enables a match if the header configured in the `name` field appears in the request. Consul matches on any value as long as the header key appears in the request. Do not specify `present` if `exact`, `prefix`, `suffix`, or `regex` are configured in the same `header` configuration. | boolean | optional |
| `Exact` | Specifies a value for the header key set in the `Name` field. If the request header value matches the `exact` value, Consul applies the permission.  Do not specify `exact` if `present`, `prefix`, `suffix`, or `regex` are configured in the same `header` configuration. | string | optional |
| `prefix` | Specifies a prefix value for the header key set in the `name` field. If the request header value starts with the `prefix` value, Consul applies the permission.  Do not specify `prefix` if `present`, `exact`, `suffix`, or `regex` are configured in the same `header` configuration. | string | optional |
| `suffix` | Specifies a suffix value for the header key set in the `name` field. If the request header value ends with the `suffix` value, Consul applies the permission.  Do not specify `suffix` if `present`, `exact`, `prefix`, or `regex` are configured in the same `header` configuration. | string | optional |
| `regex` | Specifies a regular expression pattern as the value for the header key set in the `name` field. If the request header value matches the regex, Consul applies the permission. Do not specify `regex` if `present`, `exact`, `prefix`, or `suffix` are configured in the same `header` configuration. The regex syntax is proxy-specific. If using Envoy, refer to the [re2 documentation](https://github.com/google/re2/wiki/Syntax) for details. | string | optional |
| `invert` | Inverts the matching logic configured in the `header`. Default is `false`. | boolean | optional |

### `spec.sources[].type`

Specifies the type of destination service that the configuration entry applies to. The only value supported is `consul`. 

#### Values

- Default: `consul`
- Data type: String

### `spec.sources[].description`

Specifies a description of the intention. Consul presents the description in API responses to assist other tools integrated into the network. 

#### Values

- Default: None
- Data type: String


</Tab>
</Tabs>


## Examples

The following examples demonstrate potential use-cases for the service intentions configuration entry.

### L4 Intentions for specific sources and destinations

The following example configuration entry specifies an L4 intention that denies traffic from `web` to `db` service instances, but allows traffic from `api` to `db`. 

<CodeTabs tabs={[ "HCL", "Kubernetes YAML", "JSON" ]}> 

```hcl
Kind = "service-intentions"
Name = "db"
Sources = [
  {
    Name   = "web"
    Action = "deny"
  },
  {
    Name   = "api"
    Action = "allow"
  }
]
```

```yaml
apiVersion: consul.hashicorp.com/v1alpha1
kind: ServiceIntentions
metadata:
  name: db
spec:
  destination:
    name: db
  sources:
  - name: web
    action: deny
  - name: api
    action: allow
```

```json
{
  "Kind": "service-intentions",
  "Name": "db",
  "Sources": [
    {
      "Action": "deny",
      "Name": "web"
    },
    {
      "Action": "allow",
      "Name": "api"
    }
  ]
}
```

</CodeTabs>

### L4 intentions for all destinations

In the following L4 example, the destination is configured with a `*` wildcard. As a result, traffic from `web` service instances is denied for any service in the datacenter. 

<CodeTabs tabs={[ "HCL", "Kubernetes YAML", "JSON" ]}>

```hcl
Kind = "service-intentions"
Name = "*"
Sources = [
  {
    Name   = "web"
    Action = "deny"
  }
]
```

```yaml
apiVersion: consul.hashicorp.com/v1alpha1
kind: ServiceIntentions
metadata:
  name: web-deny-all
spec:
  destination:
    name: *
  sources:
  - name: web
    action: deny
```

```json
{
  "Kind": "service-intentions",
  "Name": "*",
  "Sources": [
    {
      "Action": "deny",
      "Name": "web"
    }
  ]
}
```

</CodeTabs>

### L4 intentions for all sources

In the following L4 example, the source is configured with a `*` wildcard. As a result, traffic from any service is denied to `db` service instances. 

<CodeTabs tabs={[ "HCL", "Kubernetes YAML", "JSON" ]}>

```hcl
Kind = "service-intentions"
Name = "db"
Sources = [
  {
    Name   = "*"
    Action = "deny"
  }
]
```

```yaml
apiVersion: consul.hashicorp.com/v1alpha1
kind: ServiceIntentions
metadata:
  name: db
spec:
  destination:
    name: db
  sources:
  - name: *
    action: deny
```

```json
{
  "Kind": "service-intentions",
  "Name": "db",
  "Sources": [
    {
      "Action": "deny",
      "Name": "*"
    }
  ]
}
```
</CodeTabs>

### REST access

In the following example, the `admin-dashboard` and `report-generator` services have different levels of access when making REST calls:

<CodeTabs tabs={[ "HCL", "Kubernetes YAML", "JSON" ]}>

```hcl
Kind = "service-intentions"
Name = "api"
Sources = [
  {
    Name = "admin-dashboard"
    Permissions = [
      {
        Action = "allow"
        HTTP {
          PathPrefix = "/v2"
          Methods    = ["GET", "PUT", "POST", "DELETE", "HEAD"]
        }
      }
    ]
  },
  {
    Name = "report-generator"
    Permissions = [
      {
        Action = "allow"
        HTTP {
          PathPrefix = "/v2/widgets"
          Methods    = ["GET"]
        }
      }
    ]
  }
  # NOTE: a default catch-all based on the default ACL policy will apply to
  # unmatched connections and requests. Typically this will be DENY.
]
```

```yaml
apiVersion: consul.hashicorp.com/v1alpha1
kind: ServiceIntentions
metadata:
  name: api
spec:
  destination:
    name: api
  sources:
    - name: admin-dashboard
      permissions:
        - action: allow
          http:
            pathPrefix: /v2
            methods: ['GET', 'PUT', 'POST', 'DELETE', 'HEAD']
    - name: report-generator
      permissions:
        - action: allow
          http:
            pathPrefix: /v2/widgets
            methods: ['GET']
    # NOTE: a default catch-all based on the default ACL policy will apply to
    # unmatched connections and requests. Typically this will be DENY.
```

```json
{
  "Kind": "service-intentions",
  "Name": "api",
  "Sources": [
    {
      "Name": "admin-dashboard",
      "Permissions": [
        {
          "Action": "allow",
          "HTTP": {
            "PathPrefix": "/v2",
            "Methods": ["GET", "PUT", "POST", "DELETE", "HEAD"]
          }
        }
      ]
    },
    {
      "Name": "report-generator",
      "Permissions": [
        {
          "Action": "allow",
          "HTTP": {
            "PathPrefix": "/v2/widgets",
            "Methods": ["GET"]
          }
        }
      ]
    }
  ]
}
```
</CodeTabs>

### gRPC

In the following example, Consul denies requests from `frontend-web` to the `IssueRefund` gRPC service. 
Because gRPC method calls use the [HTTP/2 protocol](https://github.com/grpc/grpc/blob/master/doc/PROTOCOL-HTTP2.md), you can apply an HTTP path-matching rule to control traffic:

<CodeTabs tabs={[ "HCL", "Kubernetes YAML", "JSON" ]}>

```hcl
Kind = "service-intentions"
Name = "billing"
Sources = [
  {
    Name = "frontend-web"
    Permissions = [
      # The frontend website can execute all billing service methods except
      # issuing refunds.
      {
        Action = "deny"
        HTTP {
          PathExact = "/mycompany.BillingService/IssueRefund"
        }
      },
      {
        Action = "allow"
        HTTP {
          PathPrefix = "/mycompany.BillingService/"
        }
      }
    ]
  },
  {
    Name = "support-portal"
    Permissions = [
      # But the support team portal page can execute all methods.
      {
        Action = "allow"
        HTTP {
          PathPrefix = "/mycompany.BillingService/"
        }
      }
    ]
  }
  # A default catch-all based on the default ACL policy applies to
  # unmatched connections and requests. This is typically DENY.
]
```

```yaml
apiVersion: consul.hashicorp.com/v1alpha1
kind: ServiceIntentions
metadata:
  name: billing
spec:
  destination:
    name: billing
  sources:
    # The frontend website can execute all billing service methods except
    # issuing refunds.
    - name: frontend-web
      permissions:
        - action: deny
          http:
            pathExact: /mycompany.BillingService/IssueRefund
        - action: allow
          http:
            pathPrefix: '/mycompany.BillingService/'
    - name: support-protocol
      # But the support team portal page can execute all methods.
      permissions:
        - action: allow
          http:
            pathPrefix: '/mycompany.BillingService/'
  # A default catch-all based on the default ACL policy applies to
  # unmatched connections and requests. This is typically DENY.
```

```json
{
  "Kind": "service-intentions",
  "Name": "billing",
  "Sources": [
    {
      "Name": "frontend-web",
      "Permissions": [
        {
          "Action": "deny",
          "HTTP": {
            "PathExact": "/mycompany.BillingService/IssueRefund"
          }
        },
        {
          "Action": "allow",
          "HTTP": {
            "PathPrefix": "/mycompany.BillingService/"
          }
        }
      ]
    },
    {
      "Name": "support-portal",
      "Permissions": [
        {
          "Action": "allow",
          "HTTP": {
            "PathPrefix": "/mycompany.BillingService/"
          }
        }
      ]
    }
  ]
}
```

</CodeTabs>

### L4 and L7

In the following example, Consul enforces application layer intentions that deny requests to `api` from `hackathon-project` but allow requests from `web`. In the same configuration entry, Consul enforces network layer intentions that allow requests from `nightly-reconciler` that send `POST` requests to the `/v1/reconcile-data` HTTP endpoint:

<CodeTabs tabs={[ "HCL", "Kubernetes YAML", "JSON" ]}>

```hcl
Kind = "service-intentions"
Name = "api"
Sources = [
  {
    Name   = "hackathon-project"
    Action = "deny"
  },
  {
    Name   = "web"
    Action = "allow"
  },
  {
    Name = "nightly-reconciler"
    Permissions = [
      {
        Action = "allow"
        HTTP {
          PathExact = "/v1/reconcile-data"
          Methods   = ["POST"]
        }
      }
    ]
  },
  # A default catch-all based on the default ACL policy applies to
  # unmatched connections and requests. This is typically DENY.
]
```

```yaml
apiVersion: consul.hashicorp.com/v1alpha1
kind: ServiceIntentions
metadata:
  name: api
spec:
  destination:
    name: api
  sources:
    - name: hackathon-project
      action: deny
    - name: web
      action: allow
    - name: nightly-reconciler
      permissions:
        - action: allow
          http:
            pathExact: /v1/reconcile-data
            methods: ['POST']
    # A default catch-all based on the default ACL policy applies to
    # unmatched connections and requests. This is typically DENY.
```

```json
{
  "Kind": "service-intentions",
  "Name": "api",
  "Sources": [
    {
      "Name": "hackathon-project",
      "Action": "deny"
    },
    {
      "Name": "web",
      "Action": "allow"
    },
    {
      "Name": "nightly-reconciler",
      "Permissions": [
        {
          "Action": "allow",
          "HTTP": {
            "PathExact": "/v1/reconcile-data",
            "Methods": ["POST"]
          }
        }
      ]
    }
  ]
}
```
</CodeTabs>

### Cluster peering

When using cluster peering connections, intentions secure your deployments with authorized service-to-service communication between remote datacenters. In the following example, the service intentions configuration entry authorizes the `backend-service` to communicate with the `frontend-service` that is hosted on remote peer `cluster-02`:

<CodeTabs tabs={[ "HCL", "Kubernetes YAML", "JSON" ]}>

  ```hcl
  Kind      = "service-intentions"
  Name      = "backend-service"

  Sources = [
    {
      Name   = "frontend-service"
      Peer   = "cluster-02"
      Action = "allow"
    }
  ]
  ```

  ```yaml
  apiVersion: consul.hashicorp.com/v1alpha1
  kind: ServiceIntentions
  metadata:
    name: backend-deny
  spec:
    destination:
      name: backend
    sources:
     - name: "*"
       action: deny
     - name: frontend
       action: allow
       peer: cluster-01 ## The peer of the source service
  ```

  ```json
  {
  "Kind": "service-intentions",
  "Name": "backend-service",
  "Sources": [
    {
      "Name": "frontend-service",
      "Peer": "cluster-02",
      "Action": "allow"
      }
    ]
  }
  ```

  </CodeTabs>

### JWT validation with intentions

The following example configures a service intention that evaluates requests when a service named `backend` receives a request from the `frontend` service. When the request is sent to the `/admin` HTTP path, a JSON Web Token provided by Okta is evaluated. In addition to the validation requirements in a separate JWT provider configuration entry, an additional check occurs to confirm that the token has either a `perms` or `role` claim with the `admin` value. If it does, the request is authorized.

Because the intention allows requests that come from the `/` HTTP path, only requests on the `/admin` path are subject to token validation.

<CodeTabs tabs={[ "HCL", "Kubernetes YAML", "JSON" ]}>

```hcl
Kind = "service-intentions"
Name = "backend"
Sources = [
  {
    Name = "frontend"
    Permissions = [
      {
        HTTP = {
          PathExact = "/admin"
        }
        JWT = {
          Providers = [
            {
              Name = "okta"
              VerifyClaims = [
                {
                  Path = ["perms", "role"]
                  Value = "admin"
                }
              ]
            }
          ]
        }
      },
      {
        Action = "allow"
        HTTP = {
          PathPrefix = "/"
        }
      }
    ]
  }
]
```

```yaml
  apiVersion: consul.hashicorp.com/v1alpha1
  kind: ServiceIntentions
  metadata:
    name: backend
  spec:
    sources:
      name: frontend
      permissions:
        http:
          pathExact: /admin
        jwt:
          providers:
            name: okta
            verifyClaims:
              path: 
                - perms
                - role
              value: admin
      action: allow
      http:
        pathPrefix: /
```

```json
{
"Kind": "service-intentions",
"Name": "backend",
"Sources": [
  {
    "Name": "frontend",
    "Permissions": [
      {
        "HTTP": {
          "PathExact": "/admin"
        },
        "JWT": {
          "Providers": [
            {
              "Name": "okta",
              "VerifyClaims": [
                {
                  "Path": ["perms", "role"],
                  "Value": "admin"
                }
              ]
            }
          ]
        }
      },
      {
        "Action": "allow",
        "HTTP": {
          "PathPrefix": "/"
        }
      }
    ]
  }
]
}
```

</CodeTabs><|MERGE_RESOLUTION|>--- conflicted
+++ resolved
@@ -21,7 +21,6 @@
 - [`Name`](#name): string | required  
 - [`Namespace`](#namespace): string |  `default` | <EnterpriseAlert inline/>
 - [`Partition`](#partition): string |  `default` | <EnterpriseAlert inline />
-<<<<<<< HEAD
 - [`Meta`](#meta): map 
 - [`JWT`](#jwt): map 
   - [`Providers`](#jwt-providers): list of maps
@@ -29,16 +28,6 @@
     - [`VerifyClaims`](#jwt-provider-verifyclaims): list of maps
       - [`Path`](#jwt-provider-verifyclaims-path): list of strings
       - [`Value`](#jwt-provider-verifyclaims-value): string
-- [`Sources`](#sources): list 
-  - [`Name`](#sources-name): string 
-  - [`Peer`](#sources-peer): string 
-  - [`Namespace`](#sources-namespace): string | <EnterpriseAlert inline />
-  - [`Partition`](#sources-partition): string | <EnterpriseAlert inline />
-  - [`Action`](#sources-action): string | required for L4 intentions
-  - [`Permissions`](#sources-permissions): list
-    - [`Action`](#sources-permissions-action): string | required
-=======
-- [`Meta`](#meta): map | no default 
 - [`Sources`](#sources): list | no default
   - [`Name`](#sources-name): string | no default
   - [`Peer`](#sources-peer): string | no default
@@ -48,7 +37,6 @@
   - [`Action`](#sources-action): string | no default  | required for L4 intentions
   - [`Permissions`](#sources-permissions): list | no default
     - [`Action`](#sources-permissions-action): string | no default  | required
->>>>>>> 27206d92
     - [`HTTP`](#sources-permissions-http): map | required
       - [`PathExact`](#sources-permissions-http): string
       - [`PathPrefix`](#sources-permissions-http): string
