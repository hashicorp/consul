---
layout: docs
page_title: 'Configuration Entry Kind: Service Defaults'
description: >-
  The service-defaults config entry kind controls default global values for a
  service, such as its protocol.
---

# Service Defaults

-> **v1.8.4+:** On Kubernetes, the `ServiceDefaults` custom resource is supported in Consul versions 1.8.4+.<br />
**v1.5.0+:** On other platforms, this config entry is supported in Consul versions 1.5.0+.

The `service-defaults` config entry kind (`ServiceDefaults` on Kubernetes) controls default global values for a
service, such as its protocol.

## Sample Config Entries

### Default protocol

<Tabs>
<Tab heading="HCL">

Set the default protocol for a service in the default namespace to HTTP:

```hcl
Kind      = "service-defaults"
Name      = "web"
Namespace = "default"
Protocol  = "http"
```

</Tab>
<Tab heading="Kubernetes YAML">

Set the default protocol for a service in the default namespace to HTTP:

```yaml
apiVersion: consul.hashicorp.com/v1alpha1
kind: ServiceDefaults
metadata:
  name: web
spec:
  protocol: http
```

</Tab>
</Tabs>

### Upstream configuration

<Tabs>
<Tab heading="HCL">
<Tabs>
<Tab heading="Consul OSS">

Set default connection limits and mesh gateway mode across all upstreams
of "counting" and also override the mesh gateway mode used when dialing
the "dashboard" service.

```hcl
Kind = "service-defaults"
Name = "counting"

UpstreamConfig = {
  Defaults = {
    MeshGateway = {
      Mode = "local"
    }
    Limits = {
      MaxConnections = 512
      MaxPendingRequests = 512
      MaxConcurrentRequests = 512
    }
  }

  Overrides = [
    {
      Name = "dashboard"
      MeshGateway = {
        Mode = "remote"
      }
    }
  ]
}
```

</Tab>
<Tab heading="Consul Enterprise">

Set default connection limits and mesh gateway mode across all upstreams
of "counting" and also override the mesh gateway mode used when dialing
the "dashboard" service in the "frontend" namespace.

```hcl
Kind = "service-defaults"
Name = "counting"
Namespace = "product"

UpstreamConfig = {
  Defaults = {
    MeshGateway = {
      Mode = "local"
    }
    Limits = {
      MaxConnections = 512
      MaxPendingRequests = 512
      MaxConcurrentRequests = 512
    }
  }

  Overrides = [
    {
      Name = "dashboard"
      Namespace = "frontend"
      MeshGateway = {
        Mode = "remote"
      }
    }
  ]
}
```

</Tab>
</Tabs>
</Tab>

<Tab heading="Kubernetes YAML">

<Tabs>
<Tab heading="Consul OSS">

Set default connection limits and mesh gateway mode across all upstreams
of "counting" and also override the mesh gateway mode used when dialing
the "dashboard" service.

```yaml
apiVersion: consul.hashicorp.com/v1alpha1
kind: ServiceDefaults
metadata:
  name: counting
spec:
  upstreamConfig:
    defaults:
      meshGateway:
        mode: local
      limits:
        maxConnections: 512
        maxPendingRequests: 512
        maxConcurrentRequests: 512
    overrides:
      - name: dashboard
        meshGateway:
          mode: remote
```

</Tab>
<Tab heading="Consul Enterprise">

Set default connection limits and mesh gateway mode across all upstreams
of "counting" and also override the mesh gateway mode used when dialing
the "dashboard" service in the "frontend" namespace.

```yaml
apiVersion: consul.hashicorp.com/v1alpha1
kind: ServiceDefaults
metadata:
  name: counting
  namespace: product
spec:
  upstreamConfig:
    defaults:
      meshGateway:
        mode: local
      limits:
        maxConnections: 512
        maxPendingRequests: 512
        maxConcurrentRequests: 512
    overrides:
      - name: dashboard
        namespace: frontend
        meshGateway:
          mode: remote
```

</Tab>
</Tabs>
</Tab>
</Tabs>

## Available Fields

<ConfigEntryReference
  keys={[
    {
      name: 'apiVersion',
      description: 'Must be set to `consul.hashicorp.com/v1alpha1`',
      hcl: false,
    },
    {
      name: 'Kind',
      description: {
        hcl: 'Must be set to `service-defaults`',
        yaml: 'Must be set to `ServiceDefaults`',
      },
    },
    {
      name: 'Name',
      description: 'Set to the name of the service being configured.',
      type: 'string: <required>',
      yaml: false,
    },
    {
      name: 'Namespace',
      type: `string: "default"`,
      enterprise: true,
      description: 'Specifies the namespace the config entry will apply to.',
      yaml: false,
    },
    {
      name: 'Meta',
      type: 'map<string|string>: nil',
      description:
        'Specifies arbitrary KV metadata pairs. Added in Consul 1.8.4.',
      yaml: false,
    },
    {
      name: 'metadata',
      children: [
        {
          name: 'name',
          description: 'Set to the name of the service being configured.',
        },
        {
          name: 'namespace',
          description:
            'If running Consul Open Source, the namespace is ignored (see [Kubernetes Namespaces in Consul OSS](/docs/k8s/crds#consul-oss)). If running Consul Enterprise see [Kubernetes Namespaces in Consul Enterprise](/docs/k8s/crds#consul-enterprise) for more details.',
        },
      ],
      hcl: false,
    },
    {
      name: 'Protocol',
      type: `string: "tcp"`,
      description: `Sets the protocol of the service. This is used
                      by Connect proxies for things like observability features and to unlock usage
                      of the [\`service-splitter\`](/docs/connect/config-entries/service-splitter) and
                      [\`service-router\`](/docs/connect/config-entries/service-router) config entries
                      for a service. It also unlocks the ability to define L7 intentions via
                      [\`service-intentions\`](/docs/connect/config-entries/service-intentions).
                      Supported values are one of \`tcp\`, \`http\`, \`http2\`, or \`grpc\`.`,
    },
    {
      name: 'Mode',
      type: `string: ""`,
      description: `One of \`direct\` or \`transparent\`.
                    \`transparent\` represents that inbound and outbound application traffic is being
                    captured and redirected through the proxy. This mode does not enable the traffic redirection
                     itself. Instead it signals Consul to configure Envoy as if traffic is already being redirected.
                    \`direct\` represents that the proxy's listeners must be dialed directly by the local
                    application and other proxies.
                    Added in v1.10.0.`,
      yaml: false,
    },
    {
      name: 'UpstreamConfig',
      type: 'UpstreamConfiguration: <optional>',
      description: `Controls default configuration settings that apply across all upstreams, and per-upstream
                    configuration overrides. Note that per-upstream configuration applies across all federated datacenters
                    to the pairing of source and upstream destination services.
                    Added in v1.10.0.`,
      children: [
        {
          name: 'Overrides',
          type: 'array<UpstreamConfig>: []',
          description: `A list of optional overrides for per-upstream configuration.`,
          children: [
<<<<<<< HEAD
            {
              name: 'Name',
              type: 'string: ""',
              description: 'The upstream name to apply the configuration to.',
            },
            {
              name: 'Namespace',
              type: 'string: ""',
              description: 'The namespace of the upstream.',
            },
            {
              name: 'Protocol',
              type: 'string: ""',
              description: {
                hcl: `The protocol for the upstream listener.<br><br>
                    NOTE: The protocol of a service should ideally be configured via the
                      [\`protocol\`](/docs/connect/config-entries/service-defaults#protocol)
                      field of a
                      [\`service-defaults\`](/docs/connect/config-entries/service-defaults)
                      config entry for the upstream destination service. Configuring it in a
                      proxy upstream config will not fully enable some
                      [L7 features](/docs/connect/l7-traffic-management).
                      It is supported here for backwards compatibility with Consul versions prior to 1.6.0.
                    `,
                yaml: `The protocol for the upstream listener.<br><br>
                    NOTE: The protocol of a service should ideally be configured via the
                      [\`protocol\`](/docs/connect/config-entries/service-defaults#protocol)
                      field of a
                      [\`ServiceDefaults\`](/docs/connect/config-entries/service-defaults)
                      CRD for the upstream destination service. Configuring it in a
                      proxy upstream config will not fully enable some
                      [L7 features](/docs/connect/l7-traffic-management).
                      It is supported here for backwards compatibility with Consul versions prior to 1.6.0.
                    `,
=======
              {
                name: 'Name',
                type: 'string: ""',
                description:
                  'The upstream name to apply the configuration to. This should not be set to the wildcard specifier `*`.',
              },
              {
                name: 'Namespace',
                type: 'string: ""',
                description:
                  'The namespace of the upstream. This should not be set to the wildcard specifier `*`.',
              },
              {
                name: 'Protocol',
                type: 'string: ""',
                description:
                  `The protocol for the upstream listener.
                  
                  NOTE: The protocol of a service should ideally be configured via the
                    [\`protocol\`](/docs/connect/config-entries/service-defaults#protocol)
                    field of a
                    [\`service-defaults\`](/docs/connect/config-entries/service-defaults)
                    config entry for the upstream destination service. Configuring it in a
                    proxy upstream config will not fully enable some 
                    [L7 features](/docs/connect/l7-traffic-management).
                    It is supported here for backwards compatibility with Consul versions prior to 1.6.0.
                  `,
>>>>>>> 17dc691c
              },
            },
            {
              name: 'ConnectTimeoutMs',
              type: 'int: 5000',
              description: {
                hcl: `The number of milliseconds to allow when making upstream connections before timing out.<br><br>
                    NOTE: The connect timeout of a service should ideally be configured via the
                      [\`connect_timeout\`](/docs/connect/config-entries/service-resolver#connecttimeout)
                      field of a
                      [\`service-resolver\`](/docs/connect/config-entries/service-resolver)
                      config entry for the upstream destination service.
                      Configuring it in a proxy upstream config will not fully enable some
                      [L7 features](/docs/connect/l7-traffic-management).
                      It is supported here for backwards compatibility with Consul versions prior to 1.6.0.
                    `,
                yaml: `The number of milliseconds to allow when making upstream connections before timing out.<br><br>
                    NOTE: The connect timeout of a service should ideally be configured via the
                      [\`connectTimeout\`](/docs/connect/config-entries/service-resolver#connecttimeout)
                      field of a
                      [\`ServiceResolver\`](/docs/connect/config-entries/service-resolver)
                      CRD for the upstream destination service.
                      Configuring it in a proxy upstream config will not fully enable some
                      [L7 features](/docs/connect/l7-traffic-management).
                      It is supported here for backwards compatibility with Consul versions prior to 1.6.0.
                    `,
              },
            },
            {
              name: 'MeshGateway',
              type: 'MeshGatewayConfig: <optional>',
              description: `Controls the default
                  [mesh gateway configuration](/docs/connect/mesh-gateway#connect-proxy-configuration)
                  for this upstream.`,
              children: [
                {
                  name: 'Mode',
                  type: 'string: ""',
                  description: 'One of `none`, `local`, or `remote`.',
                },
              ],
            },
            {
              name: 'Limits',
              type: 'Limits: <optional>',
              description: `A set of limits to apply when connecting to the upstream service.
                  These limits are applied on a per-service-instance basis.
                  The following limits are respected.`,
              children: [
                {
                  name: 'MaxConnections',
                  type: 'int: 0',
                  description: `The maximum number of connections a service instance
                      will be allowed to establish against the given upstream. Use this to limit
                      HTTP/1.1 traffic, since HTTP/1.1 has a request per connection.`,
                },
                {
                  name: 'MaxPendingRequests',
                  type: 'int: 0',
                  description: `The maximum number of requests that will be queued
                      while waiting for a connection to be established. For this configuration to
                      be respected, a L7 protocol must be defined in the \`protocol\` field.`,
                },
                {
                  name: 'MaxConcurrentRequests',
                  type: 'int: 0',
                  description: `The maximum number of concurrent requests that
                      will be allowed at a single point in time. Use this to limit HTTP/2 traffic,
                      since HTTP/2 has many requests per connection. For this configuration to be
                      respected, a L7 protocol must be defined in the \`protocol\` field.`,
                },
              ],
            },
            {
              name: 'PassiveHealthCheck',
              type: 'PassiveHealthCheck: <optional>',
              description: `Passive health checks are used to remove hosts from
                    the upstream cluster which are unreachable or are returning errors..`,
              children: [
                {
                  name: 'Interval',
                  type: 'duration: 0s',
                  description: {
                    hcl: `The time between checks. Each check will cause hosts which
                        have exceeded \`max_failures\` to be removed from the load balancer, and
                        any hosts which have passed their ejection time to be returned to the
                        load balancer.`,
                    yaml: `The time between checks. Each check will cause hosts which
                        have exceeded \`maxFailures\` to be removed from the load balancer, and
                        any hosts which have passed their ejection time to be returned to the
                        load balancer.`,
                  },
                },
                {
                  name: 'MaxFailures',
                  type: 'int: 0',
                  description: `The number of consecutive failures which cause a host to be
                    removed from the load balancer.`,
                },
              ],
            },
          ],
        },
        {
          name: 'Defaults',
          type: 'UpstreamConfig: <optional>',
          description: `Default configuration that applies to all upstreams of the given service.`,
          children: [
<<<<<<< HEAD
            {
              name: 'Name',
              type: 'string: ""',
              description: 'The upstream name to apply the configuration to.',
            },
            {
              name: 'Namespace',
              type: 'string: ""',
              description: 'The namespace of the upstream.',
            },
            {
              name: 'Protocol',
              type: 'string: ""',
              description: {
                hcl: `The protocol for the upstream listener.<br><br>
                    NOTE: The protocol of a service should ideally be configured via the
                      [\`protocol\`](/docs/connect/config-entries/service-defaults#protocol)
                      field of a
                      [\`service-defaults\`](/docs/connect/config-entries/service-defaults)
                      config entry for the upstream destination service. Configuring it in a
                      proxy upstream config will not fully enable some
                      [L7 features](/docs/connect/l7-traffic-management).
                      It is supported here for backwards compatibility with Consul versions prior to 1.6.0.
                    `,
                yaml: `The protocol for the upstream listener.<br><br>
                    NOTE: The protocol of a service should ideally be configured via the
                      [\`protocol\`](/docs/connect/config-entries/service-defaults#protocol)
                      field of a
                      [\`ServiceDefaults\`](/docs/connect/config-entries/service-defaults)
                      CRD for the upstream destination service. Configuring it in a
                      proxy upstream config will not fully enable some
                      [L7 features](/docs/connect/l7-traffic-management).
                      It is supported here for backwards compatibility with Consul versions prior to 1.6.0.
                    `,
=======
              {
                name: 'Protocol',
                type: 'string: ""',
                description:
                  `The protocol for the upstream listener.
                  
                  NOTE: The protocol of a service should ideally be configured via the
                    [\`protocol\`](/docs/connect/config-entries/service-defaults#protocol)
                    field of a
                    [\`service-defaults\`](/docs/connect/config-entries/service-defaults)
                    config entry for the upstream destination service. Configuring it in a
                    proxy upstream config will not fully enable some 
                    [L7 features](/docs/connect/l7-traffic-management).
                    It is supported here for backwards compatibility with Consul versions prior to 1.6.0.
                  `,
>>>>>>> 17dc691c
              },
            },
            {
              name: 'ConnectTimeoutMs',
              type: 'int: 5000',
              description: {
                hcl: `The number of milliseconds to allow when making upstream connections before timing out.<br><br>
                    NOTE: The connect timeout of a service should ideally be configured via the
                      [\`connect_timeout\`](/docs/connect/config-entries/service-resolver#connecttimeout)
                      field of a
                      [\`service-resolver\`](/docs/connect/config-entries/service-resolver)
                      config entry for the upstream destination service.
                      Configuring it in a proxy upstream config will not fully enable some
                      [L7 features](/docs/connect/l7-traffic-management).
                      It is supported here for backwards compatibility with Consul versions prior to 1.6.0.
                    `,
                yaml: `The number of milliseconds to allow when making upstream connections before timing out.<br><br>
                    NOTE: The connect timeout of a service should ideally be configured via the
                      [\`connectTimeout\`](/docs/connect/config-entries/service-resolver#connecttimeout)
                      field of a
                      [\`ServiceResolver\`](/docs/connect/config-entries/service-resolver)
                      CRD for the upstream destination service.
                      Configuring it in a proxy upstream config will not fully enable some
                      [L7 features](/docs/connect/l7-traffic-management).
                      It is supported here for backwards compatibility with Consul versions prior to 1.6.0.
                    `,
              },
            },
            {
              name: 'MeshGateway',
              type: 'MeshGatewayConfig: <optional>',
              description: `Controls the default
                  [mesh gateway configuration](/docs/connect/mesh-gateway#connect-proxy-configuration)
                  for this upstream.`,
              children: [
                {
                  name: 'Mode',
                  type: 'string: ""',
                  description: 'One of `none`, `local`, or `remote`.',
                },
              ],
            },
            {
              name: 'Limits',
              type: 'Limits: <optional>',
              description: `A set of limits to apply when connecting to the upstream service.
                  These limits are applied on a per-service-instance basis.
                  The following limits are respected.`,
              children: [
                {
                  name: 'MaxConnections',
                  type: 'int: 0',
                  description: `The maximum number of connections a service instance
                      will be allowed to establish against the given upstream. Use this to limit
                      HTTP/1.1 traffic, since HTTP/1.1 has a request per connection.`,
                },
                {
                  name: 'MaxPendingRequests',
                  type: 'int: 0',
                  description: `The maximum number of requests that will be queued
                      while waiting for a connection to be established. For this configuration to
                      be respected, a L7 protocol must be defined in the \`protocol\` field.`,
                },
                {
                  name: 'MaxConcurrentRequests',
                  type: 'int: 0',
                  description: `The maximum number of concurrent requests that
                      will be allowed at a single point in time. Use this to limit HTTP/2 traffic,
                      since HTTP/2 has many requests per connection. For this configuration to be
                      respected, a L7 protocol must be defined in the \`protocol\` field.`,
                },
              ],
            },
            {
              name: 'PassiveHealthCheck',
              type: 'PassiveHealthCheck: <optional>',
              description: `Passive health checks are used to remove hosts from
                    the upstream cluster which are unreachable or are returning errors..`,
              children: [
                {
                  name: 'Interval',
                  type: 'duration: 0s',
                  description: {
                    hcl: `The time between checks. Each check will cause hosts which
                        have exceeded \`max_failures\` to be removed from the load balancer, and
                        any hosts which have passed their ejection time to be returned to the
                        load balancer.`,
                    yaml: `The time between checks. Each check will cause hosts which
                        have exceeded \`maxFailures\` to be removed from the load balancer, and
                        any hosts which have passed their ejection time to be returned to the
                        load balancer.`,
                  },
                },
                {
                  name: 'MaxFailures',
                  type: 'int: 0',
                  description: `The number of consecutive failures which cause a host to be
                    removed from the load balancer.`,
                },
              ],
            },
          ],
        },
      ],
    },
    {
      name: 'TransparentProxy',
      type: 'TransparentProxyConfig: <optional>',
      description: `Controls configuration specific to proxies in transparent mode. Added in v1.10.0.`,
      children: [
        {
          name: 'OutboundListenerPort',
          type: 'int: "15001"',
          description: `The port the proxy should listen on for outbound traffic. This must be the port where
                        outbound application traffic is redirected to.`,
          yaml: false,
        },
        {
          name: 'DialedDirectly',
          type: 'bool: false',
          description: {
            hcl: `Determines whether this proxy instance's IP address can be dialed directly by transparent proxies.
              Typically transparent proxies dial upstreams using the "virtual" tagged address, which load balances
              across instances. Dialing individual instances can be helpful in cases like stateful services such
              as a database cluster with a leader.`,
            yaml: `Determines whether the Pod IPs can be dialed directly (versus the Cluster IP).
              Dialing Pod IPs can be helpful in cases like stateful services such
              as a database cluster with a leader or with an ingress controller that dials Pod IPs instead of Cluster IPs.`,
          },
        },
      ],
    },
    {
      name: 'MeshGateway',
      type: 'MeshGatewayConfig: <optional>',
      description: `Controls the default
      [mesh gateway configuration](/docs/connect/mesh-gateway#connect-proxy-configuration)
      for this service. Added in v1.6.0.`,
      children: [
        {
          name: 'Mode',
          type: 'string: ""',
          description: 'One of `none`, `local`, or `remote`.',
        },
      ],
    },
    {
      name: 'ExternalSNI',
      type: 'string: ""',
      description: `This is an optional setting that allows for
                      the TLS [SNI](https://en.wikipedia.org/wiki/Server_Name_Indication) value to
                      be changed to a non-connect value when federating with an external system.
                      Added in v1.6.0.`,
    },
    {
      name: 'Expose',
      type: 'ExposeConfig: <optional>',
      description: `Controls the default
                      [expose path configuration](/docs/connect/registration/service-registration#expose-paths-configuration-reference)
                      for Envoy. Added in v1.6.2.<br><br>
                      Exposing paths through Envoy enables a service to protect itself by only listening on localhost, while still allowing
                      non-Connect-enabled applications to contact an HTTP endpoint.
                      Some examples include: exposing a \`/metrics\` path for Prometheus or \`/healthz\` for kubelet liveness checks.`,
      children: [
        {
          name: 'Checks',
          type: 'bool: false',
          description: `If enabled, all HTTP and gRPC checks registered with the agent are exposed through Envoy.
        Envoy will expose listeners for these checks and will only accept connections originating from localhost or Consul's
        [advertise address](/docs/agent/options#advertise). The port for these listeners are dynamically allocated from
        [expose_min_port](/docs/agent/options#expose_min_port) to [expose_max_port](/docs/agent/options#expose_max_port).
        This flag is useful when a Consul client cannot reach registered services over localhost. One example is when running
        Consul on Kubernetes, and Consul agents run in their own pods.`,
        },
        {
          name: 'Paths',
          type: 'array<Path>: []',
          description: 'A list of paths to expose through Envoy.',
          children: [
            {
              name: 'Path',
              type: 'string: ""',
              description:
                'The HTTP path to expose. The path must be prefixed by a slash. ie: `/metrics`.',
            },
            {
              name: 'LocalPathPort',
              type: 'int: 0',
              description:
                'The port where the local service is listening for connections to the path.',
            },
            {
              name: 'ListenerPort',
              type: 'int: 0',
              description: `The port where the proxy will listen for connections. This port must be available
           for the listener to be set up. If the port is not free then Envoy will not expose a listener for the path,
           but the proxy registration will not fail.`,
            },
            {
              name: 'Protocol',
              type: 'string: "http"',
              description:
                'Sets the protocol of the listener. One of `http` or `http2`. For gRPC use `http2`.',
            },
          ],
        },
      ],
    },
  ]}
/>

## ACLs

Configuration entries may be protected by [ACLs](/docs/security/acl).

Reading a `service-defaults` config entry requires `service:read` on the resource.

Creating, updating, or deleting a `service-defaults` config entry requires
`service:write` on the resource.<|MERGE_RESOLUTION|>--- conflicted
+++ resolved
@@ -275,42 +275,6 @@
           type: 'array<UpstreamConfig>: []',
           description: `A list of optional overrides for per-upstream configuration.`,
           children: [
-<<<<<<< HEAD
-            {
-              name: 'Name',
-              type: 'string: ""',
-              description: 'The upstream name to apply the configuration to.',
-            },
-            {
-              name: 'Namespace',
-              type: 'string: ""',
-              description: 'The namespace of the upstream.',
-            },
-            {
-              name: 'Protocol',
-              type: 'string: ""',
-              description: {
-                hcl: `The protocol for the upstream listener.<br><br>
-                    NOTE: The protocol of a service should ideally be configured via the
-                      [\`protocol\`](/docs/connect/config-entries/service-defaults#protocol)
-                      field of a
-                      [\`service-defaults\`](/docs/connect/config-entries/service-defaults)
-                      config entry for the upstream destination service. Configuring it in a
-                      proxy upstream config will not fully enable some
-                      [L7 features](/docs/connect/l7-traffic-management).
-                      It is supported here for backwards compatibility with Consul versions prior to 1.6.0.
-                    `,
-                yaml: `The protocol for the upstream listener.<br><br>
-                    NOTE: The protocol of a service should ideally be configured via the
-                      [\`protocol\`](/docs/connect/config-entries/service-defaults#protocol)
-                      field of a
-                      [\`ServiceDefaults\`](/docs/connect/config-entries/service-defaults)
-                      CRD for the upstream destination service. Configuring it in a
-                      proxy upstream config will not fully enable some
-                      [L7 features](/docs/connect/l7-traffic-management).
-                      It is supported here for backwards compatibility with Consul versions prior to 1.6.0.
-                    `,
-=======
               {
                 name: 'Name',
                 type: 'string: ""',
@@ -338,7 +302,6 @@
                     [L7 features](/docs/connect/l7-traffic-management).
                     It is supported here for backwards compatibility with Consul versions prior to 1.6.0.
                   `,
->>>>>>> 17dc691c
               },
             },
             {
@@ -447,7 +410,6 @@
           type: 'UpstreamConfig: <optional>',
           description: `Default configuration that applies to all upstreams of the given service.`,
           children: [
-<<<<<<< HEAD
             {
               name: 'Name',
               type: 'string: ""',
@@ -482,23 +444,6 @@
                       [L7 features](/docs/connect/l7-traffic-management).
                       It is supported here for backwards compatibility with Consul versions prior to 1.6.0.
                     `,
-=======
-              {
-                name: 'Protocol',
-                type: 'string: ""',
-                description:
-                  `The protocol for the upstream listener.
-                  
-                  NOTE: The protocol of a service should ideally be configured via the
-                    [\`protocol\`](/docs/connect/config-entries/service-defaults#protocol)
-                    field of a
-                    [\`service-defaults\`](/docs/connect/config-entries/service-defaults)
-                    config entry for the upstream destination service. Configuring it in a
-                    proxy upstream config will not fully enable some 
-                    [L7 features](/docs/connect/l7-traffic-management).
-                    It is supported here for backwards compatibility with Consul versions prior to 1.6.0.
-                  `,
->>>>>>> 17dc691c
               },
             },
             {
