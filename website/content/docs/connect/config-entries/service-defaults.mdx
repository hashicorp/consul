--- conflicted
+++ resolved
@@ -82,10 +82,6 @@
 - [`metadata`](#metadata): map | no default
   - [`name`](#name): string | no default
   - [`namespace`](#namespace): string | no default | <EnterpriseAlert inline /> 
-<<<<<<< HEAD
-=======
-  - [`partition`](#partition): string | no default | <EnterpriseAlert inline /> 
->>>>>>> 299ed9c3
 - [`spec`](#spec): map | no default
   - [`protocol`](#protocol): string | default: `tcp`
   - [`balanceInboundConnections`](#balanceinboundconnections): string | no default
@@ -242,10 +238,6 @@
 metadata: 
   name: <name of the service you are configuring>
   namespace: <Consul Enterprise namespace>
-<<<<<<< HEAD
-=======
-  partition: <Consul Enterprise admin partition>
->>>>>>> 299ed9c3
 spec: 
   protocol: tcp
   balanceInboundConnnections: exact_balance
@@ -688,7 +680,6 @@
 Configures the destination for service traffic through terminating gateways. Refer to [Terminating Gateway](/consul/docs/connect/terminating-gateway) for additional information. 
 
 You can configure the following parameters in the `Destination` block:
-<<<<<<< HEAD
 
 | Parameter | Description | Data type | Default |
 | ---   | ---         | ---       | ---     |
@@ -702,21 +693,7 @@
 - Default: `0`
 - Data type: integer
 
-=======
-
-| Parameter | Description | Data type | Default |
-| ---   | ---         | ---       | ---     |
-| `Address` | Specifies a list of addresses for the destination. You can configure a list of hostnames and IP addresses. Wildcards are  not supported.  | list | none |
-| `Port` | Specifies the port number of the destination. | integer | `0` |
-
-### `MaxInboundConnections`
-
-Specifies the maximum number of concurrent inbound connections to each service instance.
-
-- Default: `0`
-- Data type: integer
-
->>>>>>> 299ed9c3
+
 ### `LocalConnectTimeoutMs`
 
 Specifies the number of milliseconds allowed for establishing connections to the local application instance before timing out.
@@ -824,16 +801,6 @@
 - Default: `default`
 - Data type: string
 
-<<<<<<< HEAD
-=======
-### `metadata.partition` <Enterprise/>
-
-Specifies the name of the name of the Consul admin partition that the configuration entry applies to. Refer to [Consul Enterprise](/consul/docs/k8s/crds#consul-enterprise) for information about how Consul Enterprise on Kubernetes. Consul OSS distributions ignore the `metadata.partition` configuration.
-
-- Default: `default`
-- Data type: string  
-
->>>>>>> 299ed9c3
 ### `spec`
 
 Map that contains the details about the `ServiceDefaults` configuration entry. The `apiVersion`, `kind`, and `metadata` fields are siblings of the `spec` field. All other configurations are children.  
