---
layout: docs
page_title: Proxy defaults configuration entry reference
description: >-
  The proxy defaults configuration entry kind defines default behaviors for proxies in the service mesh. Use the reference guide to learn about `""proxy-defaults""` config entry parameters.
---

# Proxy defaults configuration reference

This topic provides reference information for proxy defaults configuration entries. Refer to [Service mesh proxy overview](/consul/docs/connect/proxies) for information about using proxies in Consul.

## Introduction

Proxy defaults configuration entries set global passthrough Envoy settings for proxies in the service mesh, including sidecars and gateways. Proxy defaults configuration entries do not control features for peered clusters, transparent proxy, or TLS behavior. For information about configuring Consul settings that affect service mesh behavior, refer to the [mesh configuration entry reference](/consul/docs/connect/config-entries/mesh).

Consul only supports one global proxy defaults configuration entry at a time. If multiple configuration entries are defined in Consul Enterprise, Consul implements the configuration entry in the `default` partition.

## Configuration model

The following list outlines field hierarchy, language-specific data types, and requirements in proxy defaults configuration entries. Click on a property name to view additional details, including default values.

<Tabs>

<Tab heading="HCL and JSON" group="hcl">

- [`Kind`](#kind): string | required | must be set to `proxy-defaults`
- [`Name`](#name): string | must be set to `global`
- [`Namespace`](#namespace): string | `default` | <EnterpriseAlert inline/>
- [`Partition`](#partition): string | `default` |  <EnterpriseAlert inline/>
- [`Meta`](#meta): map 
- [`Config`](#meta): map
- [`EnvoyExtensions`](#envoyextensions): list of maps
   - [`Name`](#envoyextensions): string
   - [`Required`](#envoyextensions): string
   - [`Arguments`](#envoyextensions): string
   - [`ConsulVersion`](#envoyextensions): string
   - [`EnvoyVersion`](#envoyextensions): string
- [`Mode`](#mode): string
- [`TransparentProxy`](#transparentproxy): map
   - [`OutboundListenerPort`](#transparentproxy): number | `15001`
   - [`DialedDirectly`](#transparentproxy): boolean | `false`
- [`MutualTLSMode`](#mutualtlsmode): string 
- [`MeshGateway`](#meshgateway): map
   - [`Mode`](#meshgateway): string
- [`Expose`](#expose): map
   - [`Checks`](#expose-checks): boolean | `false`
   - [`Paths`](#expose-paths): list of maps
      - [`Path`](#expose-paths-path): string | must begin with `/` 
      - [`LocalPathPort`](#expose-paths): number | `0` 
      - [`ListenerPort`](#expose-paths): number | `0` 
      - [`Protocol`](#expose-paths): string | `http` 
- [`FailoverPolicy`](#failoverpolicy): map
   - [`Mode`](#failoverpolicy-mode): string
- [`AccessLogs`](#accesslogs): map
   - [`Enabled`](#accesslogs): boolean | `false`
   - [`DisableListenerLogs`](#accesslogs): boolean | `false`
   - [`Type`](#accesslogs): string | `stdout`
   - [`Path`](#accesslogs): string
   - [`JSONFormat`](#accesslogs): string 
   - [`TextFormat`](#accesslogs): string 

</Tab>
<Tab heading="YAML" group="yaml">

- [`apiVersion`](#apiversion): string | required | must be set to `consul.hashicorp.com/v1alpha1`
- [`kind`](#kind): string | required | must be set to `ProxyDefaults`
- [`metadata`](#metadata): map | required
   - [`name`](#metadata-name): string | required | must be set to `global`
   - [`namespace`](#metadata-namespace): string | `default` | <EnterpriseAlert inline/>
- [`spec`](#spec): map | required
   - [`config`](#spec-config): map
   - [`EnvoyExtensions`](#spec-EnvoyExtensions): list of maps
      - [`name`](#spec-EnvoyExtensions): string
      - [`required`](#spec-EnvoyExtensions): string
      - [`arguments`](#spec-EnvoyExtensions): string
      - [`consulVersion`](#spec-EnvoyExtensions): string
      - [`envoyVersion`](#spec-EnvoyExtensions): string
   - [`mode`](#spec-mode): string
   - [`transparentProxy`](#spec-transparentproxy): map
      - [`outboundListenerPort`](#spec-transparentproxy): number | `15001`
      - [`dialedDirectly`](#spec-transparentproxy): boolean | `false`
   - [`mutualTLSMode`](#spec-mutualtlsmode): string 
   - [`meshGateway`](#spec-meshgateway): map
      - [`mode`](#spec-meshgateway): string
   - [`expose`](#spec-expose): map
      - [`checks`](#spec-expose-checks): boolean | `false`
      - [`paths`](#spec-expose-paths): list
         - [`path`](#spec-expose-paths): string | must begin with `/` 
         - [`localPathPort`](#spec-expose-paths): number | `0` 
         - [`listenerPort`](#spec-expose-paths): number | `0` 
         - [`protocol`](#spec-expose-paths): string | `http` 
   - [`failoverPolicy`](#spec-failoverpolicy): map
      - [`mode`](#spec-failoverpolicy-mode): string
   - [`accessLogs`](#spec-accesslogs): map
      - [`enabled`](#spec-accesslogs): boolean | `false`
      - [`disableListenerLogs`](#spec-accesslogs): boolean | `false`
      - [`type`](#spec-accesslogs): string | `stdout`
      - [`path`](#spec-accesslogs): string
      - [`jsonFormat`](#spec-accesslogs): string 
      - [`textFormat`](#spec-accesslogs): string 

</Tab>

</Tabs>

## Complete configuration

When every field is defined, a proxy defaults configuration entry has the following form:

<Tabs>

<Tab heading="HCL" group="hcl">

```hcl
Kind      = "proxy-defaults"
Name      = "global"
Namespace = "default"
Meta {
  <arbitrary string key> = "<arbitrary string value>"
}
Config {
  <arbitrary string key> = <arbitrary value>
}
EnvoyExtensions = [ 		
  { 
    Name= "<name of the extension>"
    Required = "required"
    Arguments = "<arguments to pass to the extension>"
    ConsulVersion = "<Consul version required by the extension>"
    EnvoyVersion = "<Envoy version required by the extension>"
  }
]   
Mode = "<name of proxy mode>"
TransparentProxy {
  OutboundListenerPort = <port the proxy should listen on for outbound traffic>
  DialedDirectly       = <true if proxy instances should be dialed directly>
}
MutualTLSMode = "<mutual TLS mode for all proxies>"
MeshGateway {
  Mode = "<name of mesh gateway configuration for all proxies>"
}
Expose {
  Checks = <true to expose all HTTP and gRPC checks through Envoy>

  Paths = [
    {
      Path          = "<the HTTP path to expose>"
      LocalPathPort = <port where the local service is listening for connections to the path>
      ListenerPort  = <port where the proxy will listen for connections>
      Protocol      = "<protocol of the listener>"
    }
  ]
}
AccessLogs {
  Enabled              = < true | false >
  DisableListenerLogs  = < true | false , disables listener access logs for unrecognized traffic>
  Type                 = "< file | stdout | stdout, the destination for access logs >"
  Path                 = "< set the output path for 'file' based access logs >"
  JSONFormat           = "< json representation of access log format >"
  TextFormat           = "< text representation of access log format >"
}
```
</Tab>

<Tab heading="YAML" group="yaml">

```yaml
apiVersion: consul.hashicorp.com/v1alpha1
kind: ProxyDefaults
metadata:
  name: global
  namespace: default
spec:
  meta:
    <arbitrary string key>: <arbitrary string value>
  config:
    <arbitrary string key>: <arbitrary value>
  EnvoyExtensions:
  - name: <name of the extension>
    required: required
    arguments: <arguments to pass to the extension>
    consulVersion: <Consul version required by the extension>
    envoyVersion: <Envoy version required by the extension> 
  mode: <name of proxy mode>
  transparentProxy:
    outboundListenerPort: <port the proxy should listen on for outbound traffic>
    dialedDirectly: <true if proxy instances should be dialed directly>
  mutualTLSMode: <mutual TLS mode for all proxies>
  meshGateway:
    mode: <name of mesh gateway configuration for all proxies>
  expose:
    checks: <true to expose all HTTP and gRPC checks through Envoy>
    paths:
      - path: <the HTTP path to expose>
        localPathPort: <port where the local service is listening for connections to the path>
        listenerPort: <port where the proxy will listen for connections>
        protocol:= <protocol of the listener>
  accessLogs:
    enabled: < true | false >
    disableListenerLogs:  < true | false , disables listener access logs for unrecognized traffic>
    type: < file | stdout | stdout, the destination for access logs >
    path: < set the output path for 'file' based access logs >
    jsonFormat: < json representation of access log format >
    textFormat: < text representation of access log format >
```

</Tab>

<Tab heading="JSON" group="json">

```json
{
  "Kind": "proxy-defaults",
  "Name": "global",
  "Namespace": "default",
  "Meta": {
    "<arbitrary string key>": "<arbitrary string value>"
  },
  "Config": {
    "<arbitrary string key>": <arbitrary value>
  },
<<<<<<< HEAD
  "EnvoyExtensions": [
    {
      "Name": "<name of the extension>",
      "Required": "required",
      "Arguments": "<arguments to pass to the extension>",
      "ConsulVersion": "<Consul version required by the extension>",
      "EnvoyVersion": "<Envoy version required by the extension>"
    }
  ],
=======
  "MutualTLSMode": "<mutual TLS mode for all proxies>",
>>>>>>> 0b2e31bb
  "Mode": "<name of proxy mode>",
  "TransparentProxy": {
    "OutboundListenerPort": <port the proxy should listen on for outbound traffic>,
    "DialedDirectly": <true if proxy instances should be dialed directly>
  },
  "MutualTLSMode": "<mutual TLS mode for all proxies>",
  "MeshGateway": {
    "Mode": = "<name of mesh gateway configuration for all proxies>"
  },
  "Expose": {
    "Checks": <true to expose all HTTP and gRPC checks through Envoy>,
    "Paths": [
      {
        "Path": "<the HTTP path to expose>",
        "LocalPathPort": <port where the local service is listening for connections to the path>,
        "ListenerPort": <port where the proxy will listen for connections>,
        "Protocol": "<protocol of the listener>"
      }
    ]
  },
  "AccessLogs": {
    "Enabled": < true | false >,
    "DisableListenerLogs": < true | false , disables listener access logs for unrecognized traffic>,
    "Type": "< file | stdout | stdout, the destination for access logs >",
    "Path": "< set the output path for 'file' based access logs >",
    "JSONFormat": "< json representation of access log format >",
    "TextFormat": "< text representation of access log format >"
  }
}
```

</Tab>

</Tabs>

## Specification

This section provides details about the fields you can configure in the proxy defaults configuration entry.

<Tabs>

<Tab heading="HCL and JSON" group="hcl">

### `Kind`

Specifies the type of configuration entry to implement. Must be set to `proxy-defaults`.

#### Values

- Default: None
- This field is required.
- Data type: String value that must be set to `proxy-defaults`.

### `Name`

Specifies a name for the configuration entry that is used to identify the configuration entry. Must be set to `global`.

#### Values

- Default: None
- This field is required.
- Data type: String that must be set to `global`.

### `Namespace`

Specifies the namespace that the proxy defaults apply to. You can only specify the `default` namespace. 

#### Values

- Default: `default`
- Data type: String

### `Partition`

Specifies the local admin partition that the proxy defaults apply to. Refer to [admin partitions](/consul/docs/enterprise/admin-partitions) for more information.

#### Values

- Default: `default`
- Data type: String

### `Meta`

Specifies a set of custom key-value pairs to add the [Consul KV](#/consul/docs/dynamic-app-config/kv) store. 

#### Values

- Default: None
- Data type: Map of one or more key-value pairs.
   - Keys: String
   - Values: String, integer, or float

### `Config`

Specifies an arbitrary map of configuration values used by service mesh proxies. The available configurations depend on the mesh proxy you use. You can configure any global values that your proxy allows in this field. Refer to the following topics for additional information:

- [Envoy proxy configuration option](/consul/docs/connect/proxies/envoy#proxy-config-options)
- [Built-in proxy configuration options](/consul/docs/connect/proxies/built-in#proxy-config-key-reference) 

#### Values

- Default: None
- Data type: Map of 

### `EnvoyExtensions`

Specifies a list of extensions that modify Envoy proxy configurations. Refer to [Envoy extensions](/consul/docs/connect/proxies/envoy-extensions) for additional information.

#### Values

- Default: None
- Data type: Map of containing the following fields:
   - `Name`
   - `Required`
   - `Arguments`
   - `ConsulVersion`
   - `EnvoyVersion`

The following table describes how to configure values in the `EnvoyExtensions` map:

| Parameter | Description | Data type | Default |
| ---       | ---         | ---       | ---     |
| `Name` | Specifies the name of the extension. | String | None |
| `Required` | Specify `true` to require Consul to implement the extension. <p>Use this parameter to ensure that extensions required for secure communication are not unintentionally bypassed.</p><p>Consul returns an error when `Required` is set to `true` and the extension does not update Envoy resources. </p> | String | None |
| `Arguments` | Specifies the arguments to pass to the extension executable. Refer to the documentation for the extension you want to implement for additional information. | Map | None |
| `ConsulVersion` | Specifies the version of Consul that the extension is allowed to work with. Consul validates the version during xDS updates. If a different version is in use, Consul skips the extension and writes the event to the log. <p>The `ConsulVersion` and `EnvoyVersion` must both validate for Consul to implement the extension.</p> | String | None |
| `EnvoyVersion` | Specifies the version of Envoy that the extension is allowed to work with. Consul validates the version during xDS updates. If a different version is in use, Consul skips the extension and writes the event to the log. <p>The `ConsulVersion` and `EnvoyVersion` must both validate for Consul to implement the extension.</p> | String | None |

### `Mode`

Specifies a mode for how proxies direct inbound and outbound traffic. You can specify one of the following values:

- `transparent`: In transparent mode, proxies capture and redirect inbound and outbound traffic. The mode does not enable traffic redirection, but directs Consul to configure Envoy as if traffic is already being redirected. 

- `direct`: In this mode, the local application and other proxies must directly dial proxy listeners. 

#### Values

- Default: None
- Data type: String 

### `TransparentProxy`

Contains configurations for proxies that are running in transparent proxy mode. Refer to [Transparent proxy mode](/consul/docs/k8s/connect/transparent-proxy) for additional information. 

#### Values

- Default: None
- Data type: Map of containing the following fields:
   - `OutboundListenerPort`
   - `DialedDirectly`

The following table describes how to configure values in the `TransparentProxy` map:

| Parameter | Description | Data type | Default |
| ---       | ---         | ---       | ---     |
| `OutboundListenerPort` | Specifies the port that the proxy listens on for outbound traffic. Outbound application traffic must be  captured and redirected to this port. | Integer | `15001` |
| `DialedDirectly` | Determines whether other proxies in transparent mode can directly dial this proxy instance's IP address. Proxies in transparent mode commonly dial upstreams at the [`virtual`](/consul/docs/services/configuration/services-configuration-reference#tagged_addresses-virtual) tagged address, which load balances across instances. Dialing individual instances can be helpful when sending requests to stateful services, such as database clusters with a leader. | Boolean | `false` |

### `MutualTLSMode`

Controls the default mutual TLS (mTLS) mode for all proxies. You can only set mutual TLS mode for services in transparent proxy mode. 

You can specify one of the following modes:

`strict`: The sidecar proxy requires mTLS for incoming traffic. 
`permissive`: The sidecar proxy accepts mTLS traffic on the sidecar proxy service port and accepts any traffic on the destination service port. We recommend only using permissive mode if necessary while onboarding services to the service mesh.

#### Values

- Default: `strict`
- Data type: One of the following string values:
   - `strict`
   - `permissive`

### `MeshGateway`

Sets the default mesh gateway `mode` field for all proxies. You can specify the following string values for the `mode` field:

- `none`: The proxy does not make outbound connections through a mesh gateway. Instead, it makes outbound connections directly to the destination services.
- `local`: The proxy makes an outbound connection to a gateway running in the same datacenter.
- `remote`: The proxy makes an outbound connection to a gateway running in the destination datacenter.

#### Values

- Default: None
- Data type: Map containing the `mode` field

### `Expose`

Specifies default configurations for exposing HTTP paths through Envoy. Exposing paths through Envoy enables services to protect themselves by only listening on `localhost`. Applications that are not Consul service mesh-enabled are still able to contact an HTTP endpoint. 

Example use-cases include exposing the `/metrics` endpoint to a monitoring system, such as Prometheus, and exposing the `/healthz` endpoint to the kubelet for liveness checks. Refer to [Expose Paths Configuration Reference](/consul/docs/connect/proxy-config-reference#expose-paths-configuration-reference) for additional information.

#### Values

- Default: None
- Data type: Map containing the following parameters:
   - [`Checks`](#expose-checks)
   - [`Paths`](#expose-paths)

### `Expose{}.Checks`

Exposes all HTTP and gRPC checks registered with the agent when set to `true`. Envoy exposes listeners for the checks and only accepts connections originating from localhost or Consul's [`advertise_addr`](/consul/docs/agent/config/config-files#advertise). The ports for the listeners are dynamically allocated from the agent's [`expose_min_port`](/consul/docs/agent/config/config-files#expose_min_port) and [`expose_max_port`](/consul/docs/agent/config/config-files#expose_max_port) configurations.

We recommend enabling the `Checks` configuration when a Consul client cannot reach registered services over localhost, such as when Consul agents run in their own pods in Kubernetes.

#### Values

- Default: `false`
- Data type: boolean

### `Expose{}.Paths[]`

Specifies a list of configuration maps that define paths to expose through Envoy when `Expose.Checks` is set to `true`. 

#### Values

- Default: None
- Data type: List of maps. 

The following table describes the parameters for each map you can define in the list:

| Parameter | Description | Data type | Default |
| ---       | ---         | ---       | ---     |
| `Path` | Specifies the HTTP path to expose. You must prepend the path with a forward slash (`/`). | String | None |
| `LocalPathPort` | Specifies the port where the local service listens for connections to the path. | Integer | `0` |
| `ListenPort` | Specifies the port where the proxy listens for connections. The port must be available. If the port is unavailable, Envoy does not expose a listener for the path and the proxy registration still succeeds. | Integer | `0` |
| `Protocol` | Specifies the protocol of the listener. You can configure one of the following values: <li>`http`</li><li>`http2`: Use with gRPC traffic</li> | String | `http` |

### `FailoverPolicy`

Sets the failover policy `mode` field for all proxies. The failover policy mode defines how Consul directs traffic to failover service instances if the primary instance becomes unreachable. For example, you can direct Consul to send failover traffic to local service instances. Refer to [Failover overview](/consul/docs/connect/failover) for additional information.

You can specify the following string values for the `mode` field:

- `default`: Envoy sends failover traffic to the first failover target with healthy instances.  
- `order-by-locality`: Envoy prioritizes failover targets that are closer to the downstream service. Envoy deterministically orders failover targets that are the same distance from the local proxy. 

#### Values

- Default: None
- Data type: Map containing the `mode` field

### `AccessLogs`

Specifies [Envoy access logger](https://www.envoyproxy.io/docs/envoy/latest/intro/arch_overview/observability/access_logging.html?highlight=access%20logs) configurations for all proxies in the service mesh, including gateways. This field also configures access logs on [Envoy's administration interface](https://www.envoyproxy.io/docs/envoy/latest/operations/admin.html?highlight=administration%20logs).

#### Values

- Default: None
- Data type: Map 

The following table describes the parameters you can define in the `AccessLogs` map:

| Parameter | Description | Data type | Default |
| ---       | ---         | ---       | ---     |
| `Enabled` | Enables Envoy to emit access logs for all proxies in the service mesh. | Boolean | `false` |
| `DisabledListenerLogs` | Disables access logs for traffic rejected at the listener level. Rejected traffic includes connections that do not match any of Envoy's configured filters, such as Consul upstream services. Set this option to `true` if you do not want to log unknown requests that Envoy is not forwarding. | Boolean | `false` |
| `Type` | Specifies the destination for access logs. You can specify one of the following types: <li>`stdout`</li><li>`stderr`</li><li>`file`</li> | String | None |
| `Path` | Specifies the destination for writing access logs to file when `Type` is set to `file`. | String | None |
| `JSONFormat` | Specifies a JSON-formatted string that represents the format for each emitted access log. You can use [Envoy command operators](https://www.envoyproxy.io/docs/envoy/latest/configuration/observability/access_log/usage#command-operators) to customize the emitted data. You can also nest data. You cannot set this field and the `TextFormat` field concurrently. | String | [Default log format](/consul/docs/connect/observability/access-logs#default-log-format) |
| `TextFormat` | Specifies a  text-formatted string that represents the format for each emitted access log. You can use [Envoy command operators](https://www.envoyproxy.io/docs/envoy/latest/configuration/observability/access_log/usage#command-operators) to customize the emitted data. You can also nest data. You cannot set this field and the `JSONFormat` field concurrently. | String | None |

</Tab>

<Tab heading="YAML" group="yaml">

### apiVersion

<<<<<<< HEAD
Specifies the verion of the Consul API to use to apply the configuration entry. This must be set to `consul.hashicorp.com/v1alpha1`.
=======
```hcl
Kind      = "proxy-defaults"
Name      = "global"
Namespace = "default" # Can only be set to "default".
Meta {
  <arbitrary string key> = "<arbitrary string value>"
}
Config {
  <arbitrary string key> = <arbitrary value>
}
Mode = "<name of proxy mode>"
TransparentProxy {
  OutboundListenerPort = <port the proxy should listen on for outbound traffic>
  DialedDirectly       = <true if proxy instances should be dialed directly>
}
MutualTLSMode = "<mutual TLS mode for all proxies>"
MeshGateway {
  Mode = "<name of mesh gateway configuration for all proxies>"
}
Expose {
  Checks = <true to expose all HTTP and gRPC checks through Envoy>
>>>>>>> 0b2e31bb

#### Values

<<<<<<< HEAD
- Default: None
- This field is required.
- Data type: String value that must be set to `consul.hashicorp.com/v1alpha1`.

### `kind`

Specifies the type of configuration entry to implement. Must be set to `ProxyDefaults`.

#### Values

- Default: None
- This field is required.
- Data type: String value that must be set to `ProxyDefaults`.


### `metadata`

Map that contains the service name, namespace, and admin partition that the configuration entry applies to.

#### Values

- Default: none
- Map containing the following strings:
  - `name`
  - `namespace`


### `metadata.name`

Specifies a name for the configuration entry that is used to identify the configuration entry. Must be set to `global`.

#### Values

- Default: None
- This field is required.
- Data type: String that must be set to `global`.

### `metadata.namespace`

Specifies the namespace that the proxy defaults apply to. If you are on the community version, Consul ignores the `namespace` field. Refer to [Kubernetes namespaces in Consul](/consul/docs/k8s/crds#consul-oss) for additional information. If you are on Consul Enterprise, refer to [Kubernetes namespaces in Consul Enterprise](/consul/docs/k8s/crds#consul-enterprise) for additional information.

#### Values

- Default: `default`
- Data type: String

### `spec`

Map that contains the details about the ProxyDefaults configuration entry. The `apiVersion`, `kind``, and `metadata` fields are siblings of the `spec` field. All other configurations are children.

### `spec.config`

Specifies an arbitrary map of configuration values used by service mesh proxies. The available configurations depend on the mesh proxy you use. You can configure any global values that your proxy allows in this field. Refer to the following topics for additional information:

- [Envoy proxy configuration option](/consul/docs/connect/proxies/envoy#proxy-config-options)
- [Built-in proxy configuration options](/consul/docs/connect/proxies/built-in#proxy-config-key-reference) 

#### Values

- Default: None
- Data type: Map 

### `spec.envoyExtensions`

Specifies a list of extensions that modify Envoy proxy configurations. Refer to [Envoy extensions](/consul/docs/connect/proxies/envoy-extensions) for additional information.

#### Values

- Default: None
- Data type: Map of containing the following fields:
   - `name`
   - `required`
   - `arguments`
   - `consulVersion`
   - `envoyVersion`

The following table describes how to configure values in the `EnvoyExtensions` map:

| Parameter | Description | Data type | Default |
| ---       | ---         | ---       | ---     |
| `name` | Specifies the name of the extension. | String | None |
| `required` | Specify `true` to require Consul to implement the extension. <p>Use this parameter to ensure that extensions required for secure communication are not unintentionally bypassed.</p><p>Consul returns an error when `Required` is set to `true` and the extension does not update Envoy resources. </p> | String | None |
| `arguments` | Specifies the arguments to pass to the extension executable. Refer to the documentation for the extension you want to implement for additional information. | Map | None |
| `consulVersion` | Specifies the version of Consul that the extension is allowed to work with. Consul validates the version during xDS updates. If a different version is in use, Consul skips the extension and writes the event to the log. <p>The `consulVersion` and `envoyVersion` must both validate for Consul to implement the extension.</p> | String | None |
| `envoyVersion` | Specifies the version of Envoy that the extension is allowed to work with. Consul validates the version during xDS updates. If a different version is in use, Consul skips the extension and writes the event to the log. <p>The `consulVersion` and `envoyVersion` must both validate for Consul to implement the extension.</p> | String | None |

### `spec.mode`

Specifies a mode for how proxies direct inbound and outbound traffic. You can specify one of the following values:

- `transparent`: In transparent mode, proxies capture and redirect inbound and outbound traffic. The mode does not enable traffic redirection, but directs Consul to configure Envoy as if traffic is already being redirected. 
=======
```yaml
apiVersion: consul.hashicorp.com/v1alpha1
kind: ProxyDefaults
metadata:
  name: global
  namespace: default
spec:
  meta:
    <arbitrary string key>: <arbitrary string value>
  config:
    <arbitrary string key>: <arbitrary value>
  mode: <name of proxy mode>
  transparentProxy:
    outboundListenerPort: <port the proxy should listen on for outbound traffic>
    dialedDirectly: <true if proxy instances should be dialed directly>
  mutualTLSMode: <mutual TLS mode for all proxies>
  meshGateway:
    mode: <name of mesh gateway configuration for all proxies>
  expose:
    checks: <true to expose all HTTP and gRPC checks through Envoy>
    paths:
      - path: <the HTTP path to expose>
        localPathPort: <port where the local service is listening for connections to the path>
        listenerPort: <port where the proxy will listen for connections>
        protocol:= <protocol of the listener>
  accessLogs:
    enabled: < true | false >
    disableListenerLogs:  < true | false , disables listener access logs for unrecognized traffic>
    type: < file | stdout | stdout, the destination for access logs >
    path: < set the output path for 'file' based access logs >
    jsonFormat: < json representation of access log format >
    textFormat: < text representation of access log format >
```

```json
{
  "Kind": "proxy-defaults",
  "Name": "global",
  "Namespace": "default",
  "Meta": {
    "<arbitrary string key>": "<arbitrary string value>"
  },
  "Config": {
    "<arbitrary string key>": <arbitrary value>
  },
  "Mode": "<name of proxy mode>",
  "TransparentProxy": {
    "OutboundListenerPort": <port the proxy should listen on for outbound traffic>,
    "DialedDirectly": <true if proxy instances should be dialed directly>
  },
  "MutualTLSMode": "<mutual TLS mode for all proxies>",
  "MeshGateway": {
    "Mode": = "<name of mesh gateway configuration for all proxies>"
  },
  "Expose": {
    "Checks": <true to expose all HTTP and gRPC checks through Envoy>,
    "Paths": [
      {
        "Path": "<the HTTP path to expose>",
        "LocalPathPort": <port where the local service is listening for connections to the path>,
        "ListenerPort": <port where the proxy will listen for connections>,
        "Protocol": "<protocol of the listener>"
      }
    ]
  },
  "AccessLogs": {
    "Enabled": < true | false >,
    "DisableListenerLogs": < true | false , disables listener access logs for unrecognized traffic>,
    "Type": "< file | stdout | stdout, the destination for access logs >",
    "Path": "< set the output path for 'file' based access logs >",
    "JSONFormat": "< json representation of access log format >",
    "TextFormat": "< text representation of access log format >"
  }
}
```
>>>>>>> 0b2e31bb

- `direct`: In this mode, the local application and other proxies must directly dial proxy listeners. 

#### Values

- Default: None
- Data type: String 

### `spec.transparentProxy`

Contains configurations for proxies that are running in transparent proxy mode. Refer to [Transparent proxy mode](/consul/docs/k8s/connect/transparent-proxy) for additional information. 

#### Values

- Default: None
- Data type: Map of containing the following fields:
   - `outboundListenerPort`
   - `dialedDirectly`

The following table describes how to configure values in the `TransparentProxy` map:

| Parameter | Description | Data type | Default |
| ---       | ---         | ---       | ---     |
| `outboundListenerPort` | Specifies the port that the proxy listens on for outbound traffic. Outbound application traffic must be  captured and redirected to this port. | Integer | `15001` |
| `dialedDirectly` | Determines whether other proxies in transparent mode can directly dial this proxy instance's IP address. Proxies in transparent mode commonly dial upstreams at the [`virtual`](/consul/docs/services/configuration/services-configuration-reference#tagged_addresses-virtual) tagged address, which load balances across instances. Dialing individual instances can be helpful when sending requests to stateful services, such as database clusters with a leader. | Boolean | `false` |

### `spec.mutualTLSMode`

Controls the default mutual TLS (mTLS) mode for all proxies. You can only set mutual TLS mode for services in transparent proxy mode. 

You can specify one of the following modes:

`strict`: The sidecar proxy requires mTLS for incoming traffic. 
`permissive`: The sidecar proxy accepts mTLS traffic on the sidecar proxy service port and accepts any traffic on the destination service port. We recommend only using permissive mode if necessary while onboarding services to the service mesh.

#### Values

- Default: `strict`
- Data type: One of the following string values:
   - `strict`
   - `permissive`

### `spec.meshGateway`

Sets the default mesh gateway `mode` field for all proxies. You can specify the following string values for the `mode` field:

- `none`: The proxy does not make outbound connections through a mesh gateway. Instead, it makes outbound connections directly to the destination services.
- `local`: The proxy makes an outbound connection to a gateway running in the same datacenter.
- `remote`: The proxy makes an outbound connection to a gateway running in the destination datacenter.

#### Values

- Default: None
- Data type: Map containing the `mode` field

### `spec.expose`

Specifies default configurations for exposing HTTP paths through Envoy. Exposing paths through Envoy enables services to protect themselves by only listening on `localhost`. Applications that are not Consul service mesh-enabled are still able to contact an HTTP endpoint. 

Example use-cases include exposing the `/metrics` endpoint to a monitoring system, such as Prometheus, and exposing the `/healthz` endpoint to the kubelet for liveness checks. Refer to [Expose Paths Configuration Reference](/consul/docs/connect/proxy-config-reference#expose-paths-configuration-reference) for additional information.

#### Values

- Default: None
- Data type: Map containing the following parameters:
   - [`checks`](#expose-checks)
   - [`aths`](#expose-paths)

### `spec.expose{}.checks`

Exposes all HTTP and gRPC checks registered with the agent when set to `true`. Envoy exposes listeners for the checks and only accepts connections originating from localhost or Consul's [`advertise_addr`](/consul/docs/agent/config/config-files#advertise). The ports for the listeners are dynamically allocated from the agent's [`expose_min_port`](/consul/docs/agent/config/config-files#expose_min_port) and [`expose_max_port`](/consul/docs/agent/config/config-files#expose_max_port) configurations.

We recommend enabling the `Checks` configuration when a Consul client cannot reach registered services over localhost, such as when Consul agents run in their own pods in Kubernetes.

#### Values

- Default: `false`
- Data type: boolean

### `spec.expose{}.paths[]`

Specifies a list of configuration maps that define paths to expose through Envoy when `spec.expose.checks` is set to `true`. 

#### Values

- Default: None
- Data type: List of maps. 

The following table describes the parameters for each map you can define in the list:

| Parameter | Description | Data type | Default |
| ---       | ---         | ---       | ---     |
| `path` | Specifies the HTTP path to expose. You must prepend the path with a forward slash (`/`). | String | None |
| `localPathPort` | Specifies the port where the local service listens for connections to the path. | Integer | `0` |
| `listenPort` | Specifies the port where the proxy listens for connections. The port must be available. If the port is unavailable, Envoy does not expose a listener for the path and the proxy registration still succeeds. | Integer | `0` |
| `protocol` | Specifies the protocol of the listener. You can configure one of the following values: <li>`http`</li><li>`http2`: Use with gRPC traffic</li> | String | `http` |

### `spec.failoverPolicy`

Sets the failover policy `mode` field for all proxies. The failover policy mode defines how Consul directs traffic to failover service instances if the primary instance becomes unreachable. For example, you can direct Consul to send failover traffic to local service instances. Refer to [Failover overview](/consul/docs/connect/failover) for additional information.

You can specify the following string values for the `mode` field:

- `default`: Envoy sends failover traffic to the first failover target with healthy instances.  
- `order-by-locality`: Envoy prioritizes failover targets that are closer to the downstream service. Envoy deterministically orders failover targets that are the same distance from the local proxy. 

#### Values

- Default: None
- Data type: Map containing the `mode` field

### `spec.accessLogs`

Specifies [Envoy access logger](https://www.envoyproxy.io/docs/envoy/latest/intro/arch_overview/observability/access_logging.html?highlight=access%20logs) configurations for all proxies in the service mesh, including gateways. This field also configures access logs on [Envoy's administration interface](https://www.envoyproxy.io/docs/envoy/latest/operations/admin.html?highlight=administration%20logs).

#### Values

- Default: None
- Data type: Map 

The following table describes the parameters you can define in the `accessLogs` map:

| Parameter | Description | Data type | Default |
| ---       | ---         | ---       | ---     |
| `enabled` | Enables Envoy to emit access logs for all proxies in the service mesh. | Boolean | `false` |
| `disabledListenerLogs` | Disables access logs for traffic rejected at the listener level. Rejected traffic includes connections that do not match any of Envoy's configured filters, such as Consul upstream services. Set this option to `true` if you do not want to log unknown requests that Envoy is not forwarding. | Boolean | `false` |
| `type` | Specifies the destination for access logs. You can specify one of the following types: <li>`stdout`</li><li>`stderr`</li><li>`file`</li> | String | None |
| `path` | Specifies the destination for writing access logs to file when `type` is set to `file`. | String | None |
| `jsonFormat` | Specifies a JSON-formatted string that represents the format for each emitted access log. You can use [Envoy command operators](https://www.envoyproxy.io/docs/envoy/latest/configuration/observability/access_log/usage#command-operators) to customize the emitted data. You can also nest data. You cannot set this field and the `textFormat` field concurrently. | String | [Default log format](/consul/docs/connect/observability/access-logs#default-log-format) |
| `textFormat` | Specifies a  text-formatted string that represents the format for each emitted access log. You can use [Envoy command operators](https://www.envoyproxy.io/docs/envoy/latest/configuration/observability/access_log/usage#command-operators) to customize the emitted data. You can also nest data. You cannot set this field and the `jsonFormat` field concurrently. | String | None |

</Tab>

</Tabs>

<<<<<<< HEAD
=======
<ConfigEntryReference
  keys={[
    {
      name: 'apiVersion',
      description: 'Must be set to `consul.hashicorp.com/v1alpha1`',
      hcl: false,
    },
    {
      name: 'Kind',
      description: {
        hcl: 'Must be set to `proxy-defaults`',
        yaml: 'Must be set to `ProxyDefaults`',
      },
    },
    {
      name: 'Name',
      description: 'Must be set to `global`',
      yaml: false,
    },
    {
      name: 'Namespace',
      type: `string: "default"`,
      enterprise: true,
      description:
        'Must be set to `default`. The configuration will apply to all namespaces.',
      yaml: false,
    },
    {
      name: 'Partition',
      type: `string: "default"`,
      enterprise: true,
      description:
        'Specifies the name of the admin partition in which the configuration entry applies. Refer to the [Admin Partitions documentation](/consul/docs/enterprise/admin-partitions) for additional information.',
      yaml: false,
    },
    {
      name: 'Meta',
      type: 'map<string|string>: nil',
      description:
        'Specifies arbitrary KV metadata pairs. Added in Consul 1.8.4.',
      yaml: false,
    },
    {
      name: 'metadata',
      children: [
        {
          name: 'name',
          description: 'Must be set to `global`',
        },
        {
          name: 'namespace',
          enterprise: true,
          description:
            'If running Consul Open Source, the namespace is ignored (see [Kubernetes Namespaces in Consul OSS](/consul/docs/k8s/crds#consul-oss)). If running Consul Enterprise see [Kubernetes Namespaces in Consul Enterprise](/consul/docs/k8s/crds#consul-enterprise) for more details.',
        },
      ],
      hcl: false,
    },
    {
      name: 'Config',
      type: 'map[string]arbitrary',
      description: `An arbitrary map of configuration values used by service mesh proxies.
    The available configurations depend on the mesh proxy you use.
     Any values that your proxy allows can be configured globally here. To explore these options please see the documentation for your chosen proxy.
     <ul><li>[Envoy](/consul/docs/connect/proxies/envoy#proxy-config-options)</li>
     <li>[Consul's built-in proxy](/consul/docs/connect/proxies/built-in#proxy-config-key-reference)</li></ul>`,
    },
    {
      name: 'EnvoyExtensions',
      type: 'array<EnvoyExtension>: []',
      description: `A list of extensions to modify Envoy proxy configuration.<br><br>
        Applying \`EnvoyExtensions\` to \`ProxyDefaults\` may produce unintended consequences. We recommend enabling \`EnvoyExtensions\` with [\`ServiceDefaults\`](/consul/docs/connect/config-entries/service-defaults#envoyextensions) in most cases.`,
      children: [
        {
          name: 'Name',
          type: `string: ""`,
          description: `Name of the extension.`,
        },
        {
          name: 'Required',
          type: `string: ""`,
          description: `When \`Required\` is true and the extension does not update any Envoy resources, an error is
          returned. Use this parameter to ensure that extensions required for secure communication are not unintentionally
          bypassed.`,
        },
        {
          name: 'Arguments',
          type: 'map<string|Any>: nil',
          description: `Arguments to pass to the extension executable.`,
        },
      ],
    },
    {
      name: 'Mode',
      type: `string: ""`,
      description: `One of \`direct\` or \`transparent\`.
                    \`transparent\` represents that inbound and outbound application traffic is being
                    captured and redirected through the proxy. This mode does not enable the traffic redirection
                     itself. Instead it signals Consul to configure Envoy as if traffic is already being redirected.
                    \`direct\` represents that the proxy's listeners must be dialed directly by the local
                    application and other proxies.
                    Added in v1.10.0.`,
    },
    {
      name: 'TransparentProxy',
      type: 'TransparentProxyConfig: <optional>',
      description: `Controls configuration specific to proxies in transparent mode. Added in v1.10.0.`,
      children: [
        {
          name: 'OutboundListenerPort',
          type: 'int: "15001"',
          description: `The port the proxy should listen on for outbound traffic. This must be the port where
                        outbound application traffic is captured and redirected to.`,
        },
        {
          name: 'DialedDirectly',
          type: 'bool: false',
          description: `Determines whether this proxy instance's IP address can be dialed directly by transparent proxies.
                        Typically transparent proxies dial upstreams using the "virtual" tagged address, which load balances
                        across instances. Dialing individual instances can be helpful in cases like stateful services such
                        as a database cluster with a leader. `,
        },
      ],
    },
    {
      name: 'MutualTLSMode',
      type: 'string: ""',
      description: `Controls the default mutual TLS mode for all proxies. This setting is only
                    supported for services with transparent proxy enabled. One of \`""\`, \`strict\`, or \`permissive\`.
                    When unset or \`""\`, the mode defaults to \`strict\`. When set to \`strict\`, the sidecar proxy
                    requires mutual TLS for incoming traffic. When set to \`permissive\`, the sidecar proxy accepts
                    mutual TLS traffic on the sidecar proxy service port and accepts any traffic on the destination
                    service port. We recommend only using \`permissive\` mode if necessary while onboarding services to
                    the service mesh. `,
    },
    {
      name: 'MeshGateway',
      type: 'MeshGatewayConfig: <optional>',
      description: `Controls the default
      [mesh gateway configuration](/consul/docs/connect/gateways/mesh-gateway#service-mesh-proxy-configuration)
      for all proxies. Added in v1.6.0.`,
      children: [
        {
          name: 'Mode',
          type: 'string: ""',
          description: 'One of `none`, `local`, or `remote`.',
        },
      ],
    },
    {
      name: 'Expose',
      type: 'ExposeConfig: <optional>',
      description: `Controls the default
                      [expose path configuration](/consul/docs/connect/registration/service-registration#expose-paths-configuration-reference)
                      for Envoy. Added in v1.6.2.<br><br>
                      Exposing paths through Envoy enables a service to protect itself by only listening on localhost, while still allowing
                      non-mesh-enabled applications to contact an HTTP endpoint.
                      Some examples include: exposing a \`/metrics\` path for Prometheus or \`/healthz\` for kubelet liveness checks.`,
      children: [
        {
          name: 'Checks',
          type: 'bool: false',
          description: `If enabled, all HTTP and gRPC checks registered with the agent are exposed through Envoy.
        Envoy will expose listeners for these checks and will only accept connections originating from localhost or Consul's
        [advertise address](/consul/docs/agent/config/config-files#advertise). The port for these listeners are dynamically allocated from
        [expose_min_port](/consul/docs/agent/config/config-files#expose_min_port) to [expose_max_port](/consul/docs/agent/config/config-files#expose_max_port).
        This flag is useful when a Consul client cannot reach registered services over localhost.`,
        },
        {
          name: 'Paths',
          type: 'array<Path>: []',
          description: 'A list of paths to expose through Envoy.',
          children: [
            {
              name: 'Path',
              type: 'string: ""',
              description:
                'The HTTP path to expose. The path must be prefixed by a slash. ie: `/metrics`.',
            },
            {
              name: 'LocalPathPort',
              type: 'int: 0',
              description:
                'The port where the local service is listening for connections to the path.',
            },
            {
              name: 'ListenerPort',
              type: 'int: 0',
              description: `The port where the proxy will listen for connections. This port must be available
           for the listener to be set up. If the port is not free then Envoy will not expose a listener for the path,
           but the proxy registration will not fail.`,
            },
            {
              name: 'Protocol',
              type: 'string: "http"',
              description:
                'Sets the protocol of the listener. One of `http` or `http2`. For gRPC use `http2`.',
            },
          ],
        },
      ],
    },
    {
      name: 'FailoverPolicy',
      type: 'ServiceResolverFailoverPolicy: <optional>',
      description: `Policy specifies the exact mechanism used for failover.
      Added in v1.16.0.`,
      children: [
        {
          name: 'Mode',
          type: 'string: ""',
          description: 'One of `""`, `default`, or `order-by-locality`.',
        },
      ],
    },
    {
      name: 'AccessLogs',
      type: 'AccessLogsConfig: <optional>',
      description: `Controls the configuration of [Envoy's access logging](https://www.envoyproxy.io/docs/envoy/latest/intro/arch_overview/observability/access_logging.html?highlight=access%20logs)
                      for all proxies in the mesh, including gateways. It also configures access logs on [Envoy's administration interface](https://www.envoyproxy.io/docs/envoy/latest/operations/admin.html?highlight=administration%20logs).`,
      children: [
        {
          name: 'Enabled',
          type: 'bool: false',
          description: 'When enabled, access logs are emitted for all proxies in the mesh, including gateways.',
        },
        {
          name: 'DisableListenerLogs',
          type: 'bool: false',
          description: `When enabled, access logs for traffic rejected at the listener-level are not emitted.
          This traffic includes connections that do not match any of Envoy's configured filters, such as Consul upstream services.
          Set this option to \`true\` if you do not want to log unknown requests that Envoy is not forwarding`,
        },
        {
          name: 'Type',
          type: 'string: "stdout"',
          description: 'The destination for access logs.  One of \`stdout\`, \`stderr\`, or \`file\`.',
        },
        {
          name: 'Path',
          type: 'string: ""',
          description: 'The destination file for access logs. Only valid with \`Type\` set to \`file\`.',
        },
        {
          name: 'JSONFormat',
          type: 'string: (default as follows)',
          description: `A JSON-formatted string that represents the format of each emitted access log.
          By default, it is set  to the [default access log format](/consul/docs/connect/observability/access-logs#default-log-format).
          You can use Envoy [command operators](https://www.envoyproxy.io/docs/envoy/latest/configuration/observability/access_log/usage#command-operators) to customize the emitted data.
          Nesting is supported.
          Invalid if a custom format is specified with TextFormat.`,
        },
        {
          name: 'TextFormat',
          type: 'string: ""',
          description: `A formatted string that represents the format of each emitted access log.
          Envoy [command operators](https://www.envoyproxy.io/docs/envoy/latest/configuration/observability/access_log/usage#command-operators) can be used to customize the data emitted.
          A new line is added to the string automatically.
          Invalid when a custom JSONFormat is already specified.`,
        }
      ],
    },
  ]}
/>
>>>>>>> 0b2e31bb

## Examples

The following examples demonstrate common patterns for configuring proxy defaults configuration entries.

### Default protocol

The following example sets the default protocol for all proxies to `http`.

<Tabs>
<Tab heading="HCL" group="hcl">

#### Community edition

```hcl
Kind      = "proxy-defaults"
Name      = "global"
Config {
  protocol = "http"
}
```

#### Consul Enterprise

For Consul Enterprise, you can only create the configuration entry in the `default` namespace. The namepace configuration applies to proxies in all namespaces.

```hcl
Kind      = "proxy-defaults"
Name      = "global"
Namespace = "default" # Can only be set to "default".
Config {
  protocol = "http"
}
```
</Tab>

<Tab heading="YAML" group="yaml">

#### Community edition

```yaml
apiVersion: consul.hashicorp.com/v1alpha1
kind: ProxyDefaults
metadata:
  name: global
spec:
  config:
    protocol: http
```

#### Consul Enterprise

For Consul Enterprise, you can only create the configuration entry in the `default` namespace. The namepace configuration applies to proxies in all namespaces.

```yaml
apiVersion: consul.hashicorp.com/v1alpha1
kind: ProxyDefaults
metadata:
  name: global
  namespace: default
spec:
  config:
    protocol: http
```

</Tab>

<Tab heading="JSON" group="json">

#### Community edition

```json
{
  "Kind": "proxy-defaults",
  "Name": "global",
  "Config": {
    "protocol": "http"
  }
}
```
#### Consul Enterprise

For Consul Enterprise, you can only create the configuration entry in the `default` namespace. The namepace configuration applies to proxies in all namespaces.

```json
{
  "Kind": "proxy-defaults",
  "Name": "global",
  "Namespace": "default",
  "Config": {
    "protocol": "http"
  }
}
```

</Tab>

</Tabs>

### Prometheus

The following example configures all proxies to expose Prometheus metrics.

<Tabs>
<Tab heading="HCL" group="hcl">

```hcl
Kind      = "proxy-defaults"
Name      = "global"
Config {
  envoy_prometheus_bind_addr = "0.0.0.0:9102"
}
```

</Tab>

<Tab heading="YAML" group="yaml">


```yaml
apiVersion: consul.hashicorp.com/v1alpha1
kind: ProxyDefaults
metadata:
  name: global
spec:
  config:
    envoy_prometheus_bind_addr: '0.0.0.0:9102'
```

</Tab>

<Tab heading="JSON" group="json">

```json
{
  "Kind": "proxy-defaults",
  "Name": "global",
  "Config": {
    "envoy_prometheus_bind_addr": "0.0.0.0:9102"
  }
}
```

</Tab>

</Tabs>

### Access Logs

The following example enables access logs for all proxies. efer to [access logs](/consul/docs/connect/observability/access-logs) for more detailed examples.

<Tabs>
<Tab heading="HCL" group="hcl">


```hcl
Kind      = "proxy-defaults"
Name      = "global"
AccessLogs {
  Enabled = true
}
```

</Tab>

<Tab heading="YAML" group="yaml">

```yaml
apiVersion: consul.hashicorp.com/v1alpha1
kind: ProxyDefaults
metadata:
  name: global
spec:
  accessLogs:
    enabled: true
```

</Tab>

<Tab heading="JSON" group="json">

```json
{
  "Kind": "proxy-defaults",
  "Name": "global",
  "AccessLogs": {
    "Enabled": true
  }
}
```

</Tab>

</Tabs>

### Proxy-specific defaults

The following example configures custom default values for all proxies.

<Tabs>
<Tab heading="HCL" group="hcl">

```hcl
Kind      = "proxy-defaults"
Name      = "global"
Config {
  local_connect_timeout_ms = 1000
  handshake_timeout_ms     = 10000
}
```

</Tab>

<Tab heading="YAML" group="yaml">

```yaml
apiVersion: consul.hashicorp.com/v1alpha1
kind: ProxyDefaults
metadata:
  name: global
spec:
  config:
    local_connect_timeout_ms: 1000
    handshake_timeout_ms: 10000
```

</Tab>

<Tab heading="JSON" group="json">

```json
{
  "Kind": "proxy-defaults",
  "Name": "global",
  "Config": {
    "local_connect_timeout_ms": 1000,
    "handshake_timeout_ms": 10000
  }
}
```

</Tab>

</Tabs><|MERGE_RESOLUTION|>--- conflicted
+++ resolved
@@ -219,7 +219,6 @@
   "Config": {
     "<arbitrary string key>": <arbitrary value>
   },
-<<<<<<< HEAD
   "EnvoyExtensions": [
     {
       "Name": "<name of the extension>",
@@ -229,9 +228,6 @@
       "EnvoyVersion": "<Envoy version required by the extension>"
     }
   ],
-=======
-  "MutualTLSMode": "<mutual TLS mode for all proxies>",
->>>>>>> 0b2e31bb
   "Mode": "<name of proxy mode>",
   "TransparentProxy": {
     "OutboundListenerPort": <port the proxy should listen on for outbound traffic>,
@@ -502,35 +498,10 @@
 
 ### apiVersion
 
-<<<<<<< HEAD
 Specifies the verion of the Consul API to use to apply the configuration entry. This must be set to `consul.hashicorp.com/v1alpha1`.
-=======
-```hcl
-Kind      = "proxy-defaults"
-Name      = "global"
-Namespace = "default" # Can only be set to "default".
-Meta {
-  <arbitrary string key> = "<arbitrary string value>"
-}
-Config {
-  <arbitrary string key> = <arbitrary value>
-}
-Mode = "<name of proxy mode>"
-TransparentProxy {
-  OutboundListenerPort = <port the proxy should listen on for outbound traffic>
-  DialedDirectly       = <true if proxy instances should be dialed directly>
-}
-MutualTLSMode = "<mutual TLS mode for all proxies>"
-MeshGateway {
-  Mode = "<name of mesh gateway configuration for all proxies>"
-}
-Expose {
-  Checks = <true to expose all HTTP and gRPC checks through Envoy>
->>>>>>> 0b2e31bb
-
-#### Values
-
-<<<<<<< HEAD
+
+#### Values
+
 - Default: None
 - This field is required.
 - Data type: String value that must be set to `consul.hashicorp.com/v1alpha1`.
@@ -622,84 +593,6 @@
 Specifies a mode for how proxies direct inbound and outbound traffic. You can specify one of the following values:
 
 - `transparent`: In transparent mode, proxies capture and redirect inbound and outbound traffic. The mode does not enable traffic redirection, but directs Consul to configure Envoy as if traffic is already being redirected. 
-=======
-```yaml
-apiVersion: consul.hashicorp.com/v1alpha1
-kind: ProxyDefaults
-metadata:
-  name: global
-  namespace: default
-spec:
-  meta:
-    <arbitrary string key>: <arbitrary string value>
-  config:
-    <arbitrary string key>: <arbitrary value>
-  mode: <name of proxy mode>
-  transparentProxy:
-    outboundListenerPort: <port the proxy should listen on for outbound traffic>
-    dialedDirectly: <true if proxy instances should be dialed directly>
-  mutualTLSMode: <mutual TLS mode for all proxies>
-  meshGateway:
-    mode: <name of mesh gateway configuration for all proxies>
-  expose:
-    checks: <true to expose all HTTP and gRPC checks through Envoy>
-    paths:
-      - path: <the HTTP path to expose>
-        localPathPort: <port where the local service is listening for connections to the path>
-        listenerPort: <port where the proxy will listen for connections>
-        protocol:= <protocol of the listener>
-  accessLogs:
-    enabled: < true | false >
-    disableListenerLogs:  < true | false , disables listener access logs for unrecognized traffic>
-    type: < file | stdout | stdout, the destination for access logs >
-    path: < set the output path for 'file' based access logs >
-    jsonFormat: < json representation of access log format >
-    textFormat: < text representation of access log format >
-```
-
-```json
-{
-  "Kind": "proxy-defaults",
-  "Name": "global",
-  "Namespace": "default",
-  "Meta": {
-    "<arbitrary string key>": "<arbitrary string value>"
-  },
-  "Config": {
-    "<arbitrary string key>": <arbitrary value>
-  },
-  "Mode": "<name of proxy mode>",
-  "TransparentProxy": {
-    "OutboundListenerPort": <port the proxy should listen on for outbound traffic>,
-    "DialedDirectly": <true if proxy instances should be dialed directly>
-  },
-  "MutualTLSMode": "<mutual TLS mode for all proxies>",
-  "MeshGateway": {
-    "Mode": = "<name of mesh gateway configuration for all proxies>"
-  },
-  "Expose": {
-    "Checks": <true to expose all HTTP and gRPC checks through Envoy>,
-    "Paths": [
-      {
-        "Path": "<the HTTP path to expose>",
-        "LocalPathPort": <port where the local service is listening for connections to the path>,
-        "ListenerPort": <port where the proxy will listen for connections>,
-        "Protocol": "<protocol of the listener>"
-      }
-    ]
-  },
-  "AccessLogs": {
-    "Enabled": < true | false >,
-    "DisableListenerLogs": < true | false , disables listener access logs for unrecognized traffic>,
-    "Type": "< file | stdout | stdout, the destination for access logs >",
-    "Path": "< set the output path for 'file' based access logs >",
-    "JSONFormat": "< json representation of access log format >",
-    "TextFormat": "< text representation of access log format >"
-  }
-}
-```
->>>>>>> 0b2e31bb
-
 - `direct`: In this mode, the local application and other proxies must directly dial proxy listeners. 
 
 #### Values
@@ -833,274 +726,6 @@
 </Tab>
 
 </Tabs>
-
-<<<<<<< HEAD
-=======
-<ConfigEntryReference
-  keys={[
-    {
-      name: 'apiVersion',
-      description: 'Must be set to `consul.hashicorp.com/v1alpha1`',
-      hcl: false,
-    },
-    {
-      name: 'Kind',
-      description: {
-        hcl: 'Must be set to `proxy-defaults`',
-        yaml: 'Must be set to `ProxyDefaults`',
-      },
-    },
-    {
-      name: 'Name',
-      description: 'Must be set to `global`',
-      yaml: false,
-    },
-    {
-      name: 'Namespace',
-      type: `string: "default"`,
-      enterprise: true,
-      description:
-        'Must be set to `default`. The configuration will apply to all namespaces.',
-      yaml: false,
-    },
-    {
-      name: 'Partition',
-      type: `string: "default"`,
-      enterprise: true,
-      description:
-        'Specifies the name of the admin partition in which the configuration entry applies. Refer to the [Admin Partitions documentation](/consul/docs/enterprise/admin-partitions) for additional information.',
-      yaml: false,
-    },
-    {
-      name: 'Meta',
-      type: 'map<string|string>: nil',
-      description:
-        'Specifies arbitrary KV metadata pairs. Added in Consul 1.8.4.',
-      yaml: false,
-    },
-    {
-      name: 'metadata',
-      children: [
-        {
-          name: 'name',
-          description: 'Must be set to `global`',
-        },
-        {
-          name: 'namespace',
-          enterprise: true,
-          description:
-            'If running Consul Open Source, the namespace is ignored (see [Kubernetes Namespaces in Consul OSS](/consul/docs/k8s/crds#consul-oss)). If running Consul Enterprise see [Kubernetes Namespaces in Consul Enterprise](/consul/docs/k8s/crds#consul-enterprise) for more details.',
-        },
-      ],
-      hcl: false,
-    },
-    {
-      name: 'Config',
-      type: 'map[string]arbitrary',
-      description: `An arbitrary map of configuration values used by service mesh proxies.
-    The available configurations depend on the mesh proxy you use.
-     Any values that your proxy allows can be configured globally here. To explore these options please see the documentation for your chosen proxy.
-     <ul><li>[Envoy](/consul/docs/connect/proxies/envoy#proxy-config-options)</li>
-     <li>[Consul's built-in proxy](/consul/docs/connect/proxies/built-in#proxy-config-key-reference)</li></ul>`,
-    },
-    {
-      name: 'EnvoyExtensions',
-      type: 'array<EnvoyExtension>: []',
-      description: `A list of extensions to modify Envoy proxy configuration.<br><br>
-        Applying \`EnvoyExtensions\` to \`ProxyDefaults\` may produce unintended consequences. We recommend enabling \`EnvoyExtensions\` with [\`ServiceDefaults\`](/consul/docs/connect/config-entries/service-defaults#envoyextensions) in most cases.`,
-      children: [
-        {
-          name: 'Name',
-          type: `string: ""`,
-          description: `Name of the extension.`,
-        },
-        {
-          name: 'Required',
-          type: `string: ""`,
-          description: `When \`Required\` is true and the extension does not update any Envoy resources, an error is
-          returned. Use this parameter to ensure that extensions required for secure communication are not unintentionally
-          bypassed.`,
-        },
-        {
-          name: 'Arguments',
-          type: 'map<string|Any>: nil',
-          description: `Arguments to pass to the extension executable.`,
-        },
-      ],
-    },
-    {
-      name: 'Mode',
-      type: `string: ""`,
-      description: `One of \`direct\` or \`transparent\`.
-                    \`transparent\` represents that inbound and outbound application traffic is being
-                    captured and redirected through the proxy. This mode does not enable the traffic redirection
-                     itself. Instead it signals Consul to configure Envoy as if traffic is already being redirected.
-                    \`direct\` represents that the proxy's listeners must be dialed directly by the local
-                    application and other proxies.
-                    Added in v1.10.0.`,
-    },
-    {
-      name: 'TransparentProxy',
-      type: 'TransparentProxyConfig: <optional>',
-      description: `Controls configuration specific to proxies in transparent mode. Added in v1.10.0.`,
-      children: [
-        {
-          name: 'OutboundListenerPort',
-          type: 'int: "15001"',
-          description: `The port the proxy should listen on for outbound traffic. This must be the port where
-                        outbound application traffic is captured and redirected to.`,
-        },
-        {
-          name: 'DialedDirectly',
-          type: 'bool: false',
-          description: `Determines whether this proxy instance's IP address can be dialed directly by transparent proxies.
-                        Typically transparent proxies dial upstreams using the "virtual" tagged address, which load balances
-                        across instances. Dialing individual instances can be helpful in cases like stateful services such
-                        as a database cluster with a leader. `,
-        },
-      ],
-    },
-    {
-      name: 'MutualTLSMode',
-      type: 'string: ""',
-      description: `Controls the default mutual TLS mode for all proxies. This setting is only
-                    supported for services with transparent proxy enabled. One of \`""\`, \`strict\`, or \`permissive\`.
-                    When unset or \`""\`, the mode defaults to \`strict\`. When set to \`strict\`, the sidecar proxy
-                    requires mutual TLS for incoming traffic. When set to \`permissive\`, the sidecar proxy accepts
-                    mutual TLS traffic on the sidecar proxy service port and accepts any traffic on the destination
-                    service port. We recommend only using \`permissive\` mode if necessary while onboarding services to
-                    the service mesh. `,
-    },
-    {
-      name: 'MeshGateway',
-      type: 'MeshGatewayConfig: <optional>',
-      description: `Controls the default
-      [mesh gateway configuration](/consul/docs/connect/gateways/mesh-gateway#service-mesh-proxy-configuration)
-      for all proxies. Added in v1.6.0.`,
-      children: [
-        {
-          name: 'Mode',
-          type: 'string: ""',
-          description: 'One of `none`, `local`, or `remote`.',
-        },
-      ],
-    },
-    {
-      name: 'Expose',
-      type: 'ExposeConfig: <optional>',
-      description: `Controls the default
-                      [expose path configuration](/consul/docs/connect/registration/service-registration#expose-paths-configuration-reference)
-                      for Envoy. Added in v1.6.2.<br><br>
-                      Exposing paths through Envoy enables a service to protect itself by only listening on localhost, while still allowing
-                      non-mesh-enabled applications to contact an HTTP endpoint.
-                      Some examples include: exposing a \`/metrics\` path for Prometheus or \`/healthz\` for kubelet liveness checks.`,
-      children: [
-        {
-          name: 'Checks',
-          type: 'bool: false',
-          description: `If enabled, all HTTP and gRPC checks registered with the agent are exposed through Envoy.
-        Envoy will expose listeners for these checks and will only accept connections originating from localhost or Consul's
-        [advertise address](/consul/docs/agent/config/config-files#advertise). The port for these listeners are dynamically allocated from
-        [expose_min_port](/consul/docs/agent/config/config-files#expose_min_port) to [expose_max_port](/consul/docs/agent/config/config-files#expose_max_port).
-        This flag is useful when a Consul client cannot reach registered services over localhost.`,
-        },
-        {
-          name: 'Paths',
-          type: 'array<Path>: []',
-          description: 'A list of paths to expose through Envoy.',
-          children: [
-            {
-              name: 'Path',
-              type: 'string: ""',
-              description:
-                'The HTTP path to expose. The path must be prefixed by a slash. ie: `/metrics`.',
-            },
-            {
-              name: 'LocalPathPort',
-              type: 'int: 0',
-              description:
-                'The port where the local service is listening for connections to the path.',
-            },
-            {
-              name: 'ListenerPort',
-              type: 'int: 0',
-              description: `The port where the proxy will listen for connections. This port must be available
-           for the listener to be set up. If the port is not free then Envoy will not expose a listener for the path,
-           but the proxy registration will not fail.`,
-            },
-            {
-              name: 'Protocol',
-              type: 'string: "http"',
-              description:
-                'Sets the protocol of the listener. One of `http` or `http2`. For gRPC use `http2`.',
-            },
-          ],
-        },
-      ],
-    },
-    {
-      name: 'FailoverPolicy',
-      type: 'ServiceResolverFailoverPolicy: <optional>',
-      description: `Policy specifies the exact mechanism used for failover.
-      Added in v1.16.0.`,
-      children: [
-        {
-          name: 'Mode',
-          type: 'string: ""',
-          description: 'One of `""`, `default`, or `order-by-locality`.',
-        },
-      ],
-    },
-    {
-      name: 'AccessLogs',
-      type: 'AccessLogsConfig: <optional>',
-      description: `Controls the configuration of [Envoy's access logging](https://www.envoyproxy.io/docs/envoy/latest/intro/arch_overview/observability/access_logging.html?highlight=access%20logs)
-                      for all proxies in the mesh, including gateways. It also configures access logs on [Envoy's administration interface](https://www.envoyproxy.io/docs/envoy/latest/operations/admin.html?highlight=administration%20logs).`,
-      children: [
-        {
-          name: 'Enabled',
-          type: 'bool: false',
-          description: 'When enabled, access logs are emitted for all proxies in the mesh, including gateways.',
-        },
-        {
-          name: 'DisableListenerLogs',
-          type: 'bool: false',
-          description: `When enabled, access logs for traffic rejected at the listener-level are not emitted.
-          This traffic includes connections that do not match any of Envoy's configured filters, such as Consul upstream services.
-          Set this option to \`true\` if you do not want to log unknown requests that Envoy is not forwarding`,
-        },
-        {
-          name: 'Type',
-          type: 'string: "stdout"',
-          description: 'The destination for access logs.  One of \`stdout\`, \`stderr\`, or \`file\`.',
-        },
-        {
-          name: 'Path',
-          type: 'string: ""',
-          description: 'The destination file for access logs. Only valid with \`Type\` set to \`file\`.',
-        },
-        {
-          name: 'JSONFormat',
-          type: 'string: (default as follows)',
-          description: `A JSON-formatted string that represents the format of each emitted access log.
-          By default, it is set  to the [default access log format](/consul/docs/connect/observability/access-logs#default-log-format).
-          You can use Envoy [command operators](https://www.envoyproxy.io/docs/envoy/latest/configuration/observability/access_log/usage#command-operators) to customize the emitted data.
-          Nesting is supported.
-          Invalid if a custom format is specified with TextFormat.`,
-        },
-        {
-          name: 'TextFormat',
-          type: 'string: ""',
-          description: `A formatted string that represents the format of each emitted access log.
-          Envoy [command operators](https://www.envoyproxy.io/docs/envoy/latest/configuration/observability/access_log/usage#command-operators) can be used to customize the data emitted.
-          A new line is added to the string automatically.
-          Invalid when a custom JSONFormat is already specified.`,
-        }
-      ],
-    },
-  ]}
-/>
->>>>>>> 0b2e31bb
 
 ## Examples
 
