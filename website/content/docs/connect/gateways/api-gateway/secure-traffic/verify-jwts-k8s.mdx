--- conflicted
+++ resolved
@@ -175,13 +175,8 @@
 
 In the `filters` field of your HTTPRoute configuration, define the filter behavior that results from JWT verification.
 
-<<<<<<< HEAD
-- `type`: Specifies the type of filter you want to apply to the rule. Must be `ExtensionRef` for a RouteAuthFilter.
-- `extensionRef.group`: Specifies the resource group. Unless you have created a custom group, this should be set to `gateway.networking.kuberenetes.io`.
-=======
 - `type: extensionRef`: Declare list of extension references.
 - `extensionRef.group`: Specifies the resource group. Unless you have created a custom group, this should be set to `gateway.networking.kubernetes.io`.
->>>>>>> 5a74bb6d
 - `extensionRef.kind`: Specifies the type of extension reference to attach to the route. Must be `RouteAuthFilter`
 - `extensionRef.name`: Specifies the name of the auth filter.
 
