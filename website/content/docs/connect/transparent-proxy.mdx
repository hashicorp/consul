---
layout: docs
page_title: Connect - Transparent Proxy
sidebar_title: Transparent Proxy
description: |-
  Transparent proxy is used to direct inbound and outbound traffic to services via the Envoy proxy and configure
  upstreams via intentions.
---

# Transparent Proxy

This topic describes how to use Consul’s transparent proxy feature, which allows applications to communicate through the service mesh without modifying their configurations. Transparent proxy also hardens application security by preventing direct inbound connections that bypass the mesh.

## Introduction

When transparent proxy is enabled, Consul is able to perform the following actions automatically:

* Infer the location of upstream services using service intentions. 
* Redirect outbound connections that point to KubeDNS through the proxy. 
* Force traffic through the proxy to prevent unauthorized direct access to the application. 

The following diagram shows how transparent proxy routes traffic:

![Diagram demonstrating that with transparent proxy, connections are automatically routed through the mesh](/img/consul-connect/with-transparent-proxy.png)

When transparent proxy is disabled, you must manually specify several configurations so that your applications can communicate with other services in the mesh:

* Explicitly configure upstream services by specifying a local port to access them.
* Change application to access `localhost:<chosen port>`.
* Configure applications to only listen on the loopback interface to prevent unauthorized traffic from bypassing the mesh.
    
The following diagram shows how traffic flows through the mesh without transparent proxy enabled:

![Diagram demonstrating that without transparent proxy, applications must "opt in" to connecting to their dependencies through the mesh](/img/consul-connect/without-transparent-proxy.png)

Transparent proxy is available for Kubernetes environments. As part of the integration with Kubernetes, Consul registers Kubernetes Services, injects sidecar proxies, and enables traffic redirection.

## Requirements

Your network must meet the following environment and software requirements to use transparent proxy.

* Transparent proxy is available for Kubernetes environments.
* Consul 1.10.0+
* Consul Helm chart 0.32.0+. If you want to use the Consul CNI plugin to redirect traffic, Helm chart 0.47.0+ is required. Refer to [Enable the Consul CNI plugin](#enable-the-consul-cni-plugin) for additional information.
* Consul on Kubernetes (`consul-k8s`) 0.26.0+
* [Service intentions](/docs/connect/intentions) must be configured to allow communication between intended services. 
* The `ip_tables` kernel module must be running on all worker nodes within a Kubernetes cluster. If you are using the `modprobe` Linux utility, for example, issue the following command: 

  `$ modprobe ip_tables`  

<<<<<<< HEAD

~> **Upgrading to a supported version**: Always follow the [proper upgrade path](/docs/upgrading/upgrade-specific/#transparent-proxy-on-kubernetes) when upgrading to a supported version of Consul, Consul on Kubernetes (`consul-k8s`), and Consul Helm chart.

## Configuration

This section describes how to configure the transparent proxy.

### Enable transparent proxy

You can enable the transparent proxy for the entire cluster, per Kubernetes namespace, and per individual services.

When installing Consul using the Helm chart, transparent proxy is enabled for the entire cluster by default.

#### Entire cluster

=======
~> **Upgrading to a supported version**: Always follow the [proper upgrade path](/docs/upgrading/upgrade-specific/#transparent-proxy-on-kubernetes) when upgrading to a supported version of Consul, Consul on Kubernetes (`consul-k8s`), and Consul Helm chart.

## Configuration

This section describes how to configure the transparent proxy.

### Enable transparent proxy

You can enable the transparent proxy for the entire cluster, per Kubernetes namespace, and per individual services.

When installing Consul using the Helm chart, transparent proxy is enabled for the entire cluster by default.

#### Entire cluster

>>>>>>> d2f31edd
Use the `connectInject.transparentProxy.defaultEnabled` Helm value to enable or disable transparent proxy for the entire cluster:

```yaml
connectInject:
  transparentProxy:
    defaultEnabled: true
```

#### Kubernetes namespace

Apply the `consul.hashicorp.com/transparent-proxy=true` label to enable transparent proxy for a Kubernetes namespace. The label overrides the `connectInject.transparentProxy.defaultEnabled` Helm value and defines the default behavior of Pods in the namespace. The following example enables transparent proxy for Pods in the `my-app` namespace:

```bash
kubectl label namespaces my-app "consul.hashicorp.com/transparent-proxy=true"
```
#### Individual service

Apply the `consul.hashicorp.com/transparent-proxy=true` annotation to eanble transparent proxy on the Pod for each service. The annotation overrides the Helm value and the namespace label. The following example enables transparent proxy for the `static-server` service: 

```yaml
apiVersion: v1
kind: Service
metadata:
  name: static-server
spec:
  selector:
    app: static-server
  ports:
    - protocol: TCP
      port: 80
      targetPort: 8080
---
apiVersion: v1
kind: ServiceAccount
metadata:
  name: static-server
---
apiVersion: apps/v1
kind: Deployment
metadata:
  name: static-server
spec:
  replicas: 1
  selector:
    matchLabels:
      app: static-server
  template:
    metadata:
      name: static-server
      labels:
        app: static-server
      annotations:
        'consul.hashicorp.com/connect-inject': 'true'
        'consul.hashicorp.com/transparent-proxy': 'true'
    spec:
      containers:
        - name: static-server
          image: hashicorp/http-echo:latest
          args:
            - -text="hello world"
            - -listen=:8080
          ports:
            - containerPort: 8080
              name: http
      serviceAccountName: static-server
```

### Enable the Consul CNI plugin

By default, Consul generates a `connect-inject init` container as part of the Kubernetes Pod startup process. The container configures traffic redirection in the service mesh through the sidecar proxy. To configure redirection, the container requires elevated CAP_NET_ADMIN privileges, which may not be compatible with security policies in your organization. 

Instead, you can enable the Consul container network interface (CNI) plugin to perform traffic redirection. Because the plugin is executed by the Kubernetes kubelet, it already has the elevated privileges necessary to configure the network. Additionally, you do not need to specify annotations that automatically overwrite Kubernetes HTTP health probes when the plugin is enabled (see [Overwrite Kubernetes HTTP health probes](#overwrite-kubernetes-http-health-probes)).

The Consul Helm chart installs the CNI plugin, but it is disabled by default. Refer to the [instructions for enabling the CNI plugin](/docs/k8s/installation/install#enable-the-consul-cni-plugin) in the Consul on Kubernetes installation documentation for additional information. 

### Traffic redirection

There are two mechanisms for redirecting traffic through the sidecar proxies. By default, Consul injects an init container that redirects all inbound and outbound traffic. The default mechanism requires elevated permissions (CAP_NET_ADMIN) in order to redirect traffic to the service mesh. 

Alternatively, you can enable the Consul CNI plugin to handle traffic redirection. Because the Kubernetes kubelet runs CNI plugins, the Consul CNI plugin will have the necessary privileges to apply routing tables in the network.   

Both mechanisms redirect all inbound and outbound traffic, but you can configure exceptions for specific Pods or groups of Pods. The following annotations enable you to exclude certain traffic from being redirected to sidecar proxies. 

#### Exclude inbound ports
<<<<<<< HEAD

The [`consul.hashicorp.com/transparent-proxy-exclude-inbound-ports`](/docs/k8s/annotations-and-labels#consul-hashicorp-com-transparent-proxy-exclude-inbound-ports) defines a comma-separated list of inbound ports to exclude from traffic redirection when running in transparent proxy mode. The port numbers are string data values. In the following example, services in the pod at port `8200` and `8201` are not redirected through the transparent proxy:

<CodeBlockConfig heading="Exclude inbound port numbers from redirection">

```yaml
"metadata": {
  "annotations": {
    "consul.hashicorp.com/transparent-proxy-exclude-inbound-ports" : "8200, 8201”
  }
}
```
</CodeBlockConfig>

#### Exclude outbound ports

The [`consul.hashicorp.com/transparent-proxy-exclude-outbound-ports`](/docs/k8s/annotations-and-labels#consul-hashicorp-com-transparent-proxy-exclude-outbound-ports) annotation defines a comma-separated list of outbound ports to exclude from traffic redirection when running in transparent proxy mode. The port numbers are string data values. In the following example, services in the pod at port `8200` and `8201` are not redirected through the transparent proxy:

<CodeBlockConfig heading="Exclude outbound port numbers from redirection">

```yaml
"metadata": {
  "annotations": {
    "consul.hashicorp.com/transparent-proxy-exclude-outbound-ports" : "8200, 8201”
  }
}
```

</CodeBlockConfig>

#### Exclude outbound CIDR blocks

The [`consul.hashicorp.com/transparent-proxy-exclude-outbound-cidrs`](/docs/k8s/annotations-and-labels#consul-hashicorp-com-transparent-proxy-exclude-outbound-cidrs) annotation defines a comma-separated list of outbound CIDR blocks to exclude from traffic redirection when running in transparent proxy mode. The CIDR blocks are string data values. In the following example, services in the `3.3.3.3/24` IP range are not redirected through the transparent proxy:

<CodeBlockConfig heading="Exclude outbound CIDR blocks from redirection">

```yaml
"metadata": {
  "annotations": {
    "consul.hashicorp.com/transparent-proxy-exclude-outbound-cidrs" : "3.3.3.3,3.3.3.3/24"
  }
}
```
</CodeBlockConfig>

#### Exclude user IDs

The [`consul.hashicorp.com/transparent-proxy-exclude-uids`](/docs/k8s/annotations-and-labels#consul-hashicorp-com-transparent-proxy-exclude-uids) annotation defines a comma-separated list of additional user IDs to exclude from traffic redirection when running in transparent proxy mode. The user IDs are string data values. In the following example, services with the IDs `4444 ` and `44444 ` are not redirected through the transparent proxy:

=======

The [`consul.hashicorp.com/transparent-proxy-exclude-inbound-ports`](/docs/k8s/annotations-and-labels#consul-hashicorp-com-transparent-proxy-exclude-inbound-ports) defines a comma-separated list of inbound ports to exclude from traffic redirection when running in transparent proxy mode. The port numbers are string data values. In the following example, services in the pod at port `8200` and `8201` are not redirected through the transparent proxy:

<CodeBlockConfig heading="Exclude inbound port numbers from redirection">

```yaml
"metadata": {
  "annotations": {
    "consul.hashicorp.com/transparent-proxy-exclude-inbound-ports" : "8200, 8201”
  }
}
```
</CodeBlockConfig>

#### Exclude outbound ports

The [`consul.hashicorp.com/transparent-proxy-exclude-outbound-ports`](/docs/k8s/annotations-and-labels#consul-hashicorp-com-transparent-proxy-exclude-outbound-ports) annotation defines a comma-separated list of outbound ports to exclude from traffic redirection when running in transparent proxy mode. The port numbers are string data values. In the following example, services in the pod at port `8200` and `8201` are not redirected through the transparent proxy:

<CodeBlockConfig heading="Exclude outbound port numbers from redirection">

```yaml
"metadata": {
  "annotations": {
    "consul.hashicorp.com/transparent-proxy-exclude-outbound-ports" : "8200, 8201”
  }
}
```

</CodeBlockConfig>

#### Exclude outbound CIDR blocks

The [`consul.hashicorp.com/transparent-proxy-exclude-outbound-cidrs`](/docs/k8s/annotations-and-labels#consul-hashicorp-com-transparent-proxy-exclude-outbound-cidrs) annotation 
defines a comma-separated list of outbound CIDR blocks to exclude from traffic redirection when running in transparent proxy mode. The CIDR blocks are string data values. 
In the following example, services in the `3.3.3.3/24` IP range are not redirected through the transparent proxy:

<CodeBlockConfig heading="Exclude outbound CIDR blocks from redirection">

```yaml
"metadata": {
  "annotations": {
    "consul.hashicorp.com/transparent-proxy-exclude-outbound-cidrs" : "3.3.3.3,3.3.3.3/24"
  }
}
```
</CodeBlockConfig>

#### Exclude user IDs

The [`consul.hashicorp.com/transparent-proxy-exclude-uids`](/docs/k8s/annotations-and-labels#consul-hashicorp-com-transparent-proxy-exclude-uids) annotation 
defines a comma-separated list of additional user IDs to exclude from traffic redirection when running in transparent proxy mode. The user IDs are string data values. 
In the following example, services with the IDs `4444 ` and `44444 ` are not redirected through the transparent proxy:

>>>>>>> d2f31edd
<CodeBlockConfig heading="Exclude user IDs from redirection">

```yaml
"metadata": {
  "annotations": {
    "consul.hashicorp.com/transparent-proxy-exclude-uids" : "4444,44444”
  }
}
```

</CodeBlockConfig>

### Kubernetes HTTP health probes configuration

By default, `connect-inject` is disabled. As a result, Consul on Kubernetes uses a mechanism for traffic redirection that interferes with [Kubernetes HTTP health
probes](https://kubernetes.io/docs/tasks/configure-pod-container/configure-liveness-readiness-startup-probes/). This is because probes expect the kubelet to reach the application container on the probe's endpoint. Instead, traffic is redirected through the sidecar proxy. As a result, health probes return errors because the kubelet does not encrypt that traffic using a mesh proxy.

There are two methods for solving this issue. The first method is to set the `connectInject.transparentProxy.defaultOverwriteProbes` annotation to overwrite the Kubernetes HTTP health probes to point to the proxy. The second method is to [enable the Consul container network interface (CNI) plugin](#enable-the-consul-cni-plugin) to perform traffic redirection. Refer to the Consul on Kubernetes installation instructions for additional information. 

#### Overwrite Kubernetes HTTP health probes
<<<<<<< HEAD
You can either include the `connectInject.transparentProxy.defaultOverwriteProbes` Helm value to your command or add the `consul.hashicorp.com/transparent-proxy-overwrite-probes` Kubernetes annotation to your pod configuration to overwrite health probes.

Refer to [Kubernetes Health Checks in Consul on Kubernetes](/docs/k8s/connect/health) for additional information.


## Usage

When transparent proxy is enabled, traffic sent to 
[KubeDNS](https://kubernetes.io/docs/concepts/services-networking/dns-pod-service/) or Pod IP addresses is redirected throughh the proxy. You must bind Kubernetes Services to Pods using a selector as you define Kubernetes Services in the mesh. The Kubernetes Service name must match the Consul service name to use KubeDNS. This is the default behavior unless you have applied the `consul.hashicorp.com/connect-service` Kubernetes annotation to the service pods. The annotation overrides the Consul service name.
=======
You can either include the `connectInject.transparentProxy.defaultOverwriteProbes` Helm value to your command or add the 
`consul.hashicorp.com/transparent-proxy-overwrite-probes` Kubernetes annotation to your pod configuration to overwrite health probes.

Refer to [Kubernetes Health Checks in Consul on Kubernetes](/docs/k8s/connect/health) for additional information.

### Dial services across Kubernetes cluster

If your [Consul servers are federated between Kubernetes clusters](/docs/k8s/installation/multi-cluster/kubernetes), 
then you must configure services in one Kubernetes cluster to explicitly dial a service in the datacenter of another Kubernetes cluster using the 
[consul.hashicorp.com/connect-service-upstreams](/docs/k8s/annotations-and-labels#consul-hashicorp-com-connect-service-upstreams) annotation. 
The following example configures the service to dial an upstream service called `my-service` in datacenter `dc2` on port `1234`:

```yaml
  "consul.hashicorp.com/connect-service-upstreams": "my-service:1234:dc2"
```

If your Consul cluster is deployed to a [single datacenter spanning multiple Kubernetes clusters](/docs/k8s/installation/deployment-configurations/single-dc-multi-k8s),
then you must configure services in one Kubernetes cluster to explicitly dial a service in another Kubernetes cluster using the 
[consul.hashicorp.com/connect-service-upstreams](/docs/k8s/annotations-and-labels#consul-hashicorp-com-connect-service-upstreams) annotation. 
The following example configures the service to dial an upstream service called `my-service` in another Kubernetes cluster on port `1234`:

```yaml
"consul.hashicorp.com/connect-service-upstreams": "my-service:1234"
```

You do not need to configure services to explicitlly dial upstream services if your Consul clusters are connected with a [peering connection](/docs/connect/cluster-peering). 

## Usage

When transparent proxy is enabled, traffic sent to [KubeDNS](https://kubernetes.io/docs/concepts/services-networking/dns-pod-service/) 
or Pod IP addresses is redirected through the proxy. You must use a selector to bind Kubernetes Services to Pods as you define Kubernetes Services in the mesh. 
The Kubernetes Service name must match the Consul service name to use KubeDNS. This is the default behavior unless you have applied the `consul.hashicorp.com/connect-service` 
Kubernetes annotation to the service pods. The annotation overrides the Consul service name.
>>>>>>> d2f31edd

Consul configures traffic redirection for each Pod bound to the Kubernetes Service with `iptables` rules. The rules direct all inbound and outbound traffic through an inbound and outbound listener on the sidecar proxy. Consul configures the proxy to route traffic to the appropriate upstream services based on [service
intentions](/docs/connect/config-entries/service-intentions), which address the upstream services using KubeDNS.

In the following example, the Kubernetes service selects `sample-app` application Pods so that they can be reached within the mesh. 

<CodeBlockConfig heading="Example service selector">

```yaml
apiVersion: v1
kind: Service
metadata:
  name: sample-app
  namespace: default
spec:
  selector:
    app: sample-app
  ports:
    - protocol: TCP
      port: 80
```

</CodeBlockConfig>

<<<<<<< HEAD
Additional services can query the [KubeDNS](https://kubernetes.io/docs/concepts/services-networking/dns-pod-service/) at `sample-app.default.svc.cluster.local` to reach `sample-app`. If ACLs are enabled and configured with default `deny` policies, the configuration also requires a [`ServiceIntention`](/docs/connect/config-entries/service-intentions) to allow it to talk to `sample-app`.

=======

Additional services can query the [KubeDNS](https://kubernetes.io/docs/concepts/services-networking/dns-pod-service/) at `sample-app.default.svc.cluster.local` to reach `sample-app`. 
If ACLs are enabled and configured with default `deny` policies, the configuration also requires a [`ServiceIntention`](/docs/connect/config-entries/service-intentions) to allow it to talk to `sample-app`.
>>>>>>> d2f31edd

### Headless Services
For services that are not addressed using a virtual cluster IP, you must configure the upstream service using the [DialedDirectly](/docs/connect/config-entries/service-defaults#dialeddirectly) option. Then, use DNS to discover individual instance addresses and dial them through the transparent proxy. When this mode is enabled on the upstream, services present connect certificates for mTLS and
intentions are enforced at the destination.

Note that when dialing individual instances, Consul ignores the HTTP routing rules configured with configuration entries. The transparent proxy acts as a TCP proxy to the original destination IP address.
<<<<<<< HEAD

## Known Limitations

* The address that a downstream service dials must correspond to the address of an upstream service in the transparent proxy's datacenter. You can apply an [annotation](/docs/k8s/annotations-and-labels#consul-hashicorp-com-connect-service-upstreams) to enable services to dial explicit upstreams in other datacenters without transparent proxy. The following example enables downstream services to dial `my-service`
in the datacenter `dc2`:

  `"consul.hashicorp.com/connect-service-upstreams": "my-service:1234:dc2"`

* In the deployment configuration where a [single Consul datacenter spans multiple Kubernetes clusters](/docs/k8s/installation/deployment-configurations/single-dc-multi-k8s), services in one Kubernetes cluster must explicitly dial a service in another Kubernetes cluster using the [consul.hashicorp.com/connect-service-upstreams](/docs/k8s/annotations-and-labels#consul-hashicorp-com-connect-service-upstreams) annotation. In the following example, services in another Kubernetes cluster explicitly dial `my-service` on port `1234` instead of using KubeDNS: 

  `"consul.hashicorp.com/connect-service-upstreams": "my-service:1234"` 
  
* When dialing headless services, the request is proxied using a plain TCP proxy. Consul does not take into consideration the upstream's protocol.
=======

## Known Limitations

- Deployment configurations with federation across or a single datacenter spanning multiple clusters must explicitly dial a service in another datacenter or cluster using annotations.
  
- When dialing headless services, the request is proxied using a plain TCP proxy. Consul does not take into consideration the upstream's protocol.
>>>>>>> d2f31edd
<|MERGE_RESOLUTION|>--- conflicted
+++ resolved
@@ -48,8 +48,6 @@
 
   `$ modprobe ip_tables`  
 
-<<<<<<< HEAD
-
 ~> **Upgrading to a supported version**: Always follow the [proper upgrade path](/docs/upgrading/upgrade-specific/#transparent-proxy-on-kubernetes) when upgrading to a supported version of Consul, Consul on Kubernetes (`consul-k8s`), and Consul Helm chart.
 
 ## Configuration
@@ -64,22 +62,6 @@
 
 #### Entire cluster
 
-=======
-~> **Upgrading to a supported version**: Always follow the [proper upgrade path](/docs/upgrading/upgrade-specific/#transparent-proxy-on-kubernetes) when upgrading to a supported version of Consul, Consul on Kubernetes (`consul-k8s`), and Consul Helm chart.
-
-## Configuration
-
-This section describes how to configure the transparent proxy.
-
-### Enable transparent proxy
-
-You can enable the transparent proxy for the entire cluster, per Kubernetes namespace, and per individual services.
-
-When installing Consul using the Helm chart, transparent proxy is enabled for the entire cluster by default.
-
-#### Entire cluster
-
->>>>>>> d2f31edd
 Use the `connectInject.transparentProxy.defaultEnabled` Helm value to enable or disable transparent proxy for the entire cluster:
 
 ```yaml
@@ -164,57 +146,6 @@
 Both mechanisms redirect all inbound and outbound traffic, but you can configure exceptions for specific Pods or groups of Pods. The following annotations enable you to exclude certain traffic from being redirected to sidecar proxies. 
 
 #### Exclude inbound ports
-<<<<<<< HEAD
-
-The [`consul.hashicorp.com/transparent-proxy-exclude-inbound-ports`](/docs/k8s/annotations-and-labels#consul-hashicorp-com-transparent-proxy-exclude-inbound-ports) defines a comma-separated list of inbound ports to exclude from traffic redirection when running in transparent proxy mode. The port numbers are string data values. In the following example, services in the pod at port `8200` and `8201` are not redirected through the transparent proxy:
-
-<CodeBlockConfig heading="Exclude inbound port numbers from redirection">
-
-```yaml
-"metadata": {
-  "annotations": {
-    "consul.hashicorp.com/transparent-proxy-exclude-inbound-ports" : "8200, 8201”
-  }
-}
-```
-</CodeBlockConfig>
-
-#### Exclude outbound ports
-
-The [`consul.hashicorp.com/transparent-proxy-exclude-outbound-ports`](/docs/k8s/annotations-and-labels#consul-hashicorp-com-transparent-proxy-exclude-outbound-ports) annotation defines a comma-separated list of outbound ports to exclude from traffic redirection when running in transparent proxy mode. The port numbers are string data values. In the following example, services in the pod at port `8200` and `8201` are not redirected through the transparent proxy:
-
-<CodeBlockConfig heading="Exclude outbound port numbers from redirection">
-
-```yaml
-"metadata": {
-  "annotations": {
-    "consul.hashicorp.com/transparent-proxy-exclude-outbound-ports" : "8200, 8201”
-  }
-}
-```
-
-</CodeBlockConfig>
-
-#### Exclude outbound CIDR blocks
-
-The [`consul.hashicorp.com/transparent-proxy-exclude-outbound-cidrs`](/docs/k8s/annotations-and-labels#consul-hashicorp-com-transparent-proxy-exclude-outbound-cidrs) annotation defines a comma-separated list of outbound CIDR blocks to exclude from traffic redirection when running in transparent proxy mode. The CIDR blocks are string data values. In the following example, services in the `3.3.3.3/24` IP range are not redirected through the transparent proxy:
-
-<CodeBlockConfig heading="Exclude outbound CIDR blocks from redirection">
-
-```yaml
-"metadata": {
-  "annotations": {
-    "consul.hashicorp.com/transparent-proxy-exclude-outbound-cidrs" : "3.3.3.3,3.3.3.3/24"
-  }
-}
-```
-</CodeBlockConfig>
-
-#### Exclude user IDs
-
-The [`consul.hashicorp.com/transparent-proxy-exclude-uids`](/docs/k8s/annotations-and-labels#consul-hashicorp-com-transparent-proxy-exclude-uids) annotation defines a comma-separated list of additional user IDs to exclude from traffic redirection when running in transparent proxy mode. The user IDs are string data values. In the following example, services with the IDs `4444 ` and `44444 ` are not redirected through the transparent proxy:
-
-=======
 
 The [`consul.hashicorp.com/transparent-proxy-exclude-inbound-ports`](/docs/k8s/annotations-and-labels#consul-hashicorp-com-transparent-proxy-exclude-inbound-ports) defines a comma-separated list of inbound ports to exclude from traffic redirection when running in transparent proxy mode. The port numbers are string data values. In the following example, services in the pod at port `8200` and `8201` are not redirected through the transparent proxy:
 
@@ -268,7 +199,6 @@
 defines a comma-separated list of additional user IDs to exclude from traffic redirection when running in transparent proxy mode. The user IDs are string data values. 
 In the following example, services with the IDs `4444 ` and `44444 ` are not redirected through the transparent proxy:
 
->>>>>>> d2f31edd
 <CodeBlockConfig heading="Exclude user IDs from redirection">
 
 ```yaml
@@ -289,19 +219,8 @@
 There are two methods for solving this issue. The first method is to set the `connectInject.transparentProxy.defaultOverwriteProbes` annotation to overwrite the Kubernetes HTTP health probes to point to the proxy. The second method is to [enable the Consul container network interface (CNI) plugin](#enable-the-consul-cni-plugin) to perform traffic redirection. Refer to the Consul on Kubernetes installation instructions for additional information. 
 
 #### Overwrite Kubernetes HTTP health probes
-<<<<<<< HEAD
+
 You can either include the `connectInject.transparentProxy.defaultOverwriteProbes` Helm value to your command or add the `consul.hashicorp.com/transparent-proxy-overwrite-probes` Kubernetes annotation to your pod configuration to overwrite health probes.
-
-Refer to [Kubernetes Health Checks in Consul on Kubernetes](/docs/k8s/connect/health) for additional information.
-
-
-## Usage
-
-When transparent proxy is enabled, traffic sent to 
-[KubeDNS](https://kubernetes.io/docs/concepts/services-networking/dns-pod-service/) or Pod IP addresses is redirected throughh the proxy. You must bind Kubernetes Services to Pods using a selector as you define Kubernetes Services in the mesh. The Kubernetes Service name must match the Consul service name to use KubeDNS. This is the default behavior unless you have applied the `consul.hashicorp.com/connect-service` Kubernetes annotation to the service pods. The annotation overrides the Consul service name.
-=======
-You can either include the `connectInject.transparentProxy.defaultOverwriteProbes` Helm value to your command or add the 
-`consul.hashicorp.com/transparent-proxy-overwrite-probes` Kubernetes annotation to your pod configuration to overwrite health probes.
 
 Refer to [Kubernetes Health Checks in Consul on Kubernetes](/docs/k8s/connect/health) for additional information.
 
@@ -333,7 +252,6 @@
 or Pod IP addresses is redirected through the proxy. You must use a selector to bind Kubernetes Services to Pods as you define Kubernetes Services in the mesh. 
 The Kubernetes Service name must match the Consul service name to use KubeDNS. This is the default behavior unless you have applied the `consul.hashicorp.com/connect-service` 
 Kubernetes annotation to the service pods. The annotation overrides the Consul service name.
->>>>>>> d2f31edd
 
 Consul configures traffic redirection for each Pod bound to the Kubernetes Service with `iptables` rules. The rules direct all inbound and outbound traffic through an inbound and outbound listener on the sidecar proxy. Consul configures the proxy to route traffic to the appropriate upstream services based on [service
 intentions](/docs/connect/config-entries/service-intentions), which address the upstream services using KubeDNS.
@@ -358,39 +276,15 @@
 
 </CodeBlockConfig>
 
-<<<<<<< HEAD
 Additional services can query the [KubeDNS](https://kubernetes.io/docs/concepts/services-networking/dns-pod-service/) at `sample-app.default.svc.cluster.local` to reach `sample-app`. If ACLs are enabled and configured with default `deny` policies, the configuration also requires a [`ServiceIntention`](/docs/connect/config-entries/service-intentions) to allow it to talk to `sample-app`.
 
-=======
-
-Additional services can query the [KubeDNS](https://kubernetes.io/docs/concepts/services-networking/dns-pod-service/) at `sample-app.default.svc.cluster.local` to reach `sample-app`. 
-If ACLs are enabled and configured with default `deny` policies, the configuration also requires a [`ServiceIntention`](/docs/connect/config-entries/service-intentions) to allow it to talk to `sample-app`.
->>>>>>> d2f31edd
-
 ### Headless Services
-For services that are not addressed using a virtual cluster IP, you must configure the upstream service using the [DialedDirectly](/docs/connect/config-entries/service-defaults#dialeddirectly) option. Then, use DNS to discover individual instance addresses and dial them through the transparent proxy. When this mode is enabled on the upstream, services present connect certificates for mTLS and
-intentions are enforced at the destination.
+For services that are not addressed using a virtual cluster IP, you must configure the upstream service using the [DialedDirectly](/docs/connect/config-entries/service-defaults#dialeddirectly) option. Then, use DNS to discover individual instance addresses and dial them through the transparent proxy. When this mode is enabled on the upstream, services present connect certificates for mTLS and intentions are enforced at the destination.
 
 Note that when dialing individual instances, Consul ignores the HTTP routing rules configured with configuration entries. The transparent proxy acts as a TCP proxy to the original destination IP address.
-<<<<<<< HEAD
-
-## Known Limitations
-
-* The address that a downstream service dials must correspond to the address of an upstream service in the transparent proxy's datacenter. You can apply an [annotation](/docs/k8s/annotations-and-labels#consul-hashicorp-com-connect-service-upstreams) to enable services to dial explicit upstreams in other datacenters without transparent proxy. The following example enables downstream services to dial `my-service`
-in the datacenter `dc2`:
-
-  `"consul.hashicorp.com/connect-service-upstreams": "my-service:1234:dc2"`
-
-* In the deployment configuration where a [single Consul datacenter spans multiple Kubernetes clusters](/docs/k8s/installation/deployment-configurations/single-dc-multi-k8s), services in one Kubernetes cluster must explicitly dial a service in another Kubernetes cluster using the [consul.hashicorp.com/connect-service-upstreams](/docs/k8s/annotations-and-labels#consul-hashicorp-com-connect-service-upstreams) annotation. In the following example, services in another Kubernetes cluster explicitly dial `my-service` on port `1234` instead of using KubeDNS: 
-
-  `"consul.hashicorp.com/connect-service-upstreams": "my-service:1234"` 
-  
-* When dialing headless services, the request is proxied using a plain TCP proxy. Consul does not take into consideration the upstream's protocol.
-=======
 
 ## Known Limitations
 
 - Deployment configurations with federation across or a single datacenter spanning multiple clusters must explicitly dial a service in another datacenter or cluster using annotations.
   
-- When dialing headless services, the request is proxied using a plain TCP proxy. Consul does not take into consideration the upstream's protocol.
->>>>>>> d2f31edd
+- When dialing headless services, the request is proxied using a plain TCP proxy. Consul does not take into consideration the upstream's protocol.