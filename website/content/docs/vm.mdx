---
layout: docs
<<<<<<< HEAD
page_title: Consul on virtual machines
=======
page_title: Consul on virtual machine (VMs) overview
>>>>>>> 3fa6ed00
description: >-
  PLACEHOLDER
---

<<<<<<< HEAD
# Consul on virtual machines

Editor's Note: This empty page represents a known content gap between our existing documentation and the refreshed documentation.
=======
# Consul on virtual machine (VMs) overview
>>>>>>> 3fa6ed00
<|MERGE_RESOLUTION|>--- conflicted
+++ resolved
@@ -1,18 +1,10 @@
 ---
 layout: docs
-<<<<<<< HEAD
 page_title: Consul on virtual machines
-=======
-page_title: Consul on virtual machine (VMs) overview
->>>>>>> 3fa6ed00
 description: >-
   PLACEHOLDER
 ---
 
-<<<<<<< HEAD
 # Consul on virtual machines
 
-Editor's Note: This empty page represents a known content gap between our existing documentation and the refreshed documentation.
-=======
-# Consul on virtual machine (VMs) overview
->>>>>>> 3fa6ed00
+Editor's Note: This empty page represents a known content gap between our existing documentation and the refreshed documentation.