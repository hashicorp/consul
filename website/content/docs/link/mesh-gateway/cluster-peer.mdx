---
layout: docs
page_title: Enable control plane traffic between cluster peers
description: >-
  Mesh gateways are specialized proxies that route data between services that cannot communicate directly. Learn how to enable traffic across clusters in different datacenters or admin partitions that have an established peering connection.
---

# Enable control plane traffic between cluster peers

This topic describes how to configure a mesh gateway to route control plane traffic between Consul clusters that share a peer connection. For information about routing service traffic between cluster peers through a mesh gateway, refer to [Enabling Service-to-service Traffic Across Admin Partitions](/consul/docs/link/mesh-gateway/admin-partition).

Control plane traffic between cluster peers includes
the initial secret handshake and the bi-directional stream replicating peering data.
This data is not decrypted by the mesh gateway(s).
Instead, it is transmitted end-to-end using the accepting cluster’s auto-generated TLS certificate on the gRPC TLS port.

<Tabs>
<Tab heading="With mesh gateways (recommended)">

[![Cluster peering with mesh gateways](/img/consul-connect/mesh-gateway/cluster-peering-connectivity-with-mesh-gateways.png)](/img/consul-connect/mesh-gateway/cluster-peering-connectivity-with-mesh-gateways.png)

</Tab>

<Tab heading="Without mesh gateways">

[![Cluster peering without mesh gateways](/img/consul-connect/mesh-gateway/cluster-peering-connectivity-without-mesh-gateways.png)](/img/consul-connect/mesh-gateway/cluster-peering-connectivity-without-mesh-gateways.png)

</Tab>
</Tabs>

## Prerequisites

To configure mesh gateways for cluster peering control plane traffic, make sure your Consul environment meets the following requirements:

- Consul version 1.14.0 or newer.
- A local Consul agent in both clusters is required to manage mesh gateway configuration.
- Use [Envoy proxies](/consul/docs/reference/proxy/envoy). Envoy is the only proxy with mesh gateway capabilities in Consul.

## Configuration

Configure the following settings to register and use the mesh gateway as a service in Consul.

### Gateway registration

Register a mesh gateway in each of cluster that will be peered.

- Specify `mesh-gateway` in the `kind` field to register the gateway with Consul.
- Define the `Proxy.Config` settings using opaque parameters compatible with your proxy. For Envoy, refer to the [Gateway Options](/consul/docs/reference/proxy/envoy#gateway-options) and [Escape-hatch Overrides](/consul/docs/reference/proxy/envoy#escape-hatch-overrides) documentation for additional configuration information.
- Apply a [Mesh config entry](/consul/docs/reference/config-entry/mesh#peer-through-mesh-gateways) with `PeerThroughMeshGateways = true`. See [modes](#modes) for a discussion of when to apply this.

Alternatively, you can also use the CLI to spin up and register a gateway in Consul. For additional information, refer to the [`consul connect envoy` command](/consul/commands/connect/envoy#mesh-gateways).

For Consul Enterprise clusters, mesh gateways must be registered in the "default" partition because this is implicitly where Consul servers are assigned.

### ACL configuration

<Tabs>
<Tab heading="Consul CE">

In addition to the [ACL Configuration](/consul/docs/link/cluster-peering/tech-specs#acl-specifications) necessary for service-to-service traffic, mesh gateways that route peering control plane traffic must be granted `peering:read` access to all peerings.

This access allows the mesh gateway to list all peerings in a Consul cluster and generate unique routing per peered datacenter.

<CodeTabs heading="Example ACL rules for Mesh Gateway Peering Control Plane Traffic in Consul CE">

```hcl
peering = "read"
```

```json
{
  "peering": "read"
}
```

</CodeTabs>

</Tab>

<Tab heading="Consul Enterprise">

In addition to the [ACL Configuration](/consul/docs/link/cluster-peering/tech-specs#acl-specifications) necessary for service-to-service traffic, mesh gateways that route peering control plane traffic must be granted `peering:read` access to all peerings in all partitions.

This access allows the mesh gateway to list all peerings in a Consul cluster and generate unique routing per peered partition.

<CodeTabs heading="Example ACL rules for Mesh Gateway Peering Control Plane Traffic in Consul Enterprise">

```hcl
partition_prefix "" {
	peering = "read"
}
```

```json
{
  "partition_prefix": {
    "": {
	  "peering": "read"
	}
  }
}
```

</CodeTabs>

</Tab>
</Tabs>

### Modes

Connect proxy configuration [Modes](/consul/docs/link/mesh-gateway/#connect-proxy-configuration#modes) are not applicable to peering control plane traffic.
<<<<<<< HEAD
The flow of control plane traffic through the gateway is implied by the presence of a [Mesh config entry](/consul/docs/connect/config-entries/mesh#peer-through-mesh-gateways) with `PeerThroughMeshGateways = true`.
=======
The flow of control plane traffic through the gateway is implied by the presence of a [Mesh config entry](/consul/docs/reference/config-entry/mesh#peer-through-mesh-gateways) with `PeerThroughMeshGateways = true`.
>>>>>>> 3fa6ed00

<CodeTabs heading="Example: Enabling Peering Control Plane Traffic for Mesh Gateways">

```hcl
Kind = "mesh"
Peering {
   PeerThroughMeshGateways = true
}
```

```yaml
apiVersion: consul.hashicorp.com/v1alpha1
kind: Mesh
metadata:
  name: mesh
spec:
  peering:
    peerThroughMeshGateways: true
```
</CodeTabs>

By setting this mesh config on a cluster before [creating a peering token](/consul/docs/link/cluster-peering/establish-connection/vm#create-a-peering-token), inbound control plane traffic will be sent through the mesh gateway registered this cluster, also known the accepting cluster.
As mesh gateway instances are registered at the accepting cluster, their addresses will be exposed to the dialing cluster over the bi-directional peering stream.

Setting this mesh config on a cluster before [establishing a connection](/consul/docs/link/cluster-peering/establish-connection/vm#establish-a-connection-between-clusters) will cause the outbound control plane traffic to flow through the mesh gateway.

To route all peering control plane traffic though mesh gateways, both the accepting and dialing cluster must have the mesh config entry applied.<|MERGE_RESOLUTION|>--- conflicted
+++ resolved
@@ -108,12 +108,8 @@
 
 ### Modes
 
-Connect proxy configuration [Modes](/consul/docs/link/mesh-gateway/#connect-proxy-configuration#modes) are not applicable to peering control plane traffic.
-<<<<<<< HEAD
+Connect proxy configuration [Modes](/consul/docs/connect/gateways/mesh-gateway#connect-proxy-configuration#modes) are not applicable to peering control plane traffic.
 The flow of control plane traffic through the gateway is implied by the presence of a [Mesh config entry](/consul/docs/connect/config-entries/mesh#peer-through-mesh-gateways) with `PeerThroughMeshGateways = true`.
-=======
-The flow of control plane traffic through the gateway is implied by the presence of a [Mesh config entry](/consul/docs/reference/config-entry/mesh#peer-through-mesh-gateways) with `PeerThroughMeshGateways = true`.
->>>>>>> 3fa6ed00
 
 <CodeTabs heading="Example: Enabling Peering Control Plane Traffic for Mesh Gateways">
 
