--- conflicted
+++ resolved
@@ -136,11 +136,7 @@
 
 ### Enable secure deployment
 
-<<<<<<< HEAD
 To enable secure deployment, add the following configuration to the task module.
-=======
-Add the following configurations to enable secure deployment.
->>>>>>> b1899f35
 
 ```hcl
 module "my_task" {
@@ -170,11 +166,7 @@
 | `acls`                      | boolean  | If true, ACLs are enabled.                                                                                                                                                                                                                 |
 | `consul_http_addr`          | string   | The Consul server address. Required when `acls = true` in order to log in to Consul's AWS IAM auth method to obtain ACL tokens.                                                                                                            |
 | `consul_https_ca_cert_arn`  | string   | (optional) The Secrets Manager secret containing the CA cert for HTTPS communication with Consul servers. Required if the server's certificate is self-signed or signed by an internal CA. This is not required for Consul servers in HCP. |
-<<<<<<< HEAD
-| `audit_logging` | boolean | <EnterpriseAlert inline /> (optional) If true, ACL audit logging is enabled. Consul client is configured to print audit logs to `stdout`. |
-=======
-| `audit_logging`             | boolean  | <EnterpriseAlert inline /> (optional) If true, ACL audit logging is enabled.                                                                                                                                                               |
->>>>>>> b1899f35
+| `audit_logging`             | boolean  | <EnterpriseAlert inline /> (optional) If true, ACL audit logging is enabled. Consul client is configured to print audit logs to `stdout`.                                                                                                  |
 
 Complete the following steps described in the Installation with Terraform chapter to deploy and connect your services:
 
