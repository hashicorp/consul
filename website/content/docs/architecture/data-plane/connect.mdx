--- conflicted
+++ resolved
@@ -19,12 +19,7 @@
 
 During the connection attempt, the client service first verifies the destination service's certificate using the [public CA bundle](/consul/api-docs/connect/ca#list-ca-root-certificates). The client also presents its own certificate to authenticate its identity to the destination service. The destination service, in turn, verifies the client's certificate against the same public CA bundle. If this mutual certificate validation is successful, an encrypted and authenticated TLS connection is established.
 
-<<<<<<< HEAD
 Once the secure connection is in place, the destination service proceeds with authorization based on its configured application protocol:
-=======
-The destination service verifies the client certificate against the [public CA bundle](/consul/api-docs/connect/ca#list-ca-root-certificates). After verifying the
-certificate, the next step depends upon the configured application protocol of the destination service.
->>>>>>> 12685c2d
 
 - TCP (L4) services must authorize _incoming connections_ against the configured set of [service intentions](/consul/docs/secure-mesh/intention).
 - HTTP (L7) services must authorize _incoming requests_ against those same intentions.
@@ -65,14 +60,9 @@
 
 ### Service intention replication
 
-<<<<<<< HEAD
 You can specify a datacenter that is authoritative for intentions by setting the [`primary_datacenter`](/consul/docs/reference/agent/configuration-file#primary_datacenter) configuration. When you do this, Consul automatically replicates intentions from the primary datacenter to the secondary datacenters.
 
 In production setups with ACLs enabled, you must also set the [replication token](/consul/docs/reference/agent/configuration-file#acl_tokens_replication) in the secondary datacenter server's configuration.
-=======
-Service intention replication happens automatically in deployments when the [`primary_datacenter`](/consul/docs/reference/agent/configuration-file/general#primary_datacenter) configuration to specify a datacenter that is authoritative for intentions. In production setups with ACLs enabled, the
-[replication token](/consul/docs/reference/agent/configuration-file/acl#acl_tokens_replication) must also be set in the secondary datacenter server's configuration.
->>>>>>> 12685c2d
 
 ### Certificate authority federation
 
@@ -81,14 +71,4 @@
 
 Secondary datacenters retrieve the root CA public key and trust-domain ID from the primary datacenter. They then create their own private key and generate a certificate signing request (CSR) to obtain an intermediate CA certificate. The primary datacenter's root CA signs this CSR and returns the signed intermediate certificate. With this intermediate certificate in place, the secondary datacenter can independently issue new certificates for its Consul service mesh without requiring WAN communication to the primary. For security, private CA keys remain isolated within their respective datacenters and are never shared between them.
 
-<<<<<<< HEAD
-Secondary datacenters continuously monitor the root CA certificate in the primary datacenter. When the primary's root CA changes, whether due to planned rotation or CA migration, the secondary datacenter automatically generates new keys, gets them signed by the primary's updated root CA, and then systematically rotates all issued certificates within the secondary datacenter. This makes CA root key rotation fully automatic with zero downtime across multiple datacenters.
-=======
-The secondary datacenter maintains watches on the root CA certificate in the
-primary. If the CA root changes for any reason such as rotation or migration to
-a new CA, the secondary automatically generates new keys and has them signed by
-the primary datacenter's new root before initiating an automatic rotation of all
-issued certificates in use throughout the secondary datacenter. This makes CA
-root key rotation fully automatic and with zero downtime across multiple
-datacenters.
->>>>>>> 12685c2d
+Secondary datacenters continuously monitor the root CA certificate in the primary datacenter. When the primary's root CA changes, whether due to planned rotation or CA migration, the secondary datacenter automatically generates new keys, gets them signed by the primary's updated root CA, and then systematically rotates all issued certificates within the secondary datacenter. This makes CA root key rotation fully automatic with zero downtime across multiple datacenters.