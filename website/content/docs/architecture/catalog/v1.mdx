---
layout: docs
page_title: v1 Catalog API
description: Learn about version 1 of the Consul catalog, including what Consul servers record when they register a service.
---

# v1 Catalog API

This topic provides conceptual information about version 1 (v1) of the Consul catalog API. The catalog tracks registered services and their locations for both service discovery and service mesh use cases.

For more information about the information returned when querying the catalog, including filtering options when querying the catalog for a list of nodes, services, or gateways, refer to the [`/catalog` endpoint reference in the HTTP API documentation](/consul/api-docs/catalog).

## Introduction

Consul tracks information about registered services through its catalog API. This API records user-defined information about the external services, such as their partitions and required health checks. It also records information that Consul assigns for its own operations, such as an ID for each service instance and the [Raft indices](/consul/docs/architecture/consensus) when the instance is registered and modified.

Consul uses v1 of the catalog API by default. Consul v1.17.0 and later ships with version 2 (v2) of the catalog API. V2 is intended for testing and development purposes. V1 and V2 of the catalog APIs cannot run concurrently in a Consul deployment. There is no migration path between catalog versions. For more information, refer to [Consul v2 Catalog API](/consul/docs/architecture/catalog/v2).

## Catalog structure

When Consul registers a service instance using the v1 catalog API, it records the following information about each instance:

| v1 Catalog field | Description | Source |
| :--------------- | :---------- | :----- |
| ID | A unique identifier for a service instance. | Defined by user in [service definition](/consul/docs/reference/service#id). |
| Node | The connection point where the service is available.  | On VMs, defined by user. <br /><br /> On Kubernetes, computed by Consul according to [Kubernetes Nodes](https://kubernetes.io/docs/concepts/architecture/nodes/). |
| Address  | The registered address of the service instance. | Defined by user in [service definition](/consul/docs/reference/service#address). |
| Tagged Addresses | User-defined labels for addresses. | Defined by user in [service definition](/consul/docs/reference/service#tagged_addresses). |
| NodeMeta | User-defined metadata about the node. | Defined by user |
| Datacenter | The name of the datacenter the service is registered in. | Defined by user |
| Service | The name of the service Consul registers the service instance under. | Defined by user |
| Agent Check | The health checks defined for a service instance managed by a Consul client agent. | Computed by Consul |
<<<<<<< HEAD
| Health Checks | The health checks defined for the service. Refer to [define health checks](/consul/docs/services/usage/checks) for more information. | Defined by user |
| Partition | The name of the admin partition the service is registered in. Refer to [admin partitions](/consul/docs/segment/admin-partition) for more information. | Defined by user |
=======
| Health Checks | The health checks defined for the service. Refer to [define health checks](/consul/docs/register/service/vm/health-checks) for more information. | Defined by user |
| Partition | The name of the admin partition the service is registered in. Refer to [admin partitions](/consul/docs/enterprise/admin-partitions) for more information. | Defined by user |
>>>>>>> 3fa6ed00
| Locality | Region and availability zone of the service. Refer to [`locality`](/consul/docs/agent/config/config-files#locality) for more information. | Defined by user |

Depending on the configuration entries or custom resource definitions you apply to your Consul installation, additional information such as [proxy default behavior](/consul/docs/reference/config-entry/proxy-defaults) is automatically recorded to the catalog for services. You can return this information using the [`/catalog` HTTP API endpoint](/consul/api-docs/catalog).<|MERGE_RESOLUTION|>--- conflicted
+++ resolved
@@ -30,13 +30,8 @@
 | Datacenter | The name of the datacenter the service is registered in. | Defined by user |
 | Service | The name of the service Consul registers the service instance under. | Defined by user |
 | Agent Check | The health checks defined for a service instance managed by a Consul client agent. | Computed by Consul |
-<<<<<<< HEAD
-| Health Checks | The health checks defined for the service. Refer to [define health checks](/consul/docs/services/usage/checks) for more information. | Defined by user |
-| Partition | The name of the admin partition the service is registered in. Refer to [admin partitions](/consul/docs/segment/admin-partition) for more information. | Defined by user |
-=======
 | Health Checks | The health checks defined for the service. Refer to [define health checks](/consul/docs/register/service/vm/health-checks) for more information. | Defined by user |
 | Partition | The name of the admin partition the service is registered in. Refer to [admin partitions](/consul/docs/enterprise/admin-partitions) for more information. | Defined by user |
->>>>>>> 3fa6ed00
 | Locality | Region and availability zone of the service. Refer to [`locality`](/consul/docs/agent/config/config-files#locality) for more information. | Defined by user |
 
 Depending on the configuration entries or custom resource definitions you apply to your Consul installation, additional information such as [proxy default behavior](/consul/docs/reference/config-entry/proxy-defaults) is automatically recorded to the catalog for services. You can return this information using the [`/catalog` HTTP API endpoint](/consul/api-docs/catalog).