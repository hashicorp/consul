--- conflicted
+++ resolved
@@ -21,11 +21,7 @@
 Consul Enterprise 1.10 has removed temporary licensing capabilities from the binaries
 found on https://releases.hashicorp.com. Servers will no longer load a license previously
 set through the CLI or API. Instead the license must be present in the server's configuration
-<<<<<<< HEAD
-or environment prior to starting. See the [licensing documentation](/docs/enterprise#licensing)
-=======
 or environment prior to starting. See the [licensing documentation](/docs/enterprise/license/overview) 
->>>>>>> 7494b25c
 for more information about how to configure the license. Client agents previously retrieved their
 license from the servers in the cluster within 30 minutes of starting and the snapshot agent
 would similarly retrieve its license from the server or client agent it was configured to use. As
