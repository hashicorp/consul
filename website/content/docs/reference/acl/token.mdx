--- conflicted
+++ resolved
@@ -7,11 +7,7 @@
 
 # ACL token configuration reference
 
-<<<<<<< HEAD
 This topic provides reference information for the types of access control list (ACL) rules you can create and how they affect access to datacenter resources. For details on how to create rules and group them into policies, refer to [Policies](/consul/docs/secure-consul/acl/policies).
-=======
-This topic provides reference information for the types of access control list (ACL) rules you can create and how they affect access to datacenter resources. For details on how to create rules and group them into policies, refer to  [Policies](/consul/docs/security/acl/acl-policies).
->>>>>>> a85c2f34
 
 ## Token attributes
 
@@ -26,14 +22,8 @@
 | `Namespace`         | <EnterpriseAlert inline/> Specifies the name of the Consul namespace in which the token is valid. Refer to  [Namespaces](/consul/docs/enterprise/namespaces) for additional information.                                                                         | String    | `default`      |
 | `Description`       | Human-readable description for documenting the purpose of the token.                                                                                                                                                                                       | String    | none           |
 | `Local`             | Indicates whether the token should be replicated globally or local to the datacenter. <br/> Set to `false` to replicate globally across all reachable datacenters. <br/>Setting to `true` configures the token to functional in the local datacenter only. | Boolean   | `false`        |
-<<<<<<< HEAD
 | `TemplatedPolicies` | Specifies a list of templated policies to apply to the token. Refer to [Templated Policies](/consul/docs/reference/acl/rule#templated-policies) in the "Roles" topic for additional information.                                                            | Array     | none          |
 | `ServiceIdentities` | Specifies a list of service identities to apply to the token. Refer to [Service Identities](/consul/docs/reference/acl/rule#service-identities) in the "Roles" topic for additional information.                                                            | Array     | none           |
 | `NodeIdentities`    | Specifies a list of node identities to apply to the token. Refer to [Node Identities](/consul/docs/reference/acl/rule#node-identities) in the "Roles" topic for additional information.                                                                     | Array     | none           |
-=======
-| `TemplatedPolicies` | Specifies a list of templated policies to apply to the token. Refer to  [Templated Policies](/consul/docs/security/acl/acl-roles#templated-policies) in the "Roles" topic for additional information.                                                            | Array     | none          |
-| `ServiceIdentities` | Specifies a list of service identities to apply to the token. Refer to  [Service Identities](/consul/docs/security/acl/acl-roles#service-identities) in the "Roles" topic for additional information.                                                            | Array     | none           |
-| `NodeIdentities`    | Specifies a list of node identities to apply to the token. Refer to  [Node Identities](/consul/docs/security/acl/acl-roles#node-identities) in the "Roles" topic for additional information.                                                                     | Array     | none           |
->>>>>>> a85c2f34
 | `Policies`          | List of policies linked to the token, including the policy ID and name.                                                                                                                                                                                    | String    | none           |
 | `Roles`             | List of roles linked to the token, including the role ID and name.                                                                                                                                                                                         | String    | none           |