--- conflicted
+++ resolved
@@ -37,15 +37,7 @@
 - The datacenter listing operation of the [Catalog API](/consul/api-docs/catalog#list-datacenters) similarly exposes the names of known Consul datacenters, and does not allow modification of any state.
 - The [service mesh CA roots endpoint](/consul/api-docs/connect/ca#list-ca-root-certificates) exposes just the public TLS certificate which other systems can use to verify the TLS connection with Consul.
 
-<<<<<<< HEAD
 -> **Consul Enterprise Namespace** - In addition to directly-linked policies, roles, and service identities, Consul Enterprise enables ACL policies and roles to be defined in the [Namespaces definition](/consul/docs/segment/namespace#namespace-definition) (Consul Enterprise 1.7.0+).
-=======
-<Tip title="Consul Enterprise Namespace">
-
-In addition to directly-linked policies, roles, and service identities, Consul Enterprise enables ACL policies and roles to be defined in the [Namespaces definition](/consul/docs/enterprise/namespaces#namespace-definition) (Consul Enterprise 1.7.0+).
-
-</Tip>
->>>>>>> 3fa6ed00
 
 The following topics provide additional details about the available resources.
 
@@ -645,11 +637,7 @@
 
 ### Reading Imported Nodes
 
-<<<<<<< HEAD
-Nodes rules affect read access to nodes with services exported by [`exported-services` configuration entries](/consul/docs/connect/config-entries/exported-services#reading-services), including nodes imported from [cluster peerings](/consul/docs/link/cluster-peering) or [admin partitions](/consul/docs/enterprise/admin-partitions) (Enterprise-only).
-=======
-Nodes rules affect read access to nodes with services exported by [`exported-services` configuration entries](/consul/docs/reference/config-entry/exported-services#reading-services), including nodes imported from [cluster peerings](/consul/docs/link/cluster-peering) or [admin partitions](/consul/docs/enterprise/admin-partitions) (Enterprise-only).
->>>>>>> 3fa6ed00
+Nodes rules affect read access to nodes with services exported by [`exported-services` configuration entries](/consul/docs/connect/config-entries/exported-services#reading-services), including nodes imported from [cluster peerings](/consul/docs/connect/cluster-peering) or [admin partitions](/consul/docs/enterprise/admin-partitions) (Enterprise-only).
 Read access to all imported nodes is granted when either of the following rule sets are attached to a token:
 - `service:write` is granted to any service.
 - `node:read` is granted to all nodes.
