--- conflicted
+++ resolved
@@ -7,11 +7,7 @@
 
 # ACL rule configuration reference
 
-<<<<<<< HEAD
 This topic provides reference information for the types of access control list (ACL) rules you can create and how they affect access to datacenter resources. For details on how to create rules and group them into policies, refer to [Policies](/consul/docs/secure-consul/acl/policies).
-=======
-This topic provides reference information for the types of access control list (ACL) rules you can create and how they affect access to datacenter resources. For details on how to create rules and group them into policies, refer to  [Policies](/consul/docs/security/acl/acl-policies).
->>>>>>> a85c2f34
 
 ## Overview
 
