---
layout: docs
page_title: Service definition reference
description: >-
  Use the service definition to configure and register services to the Consul catalog, including services used as proxies in a Consul service mesh.
---

# Service definition reference

This topic describes the options you can use to define services for registering them with Consul. Refer to the following topics for usage information:

- [Define Services](/consul/docs/register/service/vm/define)
- [Register Services and Health Checks](/consul/docs/register/service/vm) 

## Configuration model

The following outline shows how to format the configurations in the root `service` block. Click on a property name to view details about the configuration.

- [`name`](#name): string | required
- [`id`](#id): string 
- [`address`](#address): string 
- [`port`](#port): number 
- [`tags`](#tags): list of strings 
- [`meta`](#meta): map   
  - [_`custom_meta_key`_](#meta): string 
- [`tagged_addresses`](#tagged_addresses): map 
  - [`lan`](#tagged_addresses-lan): map 
    - [`address`](#tagged_addresses-lan): string 
    - [`port`](#tagged_addresses-lan): number 
  - [`wan`](#tagged_addresses-wan): map 
    - [`address`](#tagged_addresses-wan): string 
    - [`port`](#tagged_addresses-wan): number 
- [`socket_path`](#socket_path): string 
- [`enable_tag_override`](#enable_tag_override): boolean 
- [`checks`](#checks) : list of maps 
- [`kind`](#kind): string 
- [`proxy`](#proxy): map  
- [`connect`](#connect): map 
  - [`native`](#connect): boolean   
  - [`sidecar_service`](#connect): object   
- [`locality`](#locality): map <EnterpriseAlert inline/>
   - [`region`](#locality): string
   - [`zone`](#locality): string
- [`weights`](#weights): map 
  - [`passing`](#weights): number 
  - [`warning`](#weights): number 
- [`token`](#token): string | required if ACLs are enabled
- [`namespace`](#namespace): string | <EnterpriseAlert inline /> 

## Specification
This topic provides details about the configuration parameters.

### `name`

Required value that specifies a name for the service. We recommend using valid DNS labels for service definition names for compatibility with external DNSs. The value for this parameter is used as the ID if the `id` parameter is not specified.

- Type: string
- Default: none

### `id`

Specifies an ID for the service. Services on the same node must have unique IDs. We recommend specifying unique values if the default name conflicts with other services.

- Type: string
- Default: Value of the `name` field.

### `address`

String value that specifies a service-specific IP address or hostname.
If no value is specified, the IP address of the agent node is used by default.
There is no service-side validation of this parameter.

- Type: string
- Default: IP address of the agent node

### `port`

Specifies a port number for the service. To improve service discoverability, we recommend specifying the port number, as well as an address in the [`tagged_addresses`](#tagged_addresses) parameter.

- Type: integer
- Default: Port number of the agent

### `tags`

Specifies a list of string values that add service-level labels. Tag values are opaque to Consul. We recommend using valid DNS labels for service definition IDs for compatibility with external DNSs.  In the following example, the service is tagged as `v2` and `primary`:

```hcl
tags = ["v2", "primary"]
```

Consul uses tags as an anti-entropy mechanism to maintain the state of the cluster. You can disable the anti-entropy feature for a service using the [`enable_tag_override`](#enable_tag_override) setting, which enables external agents to modify tags on services in the catalog. Refer to [Modify anti-entropy synchronization](/consul/docs/register/service/vm/define#modify-anti-entropy-synchronization) for additional usage information.

### `meta`

The `meta` field contains custom key-value pairs that associate semantic metadata with the service. You can specify up to 64 pairs that meet the following requirements: 

- Keys and values must be strings.
- Keys can only contain ASCII characters (`A` -` Z`, `a`- `z`, `0` - `9`, `_`, and `-`).
- Keys can not have special characters.
- Keys are limited to 128 characters.
- Values are limited to 512 characters.

In the following example, the `env` key is set to `prod`:

<CodeTabs tabs={[ "HCL", "JSON" ]}>

```hcl
meta = {
  env = "prod"
}
```

```json
{
  "meta" : {
    "env" : "prod"
  }
}
```

</CodeTabs>

### `tagged_addresses`

The `tagged_address` field is an object that configures additional addresses for a node or service. Remote agents and services can communicate with the service using a tagged address as an alternative to the address specified in the [`address`](#address) field. You can configure multiple addresses for a node or service. The following tags are supported:

- [`lan`](#tagged_addresses-lan): IPv4 LAN address where the node or service is accessible.
- [`lan_ipv4`](#tagged_addresses-lan): IPv4 LAN address where the node or service is accessible.
- [`lan_ipv6`](#tagged_addresses-lan): IPv6 LAN address where the node or service is accessible.
- [`virtual`](#tagged_addresses-virtual): A fixed address for the instances of a given logical service.
- [`wan`](#tagged_addresses-wan): IPv4 WAN address where the node or service is accessible when dialed from a remote data center.
- [`wan_ipv4`](#tagged_addresses-wan): IPv4 WAN address where the node or service is accessible when dialed from a remote data center.
- [`wan_ipv6`](#tagged_addresses-lan): IPv6 WAN address at which the node or service is accessible when being dialed from a remote data center.

### `tagged_addresses.lan`

Object that specifies either an IPv4 or IPv6 LAN address and port number where the service or node is accessible. You can specify one or more of the following fields: 

- `lan` 
- `lan_ipv4` 
- `lan_ipv6` 

The field contains the following parameters:

- `address`
- `port`

In the following example, the `redis` service has an IPv4 LAN address of `192.0.2.10:80` and IPv6 LAN address of `[2001:db8:1:2:cafe::1337]:80`:

<CodeTabs tabs={[ "HCL", "JSON" ]}>

```hcl
service {
  name = "redis"
  address = "192.0.2.10"
  port = 80
  tagged_addresses {
    lan = {
      address = "192.0.2.10"
      port = 80
    }
    lan_ipv4 = {
      address = "192.0.2.10"
      port = 80
    }
    lan_ipv6 = {
      address = "2001:db8:1:2:cafe::1337"
      port = 80
    }
  }
}
```

```json
{
  "service": {
    "name": "redis",
    "address": "192.0.2.10",
    "port": 80,
    "tagged_addresses": {
      "lan": {
        "address": "192.0.2.10",
        "port": 80
      },
      "lan_ipv4": {
        "address": "192.0.2.10",
        "port": 80
      },
      "lan_ipv6": {
        "address": "2001:db8:1:2:cafe::1337",
        "port": 80
      }
    }
  }
}
```

</CodeTabs>

### `tagged_addresses.virtual`
Object that specifies a fixed IP address and port number that downstream services in a service mesh can use to connect to the service. The `virtual` field contains the following parameters:

- `address`
- `port`

Virtual addresses are not required to be routable IPs within the network. They are strictly a control plane construct used to provide a fixed address for the instances of a logical service. Egress connections from the proxy to an upstream service go to the IP address of an individual service instance and not the virtual address of the logical service.

If the following conditions are met, connections to virtual addresses are load balanced across available instances of a service, provided the following conditions are satisfied:

1. [Transparent proxy](/consul/docs/connect/transparent-proxy) is enabled for the downstream and upstream services.
1. The upstream service is not configured for individual instances to be [dialed directly](/consul/docs/reference/config-entry/service-default#dialeddirectly).

In the following example, the downstream services in the mesh can connect to the `redis` service at `203.0.113.50` on port `80`:

<CodeTabs tabs={[ "HCL", "JSON" ]}>

```hcl
service {
  name = "redis"
  address = "192.0.2.10"
  port = 80
  tagged_addresses {
    virtual = {
      address = "203.0.113.50"
      port = 80
    }
  }
}
```

```json
{
  "service": {
    "name": "redis",
    "address": "192.0.2.10",
    "port": 80,
    "tagged_addresses": {
      "virtual": {
        "address": "203.0.113.50",
        "port": 80
      }
    }
  }
}
```

</CodeTabs>

### `tagged_addresses.wan`
Object that specifies either an IPv4 or IPv6 WAN address and port number where the service or node is accessible from a remote datacenter. You can specify one or more of the following fields: 

- `wan` 
- `wan_ipv4` 
- `wan_ipv6`

The field contains the following parameters:

- `address`
- `port`

In the following example, services or nodes in remote datacenters can reach the `redis` service at `198.51.100.200:80` and `[2001:db8:5:6:1337::1eaf]:80`:

<CodeTabs tabs={[ "HCL", "JSON" ]}>

```hcl
service {
  name = "redis"
  address = "192.0.2.10"
  port = 80
  tagged_addresses {
    wan = {
      address = "198.51.100.200"
      port = 80
    }
    wan_ipv4 = {
      address = "198.51.100.200"
      port = 80
    }
    wan_ipv6 = {
      address = "2001:db8:5:6:1337::1eaf"
      port = 80
    }
  }
}
```

```json
{
  "service": {
    "name": "redis",
    "address": "192.0.2.10",
    "port": 80,
    "tagged_addresses": {
      "wan": {
        "address": "198.51.100.200",
        "port": 80
      },
      "wan_ipv4": {
        "address": "198.51.100.200",
        "port": 80
      },
      "wan_ipv6": {
        "address": "2001:db8:5:6:1337::1eaf",
        "port": 80
      }
    }
  }
}
```

</CodeTabs>

### `socket_path`

String value that specifies the path to the service socket. Specify this parameter to expose the service to the mesh if the service listens on a Unix Domain socket.

- Type: string
- Default: none

### `enable_tag_override`

Boolean value that determines if the anti-entropy feature for the service is enabled.
Set to `true` to allow external Consul agents modify tags on the services in the Consul catalog. The local Consul agent ignores updated tags during subsequent sync operations.

This parameter only applies to the locally-registered service. If multiple nodes register a service with the same `name`, the `enable_tag_override` configuration, and all other service configuration items, operate independently.

Refer to [Modify anti-entropy synchronization](/consul/docs/register/service/vm/define#modify-anti-entropy-synchronization) for additional usage information.

- Type: boolean
- Default: `false`

### `checks`

The `checks` block contains an array of objects that define health checks for the service. Health checks perform several safety functions, such as allowing a web balancer to gracefully remove failing nodes and allowing a database to replace a failed secondary. Refer to [Health Check Configuration Reference](/consul/docs/reference/service/health-checks) for information about configuring health checks.

### `kind`

String value that identifies the service as a proxy and determines its role in the service mesh. Do not configure the `kind` parameter for non-proxy service instances. Refer to [Consul Service Mesh](/consul/docs/connect) for additional information. 

You can specify the following values:

<<<<<<< HEAD
- `connect-proxy`: Defines the configuration for a service mesh proxy. Refer to [Deploy service mesh proxies](/consul/docs/connect/proxies/deploy-service-mesh-proxies) for details about registering a service as a service mesh proxy.
- `ingress-gateway`: Defines the configuration for an [ingress gateway](/consul/docs/connect/config-entries/ingress-gateway)
=======
- `connect-proxy`: Defines the configuration for a service mesh proxy. Refer to [Deploy service mesh proxies](/consul/docs/deploy/service-mesh/deploy-proxy) for details about registering a service as a service mesh proxy.
- `ingress-gateway`: Defines the configuration for an [ingress gateway](/consul/docs/reference/config-entry/ingress-gateway)
>>>>>>> 3fa6ed00
- `mesh-gateway`: Defines the configuration for a [mesh gateway](/consul/docs/link/mesh-gateway/)
- `terminating-gateway`: Defines the configuration for a [terminating gateway](/consul/docs/connect/gateways/terminating-gateway)

For non-service registration roles, the `kind` field has a different context when used to define configuration entries, such as `service-defaults`. Refer to the documentation for the configuration entry you want to implement for additional information. 

### `proxy`

Object that specifies proxy configurations when the service is configured to operate as a proxy in a service mesh. Do not configure the `proxy` parameter for non-proxy service instances. Refer to [Service mesh proxies overview](/consul/docs/connect/proxy) for details about registering your service as a service mesh proxy. Refer to [`kind`](#kind) for information about the types of proxies you can define. Services that you assign proxy roles to are registered as services in the catalog. 

### `connect`

Object that configures a Consul service mesh connection. You should only configure the `connect` block of parameters if you are using Consul service mesh. Refer to [Consul Service Mesh](/consul/docs/connect) for additional information. 

The following table describes the parameters that you can place in the `connect` block:

| Parameter | Description | Default |
| ---       | ---         | ---     |
| `native` | Boolean value that advertises the service as a native service mesh proxy. Use this parameter to integrate your application with the `connect` API. Refer to [Service Mesh Native App Integration Overview](/consul/docs/connect/native) for additional information. If set to `true`, do not configure a `sidecar_service`. | `false` |
| `sidecar_service` | Object that defines a sidecar proxy for the service. Do not configure if `native` is set to `true`. Refer to [Deploy sidecar services](/consul/docs/reference/proxy/sidecar) for usage and configuration details. | Refer to [Sidecar service defaults](/consul/docs/reference/proxy/sidecar#sidecar-service-defaults). |

###  `locality` <EnterpriseAlert inline/>  

Map of configurations that specify the region and zone in the cloud service provider (CSP) where the service is available. Configure this field to enable Consul to route traffic to the nearest physical service instance. Services inherit the `locality` configuration of the Consul agent they are registered with, but you can explicitly define locality for your service instances if an override is needed. Refer to [Route traffic to local upstreams](/consul/docs/connect/manage-traffic/route-to-local-upstreams) for additional information.

- Default: None
- Data type: Map

The following table describes the parameters you can explicitly configure in the `locality` block:

| Parameter | Description | Data type | Default |
| ---       | ---         | ---       | ---     |
| `region` | Specifies the region where the Consul agent is running. Consul assigns this value to services registered to that agent. When service proxy regions match, Consul is able to prioritize routes between service instances in the same region over instances in other regions. You must specify values that are consistent with how regions are defined in your network, for example `us-west-1` for networks in AWS. | String | None |
| `zone` | Specifies the availability zone where the Consul agent is running. Consul assigns this value to services registered to that agent. When service proxy regions match, Consul is able to prioritize routes between service instances in the same region and zone over instances in other regions and zones. When healthy service instances are available in multiple zones within the most-local region, Consul prioritizes instances that also match the downstream proxy's `zone`. You must specify values that are consistent with how zones are defined in your network, for example `us-west-1a` for networks in AWS. | String | None |

### weights

Object that configures how the service responds to DNS SRV requests based on the service's health status. Configuring allows service instances with more capacity to respond to DNS SRV requests. It also reduces the load on services with checks in `warning` status by giving passing instances a higher weight.

You can specify one or more of the following states and configure an integer value indicating its weight:

- `passing`
- `warning`
- `critical`

Larger integer values increase the weight state. Services have the following default weights:

- `"passing" : 1` 
- `"warning" : 1`

Services in a `critical` state are excluded from DNS responses by default. Services with `warning` checks are included in responses by default. Refer to [Perform Static DNS Queries](/consul/docs/services/discovery/dns-static-lookups) for additional information.

In the following example, service instances in a `passing`  state respond to DNS SRV requests, while instances in a `critical` instance can still respond at a lower frequency:

<CodeTabs tabs={[ "HCL",  "JSON" ]}>

```hcl
service {
  name = "redis"
  address = "192.0.2.10"
  port = 6379
  weights = {
    passing = 3
    warning = 2
    critical   = 1
  }
}
```

```json
{
  "service": {
    "name": "redis",
    "address": "192.0.2.10",
    "port": 6379,
    "weights": {
      "passing": 3,
      "warning": 2,
      "critical": 1
    }
  }
}
```

</CodeTabs>

### token

String value that specifies the ACL token to present when registering the service if ACLs are enabled. The token is required for the service to interact with the service catalog. 

<<<<<<< HEAD
If [ACLs](/consul/docs/security/acl) and [namespaces](/consul/docs/segment/namespace) are enabled, you can register services scoped to the specific [`namespace`](#namespace) associated with the ACL token in a Consul cluster.
=======
If [ACLs](/consul/docs/secure-consul/acl) and [namespaces](/consul/docs/enterprise/namespaces) are enabled, you can register services scoped to the specific [`namespace`](#namespace) associated with the ACL token in a Consul cluster.
>>>>>>> 3fa6ed00

Services registered with a service definition do not inherit the namespace associated with the ACL token specified in the token field. The `namespace` and `token` parameters must be included in the service definition for the service to be registered to the namespace that the ACL token is scoped to.

- Type: string
- Default: none

### namespace 

String value that specifies the namespace in which to register the service. Refer [Namespaces](/consul/docs/segment/namespace) for additional information.

- Type: string
- Default: none

## Multiple service definitions

You can define multiple services in a single definition file in the `services` block.  This enables you register multiple services in a single command. Note that the HTTP API does not support the `services` block.

<CodeTabs tabs={[ "HCL", "JSON" ]}>

```hcl
services {
  id = "red0"
  name = "redis"
  tags = [
    "primary"
  ]
  address = ""
  port = 6000
  checks = [
    {
      args = ["/bin/check_redis", "-p", "6000"]
      interval = "5s"
      timeout = "20s"
    }
  ]
}
services {
  id = "red1"
  name = "redis"
  tags = [
    "delayed",
    "secondary"
  ]
  address = ""
  port = 7000
  checks = [
    {
      args = ["/bin/check_redis", "-p", "7000"]
      interval = "30s"
      timeout = "60s"
    }
  ]
}
```

```json
{
  "services": [
    {
      "id": "red0",
      "name": "redis",
      "tags": [
        "primary"
      ],
      "address": "",
      "port": 6000,
      "checks": [
        {
          "args": ["/bin/check_redis", "-p", "6000"],
          "interval": "5s",
          "timeout": "20s"
        }
      ]
    },
    {
      "id": "red1",
      "name": "redis",
      "tags": [
        "delayed",
        "secondary"
      ],
      "address": "",
      "port": 7000,
      "checks": [
        {
          "args": ["/bin/check_redis", "-p", "7000"],
          "interval": "30s",
          "timeout": "60s"
        }
      ]
    }
  ]
}
```

</CodeTabs>

## Example definition
The following example includes all possible parameters, but only the top-level `service` parameter and its `name` parameter are required by default.

<CodeTabs tabs={[ "HCL", "JSON" ]}>

```hcl
service {
  name = "redis"
  id   = "redis"
  port = 80
  tags = ["primary"]
 
  meta = {
    custom_meta_key = "custom_meta_value"
  }
 
  tagged_addresses = {
    lan = {
      address = "192.168.0.55"
      port    = 8000
    }
 
    wan = {
      address = "198.18.0.23"
      port    = 80
    }
  }
 
  port                = 8000
  socket_path         = "/tmp/redis.sock"
  enable_tag_override = false
 
  checks = [
    {
      args     = ["/usr/local/bin/check_redis.py"]
      interval = "10s"
    }
  ]
 
  kind              = "connect-proxy"
  proxy_destination = "redis"
 
  proxy = {
    destination_service_name  = "redis"
    destination_service_id    = "redis1"
    local_service_address     = "127.0.0.1"
    local_service_port        = 9090
    local_service_socket_path = "/tmp/redis.sock"
    mode                      = "transparent"
 
    transparent_proxy {
      outbound_listener_port = 22500
    }
 
    mesh_gateway = {
      mode = "local"
    }
 
    expose = {
      checks = true
 
      paths = [
        {
          path            = "/healthz"
          local_path_port = 8080
          listener_port   = 21500
          protocol        = "http2"
        }
      ]
    }
  }
 
  connect = {
    native = false
  }
 
  weights = {
    passing = 5
    warning = 1
  }
 
  token     = "233b604b-b92e-48c8-a253-5f11514e4b50"
  namespace = "foo"
}
```

```json
{
  "service": {
    "id": "redis",
    "name": "redis",
    "tags": ["primary"],
    "address": "",
    "meta": {
      "meta": "for my service"
    },
    "tagged_addresses": {
      "lan": {
        "address": "192.168.0.55",
        "port": 8000
      },
      "wan": {
        "address": "198.18.0.23",
        "port": 80
      }
    },
    "port": 8000,
    "socket_path": "/tmp/redis.sock",
    "enable_tag_override": false,
    "checks": [
      {
        "args": ["/usr/local/bin/check_redis.py"],
        "interval": "10s"
      }
    ],
    "kind": "connect-proxy",
    "proxy_destination": "redis", // Deprecated
    "proxy": {
      "destination_service_name": "redis",
      "destination_service_id": "redis1",
      "local_service_address": "127.0.0.1",
      "local_service_port": 9090,
      "local_service_socket_path": "/tmp/redis.sock",
      "mode": "transparent",
      "transparent_proxy": {
        "outbound_listener_port": 22500
      },
      "config": {},
      "upstreams": [],
      "mesh_gateway": {
        "mode": "local"
      },
      "expose": {
        "checks": true,
        "paths": [
          {
            "path": "/healthz",
            "local_path_port": 8080,
            "listener_port": 21500,
            "protocol": "http2"
          }
       ]
      }
    },
    "connect": {
      "native": false,
      "sidecar_service": {},
      "proxy": {  // Deprecated
        "command": [],
        "config": {}
      }
    },
    "weights": {
      "passing": 5,
      "warning": 1
    },
    "token": "233b604b-b92e-48c8-a253-5f11514e4b50",
    "namespace": "foo"
  }
}
```

</CodeTabs><|MERGE_RESOLUTION|>--- conflicted
+++ resolved
@@ -339,13 +339,8 @@
 
 You can specify the following values:
 
-<<<<<<< HEAD
-- `connect-proxy`: Defines the configuration for a service mesh proxy. Refer to [Deploy service mesh proxies](/consul/docs/connect/proxies/deploy-service-mesh-proxies) for details about registering a service as a service mesh proxy.
-- `ingress-gateway`: Defines the configuration for an [ingress gateway](/consul/docs/connect/config-entries/ingress-gateway)
-=======
 - `connect-proxy`: Defines the configuration for a service mesh proxy. Refer to [Deploy service mesh proxies](/consul/docs/deploy/service-mesh/deploy-proxy) for details about registering a service as a service mesh proxy.
 - `ingress-gateway`: Defines the configuration for an [ingress gateway](/consul/docs/reference/config-entry/ingress-gateway)
->>>>>>> 3fa6ed00
 - `mesh-gateway`: Defines the configuration for a [mesh gateway](/consul/docs/link/mesh-gateway/)
 - `terminating-gateway`: Defines the configuration for a [terminating gateway](/consul/docs/connect/gateways/terminating-gateway)
 
@@ -435,11 +430,7 @@
 
 String value that specifies the ACL token to present when registering the service if ACLs are enabled. The token is required for the service to interact with the service catalog. 
 
-<<<<<<< HEAD
-If [ACLs](/consul/docs/security/acl) and [namespaces](/consul/docs/segment/namespace) are enabled, you can register services scoped to the specific [`namespace`](#namespace) associated with the ACL token in a Consul cluster.
-=======
-If [ACLs](/consul/docs/secure-consul/acl) and [namespaces](/consul/docs/enterprise/namespaces) are enabled, you can register services scoped to the specific [`namespace`](#namespace) associated with the ACL token in a Consul cluster.
->>>>>>> 3fa6ed00
+If [ACLs](/consul/docs/security/acl) and [namespaces](/consul/docs/enterprise/namespaces) are enabled, you can register services scoped to the specific [`namespace`](#namespace) associated with the ACL token in a Consul cluster.
 
 Services registered with a service definition do not inherit the namespace associated with the ACL token specified in the token field. The `namespace` and `token` parameters must be included in the service definition for the service to be registered to the namespace that the ACL token is scoped to.
 
