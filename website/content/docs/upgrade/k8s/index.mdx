--- conflicted
+++ resolved
@@ -11,11 +11,7 @@
 
 ## Version-specific upgrade requirements
 
-<<<<<<< HEAD
-As of Consul v1.14.0 and the corresponding Helm chart version v1.0.0, Kubernetes deployments use [Consul Dataplane](/consul/docs/connect/dataplane) instead of client agents. If you upgrade Consul from a version that uses client agents to a version that uses dataplanes, you must follow specific steps to update your Helm chart and remove client agents from the existing deployment. Refer to [Upgrading to Consul Dataplane](/consul/docs/k8s/upgrade#upgrading-to-consul-dataplane) for more information.
-=======
 As of Consul v1.14.0, Kubernetes deployments use [Consul Dataplane](/consul/docs/connect/dataplane) instead of client agents. If you upgrade Consul from a version that uses client agents to a version that uses dataplanes, you must follow specific steps to update your Helm chart and remove client agents from the existing deployment. Refer to [Upgrading to Consul Dataplane](/consul/docs/upgrade/k8s#upgrading-to-consul-dataplane) for more information.
->>>>>>> 3fa6ed00
 
 The v1.0.0 release of the Consul on Kubernetes Helm chart also introduced a change to the [`externalServers[].hosts` parameter](/consul/docs/reference/k8s/helm#v-externalservers-hosts). Previously, you were able to enter a provider lookup as a string in this field. Now, you must include `exec=` at the start of a string containing a provider lookup. Otherwise, the string is treated as a DNS name. Refer to the [`go-netaddrs`](https://github.com/hashicorp/go-netaddrs) library and command line tool for more information.
 
@@ -147,13 +143,7 @@
   $ helm upgrade consul hashicorp/consul --namespace consul --version 0.39.0 --values /path/to/my/values.yaml
   ```
 
-<<<<<<< HEAD
 ~> Note: If you don't pass the `--version` flag when upgrading a Helm chart, Helm uses the most up-to-date version of the chart in its local cache, which may result in an unintended version upgrade.
-=======
-  **Before performing the upgrade, be sure you have read the other sections on this page,
-  continuing at [Determine scope of changes](#determine-scope-of-changes).**
-
-~> Note: You should always set the `--version` flag when upgrading Helm. Otherwise, Helm uses the most up-to-date version in its local cache, which may result in an unintended upgrade.
 
 ## Determine scope of changes
 
@@ -190,7 +180,7 @@
 1. Take specific note if `consul-server, StatefulSet` is listed, as it means your Consul server statefulset will be redeployed.
 
   If your Consul server statefulset needs to be redeployed, follow the same pattern for upgrades as
-  on other platforms by redeploying servers one by one. Refer tp [Upgrading Consul](/consul/docs/upgrade) for more information.
+  on other platforms by redeploying servers one by one. Refer tp [Upgrading Consul](/consul/docs/upgrading) for more information.
 
   If neither the server statefulset is not being redeployed,
   then you can continue with the Helm upgrade without any specific sequence to follow.
@@ -229,12 +219,14 @@
   everything is stable, decrease the `updatePartition` value by one
   and performing `helm upgrade` again. This will cause the first Consul server
   to be stopped and restarted with the new image.
->>>>>>> 3fa6ed00
-
-## Consul server restarts and upgrades
-
-Note that for versions of Consul on Kubernetes prior to `1.4.0`, we recommended using the `server.updatePartition` setting to gradually upgrade
-Consul servers. Refer to an older version of the documentation for instructions on upgrading to a version of the chart older than `v1.4.0`. Use the version drop-down at the top of this page to select a version older than or equal to `v1.17.0`. Consul documentation versions correspond to the Consul version in your chart, not the chart version, that contains the instructions.
+
+1. Wait until the Consul server cluster is healthy again (30s to a few minutes).
+   This can be confirmed by issuing `consul members` on one of the previous servers,
+   and ensuring that all servers are listed and are `alive`.
+
+1. Decrease `updatePartition` by one and upgrade again. Continue until
+   `updatePartition` is `0`. At this point, you may remove the
+   `updatePartition` configuration. Your server upgrade is complete.
 
 ## Upgrading to Consul Dataplane
 
