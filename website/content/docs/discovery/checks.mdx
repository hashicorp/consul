--- conflicted
+++ resolved
@@ -41,48 +41,12 @@
 
 - [`gRPC + Interval`](#grpc-check) - These checks are intended for applications that support the standard
   [gRPC health checking protocol](https://github.com/grpc/grpc/blob/master/doc/health-checking.md).
-<<<<<<< HEAD
-  The state of the check will be updated by probing the configured endpoint, waiting `interval`
-  amount of time between probes (eg. 30 seconds). By default, gRPC checks will be configured
-  with a default timeout of 10 seconds.
-  It is possible to configure a custom timeout value by specifying the `timeout` field in
-  the check definition. gRPC checks will default to not using TLS, but TLS can be enabled by
-  setting `grpc_use_tls` in the check definition. If TLS is enabled, then by default, a valid
-  TLS certificate is expected. Certificate verification can be turned off by setting the
-  `tls_skip_verify` field to `true` in the check definition.
-  Additional header fields can be set through the `header` field which is a map of lists of
-  strings, e.g. `{"x-foo": ["bar", "baz"]}`.
-  To check on a specific service instead of the whole gRPC server, add the service identifier after the `gRPC` check's endpoint in the following format `/:service_identifier`.
-
-- `H2ping + Interval` - These checks test an endpoint that uses http2
-  by connecting to the endpoint and sending a ping frame. TLS is assumed to be configured by default.
-  To disable TLS and use h2c, set `h2ping_use_tls` to `false`. If the ping is successful
-  within a specified timeout, then the check is updated as passing.
-  The timeout defaults to 10 seconds, but is configurable using the `timeout` field. If TLS is enabled a valid
-  certificate is required, unless `tls_skip_verify` is set to `true`.
-  The check will be run on the interval specified by the `interval` field.
-
-- `Alias` - These checks alias the health state of another registered
-  node or service. The state of the check will be updated asynchronously, but is
-  nearly instant. For aliased services on the same agent, the local state is monitored
-  and no additional network resources are consumed. For other services and nodes,
-  the check maintains a blocking query over the agent's connection with a current
-  server and allows stale requests. If there are any errors in watching the aliased
-  node or service, the check state will be critical. For the blocking query, the
-  check will use the ACL token set on the service or check definition or otherwise
-  will fall back to the default ACL token set with the agent (`acl_token`).
-
-## Check Definition
-
-A script check:
-=======
 
 - [`H2ping + Interval`](#h2ping-check) - These checks test an endpoint that uses HTTP/2
   by connecting to the endpoint and sending a ping frame.
 
 - [`Alias`](#alias-check) - These checks alias the health state of another registered
   node or service.
-
 
 ## Registering a health check
 
@@ -146,7 +110,6 @@
 
 The following service definition file snippet is an example
 of a script check definition:
->>>>>>> 57a91190
 
 <CodeTabs heading="Script Check">
 
