---
layout: docs
page_title: Admin Partitions (Enterprise)
description: >-
  Admin partitions define boundaries between services managed by separate teams, enabling a service mesh across k8s clusters controlled by a single Consul server. Learn about their requirements and how to deploy admin partitions on Kubernetes.
---

# Consul Enterprise Admin Partitions

<EnterpriseAlert>

This feature requires version 1.11.0+ of
HashiCorp Cloud Platform (HCP) or self-managed Consul Enterprise.
Refer to the [enterprise feature matrix](/consul/docs/enterprise#consul-enterprise-feature-availability) for additional information.

</EnterpriseAlert>

This topic provides and overview of admin partitions, which are entities that define one or more administrative boundaries for single Consul deployments.

## Introduction

Admin partitions exist a level above namespaces in the identity hierarchy. They contain one or more namespaces and allow multiple independent tenants to share a Consul server cluster. As a result, admin partitions enable you to define administrative and communication boundaries between services managed by separate teams or belonging to separate stakeholders. They can also segment production and non-production services within the Consul deployment.

As of Consul v1.11, every _datacenter_ contains a single administrative partition named `default` when created. With Consul Enterprise, operators have the option of creating multiple partitions within a single datacenter.

-> **Preexisting nodes**: Admin partitions were introduced in Consul 1.11. Nodes existed in global scope prior to 1.11. After upgrading to Consul 1.11 or later, all nodes will be scoped to an admin partition, which will be the `default` partition when initially upgrading an existing deployment or for OSS versions.

There are tutorials available to help you get started with admin partitions.

- [Multi-Tenancy with Administrative Partitions](/consul/tutorials/enterprise/consul-admin-partitions?utm_source=docs)
- [Multi Cluster Applications with Consul Enterprise Admin Partitions](/consul/tutorials/kubernetes/kubernetes-admin-partitions?utm_source=docs)

### Default Admin Partition

Each Consul cluster will have a default admin partition named `default`. The `default` partition must contain the Consul servers. The `default` admin partition is different from other partitions that may be created because the namespaces and resources in this partition are replicated between datacenters when they are federated.

Any resource created without specifying an admin partition will inherit the partition of the ACL token used to create the resource.

-> **Preexisting resources and the `default` partition**: Admin partitions were introduced in Consul 1.11. After upgrading to Consul 1.11 or later, the `default` partition will contain all resources created in previous versions.

### Naming Admin Partitions

Only characters that are valid in DNS names can be used to name admin partitions.
Names must also begin with a lowercase letter.

### Namespaces

When an admin partition is created, it will include the `default` namespace. You can create additional namespaces within the partition. Resources created within a namespace are not shared across partitions.

### Cross-datacenter Replication

Only resources in the `default` admin partition will be replicated to secondary datacenters (also see [Known Limitations](#known-limitations)).

### DNS Queries

Client agents will be configured to operate within a specific admin partition. The DNS interface will only return results for the admin partition within the scope of the client.

### Service Mesh Configurations

The partition in which [`proxy-defaults`](/consul/docs/connect/config-entries/proxy-defaults) and [`mesh`](/consul/docs/connect/config-entries/mesh) configurations are created define the scope of the configurations. Services registered in a partition will use the `proxy-defaults` and `mesh` configurations that have been created in the partition.

### Cross-partition Networking

You can configure services to be discoverable by downstream services in any partition within the datacenter. Specify the upstream services that you want to be available for discovery by configuring the `exported-services` configuration entry in the partition where the services are registered. Refer to the [`exported-services` documentation](/consul/docs/connect/config-entries/exported-services) for details. Additionally, the requests made by downstream applications must have the correct DNS name for the Virtual IP Service lookup to occur. Service Virtual IP lookups allow for communications across Admin Partitions when using Transparent Proxy. Refer to the [Service Virtual IP Lookups for Consul Enterprise](/consul/docs/services/discovery/dns-static-lookups#service-virtual-ip-lookups-for-consul-enterprise) for additional information.

### Cluster Peering

You can use [cluster peering](/consul/docs/connect/cluster-peering/) between two admin partitions to connect clusters owned by different operators. Without Consul Enterprise, cluster peering is limited to the `default` partitions in each datacenter. Enterprise users can [establish cluster peering connections](/consul/docs/connect/cluster-peering/usage/establish-cluster-peering) between any two admin partitions as long as the partitions are in separate datacenters. It is not possible to establish cluster peering connections between two partitions in a single datacenter.

<<<<<<< HEAD
To use mesh gateways with admin partitions and cluster peering, refer to [Mesh Gateways between Admin Partitions](/consul/docs/connect/gateways/mesh-gateway/service-to-service-traffic-partitions).

=======
>>>>>>> 0094dbf3
## Requirements

Your Consul configuration must meet the following requirements to use admin partitions.

### Versions

- Consul 1.11.1 and newer

### General Networking Requirements

All Consul clients must be able to initiate Gossip, HTTPS, and RPC connections to the servers. All servers must also be able to initiate Gossip connections to the clients.

For Consul on Kubernetes, a dedicated `partition` Kubernetes `LoadBalancer` service is deployed to allow communication from clients to servers for admin partitions support (refer to [Kubernetes Requirements](#kubernetes-requirements) for additional information).

For other runtimes, refer to the documentation for your infrastructure environment for instructions on how to allow communication on the following ports:
- 8300 (RPC)
- 8301 (Gossip)
- 443 (HTTPS API requests)

### Security Configurations

- The agent token used by the client agent must allow `node:write` in the admin partition.
- The `write` permission for `proxy-defaults` requires `mesh:write`. See [Admin Partition Rules](/consul/docs/security/acl/acl-rules#admin-partition-rules) for additional information.
- The `write` permissions for ingress and terminating gateways require `mesh:write` privileges.
- Wildcards (`*`) are not supported for the partition field when creating intentions for admin partitions. The partition name must be explicitly specified.
- With the exception of the `default` admin partition, ACL rules configured for admin partitions are isolated, so policies defined in partitions outside of the `default` partition can only reference their local partition.

### Agent Configurations

- The admin partition name should be specified in client agent configurations:

  ```hcl
  partition = "<NAME>"
  ```

- The anti-entropy sync will use the configured admin partition name when registering the node.

### Kubernetes Requirements

One of the primary use cases for admin partitions is for enabling a service mesh across multiple Kubernetes clusters. The following requirements must be met to create admin partitions on Kubernetes:

- If you are deploying Consul servers on Kubernetes, then ensure that the Consul servers are deployed within the same Kubernetes cluster. Consul servers may be deployed external to Kubernetes and configured using the `externalServers` stanza.
- Workloads deployed on the same Kubernetes cluster as the Consul Servers must use the `default` partition. If the workloads are required to run on a non-default partition, then the clients must be deployed in a separate Kubernetes cluster.
- A Consul Enterprise license must be installed on each Kubernetes cluster.
- The helm chart for consul-k8s v0.39.0 or greater.
- Consul 1.11.1-ent or greater.
- A designated Kubernetes `LoadBalancer` service must be exposed on the Consul server cluster. This enable the following communication channels to the Consul servers:
  - RPC on port 8300
  - Gossip on port 8301
  - HTTPS API requests on port 443 API requests
- Mesh gateways must be deployed as a Kubernetes `LoadBalancer` service on port 443 across all Kubernetes clusters.
- Cross-partition networking must be implemented as described in [Cross-Partition Networking](#cross-partition-networking).

## Usage

This section describes how to deploy Consul admin partitions to Kubernetes clusters. Refer to the [admin partition CLI documentation](/consul/commands/partition) for information about command line usage.

### Deploying Consul with Admin Partitions on Kubernetes

The expected use case is to create admin partitions on Kubernetes clusters. This is because many organizations prefer to use cloud-managed Kubernetes offerings to provision separate Kubernetes clusters for individual teams, business units, or environments. This is opposed to deploying a single, large Kubernetes cluster. Organizations encounter problems, however, when they attempt to use a service mesh to enable multi-cluster use cases, such as administration tasks and communication between nodes.

The following procedure will result in an admin partition in each Kubernetes cluster. The Consul clients running in the cluster with servers will be in the `default` partition. Another partition called `clients` will also be created.

#### Prepare to install Consul across multiple Kubernetes clusters

Verify that your Consul deployment meets the [Kubernetes Requirements](#kubernetes-requirements) before proceeding.

1. Verify that your VPC is configured to enable connectivity between the pods running workloads and Consul servers. Refer to your virtual cloud provider's documentation for instructions on configuring network connectivity.
1. Set environment variables to use with shell commands.

  ```shell-session
  $ export HELM_RELEASE_SERVER=server
  $ export HELM_RELEASE_CLIENT=client
  $ export SERVER_CONTEXT=<context for server, run `kubectl config current-context` for cluster provisioned for servers>
  $ export CLIENT_CONTEXT=<context for workload partition, run `kubectl config current-context` for cluster provisioned for workload partition>
  ```

1. Create the license secret in server cluster.

  ```shell-session
  $ kubectl create --context ${SERVER_CONTEXT} ns consul
  $ kubectl create secret --context ${SERVER_CONTEXT} --namespace consul generic license --from-file=key=./path/to/license.hclic
  ```

1. Create the license secret in the non-default partition cluster for your workloads. This step must be repeated for every additional non-default partition cluster.

  ```shell-session
  $ kubectl create --context ${CLIENT_CONTEXT} ns consul
  $ kubectl create secret --context ${CLIENT_CONTEXT} --namespace consul generic license --from-file=key=./path/to/license.hclic
  ```

#### Install the Consul server cluster

1. Set your context to the server cluster.

  ```shell-session
  $ kubectl config use-context ${SERVER_CONTEXT}
  ```

1. Create a server configuration values file to override the default Consul Helm chart settings:

  <CodeTabs heading="server.yaml">

  <CodeBlockConfig lineNumbers>

  ```yaml
  global:
    enableConsulNamespaces: true
    tls:
      enabled: true
    image: hashicorp/consul-enterprise:1.14.0-ent
    adminPartitions:
      enabled: true
    acls:
      manageSystemACLs: true
    enterpriseLicense:
      secretName: license
      secretKey: key
  meshGateway:
    enabled: true
  ```

  </CodeBlockConfig>
  </CodeTabs>

  Refer to the [Helm Chart Configuration reference](/consul/docs/k8s/helm) for details about the parameters you can specify in the file.

1. Install the Consul server(s) using the values file created in the previous step:

  ```shell-session
  $ helm install ${HELM_RELEASE_SERVER} hashicorp/consul --version "1.0.0" --create-namespace --namespace consul --values server.yaml
  ```

1. After the server starts, get the external IP address for partition service so that it can be added to the client configuration. The IP address is used to bootstrap connectivity between servers and workload pods on the non-default partition cluster. <a name="get-external-ip-address"/>

  ```shell-session
  $ kubectl get services --selector="app=consul,component=server" --namespace consul --output jsonpath="{range .items[*]}{@.status.loadBalancer.ingress[*].ip}{end}"
  34.135.103.67
  ```

1. Get the Kubernetes authentication method URL for the non-default partition cluster running your workloads:

  ```shell-session
  $ kubectl config view --output "jsonpath={.clusters[?(@.name=='${CLIENT_CONTEXT}')].cluster.server}"
  ```

  Use the IP address printed to the console to configure the `k8sAuthMethodHost` parameter in the workload configuration file for your non-default partition cluster running your workloads.

1. Copy the server certificate to the non-default partition cluster running your workloads.

  ```shell-session
  $ kubectl get secret ${HELM_RELEASE_SERVER}-consul-ca-cert --context ${SERVER_CONTEXT} -n consul --output yaml | kubectl apply --namespace consul --context ${CLIENT_CONTEXT} --filename -
  ```

1. Copy the server key to the non-default partition cluster running your workloads.

  ```shell-session
  $ kubectl get secret ${HELM_RELEASE_SERVER}-consul-ca-key --context ${SERVER_CONTEXT} --namespace consul --output yaml | kubectl apply --namespace consul --context ${CLIENT_CONTEXT} --filename -
  ```

1. If ACLs were enabled in the server configuration values file, copy the token to the non-default partition cluster running your workloads.

  ```shell-session
  $ kubectl get secret ${HELM_RELEASE_SERVER}-consul-partitions-acl-token --context ${SERVER_CONTEXT} --namespace consul --output yaml | kubectl apply --namespace consul --context ${CLIENT_CONTEXT} --filename -
  ```

#### Install on the non-default partition clusters running workloads

1. Switch to the workload non-default partition clusters running your workloads:

  ```shell-session
  $ kubectl config use-context ${CLIENT_CONTEXT}
  ```

1. Create a configuration for each non-default admin partition.

  <CodeTabs heading="partition-workload.yaml">

  <CodeBlockConfig lineNumbers highlight="2,12,15,20,27,29,33">

  ```yaml
  global:
    name: consul
    enabled: false
    enableConsulNamespaces: true
    image: hashicorp/consul-enterprise:1.14.0-ent
    adminPartitions:
      enabled: true
      name: partition-workload
    tls:
      enabled: true
      caCert:
        secretName: server-consul-ca-cert # See step 6 from `Install Consul server cluster`
        secretKey: tls.crt
      caKey:
        secretName: server-consul-ca-key # See step 7 from `Install Consul server cluster`
        secretKey: tls.key
    acls:
      manageSystemACLs: true
      bootstrapToken:
        secretName: server-consul-partitions-acl-token # See step 8 from `Install Consul server cluster`
        secretKey: token
    enterpriseLicense:
      secretName: license
      secretKey: key
  externalServers:
    enabled: true
    hosts: [34.135.103.67] # See step 4 from `Install Consul server cluster`
    tlsServerName: server.dc1.consul
    k8sAuthMethodHost: https://104.154.156.146 # See step 5 from `Install Consul server cluster`
  meshGateway:
    enabled: true
  ```

  </CodeBlockConfig>
  </CodeTabs>

1. Install the non-default partition clusters running your workloads:

  ```shell-session
  $ helm install ${HELM_RELEASE_CLIENT} hashicorp/consul --version "1.0.0" --create-namespace --namespace consul --values client.yaml
  ```

### Verifying the Deployment

You can log into the Consul UI to verify that the partitions appear as expected.

1. Set your context to the server cluster.

  ```shell-session
  $ kubectl config use-context ${SERVER_CONTEXT}
  ```

1. If ACLs are enabled, you will need the partitions ACL token, which can be read from the Kubernetes secret. The token is an encoded string that must be decoded in base64, e.g.:

  ```shell-session
  $ kubectl get secret --namespace consul ${HELM_RELEASE_SERVER}-consul-bootstrap-acl-token --template "{{ .data.token | base64decode }}"
  ```

  The example command gets the token using the secret name configured in the values file (`bootstrap.secretName`), decodes the secret, and prints the usable token to the console in JSON format.

1. Open the Consul UI in a browser using the external IP address and port number described in a previous step (see [step 5](#get-external-ip-address)).
1. Click **Log in** and enter the decoded token when prompted.

You will see the `default` and `clients` partitions available in the **Admin Partition** drop-down menu.

![Partitions will appear in the Admin Partitions drop-down menu within the Consul UI.](/img/admin-partitions/consul-admin-partitions-verify-in-ui.png)

## Known Limitations

- Only the `default` admin partition is supported when federating multiple Consul datacenters in a WAN.
- Admin partitions have no theoretical limit. We intend to conduct a large-scale test to identify a recommended max in the future.<|MERGE_RESOLUTION|>--- conflicted
+++ resolved
@@ -67,11 +67,6 @@
 
 You can use [cluster peering](/consul/docs/connect/cluster-peering/) between two admin partitions to connect clusters owned by different operators. Without Consul Enterprise, cluster peering is limited to the `default` partitions in each datacenter. Enterprise users can [establish cluster peering connections](/consul/docs/connect/cluster-peering/usage/establish-cluster-peering) between any two admin partitions as long as the partitions are in separate datacenters. It is not possible to establish cluster peering connections between two partitions in a single datacenter.
 
-<<<<<<< HEAD
-To use mesh gateways with admin partitions and cluster peering, refer to [Mesh Gateways between Admin Partitions](/consul/docs/connect/gateways/mesh-gateway/service-to-service-traffic-partitions).
-
-=======
->>>>>>> 0094dbf3
 ## Requirements
 
 Your Consul configuration must meet the following requirements to use admin partitions.
