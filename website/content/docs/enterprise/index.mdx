--- conflicted
+++ resolved
@@ -18,15 +18,9 @@
 
 ### Multi-Tenancy
 
-<<<<<<< HEAD
 - [Admin Partitions](/consul/docs/segment/admin-partition): Define administrative boundaries between tenants within a single Consul datacenter
 - [Namespaces](/consul/docs/segment/namespace): Define resource boundaries within a single admin partition for further organizational flexibility
-- [Sameness Groups](/consul/docs/connect/config-entries/sameness-group): Define partitions and cluster peers as members of a group with identical services
-=======
-- [Admin Partitions](/consul/docs/enterprise/admin-partitions): Define administrative boundaries between tenants within a single Consul datacenter
-- [Namespaces](/consul/docs/enterprise/namespaces): Define resource boundaries within a single admin partition for further organizational flexibility
 - [Sameness Groups](/consul/docs/reference/config-entry/sameness-group): Define partitions and cluster peers as members of a group with identical services
->>>>>>> 3fa6ed00
 
 ### Resiliency
 
