---
layout: docs
page_title: Resolve Consul DNS requests in Kubernetes
description: >-
  Use a k8s ConfigMap to configure KubeDNS or CoreDNS so that you can use Consul's `<service-name>.service.consul` syntax for queries and other DNS requests. In Kubernetes, this process uses either stub-domain or proxy configuration.
---

# Resolve Consul DNS requests in Kubernetes

This topic describes how to resolve Consul DNS requests in Kubernetes. Before you do so, you need to configure KubeDNS or CoreDNS to interface with Consul.

## Introduction

[Consul DNS](/consul/docs/discover/dns) is the primary interface for querying records. You can configure Consul DNS in Kubernetes using:

1. A [stub-domain configuration](https://kubernetes.io/docs/tasks/administer-cluster/dns-custom-nameservers/#configure-stub-domain-and-upstream-dns-servers) if using KubeDNS
1. A [proxy configuration](https://coredns.io/plugins/forward/) if using CoreDNS

Once configured, DNS requests in the form `<consul-service-name>.service.consul` will resolve for services in Consul. This will work from all Kubernetes namespaces.
  
If you want resolve requests using `<consul-service-name>` (without the `.service.consul`), then you need to enable [service sync](/consul/docs/k8s/service-sync#consul-to-kubernetes).

## Retrieve Consul DNS cluster IP

<<<<<<< HEAD
To configure KubeDNS or CoreDNS, you need the `ClusterIP` of the Consul DNS service created by the [Helm chart](/consul/docs/k8s/helm).
=======
To configure KubeDNS or CoreDNS you'll first need the `ClusterIP` of the Consul DNS service created by the [Helm chart](/consul/docs/reference/k8s/helm).
>>>>>>> a2e731e5

The default name of the Consul DNS service will be `consul-dns`. Use that name to get the `ClusterIP`. For this installation, the `ClusterIP` is `10.35.240.78`.

```shell-session
$ kubectl get svc consul-dns --output jsonpath='{.spec.clusterIP}'
10.35.240.78%
```
  
If you've installed Consul using a different Helm release name than `consul`, then the DNS service name will be `<release-name>-consul-dns`. 

Once you have the `ClusterIP`, you can go to the KubeDNS or CoreDNS section that matches your Kubernetes setup.

## Configure KubeDNS

If using KubeDNS, you need to create a `ConfigMap` that tells KubeDNS to use Consul DNS to resolve all domains ending with `.consul`.

First, export the Consul DNS IP as an environment variable. This is the IP address you retrieved in the previous step.

```bash
$ export CONSUL_DNS_IP=10.35.240.78
```

Then, define the `ConfigMap`. If using a different zone than `.consul`, change the stub domain to that zone.

<CodeBlockConfig filename="consul-kubedns-config-map.yaml">

```yaml
apiVersion: v1
kind: ConfigMap
metadata:
  labels:
    addonmanager.kubernetes.io/mode: EnsureExists
  name: kube-dns
  namespace: kube-system
data:
  stubDomains: |
    { "consul": ["$CONSUL_DNS_IP"] }
```

</CodeBlockConfig>

Create the `ConfigMap`.

```shell-session
$ kubectl apply --filename consul-kubedns-config-map.yaml
```

Verify that the `ConfigMap` was created successfully.

```shell-session
$ kubectl get configmap kube-dns --namespace kube-system --output yaml
apiVersion: v1
data:
  stubDomains: |
    {"consul": ["10.35.240.78"]}
kind: ConfigMap
## ...
```

The `stubDomain` can only point to a static IP. If the cluster IP of Consul DNS changes, then you must update the `ConfigMap` to match the new service IP. The cluster IP of Consul DNS may change if the service is deleted and recreated, such as in full cluster rebuilds.

Now, skip ahead to the [Verify DNS](#verify-dns) section.

## Configure CoreDNS

If using CoreDNS, you need to update your existing `coredns` ConfigMap in the `kube-system` namespace to include a `forward` definition for `consul` that points to the cluster IP of the Consul DNS service.

Edit the `coreDNS` `ConfigMap`.

```shell-session
$ kubectl edit configmap coredns --namespace kube-system
```

You need to edit the following items:

- Add the `consul` block below the default `.:53` block.
- Replace `<consul-dns-service-cluster-ip>` with the DNS Service's IP address you retrieved previously.
- If using a different zone than `.consul`, change the key accordingly.

<CodeBlockConfig highlight="13-17">

```yaml
apiVersion: v1
kind: ConfigMap
metadata:
  labels:
    addonmanager.kubernetes.io/mode: EnsureExists
  name: coredns
  namespace: kube-system
data:
  Corefile: |
    .:53 {
      ## Existing CoreDNS definition...
    }
    consul {
      errors
      cache 30
      forward . <consul-dns-service-cluster-ip>
    }
```

</CodeBlockConfig>

The Consul proxy can only point to a static IP. If the cluster IP of Consul DNS changes, then you must update the `ConfigMap` to match the new service IP. The cluster IP of Consul DNS may change if the service is deleted and recreated, such as in full cluster rebuilds.

## Verify DNS

To verify DNS works, run the following example job to query DNS. Save the following job to the file `job.yaml`.

<CodeBlockConfig filename="job.yaml">

```yaml
apiVersion: batch/v1
kind: Job
metadata:
  name: dns
spec:
  template:
    spec:
      containers:
        - name: dns
          image: anubhavmishra/tiny-tools
          command: ['dig', 'consul.service.consul']
      restartPolicy: Never
  backoffLimit: 4
```

</CodeBlockConfig>

Deploy the example job to your cluster.

```shell-session
$ kubectl apply --filename job.yaml
```

Then, retrieve the pod name of the job.

```shell-session
$ kubectl get pods --show-all | grep dns
dns-lkgzl         0/1       Completed   0          6m
```

Finally, retrieve the logs for the pod. The logs should show a successful DNS query, something similar to the following. If the logs show any errors, then DNS is not configured properly.

```shell-session
$ kubectl logs dns-lkgzl
; <<>> DiG 9.11.2-P1 <<>> consul.service.consul
;; global options: +cmd
;; Got answer:
;; ->>HEADER<<- opcode: QUERY, status: NOERROR, id: 4489
;; flags: qr aa rd ra; QUERY: 1, ANSWER: 3, AUTHORITY: 0, ADDITIONAL: 4

;; OPT PSEUDOSECTION:
; EDNS: version: 0, flags:; udp: 4096
;; QUESTION SECTION:
;consul.service.consul.		IN	A

;; ANSWER SECTION:
consul.service.consul.	0	IN	A	10.36.2.23
consul.service.consul.	0	IN	A	10.36.4.12
consul.service.consul.	0	IN	A	10.36.0.11

;; ADDITIONAL SECTION:
consul.service.consul.	0	IN	TXT	"consul-network-segment="
consul.service.consul.	0	IN	TXT	"consul-network-segment="
consul.service.consul.	0	IN	TXT	"consul-network-segment="

;; Query time: 5 msec
;; SERVER: 10.39.240.10#53(10.39.240.10)
;; WHEN: Wed Sep 12 02:12:30 UTC 2018
;; MSG SIZE  rcvd: 206
```<|MERGE_RESOLUTION|>--- conflicted
+++ resolved
@@ -22,11 +22,7 @@
 
 ## Retrieve Consul DNS cluster IP
 
-<<<<<<< HEAD
-To configure KubeDNS or CoreDNS, you need the `ClusterIP` of the Consul DNS service created by the [Helm chart](/consul/docs/k8s/helm).
-=======
-To configure KubeDNS or CoreDNS you'll first need the `ClusterIP` of the Consul DNS service created by the [Helm chart](/consul/docs/reference/k8s/helm).
->>>>>>> a2e731e5
+To configure KubeDNS or CoreDNS, you need the `ClusterIP` of the Consul DNS service created by the [Helm chart](/consul/docs/reference/k8s/helm).
 
 The default name of the Consul DNS service will be `consul-dns`. Use that name to get the `ClusterIP`. For this installation, the `ClusterIP` is `10.35.240.78`.
 
