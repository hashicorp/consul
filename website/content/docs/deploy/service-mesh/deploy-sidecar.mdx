--- conflicted
+++ resolved
@@ -23,11 +23,7 @@
 
 ## Requirements
 
-<<<<<<< HEAD
 If ACLs are enabled and you want to configure global Envoy settings in the [proxy defaults configuration entry](/consul/docs/connect/config-entries/proxy-defaults), you must present a token with `operator:write` permissions. Refer to [Create a service token](/consul/docs/secure-consul/acl/token/service-token) for additional information.
-=======
-If ACLs are enabled and you want to configure global Envoy settings in the [proxy defaults configuration entry](/consul/docs/reference/config-entry/proxy-defaults), you must present a token with `operator:write` permissions. Refer to [Create a service token](/consul/docs/security/acl/tokens/create/create-a-service-token) for additional information.
->>>>>>> a85c2f34
 
 ## Configure global Envoy passthrough settings
 
