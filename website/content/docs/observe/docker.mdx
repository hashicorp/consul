---
layout: docs
page_title: Observe service mesh on Docker containers
description: >-
   Deploy a Consul service mesh observability stack with Docker Compose to gain complete insight into metrics, logs, and traces.
---

# Observe service mesh on Docker containers

This page describes the configuration process for service mesh observability features when Consul runs on Docker containers.

## Introduction

Service mesh observability consists of three core elements: _metrics_, _logs_, and _traces_. To observe these elements in Consul's service mesh, use Prometheus to collect metrics, Loki to collect logs, and Tempo to collect traces. Then you can visualize this data with Grafana.

The examples on this page are not properly secured for a production environment. If you are implementing this functionality in a production system, we encourage you to review the [Consul Reference Architecture](/consul/tutorials/production-deploy/reference-architecture) for Consul best practices and the [Docker Documentation](https://docs.docker.com/) for Docker best practices.

## Prerequisites

For Docker containers to emit Loki logs, you need to install the Loki logging drivers for Docker. Refer to the [Loki Docker driver plugin page](https://grafana.com/docs/loki/latest/clients/docker-driver/) for more information.

```shell-session
$ docker plugin install grafana/loki-docker-driver:latest --alias loki --grant-all-permissions
```

## Collect metrics with Prometheus

Configure the Consul target endpoint in Prometheus. The `prometheus.yaml` file contains the configuration for Prometheus to scrape metrics from the Consul server. The `targets` field should point to the Consul server service running in your Docker environment, and the `metrics_path` should be set to Consul's agent metrics enndpoint, `/v1/agent/metrics`.

<CodeBlockConfig filename="prometheus.yaml">

```yaml
global:
  scrape_interval: 30s
  scrape_timeout: 10s

scrape_configs:
  - job_name: 'consul-server'
    metrics_path: '/v1/agent/metrics'
    params:
      format: ['prometheus']
    static_configs:
      - targets: ['consul-server:8500']
```

</CodeBlockConfig>

## Collect logs with Loki

Loki is an advanced log aggregation system developed by Grafana Labs. The `docker-compose-loki.yaml` file contains the configuration for the Loki service to run as a Docker container.

<CodeBlockConfig filename="docker-compose-loki.yaml">

```yaml
  loki:
    image: grafana/loki:2.1.0
    container_name: loki
    command: -config.file=/etc/loki/local-config.yaml
    networks:
      vpcbr:
        ipv4_address: 10.5.0.11
    ports:
      - "3100:3100" # loki needs to be exposed so it receives logs
    environment:
      - JAEGER_AGENT_HOST=tempo
      - JAEGER_ENDPOINT=http://tempo:14268/api/traces # send traces to Tempo
      - JAEGER_SAMPLER_TYPE=const
      - JAEGER_SAMPLER_PARAM=1
    logging:
      driver: loki
      options:
        loki-url: 'http://localhost:3100/api/prom/push'
```

</CodeBlockConfig>

This configuration allows Loki to collect logs from all containers in the Docker environment. The logs are sent to Loki using the Loki logging driver. The Loki traces are also sent to Tempo for distributed tracing.

## Collect traces with Tempo

Tempo is a distributed tracing system developed by Grafana Labs. The `docker-compose-tempo.yaml` file contains the configuration for the Tempo service to run as a Docker container.

<CodeBlockConfig filename="docker-compose-tempo.yaml">

```yaml
  tempo:
    image: grafana/tempo:1f1c40b3
    container_name: tempo
    command: ["-config.file=/etc/tempo.yaml"]
    volumes:
      - ./tempo/tempo.yaml:/etc/tempo.yaml
    networks:
      vpcbr:
        ipv4_address: 10.5.0.9
    ports:
      - "14268:14268" # jaeger ingest
      - "3100"  # tempo
      - "9411:9411" #zipkin
    logging:
      driver: loki
      options:
        loki-url: 'http://localhost:3100/api/prom/push'
```

</CodeBlockConfig>

This Docker Compose configuration sets up Tempo to collect traces from the Docker environment. The traces are sent to Tempo using the Loki logging driver, which allows for seamless integration with Grafana. This Docker Compose configuration also refers to a `tempo/tempo.yaml` file that contains the Tempo configuration.

<CodeBlockConfig filename="tempo/tempo.yaml">

```yaml
auth_enabled: false

server:
  http_listen_port: 3100

distributor:
  receivers:                           # this configuration will listen on all ports and protocols that tempo is capable of.
    jaeger:                            # the receives all come from the OpenTelemetry collector.  more configuration information can
      protocols:                       # be found there: https://github.com/open-telemetry/opentelemetry-collector/tree/main/receiver
        thrift_http:                   #
        grpc:                          # for a production deployment you should only enable the receivers you need!
        thrift_binary:
        thrift_compact:
    zipkin:
    otlp:
      protocols:
        http:
        grpc:
    opencensus:

ingester:
  trace_idle_period: 10s               # the length of time after a trace has not received spans to consider it complete and flush it
  max_block_bytes: 1_000_000           # cut the head block when it hits this size or ...
  max_block_duration: 5m               #   this much time passes

compactor:
  compaction:
    compaction_window: 1h              # blocks in this time window will be compacted together
    max_block_bytes: 100_000_000        # maximum size of compacted blocks
    block_retention: 1h
    compacted_block_retention: 10m

storage:
  trace:
    backend: local                     # backend configuration to use
    block:
      bloom_filter_false_positive: .05 # bloom filter false positive rate.  lower values create larger filters but fewer false positives
      index_downsample_bytes: 1000     # number of bytes per index record
      encoding: zstd                   # block encoding/compression.  options: none, gzip, lz4-64k, lz4-256k, lz4-1M, lz4, snappy, zstd
    wal:
      path: /tmp/tempo/wal             # where to store the the wal locally
      encoding: none                   # wal encoding/compression.  options: none, gzip, lz4-64k, lz4-256k, lz4-1M, lz4, snappy, zstd
    local:
      path: /tmp/tempo/blocks
    pool:
      max_workers: 100                 # the worker pool mainly drives querying, but is also used for polling the blocklist
      queue_depth: 10000
```

</CodeBlockConfig>

## Configure Grafana

You can configure Grafana can to collect and visualize metrics, logs, and traces and use Prometheus, Loki, and Tempo as data sources.

### Grafana data source: Prometheus

The `datasource-prometheus.yaml` file contains the configuration for Grafana to connect to Prometheus. The `url` field should point to the Prometheus service running in your Docker environment.

<CodeBlockConfig filename="datasource-prometheus.yaml">

```yaml
datasources:
- name: Prometheus
  type: prometheus
  access: proxy
  orgId: 1
  url: http://prometheus:9090
  basicAuth: false
  isDefault: false
  version: 1
  editable: false
```

</CodeBlockConfig>

### Grafana data source: Loki

The `datasource-loki.yaml` file contains the configuration for Grafana to connect to Loki. The `datasources.url` field must point to the Loki service running in your Docker environment.

<<<<<<< HEAD
### Explore the sample application
=======
<CodeBlockConfig filename="datasource-loki.yaml">

```yaml
datasources:
- name: Loki
  type: loki
  access: proxy
  orgId: 1
  url: http://loki:3100
  basicAuth: false
  isDefault: true
  version: 1
  editable: false
  apiVersion: 1
  jsonData:
    derivedFields:
      - datasourceUid: tempo
        matcherRegex: (?:traceID|trace_id)=(\w+)
        name: TraceID
        url: $${__value.raw}
```

</CodeBlockConfig>

### Grafana data source: Tempo

The `datasource-tempo.yaml` file contains the configuration for Grafana to connect to Tempo. The `url` field should point to the Tempo service running in your Docker environment.

<CodeBlockConfig filename="datasource-tempo.yaml">
>>>>>>> f3573622

```yaml
datasources:
- name: Tempo
  type: tempo
  access: proxy
  orgId: 1
  url: http://tempo:3100
  basicAuth: false
  isDefault: false
  version: 1
  editable: false
  apiVersion: 1
  uid: tempo
```

</CodeBlockConfig>

### Grafana dashboards

In order to visualize the data collected by Prometheus, Loki, and Tempo, you can import pre-built dashboards into Grafana. The configuration is applied to Grafana in the following way, and refers to a directory called `dashboards`.

<CodeBlockConfig filename="grafana-dashboards.yaml">

```yaml
apiVersion: 1

providers:
- name: 'dashboards'
  orgId: 1
  folder: 'dashboards'
  folderUid: ''
  type: file
  disableDeletion: true
  editable: true
  updateIntervalSeconds: 3600
  allowUiUpdates: false
  options:
    path: /var/lib/grafana/dashboards
```

</CodeBlockConfig>

For the contents of the `dashboards` directory, refer to [Dashboards for service mesh observability](/consul/docs/observe/grafana), which documents the dashboard configurations in [the `hashicorp/consul` GitHub Repository](https://github.com/hashicorp/consul/tree/main/grafana).

You can also refer to the Docker-specific content in the [Grafana Dashboards repository](https://github.com/hashicorp-education/learn-consul-docker/tree/main/datacenter-deploy-observability/grafana/dashboards).

## Use Grafana to explore your service mesh

Now that you have configured the Grafana data sources, you can visualize the data collected.

### Explore traces in Grafana

You can explore the traces collected by Tempo in Grafana. Navigate to Grafana's **Explore** section and execute a search for traces. For example, to view traces from a container named `web`, execute a Grafana search for `{container_name="web"} |= "trace_id"`. Then open one of the log lines, locate the `TraceID` field, then click the nearby `Tempo` link to jump directly from logs to traces. 

![Image of linked logs and traces in Grafana UI.](/img/docker/observability_grafana_logs_traces.png 'There are two panes within the window: a left and right pane. In the left pane, the Loki logs are shown, with one of its entries selected. On the right pane, a Tempo traces graph is shown. The Tempo traces graph shows communication details between the three services, ingress, web, and api.')

Traces provide insight into service mesh performance. To learn more about how application communication traverses through the service mesh, refer to [our blog on distributed tracing](https://www.hashicorp.com/blog/enabling-distributed-tracing-with-hashicorp-consul), as well as the [distributed tracing documentation](/consul/docs/observe/distributed-tracing).

### Explore metrics in Grafana

You can explore the metrics collected by Prometheus in Grafana. Navigate to the **Dashboards** section and select the **Consul Server Monitoring** dashboard. This dashboard provides a comprehensive view of the Consul server metrics, including Raft commit time, catalog operation time, and autopilot health.

![Image of Consul Server Monitoring metrics dashboard in Grafana UI.](/img/docker/observability_grafana_consul_metrics.png 'A dashboard is shown with four panes present. Each of the panes shows details around various metrics generated by Consul including Raft commit time, catalog operation time, and autopilot health.')

This dashboard presents important application-level metrics for Consul and provides important insight into the health and performance of your service mesh. To learn more about the various runtime metrics reported by Consul, refer to the [Consul telemetry docs](/consul/docs/reference/agent/telemetry).<|MERGE_RESOLUTION|>--- conflicted
+++ resolved
@@ -189,9 +189,8 @@
 
 The `datasource-loki.yaml` file contains the configuration for Grafana to connect to Loki. The `datasources.url` field must point to the Loki service running in your Docker environment.
 
-<<<<<<< HEAD
 ### Explore the sample application
-=======
+
 <CodeBlockConfig filename="datasource-loki.yaml">
 
 ```yaml
@@ -221,7 +220,6 @@
 The `datasource-tempo.yaml` file contains the configuration for Grafana to connect to Tempo. The `url` field should point to the Tempo service running in your Docker environment.
 
 <CodeBlockConfig filename="datasource-tempo.yaml">
->>>>>>> f3573622
 
 ```yaml
 datasources:
