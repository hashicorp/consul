---
layout: docs
page_title: Observe service mesh on Docker containers
description: >-
   Deploy a Consul service mesh observability stack with Docker Compose to gain complete insight into metrics, logs, and traces.
---

# Observe service mesh on Docker containers

This page describes the configuration process for service mesh observability features when Consul runs on Docker containers.

## Introduction

Service mesh observability consists of three core elements: metrics, logs, and traces. To observe these elements in Consul's service mesh, use Prometheus to collect metrics, Loki to collect logs, and Tempo to collect traces. Then you can visualize this data with Grafana.

<Note>

 The examples in this article are not properly secured for a production environment. If you are implementing this functionality in a production system, we encourage you to review the [Consul Reference Architecture](/consul/tutorials/production-deploy/reference-architecture) for Consul best practices and the [Docker Documentation](https://docs.docker.com/) for Docker best practices.

</Note>

## Prerequisites

For Docker containers to emit Loki logs, you need to install the Loki logging drivers for Docker. Refer to the [Loki Docker driver plugin page](https://grafana.com/docs/loki/latest/clients/docker-driver/) for more information.

```shell-session
$ docker plugin install grafana/loki-docker-driver:latest --alias loki --grant-all-permissions
```

## Collect metrics with Prometheus

Configure the Consul target endpoint in Prometheus. The `prometheus.yaml` file contains the configuration for Prometheus to scrape metrics from the Consul server. The `targets` field should point to the Consul server service running in your Docker environment, and the `metrics_path` should be set to Consul's agent metrics enndpoint, `/v1/agent/metrics`.

<CodeBlockConfig filename="prometheus.yaml">

```yaml
global:
  scrape_interval: 30s
  scrape_timeout: 10s

scrape_configs:
  - job_name: 'consul-server'
    metrics_path: '/v1/agent/metrics'
    params:
      format: ['prometheus']
    static_configs:
      - targets: ['consul-server:8500']
```

</CodeBlockConfig>

## Collect logs with Loki

Loki is an advanced log aggregation system developed by Grafana Labs. The `docker-compose-loki.yaml` file contains the configuration for the Loki service to run as a Docker container.

<CodeBlockConfig filename="docker-compose-loki.yaml">

```yaml
  loki:
    image: grafana/loki:2.1.0
    container_name: loki
    command: -config.file=/etc/loki/local-config.yaml
    networks:
      vpcbr:
        ipv4_address: 10.5.0.11
    ports:
      - "3100:3100" # loki needs to be exposed so it receives logs
    environment:
      - JAEGER_AGENT_HOST=tempo
      - JAEGER_ENDPOINT=http://tempo:14268/api/traces # send traces to Tempo
      - JAEGER_SAMPLER_TYPE=const
      - JAEGER_SAMPLER_PARAM=1
    logging:
      driver: loki
      options:
        loki-url: 'http://localhost:3100/api/prom/push'
```

<<<<<<< HEAD
</CodeBlockConfig>

This configuration allows Loki to collect logs from all containers in the Docker environment. The logs are sent to Loki using the Loki logging driver. The Loki traces are also sent to Tempo for distributed tracing.

## Collect traces with Tempo

Tempo is a distributed tracing system developed by Grafana Labs. The `docker-compose-tempo.yaml` file contains the configuration for the Tempo service to run as a Docker container.

<CodeBlockConfig filename="docker-compose-tempo.yaml">

```yaml
  tempo:
    image: grafana/tempo:1f1c40b3
    container_name: tempo
    command: ["-config.file=/etc/tempo.yaml"]
    volumes:
      - ./tempo/tempo.yaml:/etc/tempo.yaml
    networks:
      vpcbr:
        ipv4_address: 10.5.0.9
    ports:
      - "14268:14268" # jaeger ingest
      - "3100"  # tempo
      - "9411:9411" #zipkin
    logging:
      driver: loki
      options:
        loki-url: 'http://localhost:3100/api/prom/push'
=======
## Environment overview

The observability suite provides insight into the metrics, logs, and traces that occur 
throughout the Consul service mesh. This diagram illustrates the components of the
observability suite and Consul service mesh that you will create in this tutorial.

![Image of architecture diagram for this environment.](/img/docker/observability_architecture_diagram.png 'There are two main logical environments in this architecture diagram: a Consul service mesh with each of its components in the left diagram, and the observability platform with each of its components in the right diagram. Both of these logical environments are encapsulated in a Docker Compose environment.')

## Create environment

From within your working directory, run the following Docker Compose command to
create your local service mesh environment and observability suite.

```shell-session
$ docker-compose up --detach

Creating network "datacenter-deploy-observability_vpcbr" with driver "bridge"
Creating node-exporter ... done
Creating tempo         ... done
Creating grafana       ... done
Creating consul-server ... done
Creating prometheus    ... done
Creating loki          ... done
Creating ingress       ... done
Creating web           ... done
Creating api           ... done
Creating api_proxy     ... done
Creating ingress_proxy ... done
Creating web_proxy     ... done
>>>>>>> 86f84214
```

</CodeBlockConfig>

This Docker Compose configuration sets up Tempo to collect traces from the Docker environment. The traces are sent to Tempo using the Loki logging driver, which allows for seamless integration with Grafana. This Docker Compose configuration also refers to a `tempo/tempo.yaml` file that contains the Tempo configuration.

<CodeBlockConfig filename="tempo/tempo.yaml">

```yaml
auth_enabled: false

server:
  http_listen_port: 3100

distributor:
  receivers:                           # this configuration will listen on all ports and protocols that tempo is capable of.
    jaeger:                            # the receives all come from the OpenTelemetry collector.  more configuration information can
      protocols:                       # be found there: https://github.com/open-telemetry/opentelemetry-collector/tree/main/receiver
        thrift_http:                   #
        grpc:                          # for a production deployment you should only enable the receivers you need!
        thrift_binary:
        thrift_compact:
    zipkin:
    otlp:
      protocols:
        http:
        grpc:
    opencensus:

ingester:
  trace_idle_period: 10s               # the length of time after a trace has not received spans to consider it complete and flush it
  max_block_bytes: 1_000_000           # cut the head block when it hits this size or ...
  max_block_duration: 5m               #   this much time passes

compactor:
  compaction:
    compaction_window: 1h              # blocks in this time window will be compacted together
    max_block_bytes: 100_000_000        # maximum size of compacted blocks
    block_retention: 1h
    compacted_block_retention: 10m

storage:
  trace:
    backend: local                     # backend configuration to use
    block:
      bloom_filter_false_positive: .05 # bloom filter false positive rate.  lower values create larger filters but fewer false positives
      index_downsample_bytes: 1000     # number of bytes per index record
      encoding: zstd                   # block encoding/compression.  options: none, gzip, lz4-64k, lz4-256k, lz4-1M, lz4, snappy, zstd
    wal:
      path: /tmp/tempo/wal             # where to store the the wal locally
      encoding: none                   # wal encoding/compression.  options: none, gzip, lz4-64k, lz4-256k, lz4-1M, lz4, snappy, zstd
    local:
      path: /tmp/tempo/blocks
    pool:
      max_workers: 100                 # the worker pool mainly drives querying, but is also used for polling the blocklist
      queue_depth: 10000
```

</CodeBlockConfig>

## Configure Grafana

You can configure Grafana can to collect and visualize metrics, logs, and traces and use Prometheus, Loki, and Tempo as data sources.

### Grafana data source: Prometheus

The `datasource-prometheus.yaml` file contains the configuration for Grafana to connect to Prometheus. The `url` field should point to the Prometheus service running in your Docker environment.

<CodeBlockConfig filename="datasource-prometheus.yaml">

<<<<<<< HEAD
```yaml
datasources:
- name: Prometheus
  type: prometheus
  access: proxy
  orgId: 1
  url: http://prometheus:9090
  basicAuth: false
  isDefault: false
  version: 1
  editable: false
```
=======
![Image of Nodes page in Consul UI.](/img/docker/observability_consul_services.png 'There is a navigation bar at the top of the page with multiple options. The Nodes tab is selected. In the main area of the screen, three Consul servers and one Consul client are shown as healthy nodes. One of the Consul servers is marked as a leader node.')
>>>>>>> 86f84214

</CodeBlockConfig>

### Grafana data source: Loki

The `datasource-loki.yaml` file contains the configuration for Grafana to connect to Loki. The `datasources.url` field must point to the Loki service running in your Docker environment.

</Note>

### Explore the sample application

Navigate to [http://localhost:9090/ui/](http://localhost:9090/ui/) and refresh the page to generate traffic.

![Image of sample application UI.](/img/docker/observability_example_service.png 'There are three squares, each representing an application, connected by lines. The Ingress service is at the top, with web below it, and API at the bottom.')

The example application shows the architecture of your complete application stack. Each refresh of this page will generate extra logs, metrics, and traces that your observability suite will ingest.

### Explore Prometheus targets

Navigate to [http://localhost:9092/targets](http://localhost:9092/targets).

![Image of targets page in Prometheus UI.](/img/docker/observability_prometheus_targets.png 'There are four target endpoints: consul-server, node, services, and tempo. The status shows "up" for each of these targets.')

Notice that Prometheus is pre-configured to scrape metric-related data from four endpoints: Consul, Node-Exporter, Tempo, and itself.

### Explore Grafana data sources

Navigate to [http://localhost:3000/datasources](http://localhost:3000/datasources).

![Image of data sources page in Grafana UI.](/img/docker/observability_grafana_datasources.png 'Three datasources are present in the list: Loki, Prometheus, and Tempo.')

Grafana is pre-configured with Prometheus, Loki, and Tempo as data sources. These sources enable Grafana to visualize metrics, logs, and traces.

### Explore traces in Grafana

You can explore the traces collected by Tempo in Grafana. Navigate to Grafana's **Explore** section and execute a search for traces. For example, to view traces from a container named `web`, execute a Grafana search for `{container_name="web"} |= "trace_id"`. Then open one of the log lines, locate the `TraceID` field, then click the nearby `Tempo` link to jump directly from logs to traces. 

![Image of linked logs and traces in Grafana UI.](/img/docker/observability_grafana_logs_traces.png 'There are two panes within the window: a left and right pane. In the left pane, the Loki logs are shown, with one of its entries selected. On the right pane, a Tempo traces graph is shown. The Tempo traces graph shows communication details between the three services, ingress, web, and api.')

Traces provide insight into service mesh performance. To learn more about how application communication traverses through the service mesh, refer to [our blog on distributed tracing](https://www.hashicorp.com/blog/enabling-distributed-tracing-with-hashicorp-consul), as well as the [distributed tracing documentation](/consul/docs/observe/distributed-tracing).

### Explore metrics in Grafana

You can explore the metrics collected by Prometheus in Grafana. Navigate to the **Dashboards** section and select the **Consul Server Monitoring** dashboard. This dashboard provides a comprehensive view of the Consul server metrics, including Raft commit time, catalog operation time, and autopilot health.

![Image of Consul Server Monitoring metrics dashboard in Grafana UI.](/img/docker/observability_grafana_consul_metrics.png 'A dashboard is shown with four panes present. Each of the panes shows details around various metrics generated by Consul including Raft commit time, catalog operation time, and autopilot health.')

This dashboard presents important application-level metrics for Consul and provides important insight into the health and performance of your service mesh. To learn more about the various runtime metrics reported by Consul, refer to the [Consul telemetry docs](/consul/docs/reference/agent/telemetry).<|MERGE_RESOLUTION|>--- conflicted
+++ resolved
@@ -76,7 +76,6 @@
         loki-url: 'http://localhost:3100/api/prom/push'
 ```
 
-<<<<<<< HEAD
 </CodeBlockConfig>
 
 This configuration allows Loki to collect logs from all containers in the Docker environment. The logs are sent to Loki using the Loki logging driver. The Loki traces are also sent to Tempo for distributed tracing.
@@ -105,38 +104,6 @@
       driver: loki
       options:
         loki-url: 'http://localhost:3100/api/prom/push'
-=======
-## Environment overview
-
-The observability suite provides insight into the metrics, logs, and traces that occur 
-throughout the Consul service mesh. This diagram illustrates the components of the
-observability suite and Consul service mesh that you will create in this tutorial.
-
-![Image of architecture diagram for this environment.](/img/docker/observability_architecture_diagram.png 'There are two main logical environments in this architecture diagram: a Consul service mesh with each of its components in the left diagram, and the observability platform with each of its components in the right diagram. Both of these logical environments are encapsulated in a Docker Compose environment.')
-
-## Create environment
-
-From within your working directory, run the following Docker Compose command to
-create your local service mesh environment and observability suite.
-
-```shell-session
-$ docker-compose up --detach
-
-Creating network "datacenter-deploy-observability_vpcbr" with driver "bridge"
-Creating node-exporter ... done
-Creating tempo         ... done
-Creating grafana       ... done
-Creating consul-server ... done
-Creating prometheus    ... done
-Creating loki          ... done
-Creating ingress       ... done
-Creating web           ... done
-Creating api           ... done
-Creating api_proxy     ... done
-Creating ingress_proxy ... done
-Creating web_proxy     ... done
->>>>>>> 86f84214
-```
 
 </CodeBlockConfig>
 
@@ -206,7 +173,6 @@
 
 <CodeBlockConfig filename="datasource-prometheus.yaml">
 
-<<<<<<< HEAD
 ```yaml
 datasources:
 - name: Prometheus
@@ -219,9 +185,6 @@
   version: 1
   editable: false
 ```
-=======
-![Image of Nodes page in Consul UI.](/img/docker/observability_consul_services.png 'There is a navigation bar at the top of the page with multiple options. The Nodes tab is selected. In the main area of the screen, three Consul servers and one Consul client are shown as healthy nodes. One of the Consul servers is marked as a leader node.')
->>>>>>> 86f84214
 
 </CodeBlockConfig>
 
