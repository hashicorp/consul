--- conflicted
+++ resolved
@@ -76,52 +76,17 @@
 
 When you restore a Consul cluster from a snapshot on new infrastructure, make sure that the node names are unique. Otherwise, you might encounter restore issues due to naming conflicts. For more information, refer to [Snapshot restore error](/consul/docs/error-messages/consul#snapshot-restore-error).
 
-<<<<<<< HEAD
 You do not need to run the snapshot restore process more than once. If the target Consul server is not the cluster leader, it streams the snapshot data contents to the leader. The Raft consensus protocol ensures that all servers restore the same state.
-=======
-In the above example, you set the token as an ENV and the ca-file with a 
-command line flag.
-
-For production use, the `snapshot save` command or 
-[API](/consul/api-docs/snapshot) should be scripted and run 
-frequently. In addition to frequently backing up the Consul cluster state, there 
-are several use cases when you would also want to manually execute `snapshot save`. 
-First, you should always backup the Consul cluster before upgrading. If the 
-upgrade does not go according to plan it is often not possible to downgrade due 
-to changes in the state store format. Restoring from a backup is the only option 
-so taking one before the upgrade will ensure you have the latest data. Second, 
-if the Consul cluster loses quorum it may be beneficial to save the state before 
-the servers become divergent. Finally, you can manually snapshot a Consul 
-datacenter and use that to bootstrap a new Consul datacenter with the same state.
-
-Operationally, the backup process does not need to be executed on every server. 
-Additionally, you can use the configuration options to save the backups to a 
-mounted filesystem. The mounted filesystem can even be cloud storage, such as 
-Amazon S3. The enterprise command `snapshot agent` automates this process.
-
-## Restore from backup
-
-Running the `restore` process should be straightforward. However, there are a couple of actions you can take to ensure the process goes smoothly. First, make sure the Consul datacenter you are restoring is stable and has a leader. You can verify this using `consul operator raft list-peers` and checking server logs and telemetry for signs of leader elections or network issues.
-
-When you restore a datacenter from a snapshot on new infrastructure, make sure node names are unique. Otherwise, you might encounter restore issues. For more information, refer to [Snapshot restore error](/consul/docs/error-messages/consul#snapshot-restore-error).
-
-You only need to run the snapshot restore process once, on the leader. The Raft consensus protocol ensures that all servers restore the same state.
->>>>>>> 201d4876
 
 ```shell-session
 $ consul snapshot restore backup.snap
 Restored snapshot
 ```
 
-<<<<<<< HEAD
 
 ## Additional guidance
 
 For more information on disaster recovery, including detailed instructions on how to backup and restore Consul datacenters, refer to the following resources:
 
 - [Consul Disaster Recovery](/consul/docs/manage/disaster-recovery)
-- [Disaster recovery for WAN-federated datacenters](/consul/docs/manage/disaster-recovery/federation)
-=======
-Like the `save` subcommand, restore has many configuration options. In 
-production, you would again want to use ACLs and certificates for security.
->>>>>>> 201d4876
+- [Disaster recovery for WAN-federated datacenters](/consul/docs/manage/disaster-recovery/federation)