---
layout: docs
page_title: API Gateway for Kubernetes Overview
description: >-
  Consul API Gateway enables external network client access to a service mesh on Kubernetes and forwards requests based on path or header information. Learn about how the k8s Gateway API specification configures Consul API Gateway so you can control access and simplify traffic management.
---

<<<<<<< HEAD
# API Gateway on Kubernetes overview
=======
# API Gateway for Kubernetes Overview
>>>>>>> 0c66bbf2

This topic provides an overview of the Consul API Gateway for deploying on Kubernetes. If you would like to deploy on virtual machines, refer to [API Gateways on Virtual Machines](/consul/docs/connect/gateways/api-gateway/usage).

## What is Consul API Gateway?

Consul API Gateway is an add-on for Consul that helps users control access to services running within a Consul service mesh. The API gateway enables external network clients to access applications and services running in a Consul datacenter. This type of network traffic is commonly referred to as "north-south" network traffic as it refers to the flow of data into and out of a specific environment. Requests from clients can also be forwarded based on path or request protocol.

Consul API Gateway solves the following primary use cases:

- **Controlling access at the point of entry**: Consul API Gateway allows users to set the protocols of external connection requests and provide clients with TLS certificates from trusted providers (e.g., Verisign, Let's Encrypt).
- **Simplifying traffic management**: The Consul API Gateway can load balance requests across services and route traffic to the appropriate service by matching one or more criteria, such as hostname, path, header presence or value, and HTTP Method type (e.g., GET, POST, PATCH).

## How Does Consul API Gateway Work?

Consul API Gateway can be deployed on Kubernetes-based runtime environments and requires that Consul service mesh be deployed on the Kubernetes cluster.

API Gateway routes traffic to services connected to the same service mesh. Those services can be running on the same Kubernetes cluster as the API Gateway, a different Kubernetes cluster, or another runtime, as long as they are connected to the same service mesh deployment and reachable over the network.

Consul API Gateway implements and is configured through the Kubernetes [Gateway API Specification](https://gateway-api.sigs.k8s.io/). This specification defines a set of custom resource definitions (CRD) that can create logical gateways which route traffic based on a client request's path or protocol.

### Supported Kubernetes Gateway Specification Features

The Consul API Gateway supports a subset of the Kubernetes [v1alpha2 Gateway API specification](https://gateway-api.sigs.k8s.io/v1alpha2/references/spec/). The following table
describes the supported features of the specification. For a complete list of features, including the list of gateway and route statuses and an explanation on how they
are used, see the [documentation in our GitHub repo](https://github.com/hashicorp/consul-api-gateway/blob/main/dev/docs/supported-features.md).

| Kubernetes Object  | Description |
| ----- | ----------------------------- |
| [`GatewayClass`](https://gateway-api.sigs.k8s.io/v1alpha2/references/spec/#gateway.networking.k8s.io/v1alpha2.GatewayClass) | <ul><li>Parameter specification via `GatewayClassConfig` CRD</li><li>Controller matching on `"hashicorp.com/consul-api-gateway-controller"`</li></ul> |
| [`Gateway`](https://gateway-api.sigs.k8s.io/v1alpha2/references/spec/#gateway.networking.k8s.io/v1alpha2.Gateway) | <ul><li>Supported protocols: `HTTP`, `HTTPS`, `TCP`</li><li>Header-based hostname matching (no SNI support)</li><li>Supported filters: header addition, removal, and setting</li><li>TLS modes supported: `terminate`</li><li>Certificate types supported: `core/v1/Secret`</li><li>Extended options: TLS version and cipher constraints</li></ul> |
| [`HTTPRoute`](https://gateway-api.sigs.k8s.io/v1alpha2/references/spec/#gateway.networking.k8s.io/v1alpha2.HTTPRoute) | <ul><li>Weight-based load balancing</li><li>Supported rules: path, header, query, and method-based matching</li><li>Supported filters: header addition, removal, and setting</li><li>Supported backend types: <ol><li>`core/v1/Service` (must map to a registered Consul service)</li><li>`api-gateway.consul.hashicorp.com/v1alpha1/MeshService`</li></ol></li></ul> |
| [`TCPRoute`](https://gateway-api.sigs.k8s.io/v1alpha2/references/spec/#gateway.networking.k8s.io/v1alpha2.TCPRoute) | <ul><li>Supported backend types: <ol><li>`core/v1/Service` (must map to a registered Consul service)</li><li>`api-gateway.consul.hashicorp.com/v1alpha1/MeshService`</li></ol></li></ul> |
| [`ReferenceGrant`](https://gateway-api.sigs.k8s.io/v1alpha2/references/spec/#gateway.networking.k8s.io/v1alpha2.ReferenceGrant) | <ul><li>Required to allow any reference from a `Gateway` to a Kubernetes `core/v1/Secret` in a different namespace.</li><ul><li>A Gateway with an unpermitted `certificateRefs` caused by the lack of a` ReferenceGrant` sets a `ResolvedRefs` status to `False` with the reason `InvalidCertificateRef`. The Gateway will not become ready in this case.</li></ul><li>Required to allow any reference from an `HTTPRoute` or `TCPRoute` to a Kubernetes `core/v1/Service` in a different namespace.</li><ul><li>A route with an unpermitted `backendRefs` caused by the lack of a `ReferenceGrant` sets a `ResolvedRefs` status to `False` with the reason `RefNotPermitted`. The gateway listener rejects routes with an unpermitted `backendRefs`.</li><li>WARNING: If a route `backendRefs` becomes unpermitted, the entire route is removed from the gateway listener. <ul><li>A `backendRefs` can become unpermitted when you delete a `ReferenceGrant` or add a new unpermitted `backendRefs` to an existing route.</li></ul></li></ul></ul> |

## Additional Resources

You can learn more about using Consul API Gateway by completing the [Consul API Gateway tutorial](/consul/tutorials/kubernetes/kubernetes-api-gateway).<|MERGE_RESOLUTION|>--- conflicted
+++ resolved
@@ -5,11 +5,7 @@
   Consul API Gateway enables external network client access to a service mesh on Kubernetes and forwards requests based on path or header information. Learn about how the k8s Gateway API specification configures Consul API Gateway so you can control access and simplify traffic management.
 ---
 
-<<<<<<< HEAD
 # API Gateway on Kubernetes overview
-=======
-# API Gateway for Kubernetes Overview
->>>>>>> 0c66bbf2
 
 This topic provides an overview of the Consul API Gateway for deploying on Kubernetes. If you would like to deploy on virtual machines, refer to [API Gateways on Virtual Machines](/consul/docs/connect/gateways/api-gateway/usage).
 
