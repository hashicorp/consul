--- conflicted
+++ resolved
@@ -135,467 +135,4 @@
 
 ## Next steps
 
-<<<<<<< HEAD
-Configuration entries can be bootstrapped by adding them [inline to each Consul
-server's configuration file](/consul/docs/reference/agent/configuration-file#config_entries). When a
-server gains leadership, it will attempt to initialize the configuration entries.
-If a configuration entry does not already exist outside of the servers
-configuration, then it will create it. If a configuration entry does exist, that
-matches both `kind` and `name`, then the server will do nothing.
-
----
-layout: docs
-page_title: Configuration entries
-description: >-
-  Configuration entries define service mesh behaviors in order to secure and manage traffic. Learn about Consul’s different config entry kinds and get links to configuration reference pages.
----
-
-# Configuration entries
-
-This page describes configuration entries, which define service behavior for services registered to Consul.
-
-Configuration entries can be used to configure the behavior of Consul service mesh.
-
-The following configuration entries are supported:
-
-- [API Gateway](/consul/docs/reference/config-entry/api-gateway) - defines the configuration for an API gateway
-
-- [Ingress Gateway](/consul/docs/reference/config-entry/ingress-gateway) - defines the
-  configuration for an ingress gateway
-
-- [Mesh](/consul/docs/reference/config-entry/mesh) - controls
-  mesh-wide configuration that applies across namespaces and federated datacenters.
-  
-- [Exported Services](/consul/docs/reference/config-entry/exported-services) - enables 
-  Consul to export service instances to other peers or to other admin partitions local or remote to the datacenter. 
-
-- [Proxy Defaults](/consul/docs/reference/config-entry/proxy-defaults) - controls
-  proxy configuration
-
-- [Sameness Group](/consul/docs/reference/config-entry/sameness-group) - defines partitions and cluster peers with identical services
-
-- [Service Defaults](/consul/docs/reference/config-entry/service-defaults) - configures
-  defaults for all the instances of a given service
-
-- [Service Intentions](/consul/docs/reference/config-entry/service-intentions) - defines
-  the [intentions](/consul/docs/secure-mesh/intention) for a destination service
-
-- [Service Resolver](/consul/docs/reference/config-entry/service-resolver) - matches
-  service instances with a specific Connect upstream discovery requests
-
-- [Service Router](/consul/docs/reference/config-entry/service-router) - defines
-  where to send layer 7 traffic based on the HTTP route
-
-- [Service Splitter](/consul/docs/reference/config-entry/service-splitter) - defines
-  how to divide requests for a single HTTP route based on percentages
-
-- [Terminating Gateway](/consul/docs/reference/config-entry/terminating-gateway) - defines the
-  services associated with terminating gateway
-
-## Managing Configuration Entries
-
-See [Agent - Config Entries](/consul/docs/fundamentals/config-entry).
-
-## Using Configuration Entries For Service Defaults
-
-Outside of Kubernetes, when the agent is
-[configured](/consul/docs/reference/agent/configuration-file#enable_central_service_config) to enable
-central service configurations, it will look for service configuration defaults
-that match a registering service instance. If it finds any, the agent will merge
-those defaults with the service instance configuration. This allows for things
-like service protocol or proxy configuration to be defined globally and
-inherited by any affected service registrations.
-
----
-layout: docs
-page_title: Custom Resource Definitions for Consul on Kubernetes
-description: >-
-  Consul on Kubernetes supports Consul's configuration entry kind through Custom Resource Definitions (CRDs). Learn how to configure Helm charts to enable CRDs and use kubectl to create, manage, and delete mesh components like gateways and intentions on k8s.
----
-
-# Custom Resource Definitions (CRDs) for Consul on Kubernetes
-
-This topic describes how to manage Consul [configuration entries](/consul/docs/fundamentals/config-entry)
-with Kubernetes Custom Resources. Configuration entries provide cluster-wide defaults for the service mesh.
-
-## Supported Configuration Entries
-
-You can specify the following values in the `kind` field. Click on a configuration entry to view its documentation:
-
-- [`Mesh`](/consul/docs/reference/config-entry/mesh) 
-- [`ExportedServices`](/consul/docs/reference/config-entry/exported-services)
-- [`PeeringAcceptor`](/consul/docs/k8s/connect/cluster-peering/tech-specs#peeringacceptor)
-- [`PeeringDialer`](/consul/docs/k8s/connect/cluster-peering/tech-specs#peeringdialer)
-- [`ProxyDefaults`](/consul/docs/reference/config-entry/proxy-defaults)
-- [`Registration`](/consul/docs/reference/config-entry/registration)
-- [`SamenessGroup`](/consul/docs/reference/config-entry/sameness-group)
-- [`ServiceDefaults`](/consul/docs/reference/config-entry/service-defaults)
-- [`ServiceSplitter`](/consul/docs/reference/config-entry/service-splitter)
-- [`ServiceRouter`](/consul/docs/reference/config-entry/service-router)
-- [`ServiceResolver`](/consul/docs/reference/config-entry/service-resolver)
-- [`ServiceIntentions`](/consul/docs/reference/config-entry/service-intentions) 
-- [`IngressGateway`](/consul/docs/reference/config-entry/ingress-gateway)
-- [`TerminatingGateway`](/consul/docs/reference/config-entry/terminating-gateway)
-
-## Installation
-
-Verify that the minimum version of the helm chart (`0.28.0`) is installed:
-
-```shell-session
-$ helm search repo hashicorp/consul
-NAME            	CHART VERSION	APP VERSION	DESCRIPTION
-hashicorp/consul	0.28.0       	1.9.1      	Official HashiCorp Consul Chart
-```
-
-Update your helm repository cache if necessary:
-
-```shell-session
-$ helm repo update
-Hang tight while we grab the latest from your chart repositories...
-...Successfully got an update from the "hashicorp" chart repository
-Update Complete. ⎈Happy Helming!⎈
-```
-
-Refer to [Install with Helm Chart](/consul/docs/deploy/server/k8s/helm) for further installation
-instructions.
-
-**Note**: Configuration entries require `connectInject` to be enabled, which is a default behavior in the official Helm Chart. If you disabled this setting, you must re-enable it to use CRDs.
-
-## Upgrading An Existing Cluster to CRDs
-
-If you have an existing Consul cluster running on Kubernetes you may need to perform
-extra steps to migrate to CRDs. Refer to [Upgrade An Existing Cluster to CRDs](/consul/docs/k8s/crds/upgrade-to-crds) for full instructions.
-
-## Usage
-
-Once installed, you can use `kubectl` to create and manage Consul's configuration entries.
-
-### Create
-
-You can create configuration entries with `kubectl apply`.
-
-```shell-session
-$ cat <<EOF | kubectl apply --filename -
-apiVersion: consul.hashicorp.com/v1alpha1
-kind: ServiceDefaults
-metadata:
-  name: foo
-spec:
-  protocol: "http"
-EOF
-
-servicedefaults.consul.hashicorp.com/foo created
-```
-
-Refer to [Configuration Entries](/consul/docs/fundamentals/config-entry) for detailed schema documentation.
-
-### Get
-
-You can use `kubectl get [kind] [name]` to get the status of the configuration entry:
-
-```shell-session
-$ kubectl get servicedefaults foo
-NAME  SYNCED
-foo   True
-```
-
-The `SYNCED` status shows whether the configuration entry was successfully created
-in Consul.
-
-### Describe
-
-You can use `kubectl describe [kind] [name]` to investigate the status of the
-configuration entry. If `SYNCED` is false, the status contains the reason
-why.
-
-```shell-session
-$ kubectl describe servicedefaults foo
-Status:
-  Conditions:
-    Last Transition Time:  2020-10-09T21:15:50Z
-    Status:                True
-    Type:                  Synced
-```
-
-### Edit
-
-You can use `kubectl edit [kind] [name]` to edit the configuration entry:
-
-```shell-session
-$ kubectl edit servicedefaults foo
-# change protocol: http => protocol: tcp
-servicedefaults.consul.hashicorp.com/foo edited
-```
-
-You can then use `kubectl get` to ensure the change was synced to Consul:
-
-```shell-session
-$ kubectl get servicedefaults foo
-NAME  SYNCED
-foo   True
-```
-
-### Delete
-
-You can use `kubectl delete [kind] [name]` to delete the configuration entry:
-
-```shell-session
-$ kubectl delete servicedefaults foo
-servicedefaults.consul.hashicorp.com "foo" deleted
-```
-
-You can then use `kubectl get` to ensure the configuration entry was deleted:
-
-```shell-session
-$ kubectl get servicedefaults foo
-Error from server (NotFound): servicedefaults.consul.hashicorp.com "foo" not found
-```
-
-#### Delete Hanging
-
-If running `kubectl delete` hangs without exiting, there may be
-a dependent configuration entry registered with Consul that prevents the target configuration entry from being
-deleted. For example, if you set the protocol of your service to `http` in `ServiceDefaults` and then
-create a `ServiceSplitter`, you will not be able to delete `ServiceDefaults`.
-
-This is because by deleting the `ServiceDefaults` config, you are setting the
-protocol back to the default which is `tcp`. Because `ServiceSplitter` requires
-that the service has an `http` protocol, Consul will not allow the `ServiceDefaults`
-to be deleted since that would put Consul into a broken state.
-
-In order to delete the `ServiceDefaults` config, you would need to first delete
-the `ServiceSplitter`.
-
-## Kubernetes Namespaces
-
-### Consul CE ((#consul_oss))
-
-Consul Community Edition (Consul CE) ignores Kubernetes namespaces and registers all services into the same
-global Consul registry based on their names. For example, service `web` in Kubernetes namespace
-`web-ns` and service `admin` in Kubernetes namespace `admin-ns` are registered into
-Consul as `web` and `admin` with the Kubernetes source namespace ignored.
-
-When creating custom resources to configure these services, the namespace of the
-custom resource is also ignored. For example, you can create a `ServiceDefaults`
-custom resource for service `web` in the Kubernetes namespace `admin-ns` even though
-the `web` service is actually running in the `web-ns` namespace (although this is not recommended):
-
-```yaml
-apiVersion: consul.hashicorp.com/v1alpha1
-kind: ServiceDefaults
-metadata:
-  name: web
-  namespace: admin-ns
-spec:
-  protocol: http
----
-apiVersion: apps/v1
-kind: Deployment
-metadata:
-  name: web
-  namespace: web-ns
-spec: ...
-```
-
-~> **Note:** If you create two custom resources with identical `kind` and `name` values in different Kubernetes namespaces, the last one you create is not able to sync.
-
-#### ServiceIntentions Special Case
-
-`ServiceIntentions` are different from the other custom resources because the
-name of the resource doesn't matter. For other resources, the name of the resource
-determines which service it configures. For example, this resource configures
-the service `web`:
-
-<CodeBlockConfig highlight="4">
-
-```yaml
-apiVersion: consul.hashicorp.com/v1alpha1
-kind: ServiceDefaults
-metadata:
-  name: web
-spec:
-  protocol: http
-```
-
-</CodeBlockConfig>
-
-For `ServiceIntentions`, because we need to support the ability to create
-wildcard intentions (e.g. `foo => * (allow)` meaning that `foo` can talk to **any** service),
-and because `*` is not a valid Kubernetes resource name, we instead use the field `spec.destination.name`
-to configure the destination service for the intention:
-
-<CodeBlockConfig highlight="6-8,18-20">
-
-```yaml
-# foo => * (allow)
-apiVersion: consul.hashicorp.com/v1alpha1
-kind: ServiceIntentions
-metadata:
-  name: name-does-not-matter
-spec:
-  destination:
-    name: '*'
-  sources:
-    - name: foo
-      action: allow
----
-# foo => web (allow)
-apiVersion: consul.hashicorp.com/v1alpha1
-kind: ServiceIntentions
-metadata:
-  name: name-does-not-matter
-spec:
-  destination:
-    name: web
-  sources:
-    - name: foo
-      action: allow
-```
-
-</CodeBlockConfig>
-
-~> **Note:** If two `ServiceIntentions` resources set the same `spec.destination.name`, the
-last one created is not synced.
-
-### Consul Enterprise <EnterpriseAlert inline />
-
-Consul Enterprise supports multiple configurations for how Kubernetes namespaces are mapped
-to Consul namespaces. The Consul namespace that the custom resource is registered
-into depends on the configuration being used but in general, you should create your
-custom resources in the same Kubernetes namespace as the service they configure.
-
-The details on each configuration are:
-
-1. **Mirroring** - The Kubernetes namespace is mirrored into Consul. For example, the
-   service `web` in Kubernetes namespace `web-ns` is registered as service `web`
-   in the Consul namespace `web-ns`. In the same vein, a `ServiceDefaults` custom resource with
-   name `web` in Kubernetes namespace `web-ns` configures that same service.
-
-   This is configured with [`connectInject.consulNamespaces`](/consul/docs/reference/k8s/helm#v-connectinject-consulnamespaces):
-
-   <CodeBlockConfig highlight="6-7">
-
-   ```yaml
-   global:
-     name: consul
-     enableConsulNamespaces: true
-     image: hashicorp/consul-enterprise:<tag>-ent
-   connectInject:
-     consulNamespaces:
-       mirroringK8S: true
-   ```
-
-   </CodeBlockConfig>
-
-1. **Mirroring with prefix** - The Kubernetes namespace is mirrored into Consul
-   with a prefix added to the Consul namespace. For example, if the prefix is `k8s-` then service `web` in Kubernetes namespace `web-ns` will be registered as service `web`
-   in the Consul namespace `k8s-web-ns`. In the same vein, a `ServiceDefaults` custom resource with
-   name `web` in Kubernetes namespace `web-ns` configures that same service.
-
-   This is configured with [`connectInject.consulNamespaces`](/consul/docs/reference/k8s/helm#v-connectinject-consulnamespaces):
-
-   <CodeBlockConfig highlight="8">
-
-   ```yaml
-   global:
-     name: consul
-     enableConsulNamespaces: true
-     image: hashicorp/consul-enterprise:<tag>-ent
-   connectInject:
-     consulNamespaces:
-       mirroringK8S: true
-       mirroringK8SPrefix: k8s-
-   ```
-
-   </CodeBlockConfig>
-
-1. **Single destination namespace** - The Kubernetes namespace is ignored and all services
-   are registered into the same Consul namespace. For example, if the destination Consul
-   namespace is `my-ns` then service `web` in Kubernetes namespace `web-ns` is registered as service `web` in Consul namespace `my-ns`.
-
-   In this configuration, the Kubernetes namespace of the custom resource is ignored.
-   For example, a `ServiceDefaults` custom resource with the name `web` in Kubernetes
-   namespace `admin-ns` configures the service with name `web` even though that
-   service is running in Kubernetes namespace `web-ns` because the `ServiceDefaults`
-   resource ends up registered into the same Consul namespace `my-ns`.
-
-   This is configured with [`connectInject.consulNamespaces`](/consul/docs/reference/k8s/helm#v-connectinject-consulnamespaces):
-
-   <CodeBlockConfig highlight="7">
-
-   ```yaml
-   global:
-     name: consul
-     enableConsulNamespaces: true
-     image: hashicorp/consul-enterprise:<tag>-ent
-   connectInject:
-     consulNamespaces:
-       consulDestinationNamespace: 'my-ns'
-   ```
-
-   </CodeBlockConfig>
-
-   ~> **Note:** In this configuration, if two custom resources are created in two Kubernetes namespaces with identical `name` and `kind` values, the last one created is not synced.
-
-#### ServiceIntentions Special Case (Enterprise)
-
-`ServiceIntentions` are different from the other custom resources because the
-name of the resource does not matter. For other resources, the name of the resource
-determines which service it configures. For example, this resource configures
-the service `web`:
-
-<CodeBlockConfig highlight="4">
-
-```yaml
-apiVersion: consul.hashicorp.com/v1alpha1
-kind: ServiceDefaults
-metadata:
-  name: web
-spec:
-  protocol: http
-```
-
-</CodeBlockConfig>
-
-For `ServiceIntentions`, because we need to support the ability to create
-wildcard intentions (e.g. `foo => * (allow)` meaning that `foo` can talk to any service),
-and because `*` is not a valid Kubernetes resource name, we instead use the field `spec.destination.name`
-to configure the destination service for the intention:
-
-<CodeBlockConfig highlight="6-8,18-20">
-
-```yaml
-# foo => * (allow)
-apiVersion: consul.hashicorp.com/v1alpha1
-kind: ServiceIntentions
-metadata:
-  name: name-does-not-matter
-spec:
-  destination:
-    name: '*'
-  sources:
-    - name: foo
-      action: allow
----
-# foo => web (allow)
-apiVersion: consul.hashicorp.com/v1alpha1
-kind: ServiceIntentions
-metadata:
-  name: name-does-not-matter
-spec:
-  destination:
-    name: web
-  sources:
-    - name: foo
-      action: allow
-```
-
-</CodeBlockConfig>
-
-In addition, we support the field `spec.destination.namespace` to configure
-the destination service's Consul namespace. If `spec.destination.namespace`
-is empty, then the Consul namespace used is the same as the other
-config entries as outlined above.
-=======
-Now that you learned the basics of Consul configurations, find out how the [Consul Terraform provider](/consul/docs/fundamentals/tf) can automate infrastructure deployment and agent configuration.
->>>>>>> 0ede7995
+Now that you learned the basics of Consul configurations, find out how the [Consul Terraform provider](/consul/docs/fundamentals/tf) can automate infrastructure deployment and agent configuration.