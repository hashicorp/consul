--- conflicted
+++ resolved
@@ -551,11 +551,7 @@
 - `filter` `(string: "")` - Specifies the expression used to filter the
   queries results prior to returning the data.
 
-<<<<<<< HEAD
-- `peer` `(string: "")` - Specifies the imported service's peer. Applies only to imported services.
-=======
 - `peer` `(string: "")` - Specifies the name of the peer that exported the service. Does not apply when no cluster peering connections exist.
->>>>>>> eef91f28
 
 - `merge-central-config` - Include this flag in a request for `connect-proxy` kind or `*-gateway` kind
   services to return a fully resolved service definition that includes merged values from the
