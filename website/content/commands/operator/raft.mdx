---
layout: commands
page_title: 'Commands: Operator Raft'
description: >
  The operator raft subcommand is used to view and modify Consul's Raft
  configuration.
---

# Consul Operator Raft

Command: `consul operator raft`

The Raft operator command is used to interact with Consul's Raft subsystem. The
command can be used to verify Raft peers or in rare cases to recover quorum by
removing invalid peers.

```text
Usage: consul operator raft <subcommand> [options]

The Raft operator command is used to interact with Consul's Raft subsystem. The
command can be used to verify Raft peers or in rare cases to recover quorum by
removing invalid peers.

Subcommands:

    list-peers     Display the current Raft peer configuration
    remove-peer    Remove a Consul server from the Raft configuration
```

## list-peers

Corresponding HTTP API Endpoint: [\[GET\] /v1/status/peers](/consul/api-docs/status#list-raft-peers)

This command displays the current Raft peer configuration.

The table below shows this command's [required ACLs](/consul/api-docs/api-structure#authentication). Configuration of
[blocking queries](/consul/api-docs/features/blocking) and [agent caching](/consul/api-docs/features/caching)
are not supported from commands, but may be from the corresponding HTTP endpoint.

| ACL Required |
| ------------ |
| `none`       |

Usage: `consul operator raft list-peers -stale=[true|false]`

The output looks like this:

```text
Node     ID              Address         State     Voter  RaftProtocol  Commit Index Trails Leader By
alice    127.0.0.1:8300  127.0.0.1:8300  follower  true   2             1167         0 commits
bob      127.0.0.2:8300  127.0.0.2:8300  leader    true   3             1167         -
carol    127.0.0.3:8300  127.0.0.3:8300  follower  true   2             1159         8 commits
```

`Node` is the node name of the server, as known to Consul, or "(unknown)" if
the node is stale and not known.

`ID` is the ID of the server. This is the same as the `Address` in Consul 0.7
but may be upgraded to a GUID in a future version of Consul.

`Address` is the IP:port for the server.

`State` is either "follower" or "leader" depending on the server's role in the
Raft configuration.

`Voter` is "true" or "false", indicating if the server has a vote in the Raft
configuration.

`Commit Index` is the last log index the server has a record of in its Raft log.

<<<<<<< HEAD
`Trails Leader By` is the number of commits a follower trails the leader by.
=======
`Trails Leader By` is the difference in commit index the server has from the leader.
>>>>>>> fdde92c8

#### Command Options

- `-stale` - Enables non-leader servers to provide cluster state information.
  If the cluster is in an outage state without a leader,
  we recommend setting this option to `true`.
  Default is `false`.

## remove-peer

Corresponding HTTP API Endpoint: [\[DELETE\] /v1/operator/raft/peer](/consul/api-docs/operator/raft#delete-raft-peer)

This command removes the Consul server with given address from the Raft configuration.

There are rare cases where a peer may be left behind in the Raft configuration
even though the server is no longer present and known to the cluster. This command
can be used to remove the failed server so that it is no longer affects the
Raft quorum. If the server still shows in the output of the
[`consul members`](/consul/commands/members) command, it is preferable to
clean up by simply running
[`consul force-leave`](/consul/commands/force-leave)
instead of this command.

The table below shows this command's [required ACLs](/consul/api-docs/api-structure#authentication). Configuration of
[blocking queries](/consul/api-docs/features/blocking) and [agent caching](/consul/api-docs/features/caching)
are not supported from commands, but may be from the corresponding HTTP endpoint.

| ACL Required     |
| ---------------- |
| `operator:write` |

Usage: `consul operator raft remove-peer -address="IP:port"`

- `-address` - "IP:port" for the server to remove. The port number is usually
  8300, unless configured otherwise.

- `-id` - ID of the server to remove.

The return code will indicate success or failure.

## transfer-leader

Corresponding HTTP API Endpoint: [\[POST\] /v1/operator/raft/transfer-leader](/consul/api-docs/operator/raft#transfer-raft-leadership)

This command transfers Raft leadership to another server agent. If an `id` is provided, Consul transfers leadership to the server with that id. 

Use this command to change leadership without restarting the leader node, which maintains quorum and workload capacity.

The table below shows this command's [required ACLs](/consul/api-docs#authentication). Configuration of
[blocking queries](/consul/api-docs/features/blocking) and [agent caching](/consul/api-docs/features/caching)
are not supported from commands, but may be from the corresponding HTTP endpoint.

| ACL Required     |
| ---------------- |
| `operator:write` |

Usage: `consul operator raft transfer-leader -id="server id"`

- `-id` - Specifies the node ID of the raft peer to transfer leadership to.
If empty, leadership transfers to a random server agent.

The return code indicates success or failure.<|MERGE_RESOLUTION|>--- conflicted
+++ resolved
@@ -68,11 +68,7 @@
 
 `Commit Index` is the last log index the server has a record of in its Raft log.
 
-<<<<<<< HEAD
 `Trails Leader By` is the number of commits a follower trails the leader by.
-=======
-`Trails Leader By` is the difference in commit index the server has from the leader.
->>>>>>> fdde92c8
 
 #### Command Options
 
@@ -117,7 +113,7 @@
 
 Corresponding HTTP API Endpoint: [\[POST\] /v1/operator/raft/transfer-leader](/consul/api-docs/operator/raft#transfer-raft-leadership)
 
-This command transfers Raft leadership to another server agent. If an `id` is provided, Consul transfers leadership to the server with that id. 
+This command transfers Raft leadership to another server agent. If an `id` is provided, Consul transfers leadership to the server with that id.
 
 Use this command to change leadership without restarting the leader node, which maintains quorum and workload capacity.
 
