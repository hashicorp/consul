---
layout: docs
page_title: Kubernetes
sidebar_title: Kubernetes
description: >-
  Consul has many integrations with Kubernetes. You can deploy Consul to
  Kubernetes using the Helm chart, sync services between Consul and Kubernetes,
  automatically secure Pod communication with Connect, and more. This section
  documents the official integrations between Consul and Kubernetes.
---

# Kubernetes

Consul has many integrations with Kubernetes. You can deploy Consul
to Kubernetes using the Helm chart, sync services between Consul and
Kubernetes, run Consul Connect Service Mesh, and more.
This section documents the official integrations between Consul and Kubernetes.

## Use Cases

**Running a Consul server cluster:** The Consul server cluster can run directly
on Kubernetes. This can be used by both nodes within Kubernetes as well as
nodes external to Kubernetes, as long as they can communicate to the server
nodes via the network.

**Running Consul clients:** Consul clients can run as pods on every node
and expose the Consul API to running pods. This enables many Consul tools
such as envconsul, consul-template, and more to work on Kubernetes since a
local agent is available. This will also register each Kubernetes node with
the Consul catalog for full visibility into your infrastructure.

**Consul Connect Service Mesh:**
Consul can automatically inject the [Consul Connect](/docs/connect)
sidecar into pods so that they can accept and establish encrypted
and authorized network connections via mutual TLS. And because Connect
can run anywhere, pods can also communicate with external services (and
vice versa) over a fully encrypted connection.

**Service sync to enable Kubernetes and non-Kubernetes services to communicate:**
Consul can sync Kubernetes services with its own service registry. This allows
Kubernetes services to use native Kubernetes service discovery to discover
and connect to external services registered in Consul, and for external services
to use Consul service discovery to discover and connect to Kubernetes services.

**And more!** Consul can run directly on Kubernetes, so in addition to the
native integrations provided by Consul itself, any other tool built for
Kubernetes can choose to leverage Consul.

## Getting Started With Consul and Kubernetes

There are several ways to try Consul with Kubernetes in different environments.

**Tutorials**

- The [Getting Started with Consul Service Mesh track](https://learn.hashicorp.com/tutorials/consul/service-mesh?utm_source=WEBSITE&utm_medium=WEB_IO&utm_offer=ARTICLE_PAGE&utm_content=DOCS)
  provides guidance for installing Consul as service mesh for Kubernetes using the Helm
  chart, deploying services in the service mesh, and using intentions to secure service
  communications.

<<<<<<< HEAD
- The [Consul and Minikube tutorial](https://learn.hashicorp.com/consul/getting-started-k8s/minikube?utm_source=consul.io&utm_medium=docs) is a quick step-by-step tutorial for deploying Consul with the official Helm chart on a local instance of Minikube.

- Review production best practices and cloud-specific configurations for deploying Consul on managed Kubernetes runtimes.

  - The [Consul on Azure Kubernetes Service (AKS) tutorial](https://learn.hashicorp.com/consul/getting-started-k8s/azure-k8s?utm_source=consul.io&utm_medium=docs) is a complete step-by-step tutorial on how to deploy Consul on AKS. The tutorial also allows you to practice deploying two microservices.
  - The [Consul on Amazon Elastic Kubernetes (EKS) tutorial](https://learn.hashicorp.com/consul/kubernetes/aws-k8s?utm_source=consul.io&utm_medium=docs) is a complete step-by-step tutorial on how to deploy Consul on EKS. Additionally, it provides guidance on interacting with your datacenter with the Consul UI, CLI, and API.
  - The [Consul on Google Kubernetes Engine (GKE) tutorial](https://learn.hashicorp.com/consul/kubernetes/google-cloud-k8s?utm_source=consul.io&utm_medium=docs) is a complete step-by-step tutorial on how to deploy Consul on GKE. Additionally, it provides guidance on interacting with your datacenter with the Consul UI, CLI, and API.

- The [Consul and Kubernetes Reference Architecture](https://learn.hashicorp.com/consul/day-1-operations/kubernetes-reference?utm_source=consul.io&utm_medium=docs) tutorial provides recommended practices for production.

- The [Consul and Kubernetes Deployment](https://learn.hashicorp.com/consul/day-1-operations/kubernetes-deployment-guide?utm_source=consul.io&utm_medium=docs) tutorial covers the necessary steps to install and configure a new Consul cluster on Kubernetes in production.

- The [Secure Consul and Registered Services on Kubernetes](https://learn.hashicorp.com/consul/kubernetes/kubernetes-secure-agents?utm_source=WEBSITE&utm_medium=WEB_IO&utm_offer=ARTICLE_PAGE&utm_content=DOCS) tutorial covers the necessary steps to configure gossip encryption, TLS, ACLs, and intentions for
Consul on Kubernetes in production.
=======
- The [Consul and Minikube guide](https://learn.hashicorp.com/tutorials/consul/kubernetes-minikube?utm_source=consul.io&utm_medium=docs) is a quick step-by-step guide for deploying Consul with the official Helm chart on a local instance of Minikube.

- Review production best practices and cloud-specific configurations for deploying Consul on managed Kubernetes runtimes.

  - The [Consul on Azure Kubernetes Service (AKS) tutorial](https://learn.hashicorp.com/tutorials/consul/kubernetes-aks-azure?utm_source=consul.io&utm_medium=docs) is a complete step-by-step guide on how to deploy Consul on AKS. The guide also allows you to practice deploying two microservices.
  - The [Consul on Amazon Elastic Kubernetes (EKS) tutorial](https://learn.hashicorp.com/tutorials/consul/kubernetes-eks-aws?utm_source=consul.io&utm_medium=docs) is a complete step-by-step guide on how to deploy Consul on EKS. Additionally, it provides guidance on interacting with your datacenter with the Consul UI, CLI, and API.
  - The [Consul on Google Kubernetes Engine (GKE) tutorial](https://learn.hashicorp.com/tutorials/consul/kubernetes-gke-google?utm_source=consul.io&utm_medium=docs) is a complete step-by-step guide on how to deploy Consul on GKE. Additionally, it provides guidance on interacting with your datacenter with the Consul UI, CLI, and API.

- The [Consul and Kubernetes Reference Architecture](https://learn.hashicorp.com/tutorials/consul/kubernetes-reference-architecture?utm_source=consul.io&utm_medium=docs) guide provides recommended practices for production.

- The [Consul and Kubernetes Deployment](https://learn.hashicorp.com/tutorials/consul/kubernetes-deployment-guide?utm_source=consul.io&utm_medium=docs) tutorial covers the necessary steps to install and configure a new Consul cluster on Kubernetes in production.

- The [Secure Consul and Registered Services on Kubernetes](https://learn.hashicorp.com/tutorials/consul/kubernetes-secure-agents?in=consul/kubernetes) tutorial covers
the necessary steps to secure a Consul cluster running on Kubernetes in production.

- The [Layer 7 Observability with Consul Service Mesh](https://learn.hashicorp.com/tutorials/consul/kubernetes-layer7-observability) tutorial covers monitoring a
Consul service mesh running on Kubernetes with Prometheus and Grafana.
>>>>>>> ac6415f0

**Documentation**

- [Installing Consul](/docs/k8s/installation/overview) covers how to install Consul using the Helm chart.
- [Helm Chart Reference](/docs/k8s/helm) describes the different options for configuring the Helm chart.<|MERGE_RESOLUTION|>--- conflicted
+++ resolved
@@ -57,22 +57,6 @@
   chart, deploying services in the service mesh, and using intentions to secure service
   communications.
 
-<<<<<<< HEAD
-- The [Consul and Minikube tutorial](https://learn.hashicorp.com/consul/getting-started-k8s/minikube?utm_source=consul.io&utm_medium=docs) is a quick step-by-step tutorial for deploying Consul with the official Helm chart on a local instance of Minikube.
-
-- Review production best practices and cloud-specific configurations for deploying Consul on managed Kubernetes runtimes.
-
-  - The [Consul on Azure Kubernetes Service (AKS) tutorial](https://learn.hashicorp.com/consul/getting-started-k8s/azure-k8s?utm_source=consul.io&utm_medium=docs) is a complete step-by-step tutorial on how to deploy Consul on AKS. The tutorial also allows you to practice deploying two microservices.
-  - The [Consul on Amazon Elastic Kubernetes (EKS) tutorial](https://learn.hashicorp.com/consul/kubernetes/aws-k8s?utm_source=consul.io&utm_medium=docs) is a complete step-by-step tutorial on how to deploy Consul on EKS. Additionally, it provides guidance on interacting with your datacenter with the Consul UI, CLI, and API.
-  - The [Consul on Google Kubernetes Engine (GKE) tutorial](https://learn.hashicorp.com/consul/kubernetes/google-cloud-k8s?utm_source=consul.io&utm_medium=docs) is a complete step-by-step tutorial on how to deploy Consul on GKE. Additionally, it provides guidance on interacting with your datacenter with the Consul UI, CLI, and API.
-
-- The [Consul and Kubernetes Reference Architecture](https://learn.hashicorp.com/consul/day-1-operations/kubernetes-reference?utm_source=consul.io&utm_medium=docs) tutorial provides recommended practices for production.
-
-- The [Consul and Kubernetes Deployment](https://learn.hashicorp.com/consul/day-1-operations/kubernetes-deployment-guide?utm_source=consul.io&utm_medium=docs) tutorial covers the necessary steps to install and configure a new Consul cluster on Kubernetes in production.
-
-- The [Secure Consul and Registered Services on Kubernetes](https://learn.hashicorp.com/consul/kubernetes/kubernetes-secure-agents?utm_source=WEBSITE&utm_medium=WEB_IO&utm_offer=ARTICLE_PAGE&utm_content=DOCS) tutorial covers the necessary steps to configure gossip encryption, TLS, ACLs, and intentions for
-Consul on Kubernetes in production.
-=======
 - The [Consul and Minikube guide](https://learn.hashicorp.com/tutorials/consul/kubernetes-minikube?utm_source=consul.io&utm_medium=docs) is a quick step-by-step guide for deploying Consul with the official Helm chart on a local instance of Minikube.
 
 - Review production best practices and cloud-specific configurations for deploying Consul on managed Kubernetes runtimes.
@@ -90,7 +74,6 @@
 
 - The [Layer 7 Observability with Consul Service Mesh](https://learn.hashicorp.com/tutorials/consul/kubernetes-layer7-observability) tutorial covers monitoring a
 Consul service mesh running on Kubernetes with Prometheus and Grafana.
->>>>>>> ac6415f0
 
 **Documentation**
 
