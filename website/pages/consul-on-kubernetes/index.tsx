import Head from 'next/head'
import Button from '@hashicorp/react-button'
import ConsulOnKubernetesHero from 'components/consul-on-kubernetes-hero'
import FeaturesList from 'components/features-list'
import BlockList from 'components/block-list'
import SideBySide from 'components/side-by-side'
import CardList from 'components/card-list'
import DocsList from 'components/docs-list'
import s from './style.module.css'

export default function ConsulOnKubernetesPage() {
  return (
    <div>
      <Head>
        <title key="title">Consul on Kubernetes</title>
      </Head>

      <ConsulOnKubernetesHero
        title="Consul on Kubernetes"
        description="A robust service mesh for discovering and securely connecting applications on Kubernetes."
        ctas={[
          {
            text: 'Get started',
            url: '/docs/k8s/installation/install',
          },
          {
            text: 'Try HCP Consul',
            url:
              'https://portal.cloud.hashicorp.com/?utm_source=docs&utm_content=consul_on_kubernetes_landing',
          },
        ]}
        videoSource="https://www.youtube.com/watch?v=Eyszp_apaEU"
      />

      <section>
        <SideBySide
          left={
            <>
              <h2 className={s.sideBySideTitle}>Overview</h2>
              <p className={s.leftSideText}>
                Kubernetes and service mesh tend to go hand and hand.
                Organizations that adopt Kubernetes are looking for a way to
                automate, secure, and observe the connections between pods and
                clusters. Consul and Kubernetes provide a scalable and highly
                resilient platform for microservices. Consul supports any
                Kubernetes runtime including hosted solutions like EKS, AKS,
                GKE, and OpenShift.
                <br />
                <br />
<<<<<<< HEAD
                Need help managing Consul on AWS? HCP Consul supports Amazon
                Elastic Kubernetes Service (EKS). Get started today.
=======
                Need help managing Consul on AWS? HCP Consul support Amazon
                Elastic Kubernetes Service (EKS).
>>>>>>> 54b10fc6
              </p>
              <Button
                title="Get Started"
                url="/docs/k8s/installation/install"
                theme={{
                  brand: 'consul',
                }}
              />
            </>
          }
          right={
            <>
              <h2 className={s.sideBySideTitle}>Challenges</h2>
              <BlockList
                blocks={[
                  {
                    title: 'Multi-cluster',
                    description:
                      'Organizations typically prefer to utilize a more distributed model for Kubernetes deployments. Rather than maintain a single cluster, they connect multiple environments for testing, staging, and production purposes.',
                    image: require('./images/blocks/multi-cluster.svg'),
                  },
                  {
                    title: 'Connecting Kubernetes to non-Kubernetes',
                    description:
                      'Creating consistency when connecting Kubernetes to non-Kubernetes environments can be challenging, workflows need additional automation to accommodate many virtual machines or containers.',
                    image: require('./images/blocks/connecting.svg'),
                  },
                  {
                    title: 'Securing Kubernetes networking',
                    description:
                      'Securing Kubernetes networking with multiple layers of network policies can be challenging. Organizations need to apply policies at both the application layer and network layer to ensure consistent security.',
                    image: require('./images/blocks/securing.svg'),
                  },
                  {
                    title: 'Kubernetes monitoring',
                    description:
                      "Obtaining insights into what's happening inside the cluster and the overall health of the cluster. In addition, security issues and vulnerabilities need to be properly tracked.",
                    image: require('./images/blocks/monitoring.svg'),
                  },
                ]}
              />
            </>
          }
        />
      </section>

      <section>
        <FeaturesList
          title="Why Consul on Kubernetes"
          features={[
            {
              title: 'Multi-platform',
              subtitle:
                'Support both Kubernetes and non-Kubernetes workloads on any runtime',
              infoSections: [
                {
                  heading: 'Why it matters',
                  content: (
                    <p>
                      You can connect almost any application to any runtime.
                      Consul supports virtual machines and containers across
                      just about any platform.
                    </p>
                  ),
                },
                {
                  heading: 'Features',
                  content: (
                    <ul>
                      <li>Run thousands of nodes with low latency</li>
                      <li>Support any Kubernetes distribution</li>
                      <li>
                        Work across Kubernetes & non-Kubernetes Environments
                      </li>
                    </ul>
                  ),
                },
              ],
              cta: {
                text: 'Start tutorial',
                url:
                  'https://learn.hashicorp.com/tutorials/consul/kubernetes-deployment-guide?in=consul/kubernetes',
              },
              image: require('./images/features/multi-platform.svg'),
            },
            {
              title: 'Kube-native workflow',
              subtitle:
                'Use Consul’s Custom Resource Definitions (CRDs) to interact with Kubernetes',
              infoSections: [
                {
                  heading: 'Why it matters',
                  content: (
                    <p>
                      Reduce Application deployment times using a workflows not
                      technologies approach and Kube native tools instead of
                      manual scripts
                    </p>
                  ),
                },
                {
                  heading: 'Features',
                  content: (
                    <ul>
                      <li>Layer 7 Traffic</li>
                      <li>Ingress/Egress through Gateways</li>
                      <li>Custom Resource Definitions</li>
                    </ul>
                  ),
                },
              ],
              cta: {
                text: 'Start tutorial',
                url:
                  'https://learn.hashicorp.com/tutorials/consul/kubernetes-custom-resource-definitions?in=consul/kubernetes',
              },
              image: require('./images/features/workflow.svg'),
            },
            {
              title: 'Observable',
              subtitle:
                'Use built in UI and enable Kubernetes metrics via helm configuration',
              infoSections: [
                {
                  heading: 'Why it matters',
                  content: (
                    <p>
                      Provide enhanced observability using Kubernetes tools or
                      use third party solutions to monitor Kubernetes
                      performance
                    </p>
                  ),
                },
                {
                  heading: 'Features',
                  content: (
                    <ul>
                      <li>Built in UI metrics</li>
                      <li>APM integrations (Prometheus, Datadog, etc.)</li>
                    </ul>
                  ),
                },
              ],
              cta: {
                text: 'Start tutorial',
                url:
                  'https://learn.hashicorp.com/tutorials/consul/kubernetes-layer7-observability?in=consul/kubernetes',
              },
              image: require('./images/features/observable.svg'),
            },
            {
              title: 'Secure',
              subtitle:
                'Offload security concerns from applications based on application security policies. With HCP, security is enabled by default.',
              infoSections: [
                {
                  heading: 'Why it matters',
                  content: (
                    <p>
                      You can connect almost any application to any runtime.
                      Consul supports virtual machines and containers across
                      just about any platform.
                    </p>
                  ),
                },
                {
                  heading: 'Features',
                  content: (
                    <ul>
                      <li>
                        Encryption & Authorization (mTLS) using certificates for
                        service identity
                      </li>
                      <li>Access Controls (ACLs) & Namespaces</li>
                      <li>Automated Certificate Management & Rotation</li>
                    </ul>
                  ),
                },
              ],
              cta: {
                text: 'Start tutorial',
                url:
                  'https://learn.hashicorp.com/tutorials/consul/kubernetes-secure-agents?in=consul/kubernetes',
              },
              image: require('./images/features/secure.svg'),
            },
          ]}
        />
      </section>
      <section className={s.getStartedWrapper}>
        <h1 className={s.getStartedTitle}>Ways to get started</h1>
        <div className={s.getStartedContent}>
          <CardList
            title="Tutorials"
            className={s.getStartedCards}
            cards={[
              {
                image: {
                  src: 'https://via.placeholder.com/400x200.png',
                  alt: 'card',
                },
                description: 'Get Started',
                eyebrow: 'Guide',
                url:
                  'https://learn.hashicorp.com/collections/consul/gs-consul-service-mesh',
              },
              {
                image: {
                  src: 'https://via.placeholder.com/400x200.png',
                  alt: 'card',
                },
                description: 'Secure Services',
                eyebrow: 'Guide',
                url:
                  'https://learn.hashicorp.com/tutorials/consul/kubernetes-secure-agents?in=consul/kubernetes',
              },
              {
                image: {
                  src: 'https://via.placeholder.com/400x200.png',
                  alt: 'card',
                },
                description: 'Observe Services',
                eyebrow: 'Guide',
                url:
                  'https://learn.hashicorp.com/tutorials/consul/kubernetes-layer7-observability?in=consul/kubernetes',
              },
            ]}
          />
          <DocsList
            title="Documentation"
            className={s.getStartedDocs}
            docs={[
              {
                icon: {
                  src: require('./images/docs/helm-icon.svg'),
                  alt: 'helm',
                },
                description:
                  'Consul offers an official Helm chart for quickly deploying and upgrading Consul on Kubernetes.',
                cta: {
                  text: 'Helm documentation',
                  url: '/docs/k8s/installation/install',
                },
              },
              {
                icon: {
                  src: require('@hashicorp/mktg-logos/product/terraform/logomark/color.svg'),
                  alt: 'terraform',
                },
                description:
                  'Use Consul’s Terraform provider for deploying and maintaining Consul agents across both Kubernetes and non-Kubernetes environments.',
                cta: {
                  text: 'Terraform provider',
                  url:
                    'https://registry.terraform.io/providers/hashicorp/consul/latest/docs',
                },
              },
            ]}
          />
        </div>
      </section>
    </div>
  )
}<|MERGE_RESOLUTION|>--- conflicted
+++ resolved
@@ -47,13 +47,8 @@
                 GKE, and OpenShift.
                 <br />
                 <br />
-<<<<<<< HEAD
                 Need help managing Consul on AWS? HCP Consul supports Amazon
-                Elastic Kubernetes Service (EKS). Get started today.
-=======
-                Need help managing Consul on AWS? HCP Consul support Amazon
                 Elastic Kubernetes Service (EKS).
->>>>>>> 54b10fc6
               </p>
               <Button
                 title="Get Started"
