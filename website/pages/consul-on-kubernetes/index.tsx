--- conflicted
+++ resolved
@@ -1,9 +1,6 @@
 import Head from 'next/head'
-<<<<<<< HEAD
 import BlockList from 'components/block-list'
-=======
 import ConsulOnKubernetesHero from 'components/consul-on-kubernetes-hero'
->>>>>>> c8d79b1b
 import FeaturesList from 'components/features-list'
 
 export default function ConsulOnKubernetesPage() {
@@ -12,40 +9,6 @@
       <Head>
         <title key="title">Consul on Kubernetes</title>
       </Head>
-      {/* hero */}
-
-      {/* side by side section */}
-      {/* block list will be a node within the sidebyside section once that is complete */}
-      <section>
-        <BlockList
-          blocks={[
-            {
-              title: 'Multi-Cluster environments',
-              description:
-                'Organizations typically prefer to utilize a more distributed model for Kubernetes deployments. Rather than maintain a single cluster, they connect multiple environments for testing, staging, and production purposes.',
-              image: require('./images/blocks/multi-cluster.svg'),
-            },
-            {
-              title: 'Connecting K8s to non-K8s',
-              description:
-                'Creating consistency when connecting Kubernetes to non-Kubernetes environments can be challenging, workflows need additional automation to accommodate many virtual machines or containers.',
-              image: require('./images/blocks/connecting.svg'),
-            },
-            {
-              title: 'Securing K8s networking',
-              description:
-                'Securing Kubernetes networking with multiple layers of network policies can be challenging. Policies can be handled at the application layer, container/OS or at the networking level. ',
-              image: require('./images/blocks/securing.svg'),
-            },
-            {
-              title: 'Kubernetes Monitoring',
-              description:
-                'Obtaining insights on what’s going on and the health of Kubernetes clusters can be complicated. In addition, security issues and vulnerabilities need to be properly tracked.  ',
-              image: require('./images/blocks/monitoring.svg'),
-            },
-          ]}
-        />
-      </section>
 
       <ConsulOnKubernetesHero
         title="Consul on Kubernetes"
@@ -62,6 +25,37 @@
       />
 
       {/* side by side section */}
+      {/* block list will be a node within the sidebyside section once that is complete */}
+      <section>
+        <BlockList
+          blocks={[
+            {
+              title: 'Multi-Cluster environments',
+              description:
+                'Organizations typically prefer to utilize a more distributed model for Kubernetes deployments. Rather than maintain a single cluster, they connect multiple environments for testing, staging, and production purposes.',
+              image: require('./images/blocks/multi-cluster.svg'),
+            },
+            {
+              title: 'Connecting K8s to non-K8s',
+              description:
+                'Creating consistency when connecting Kubernetes to non-Kubernetes environments can be challenging, workflows need additional automation to accommodate many virtual machines or containers.',
+              image: require('./images/blocks/connecting.svg'),
+            },
+            {
+              title: 'Securing K8s networking',
+              description:
+                'Securing Kubernetes networking with multiple layers of network policies can be challenging. Policies can be handled at the application layer, container/OS or at the networking level. ',
+              image: require('./images/blocks/securing.svg'),
+            },
+            {
+              title: 'Kubernetes Monitoring',
+              description:
+                'Obtaining insights on what’s going on and the health of Kubernetes clusters can be complicated. In addition, security issues and vulnerabilities need to be properly tracked.  ',
+              image: require('./images/blocks/monitoring.svg'),
+            },
+          ]}
+        />
+      </section>
 
       <section>
         <FeaturesList
