--- conflicted
+++ resolved
@@ -10,15 +10,9 @@
       <div>
         <div>
           <div>
-<<<<<<< HEAD
             <h1>Secure Service Networking</h1>
             <p>Consul is a service networking solution to connect and secure services across any runtime platform and public or private cloud</p>
             <a href='/downloads.html' class='g-btn download'>
-=======
-            <h1 class='g-type-display-1'>Easy Service Networking</h1>
-            <p class='g-type-body-large'>Consul is a service networking solution to connect and secure services across any runtime platform and public or private cloud.</p>
-            <a href='/downloads.html' class='button download'>
->>>>>>> 894bad61
               <svg xmlns='http://www.w3.org/2000/svg' width='20' height='22' viewBox='0 0 20 22'>
                 <path d='M9.292 15.706a1 1 0 0 0 1.416 0l3.999-3.999a1 1 0 1 0-1.414-1.414L11 12.586V1a1 1 0 1 0-2 0v11.586l-2.293-2.293a1 1 0 1 0-1.414 1.414l3.999 3.999zM20 16v3c0 1.654-1.346 3-3 3H3c-1.654 0-3-1.346-3-3v-3a1 1 0 1 1 2 0v3c0 .551.448 1 1 1h14c.552 0 1-.449 1-1v-3a1 1 0 1 1 2 0z'/>
               </svg>
@@ -74,73 +68,22 @@
   <section id='use-cases' class='g-section bg-light'>
     <div class='g-container'>
       <div class='intro'>
-<<<<<<< HEAD
         <h2>What can you do with Consul?</h2>
         <p>Consul is a service networking tool that allows you to discover services and secure network traffic.</p>
-=======
-        <h2 class="g-type-display-2">Service-based networking for dynamic infrastructure</h2>
-        <p class="g-type-body-large">The shift from static infrastructure to dynamic
-          infrastructure changes the approach to networking from host-based to
-          service-based. Connectivity moves from the use of static IPs to
-          dynamic service discovery, and security moves from static firewalls to
-          service identity.</p>
-      </div>
-      <div class='g-timeline'>
-        <div>
-          <span class='line'></span>
-          <span class='line'>
-            <svg xmlns='http://www.w3.org/2000/svg' width='11' height='15' viewBox='0 0 11 15'>
-                <path fill='#CA2171' d='M0 0v15l5.499-3.751L11 7.5 5.499 3.749.002 0z'/>
-            </svg>
-          </span>
-          <span class='dot'></span>
-          <h3 class="g-type-display-3">Static</h3>
-          <span class='sub-heading g-type-body'>Host-based networking</span>
-          <img src='/assets/images/consul-connect/svgs/static.svg' alt='static, host-based networking' class='static-callout' />
-        </div>
-        <div>
-          <span class='dot'></span>
-          <h3 class="g-type-display-3">Dynamic</h3>
-          <span class='sub-heading g-type-body'>Service-based networking</span>
-          <div id='index-dynamic-animation'>
-            <%= inline_svg 'consul-connect/svgs/dynamic.svg' %>
-          </div>
-        </div>
-      </div>
-    </div>
-  </section>
-
-  <section id='use-cases' class='g-section'>
-    <div class='g-container'>
-      <div class='intro'>
-        <h2 class="g-type-display-2">Use Cases</h2>
-        <p class="g-type-body-large">Consul can be run as a platform to solve a range of use-cases
-      in&nbsp;service&nbsp;networking.</p>
->>>>>>> 894bad61
       </div>
       <div class='g-use-cases'>
         <div>
           <div>
-<<<<<<< HEAD
             <img src='/assets/images/consul-jtbd/connect.png' alt='Connect services'>
             <h3>Secure Service Communication</h3>
             <p>Secure and observe communication between your services without modifying their code.</p>
           </div>
           <div>
             <a href='https://learn.hashicorp.com/consul/getting-started/connect?utm_source=consul.io&utm_medium=home-page&utm_content=jtbd&utm_term=connect' class='g-btn'>Learn more</a>
-=======
-            <img src='/assets/images/consul-connect/svgs/discovery-simple.svg' alt='Service Discovery'>
-            <h3 class="g-type-display-3">Service Discovery</h3>
-            <p class="g-type-body">Use the service registry to address and discover services across multiple runtime platforms, cloud providers and regions.</p>
-          </div>
-          <div>
-            <a href='/discovery.html' class='button secondary'>Learn more</a>
->>>>>>> 894bad61
-          </div>
-        </div>
-        <div>
-          <div>
-<<<<<<< HEAD
+          </div>
+        </div>
+        <div>
+          <div>
             <img src='/assets/images/consul-jtbd/upgrade.png' alt='Upgrade services'>
             <h3>Zero Downtime Deployments</h3>
             <p>Implement traffic splitting with Connect-service mesh to upgrade services. </p>
@@ -154,31 +97,6 @@
             <img src='/assets/images/consul-jtbd/load-balance.png' alt='Load balance services'>
             <h3>Dynamic Load Balancing</h3>
             <p>Automate load balancer configuration with Consul and HAProxy, Nginx, or F5.</p>
-=======
-            <img src='/assets/images/consul-connect/svgs/segmentation-simple.svg' alt='Service Mesh'>
-            <h3 class="g-type-display-3">Service Mesh</h3>
-            <p class="g-type-body">Service discovery, identity-based authorization, and L7 traffic management abstracted from application code with proxies in the service mesh pattern.</p>
-          </div>
-          <div>
-            <a href='/mesh.html' class='button secondary'>Learn more</a>
-          </div>
-        </div>
-      </div>
-    </div>
-  </section>
-
-  <section class='g-section bg-light'>
-    <div class='g-container'>
-      <div class='intro'>
-        <h2 class="g-type-display-2">Consul Principles</h2>
-      </div>
-      <div class='g-text-asset'>
-        <div>
-          <div>
-            <h3 class='g-type-display-3'>API-Driven</h3>
-            <p class='g-type-body'>Codify and automate service definitions, health checks, service
-              authorization policies, failover logic, and more.</p>
->>>>>>> 894bad61
           </div>
           <div>
             <a href='https://learn.hashicorp.com/consul/integrations/nginx-consul-template?utm_source=consul.io&utm_medium=home-page&utm_content=jtbd&utm_term=lb' class='g-btn'>Learn more</a>
@@ -200,7 +118,6 @@
       </div>
       <div class='g-timeline'>
         <div>
-<<<<<<< HEAD
           <span class='line'></span>
           <span class='line'>
             <svg xmlns='http://www.w3.org/2000/svg' width='11' height='15' viewBox='0 0 11 15'>
@@ -219,25 +136,6 @@
           <div id='index-dynamic-animation'>
             <%= inline_svg 'consul-connect/svgs/dynamic.svg' %>
           </div>
-=======
-          <div>
-            <h3 class='g-type-display-3'>Run and Connect Anywhere</h3>
-            <p class='g-type-body'>Connect services across any runtime platform and public or private cloud. Connect services from Kubernetes to VMs, Containers to Serverless functions.</p>
-          </div>
-        </div>
-        <div>
-          <picture>
-            <source type='image/webp' srcset='
-              /assets/images/consul-connect/grid_1/grid_1_300.webp 300w,
-              /assets/images/consul-connect/grid_1/grid_1_715.webp 715w,
-              /assets/images/consul-connect/grid_1/grid_1_1256.webp 1256w' />
-             <source type='image/png' srcset='
-              /assets/images/consul-connect/grid_1/grid_1_300.png 300w,
-              /assets/images/consul-connect/grid_1/grid_1_715.png 715w,
-              /assets/images/consul-connect/grid_1/grid_1_1256.png 1256w' />
-              <img src='/assets/images/consul-connect/grid_1/grid_1_1256.png' alt='Run and Connect Anywhere'>
-          </picture>
->>>>>>> 894bad61
         </div>
       </div>
     </div>
