--- conflicted
+++ resolved
@@ -509,11 +509,7 @@
 ```text
 $ curl \
     --request PUT \
-<<<<<<< HEAD
-    https://consul.rocks/v1/agent/force-leave/agent-one
-=======
-    http://127.0.0.1:8500/v1/agent/force-leave
->>>>>>> e7629564
+    http://127.0.0.1:8500/v1/agent/force-leave/agent-one
 ```
 
 ## Update ACL Tokens
