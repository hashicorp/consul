---
layout: api
page_title: Intentions - Connect - HTTP API
sidebar_current: api-connect-intentions
description: |-
  The /connect/intentions endpoint provide tools for managing intentions via
  Consul's HTTP API.
---

# Intentions - Connect HTTP API

The `/connect/intentions` endpoint provide tools for managing
[intentions](/docs/connect/intentions.html).

## Create Intention

This endpoint creates a new intention and returns its ID if it was created
successfully.

The name and destination pair must be unique. If another intention matches
the name and destination, the creation will fail. You must either update the
existing intention or delete it prior to creating a new one.

| Method | Path                         | Produces                   |
| ------ | ---------------------------- | -------------------------- |
| `POST` | `/connect/intentions`        | `application/json`         |

The table below shows this endpoint's support for
[blocking queries](/api/index.html#blocking-queries),
[consistency modes](/api/index.html#consistency-modes),
[agent caching](/api/index.html#agent-caching), and
[required ACLs](/api/index.html#acls).

<<<<<<< HEAD
| Blocking Queries | Consistency Modes | Agent Caching | ACL Required     |
| ---------------- | ----------------- | ------------- | ---------------- |
| `NO`             | `none`            | `none`        | `service:write`  |
=======
| Blocking Queries | Consistency Modes | ACL Required                   |
| ---------------- | ----------------- | ------------------------------ |
| `NO`             | `none`            | `intentions:write`<sup>1</sup> |

<sup>1</sup> Intention ACL rules are specified as part of a `service` rule.
See [Intention Management Permissions](/docs/connect/intentions.html#intention-management-permissions) for more details.
>>>>>>> 4d658f34

### Parameters

- `SourceName` `(string: <required>)` - The source of the intention.
  For a `SourceType` of `consul` this is the name of a Consul service. The
  service doesn't need to be registered.

- `DestinationName` `(string: <required>)` - The destination of the intention.
  The intention destination is always a Consul service, unlike the source.
  The service doesn't need to be registered.

- `SourceType` `(string: <required>)` - The type for the `SourceName` value.
  This can be only "consul" today to represent a Consul service.

- `Action` `(string: <required>)` - This is one of "allow" or "deny" for
  the action that should be taken if this intention matches a request.

- `Description` `(string: nil)` - Description for the intention. This is not
  used for anything by Consul, but is presented in API responses to assist
  tooling.

- `Meta` `(map<string|string>: nil)` - Specifies arbitrary KV metadata pairs.

### Sample Payload

```json
{
  "SourceName": "web",
  "DestinationName": "db",
  "SourceType": "consul",
  "Action": "allow"
}
```

### Sample Request

```text
$ curl \
    --request POST \
    --data @payload.json \
    https://consul.rocks/v1/connect/intentions
```

### Sample Response

```json
{
  "ID": "8f246b77-f3e1-ff88-5b48-8ec93abf3e05"
}
```

## Read Specific Intention

This endpoint reads a specific intention.

| Method | Path                         | Produces                   |
| ------ | ---------------------------- | -------------------------- |
| `GET`  | `/connect/intentions/:uuid`  | `application/json`         |

The table below shows this endpoint's support for
[blocking queries](/api/index.html#blocking-queries),
[consistency modes](/api/index.html#consistency-modes),
[agent caching](/api/index.html#agent-caching), and
[required ACLs](/api/index.html#acls).

<<<<<<< HEAD
| Blocking Queries | Consistency Modes | Agent Caching | ACL Required    |
| ---------------- | ----------------- | ------------- | --------------- |
| `YES`            | `all`             | `none`        | `service:read`  |
=======
| Blocking Queries | Consistency Modes | ACL Required    |
| ---------------- | ----------------- | --------------- |
| `YES`            | `all`             | `intentions:read`<sup>1</sup> |

<sup>1</sup> Intention ACL rules are specified as part of a `service` rule.
See [Intention Management Permissions](/docs/connect/intentions.html#intention-management-permissions) for more details.
>>>>>>> 4d658f34

### Parameters

- `uuid` `(string: <required>)` - Specifies the UUID of the intention to read. This
  is specified as part of the URL.

### Sample Request

```text
$ curl \
    https://consul.rocks/v1/connect/intentions/e9ebc19f-d481-42b1-4871-4d298d3acd5c
```

### Sample Response

```json
{
  "ID": "e9ebc19f-d481-42b1-4871-4d298d3acd5c",
  "Description": "",
  "SourceNS": "default",
  "SourceName": "web",
  "DestinationNS": "default",
  "DestinationName": "db",
  "SourceType": "consul",
  "Action": "allow",
  "DefaultAddr": "",
  "DefaultPort": 0,
  "Meta": {},
  "Precedence": 9,
  "CreatedAt": "2018-05-21T16:41:27.977155457Z",
  "UpdatedAt": "2018-05-21T16:41:27.977157724Z",
  "CreateIndex": 11,
  "ModifyIndex": 11
}
```

## List Intentions

This endpoint lists all intentions.

| Method | Path                         | Produces                   |
| ------ | ---------------------------- | -------------------------- |
| `GET`  | `/connect/intentions`        | `application/json`         |

The table below shows this endpoint's support for
[blocking queries](/api/index.html#blocking-queries),
[consistency modes](/api/index.html#consistency-modes),
[agent caching](/api/index.html#agent-caching), and
[required ACLs](/api/index.html#acls).

<<<<<<< HEAD
| Blocking Queries | Consistency Modes | Agent Caching | ACL Required    |
| ---------------- | ----------------- | ------------- | --------------- |
| `YES`            | `all`             | `none`        | `service:read`  |
=======
| Blocking Queries | Consistency Modes | ACL Required    |
| ---------------- | ----------------- | --------------- |
| `YES`            | `all`             | `intentions:read`<sup>1</sup> |

<sup>1</sup> Intention ACL rules are specified as part of a `service` rule.
See [Intention Management Permissions](/docs/connect/intentions.html#intention-management-permissions) for more details.
>>>>>>> 4d658f34

### Sample Request

```text
$ curl \
    https://consul.rocks/v1/connect/intentions
```

### Sample Response

```json
[
  {
    "ID": "e9ebc19f-d481-42b1-4871-4d298d3acd5c",
    "Description": "",
    "SourceNS": "default",
    "SourceName": "web",
    "DestinationNS": "default",
    "DestinationName": "db",
    "SourceType": "consul",
    "Action": "allow",
    "DefaultAddr": "",
    "DefaultPort": 0,
    "Meta": {},
    "Precedence": 9,
    "CreatedAt": "2018-05-21T16:41:27.977155457Z",
    "UpdatedAt": "2018-05-21T16:41:27.977157724Z",
    "CreateIndex": 11,
    "ModifyIndex": 11
  }
]
```

## Update Intention

This endpoint updates an intention with the given values.

| Method | Path                         | Produces                   |
| ------ | ---------------------------- | -------------------------- |
| `PUT`  | `/connect/intentions/:uuid`  | `application/json`         |

The table below shows this endpoint's support for
[blocking queries](/api/index.html#blocking-queries),
[consistency modes](/api/index.html#consistency-modes),
[agent caching](/api/index.html#agent-caching), and
[required ACLs](/api/index.html#acls).

<<<<<<< HEAD
| Blocking Queries | Consistency Modes | Agent Caching | ACL Required     |
| ---------------- | ----------------- | ------------- | ---------------- |
| `NO`             | `none`            | `none`        | `service:write`  |
=======
| Blocking Queries | Consistency Modes | ACL Required     |
| ---------------- | ----------------- | ---------------- |
| `NO`             | `none`            | `intentions:write`<sup>1</sup> |


<sup>1</sup> Intention ACL rules are specified as part of a `service` rule.
See [Intention Management Permissions](/docs/connect/intentions.html#intention-management-permissions) for more details.
>>>>>>> 4d658f34

### Parameters

- `uuid` `(string: <required>)` - Specifies the UUID of the intention to update. This
  is specified as part of the URL.

- Other parameters are identical to creating an intention.

### Sample Payload

```json
{
  "SourceName": "web",
  "DestinationName": "other-db",
  "SourceType": "consul",
  "Action": "allow"
}
```

### Sample Request

```text
$ curl \
    --request PUT \
    --data @payload.json \
    https://consul.rocks/v1/connect/intentions/e9ebc19f-d481-42b1-4871-4d298d3acd5c
```

## Delete Intention

This endpoint deletes a specific intention.

| Method   | Path                         | Produces                   |
| -------- | ---------------------------- | -------------------------- |
| `DELETE` | `/connect/intentions/:uuid`  | `application/json`         |

The table below shows this endpoint's support for
[blocking queries](/api/index.html#blocking-queries),
[consistency modes](/api/index.html#consistency-modes),
[agent caching](/api/index.html#agent-caching), and
[required ACLs](/api/index.html#acls).

<<<<<<< HEAD
| Blocking Queries | Consistency Modes | Agent Caching | ACL Required    |
| ---------------- | ----------------- | ------------- | --------------- |
| `NO`             | `none`            | `none`        | `service:write` |
=======
| Blocking Queries | Consistency Modes | ACL Required     |
| ---------------- | ----------------- | ---------------- |
| `NO`             | `none`            | `intentions:write`<sup>1</sup> |


<sup>1</sup> Intention ACL rules are specified as part of a `service` rule.
See [Intention Management Permissions](/docs/connect/intentions.html#intention-management-permissions) for more details.
>>>>>>> 4d658f34

### Parameters

- `uuid` `(string: <required>)` - Specifies the UUID of the intention to delete. This
  is specified as part of the URL.

### Sample Request

```text
$ curl \
    --request DELETE \
    https://consul.rocks/v1/connect/intentions/e9ebc19f-d481-42b1-4871-4d298d3acd5c
```

## Check Intention Result

This endpoint evaluates the intentions for a specific source and destination
and returns whether the connection would be authorized or not given the
current Consul configuration and set of intentions.

This endpoint will work even if the destination service has
`intention = "deny"` specifically set, because the resulting API response
does not contain any information about the intention itself.


| Method | Path                         | Produces                   |
| ------ | ---------------------------- | -------------------------- |
| `GET`  | `/connect/intentions/check`  | `application/json`         |

The table below shows this endpoint's support for
[blocking queries](/api/index.html#blocking-queries),
[consistency modes](/api/index.html#consistency-modes),
[agent caching](/api/index.html#agent-caching), and
[required ACLs](/api/index.html#acls).

<<<<<<< HEAD
| Blocking Queries | Consistency Modes | Agent Caching | ACL Required   |
| ---------------- | ----------------- | ------------- | -------------- |
| `NO`             | `none`            | `none`        | `service:read` |
=======
| Blocking Queries | Consistency Modes | ACL Required     |
| ---------------- | ----------------- | ---------------- |
| `NO`             | `none`            | `intentions:read`<sup>1</sup> |

<sup>1</sup> Intention ACL rules are specified as part of a `service` rule.
See [Intention Management Permissions](/docs/connect/intentions.html#intention-management-permissions) for more details.
>>>>>>> 4d658f34

### Parameters

- `source` `(string: <required>)` - Specifies the source service. This
  is specified as part of the URL.

- `destination` `(string: <required>)` - Specifies the destination service. This
  is specified as part of the URL.

### Sample Request

```text
$ curl \
    https://consul.rocks/v1/connect/intentions/check?source=web&destination=db
```

### Sample Response

```json
{
  "Allowed": true
}
```

- `Allowed` is true if the connection would be allowed, false otherwise.

## List Matching Intentions

This endpoint lists the intentions that match a given source or destination.
The intentions in the response are in evaluation order.

| Method | Path                           | Produces                   |
| ------ | ------------------------------ | -------------------------- |
| `GET`  | `/connect/intentions/match`    | `application/json`         |

The table below shows this endpoint's support for
[blocking queries](/api/index.html#blocking-queries),
[consistency modes](/api/index.html#consistency-modes),
[agent caching](/api/index.html#agent-caching), and
[required ACLs](/api/index.html#acls).

<<<<<<< HEAD
| Blocking Queries | Consistency Modes | Agent Caching | ACL Required   |
| ---------------- | ----------------- | ------------- | -------------- |
| `NO`             | `none`            | `none`        | `service:read` |
=======
| Blocking Queries | Consistency Modes | ACL Required    |
| ---------------- | ----------------- | --------------- |
| `NO`             | `none`            | `intentions:read`<sup>1</sup> |

<sup>1</sup> Intention ACL rules are specified as part of a `service` rule.
See [Intention Management Permissions](/docs/connect/intentions.html#intention-management-permissions) for more details.
>>>>>>> 4d658f34

### Parameters

- `by` `(string: <required>)` - Specifies whether to match the "name" value
  by "source" or "destination".

- `name` `(string: <required>)` - Specifies a name to match. This parameter
  can be repeated for batching multiple matches.

### Sample Request

```text
$ curl \
    https://consul.rocks/v1/connect/intentions/match?by=source&name=web
```

### Sample Response

```json
{
  "web": [
    {
      "ID": "ed16f6a6-d863-1bec-af45-96bbdcbe02be",
      "Description": "",
      "SourceNS": "default",
      "SourceName": "web",
      "DestinationNS": "default",
      "DestinationName": "db",
      "SourceType": "consul",
      "Action": "deny",
      "DefaultAddr": "",
      "DefaultPort": 0,
      "Meta": {},
      "CreatedAt": "2018-05-21T16:41:33.296693825Z",
      "UpdatedAt": "2018-05-21T16:41:33.296694288Z",
      "CreateIndex": 12,
      "ModifyIndex": 12
    },
    {
      "ID": "e9ebc19f-d481-42b1-4871-4d298d3acd5c",
      "Description": "",
      "SourceNS": "default",
      "SourceName": "web",
      "DestinationNS": "default",
      "DestinationName": "*",
      "SourceType": "consul",
      "Action": "allow",
      "DefaultAddr": "",
      "DefaultPort": 0,
      "Meta": {},
      "CreatedAt": "2018-05-21T16:41:27.977155457Z",
      "UpdatedAt": "2018-05-21T16:41:27.977157724Z",
      "CreateIndex": 11,
      "ModifyIndex": 11
    }
  ]
}
```<|MERGE_RESOLUTION|>--- conflicted
+++ resolved
@@ -31,18 +31,13 @@
 [agent caching](/api/index.html#agent-caching), and
 [required ACLs](/api/index.html#acls).
 
-<<<<<<< HEAD
-| Blocking Queries | Consistency Modes | Agent Caching | ACL Required     |
-| ---------------- | ----------------- | ------------- | ---------------- |
-| `NO`             | `none`            | `none`        | `service:write`  |
-=======
-| Blocking Queries | Consistency Modes | ACL Required                   |
-| ---------------- | ----------------- | ------------------------------ |
-| `NO`             | `none`            | `intentions:write`<sup>1</sup> |
-
-<sup>1</sup> Intention ACL rules are specified as part of a `service` rule.
-See [Intention Management Permissions](/docs/connect/intentions.html#intention-management-permissions) for more details.
->>>>>>> 4d658f34
+| Blocking Queries | Consistency Modes | Agent Caching | ACL Required                   |
+| ---------------- | ----------------- | ------------- | ------------------------------ |
+| `NO`             | `none`            | `none`        | `intentions:write`<sup>1</sup  |
+
+<sup>1</sup> Intention ACL rules are specified as part of a `service` rule.
+See [Intention Management Permissions](/docs/connect/intentions.html#intention-management-permissions) for more details.
+
 
 ### Parameters
 
@@ -108,18 +103,12 @@
 [agent caching](/api/index.html#agent-caching), and
 [required ACLs](/api/index.html#acls).
 
-<<<<<<< HEAD
 | Blocking Queries | Consistency Modes | Agent Caching | ACL Required    |
 | ---------------- | ----------------- | ------------- | --------------- |
-| `YES`            | `all`             | `none`        | `service:read`  |
-=======
-| Blocking Queries | Consistency Modes | ACL Required    |
-| ---------------- | ----------------- | --------------- |
-| `YES`            | `all`             | `intentions:read`<sup>1</sup> |
-
-<sup>1</sup> Intention ACL rules are specified as part of a `service` rule.
-See [Intention Management Permissions](/docs/connect/intentions.html#intention-management-permissions) for more details.
->>>>>>> 4d658f34
+| `YES`            | `all`             | `none`        | `intentions:read`<sup>1</sup>  |
+
+<sup>1</sup> Intention ACL rules are specified as part of a `service` rule.
+See [Intention Management Permissions](/docs/connect/intentions.html#intention-management-permissions) for more details.
 
 ### Parameters
 
@@ -170,18 +159,13 @@
 [agent caching](/api/index.html#agent-caching), and
 [required ACLs](/api/index.html#acls).
 
-<<<<<<< HEAD
 | Blocking Queries | Consistency Modes | Agent Caching | ACL Required    |
 | ---------------- | ----------------- | ------------- | --------------- |
-| `YES`            | `all`             | `none`        | `service:read`  |
-=======
-| Blocking Queries | Consistency Modes | ACL Required    |
-| ---------------- | ----------------- | --------------- |
-| `YES`            | `all`             | `intentions:read`<sup>1</sup> |
-
-<sup>1</sup> Intention ACL rules are specified as part of a `service` rule.
-See [Intention Management Permissions](/docs/connect/intentions.html#intention-management-permissions) for more details.
->>>>>>> 4d658f34
+| `YES`            | `all`             | `none`        | `intentions:read`<sup>1</sup>  |
+
+<sup>1</sup> Intention ACL rules are specified as part of a `service` rule.
+See [Intention Management Permissions](/docs/connect/intentions.html#intention-management-permissions) for more details.
+
 
 ### Sample Request
 
@@ -229,19 +213,12 @@
 [agent caching](/api/index.html#agent-caching), and
 [required ACLs](/api/index.html#acls).
 
-<<<<<<< HEAD
 | Blocking Queries | Consistency Modes | Agent Caching | ACL Required     |
 | ---------------- | ----------------- | ------------- | ---------------- |
-| `NO`             | `none`            | `none`        | `service:write`  |
-=======
-| Blocking Queries | Consistency Modes | ACL Required     |
-| ---------------- | ----------------- | ---------------- |
-| `NO`             | `none`            | `intentions:write`<sup>1</sup> |
-
-
-<sup>1</sup> Intention ACL rules are specified as part of a `service` rule.
-See [Intention Management Permissions](/docs/connect/intentions.html#intention-management-permissions) for more details.
->>>>>>> 4d658f34
+| `NO`             | `none`            | `none`        | `intentions:write`<sup>1</sup> |
+
+<sup>1</sup> Intention ACL rules are specified as part of a `service` rule.
+See [Intention Management Permissions](/docs/connect/intentions.html#intention-management-permissions) for more details.
 
 ### Parameters
 
@@ -284,19 +261,12 @@
 [agent caching](/api/index.html#agent-caching), and
 [required ACLs](/api/index.html#acls).
 
-<<<<<<< HEAD
 | Blocking Queries | Consistency Modes | Agent Caching | ACL Required    |
 | ---------------- | ----------------- | ------------- | --------------- |
-| `NO`             | `none`            | `none`        | `service:write` |
-=======
-| Blocking Queries | Consistency Modes | ACL Required     |
-| ---------------- | ----------------- | ---------------- |
-| `NO`             | `none`            | `intentions:write`<sup>1</sup> |
-
-
-<sup>1</sup> Intention ACL rules are specified as part of a `service` rule.
-See [Intention Management Permissions](/docs/connect/intentions.html#intention-management-permissions) for more details.
->>>>>>> 4d658f34
+| `NO`             | `none`            | `none`        | `intentions:write`<sup>1</sup> |
+
+<sup>1</sup> Intention ACL rules are specified as part of a `service` rule.
+See [Intention Management Permissions](/docs/connect/intentions.html#intention-management-permissions) for more details.
 
 ### Parameters
 
@@ -332,18 +302,12 @@
 [agent caching](/api/index.html#agent-caching), and
 [required ACLs](/api/index.html#acls).
 
-<<<<<<< HEAD
 | Blocking Queries | Consistency Modes | Agent Caching | ACL Required   |
 | ---------------- | ----------------- | ------------- | -------------- |
-| `NO`             | `none`            | `none`        | `service:read` |
-=======
-| Blocking Queries | Consistency Modes | ACL Required     |
-| ---------------- | ----------------- | ---------------- |
-| `NO`             | `none`            | `intentions:read`<sup>1</sup> |
-
-<sup>1</sup> Intention ACL rules are specified as part of a `service` rule.
-See [Intention Management Permissions](/docs/connect/intentions.html#intention-management-permissions) for more details.
->>>>>>> 4d658f34
+| `NO`             | `none`            | `none`        | `intentions:read`<sup>1</sup> |
+
+<sup>1</sup> Intention ACL rules are specified as part of a `service` rule.
+See [Intention Management Permissions](/docs/connect/intentions.html#intention-management-permissions) for more details.
 
 ### Parameters
 
@@ -385,18 +349,12 @@
 [agent caching](/api/index.html#agent-caching), and
 [required ACLs](/api/index.html#acls).
 
-<<<<<<< HEAD
 | Blocking Queries | Consistency Modes | Agent Caching | ACL Required   |
 | ---------------- | ----------------- | ------------- | -------------- |
-| `NO`             | `none`            | `none`        | `service:read` |
-=======
-| Blocking Queries | Consistency Modes | ACL Required    |
-| ---------------- | ----------------- | --------------- |
-| `NO`             | `none`            | `intentions:read`<sup>1</sup> |
-
-<sup>1</sup> Intention ACL rules are specified as part of a `service` rule.
-See [Intention Management Permissions](/docs/connect/intentions.html#intention-management-permissions) for more details.
->>>>>>> 4d658f34
+| `NO`             | `none`            | `none`        | `intentions:read`<sup>1</sup> |
+
+<sup>1</sup> Intention ACL rules are specified as part of a `service` rule.
+See [Intention Management Permissions](/docs/connect/intentions.html#intention-management-permissions) for more details.
 
 ### Parameters
 
