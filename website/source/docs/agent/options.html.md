--- conflicted
+++ resolved
@@ -554,11 +554,7 @@
 
      * <a name="acl_enable_key_list"></a><a href="#acl_enable_key_list">`enable_key_list`</a> - Either "enabled" or "disabled", defaults to "disabled". When enabled, the `list` permission will be required on the prefix being recursively read from the KV store. Regardless of being enabled, the full set of KV entries under the prefix will be filtered to remove any entries that the request's ACL token does not grant at least read persmissions. This option is only available in Consul 1.0 and newer.
 
-<<<<<<< HEAD
-     * <a name=`acl_enable_token_replication"></a><a href="#acl_enable_token_replication">`enable_token_replication`</a> - By
-=======
      * <a name="acl_enable_token_replication"></a><a href="#acl_enable_token_replication">`enable_token_replication`</a> - By
->>>>>>> a4e2fe67
      default secondary Consul datacenters will perform replication of only ACL policies. Setting this configuration will
      also enable ACL token replication.
 
