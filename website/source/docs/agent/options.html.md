---
layout: "docs"
page_title: "Configuration"
sidebar_current: "docs-agent-config"
description: |-
  The agent has various configuration options that can be specified via the command-line or via configuration files. All of the configuration options are completely optional. Defaults are specified with their descriptions.
---

# Configuration

The agent has various configuration options that can be specified via
the command-line or via configuration files. All of the configuration
options are completely optional. Defaults are specified with their
descriptions.

Configuration precedence is evaluated in the following order:

1. Command line arguments
2. Environment Variables
3. Configuration files

When loading configuration, Consul loads the configuration from files and
directories in lexical order. For example, configuration file
`basic_config.json` will be processed before `extra_config.json`. Configuration
can be in either [HCL](https://github.com/hashicorp/hcl#syntax) or JSON format.
Available in Consul 1.0 and later, the HCL support now requires an `.hcl` or
`.json` extension on all configuration files in order to specify their format.

Configuration specified later will be merged into configuration specified
earlier. In most cases, "merge" means that the later version will override the
earlier. In some cases, such as event handlers, merging appends the handlers to
the existing configuration. The exact merging behavior is specified for each
option below.

Consul also supports reloading configuration when it receives the
SIGHUP signal. Not all changes are respected, but those that are
are documented below in the
[Reloadable Configuration](#reloadable-configuration) section. The
[reload command](/docs/commands/reload.html) can also be used to trigger a
configuration reload.

## <a name="commandline_options"></a>Command-line Options

The options below are all specified on the command-line.

* <a name="_advertise"></a><a href="#_advertise">`-advertise`</a> - The
  advertise address is used to change the address that we advertise to other
  nodes in the cluster. By default, the [`-bind`](#_bind) address is advertised.
  However, in some cases, there may be a routable address that cannot be bound.
  This flag enables gossiping a different address to support this. If this
  address is not routable, the node will be in a constant flapping state as
  other nodes will treat the non-routability as a failure. In Consul 1.0 and
  later this can be set to a
  [go-sockaddr](https://godoc.org/github.com/hashicorp/go-sockaddr/template)
  template.

* <a name="_advertise-wan"></a><a href="#_advertise-wan">`-advertise-wan`</a> - The
  advertise WAN address is used to change the address that we advertise to server nodes
  joining through the WAN. This can also be set on client agents when used in combination
  with the <a href="#translate_wan_addrs">`translate_wan_addrs`</a> configuration
  option. By default, the [`-advertise`](#_advertise) address is advertised. However, in some
  cases all members of all datacenters cannot be on the same physical or virtual network,
  especially on hybrid setups mixing cloud and private datacenters. This flag enables server
  nodes gossiping through the public network for the WAN while using private VLANs for gossiping
  to each other and their client agents, and it allows client agents to be reached at this
  address when being accessed from a remote datacenter if the remote datacenter is configured
  with <a href="#translate_wan_addrs">`translate_wan_addrs`</a>. In Consul 1.0 and
  later this can be set to a
  [go-sockaddr](https://godoc.org/github.com/hashicorp/go-sockaddr/template)
  template

* <a name="_bootstrap"></a><a href="#_bootstrap">`-bootstrap`</a> - This flag is used to control if a
  server is in "bootstrap" mode. It is important that
  no more than one server *per* datacenter be running in this mode. Technically, a server in bootstrap mode
  is allowed to self-elect as the Raft leader. It is important that only a single node is in this mode;
  otherwise, consistency cannot be guaranteed as multiple nodes are able to self-elect.
  It is not recommended to use this flag after a cluster has been bootstrapped.

* <a name="_bootstrap_expect"></a><a href="#_bootstrap_expect">`-bootstrap-expect`</a> - This flag
  provides the number of expected servers in the datacenter.
  Either this value should not be provided or the value must agree with other servers in
  the cluster. When provided, Consul waits until the specified number of servers are
  available and then bootstraps the cluster. This allows an initial leader to be elected
  automatically. This cannot be used in conjunction with the legacy [`-bootstrap`](#_bootstrap) flag.
  This flag requires [`-server`](#_server) mode.

* <a name="_bind"></a><a href="#_bind">`-bind`</a> - The address that should be bound to
  for internal cluster communications.
  This is an IP address that should be reachable by all other nodes in the cluster.
  By default, this is "0.0.0.0", meaning Consul will bind to all addresses on
the local machine and will [advertise](/docs/agent/options.html#_advertise)
the first available private IPv4 address to the rest of the cluster. If there
are **multiple private IPv4 addresses** available, Consul will exit with an error
at startup. If you specify "[::]", Consul will
[advertise](/docs/agent/options.html#_advertise) the first available public
IPv6 address. If there are **multiple public IPv6 addresses** available, Consul
will exit with an error at startup.
  Consul uses both TCP and UDP and the same port for both. If you
  have any firewalls, be sure to allow both protocols. **In Consul 1.0 and later this can be set to a [go-sockaddr](https://godoc.org/github.com/hashicorp/go-sockaddr/template) template that needs to resolve to a single address.**

* <a name="_serf_wan_bind"></a><a href="#_serf_wan_bind">`-serf-wan-bind`</a> -
  The address that should be bound to for Serf WAN gossip communications. By
  default, the value follows the same rules as [`-bind` command-line
  flag](#_bind), and if this is not specified, the `-bind` option is used. This
  is available in Consul 0.7.1 and later. In Consul 1.0 and later this can be
  set to a
  [go-sockaddr](https://godoc.org/github.com/hashicorp/go-sockaddr/template)
  template

* <a name="_serf_lan_bind"></a><a href="#_serf_lan_bind">`-serf-lan-bind`</a> -
  The address that should be bound to for Serf LAN gossip communications. This
  is an IP address that should be reachable by all other LAN nodes in the
  cluster. By default, the value follows the same rules as [`-bind` command-line
  flag](#_bind), and if this is not specified, the `-bind` option is used. This
  is available in Consul 0.7.1 and later. In Consul 1.0 and later this can be
  set to a
  [go-sockaddr](https://godoc.org/github.com/hashicorp/go-sockaddr/template)
  template

* <a name="_client"></a><a href="#_client">`-client`</a> - The address to which
  Consul will bind client interfaces, including the HTTP and DNS servers. By
  default, this is "127.0.0.1", allowing only loopback connections. In Consul
  1.0 and later this can be set to a space-separated list of addresses to bind
  to, or a
  [go-sockaddr](https://godoc.org/github.com/hashicorp/go-sockaddr/template)
  template that can potentially resolve to multiple addresses.

* <a name="_config_file"></a><a href="#_config_file">`-config-file`</a> - A configuration file
  to load. For more information on
  the format of this file, read the [Configuration Files](#configuration_files) section.
  This option can be specified multiple times to load multiple configuration
  files. If it is specified multiple times, configuration files loaded later
  will merge with configuration files loaded earlier. During a config merge,
  single-value keys (string, int, bool) will simply have their values replaced
  while list types will be appended together.

* <a name="_config_dir"></a><a href="#_config_dir">`-config-dir`</a> - A directory of
  configuration files to load. Consul will
  load all files in this directory with the suffix ".json" or ".hcl". The load order
  is alphabetical, and the the same merge routine is used as with the
  [`config-file`](#_config_file) option above. This option can be specified multiple times
  to load multiple directories. Sub-directories of the config directory are not loaded.
  For more information on the format of the configuration files, see the
  [Configuration Files](#configuration_files) section.

* <a name="_config_format"></a><a href="#_config_format">`-config-format`</a> - The format
  of the configuration files to load. Normally, Consul detects the format of the
  config files from the ".json" or ".hcl" extension. Setting this option to
  either "json" or "hcl" forces Consul to interpret any file with or without
  extension to be interpreted in that format.

* <a name="_data_dir"></a><a href="#_data_dir">`-data-dir`</a> - This flag
  provides a data directory for the agent to store state. This is required for
  all agents. The directory should be durable across reboots. This is especially
  critical for agents that are running in server mode as they must be able to
  persist cluster state. Additionally, the directory must support the use of
  filesystem locking, meaning some types of mounted folders (e.g. VirtualBox
  shared folders) may not be suitable. **Note:** both server and non-server
  agents may store ACL tokens in the state in this directory so read access may
  grant access to any tokens on servers and to any tokens used during service
  registration on non-servers. On Unix-based platforms the files are written
  with 0600 permissions so you should ensure only trusted processes can execute
  as the same user as Consul. On Windows, you should ensure the directory has
  suitable permissions configured as these will be inherited.

* <a name="_datacenter"></a><a href="#_datacenter">`-datacenter`</a> - This flag controls the datacenter in
  which the agent is running. If not provided,
  it defaults to "dc1". Consul has first-class support for multiple datacenters, but
  it relies on proper configuration. Nodes in the same datacenter should be on a single
  LAN.

* <a name="_dev"></a><a href="#_dev">`-dev`</a> - Enable development server
  mode. This is useful for quickly starting a Consul agent with all persistence
  options turned off, enabling an in-memory server which can be used for rapid
  prototyping or developing against the API. In this mode, [Connect is
  enabled](/docs/connect/configuration.html) and will by default create a new
  root CA certificate on startup. This mode is **not** intended for production
  use as it does not write any data to disk. The gRPC port is also defaulted to
  `8502` in this mode.

* <a name="_disable_host_node_id"></a><a href="#_disable_host_node_id">`-disable-host-node-id`</a> - Setting
  this to true will prevent Consul from using information from the host to generate a deterministic node ID,
  and will instead generate a random node ID which will be persisted in the data directory. This is useful
  when running multiple Consul agents on the same host for testing. This defaults to false in Consul prior
  to version 0.8.5 and in 0.8.5 and later defaults to true, so you must opt-in for host-based IDs. Host-based
  IDs are generated using https://github.com/shirou/gopsutil/tree/master/host, which is shared with HashiCorp's
  [Nomad](https://www.nomadproject.io/), so if you opt-in to host-based IDs then Consul and Nomad will use
  information on the host to automatically assign the same ID in both systems.

* <a name="_disable_keyring_file"></a><a href="#_disable_keyring_file">`-disable-keyring-file`</a> - If set,
  the keyring will not be persisted to a file. Any installed keys will be lost on shutdown, and only the given
  `-encrypt` key will be available on startup. This defaults to false.

* <a name="_dns_port"></a><a href="#_dns_port">`-dns-port`</a> - the DNS port to listen on.
  This overrides the default port 8600. This is available in Consul 0.7 and later.

* <a name="_domain"></a><a href="#_domain">`-domain`</a> - By default, Consul responds to DNS queries
  in the "consul." domain. This flag can be used to change that domain. All queries in this domain
  are assumed to be handled by Consul and will not be recursively resolved.

* <a name="_enable_script_checks"></a><a href="#_enable_script_checks">`-enable-script-checks`</a> This
  controls whether [health checks that execute scripts](/docs/agent/checks.html) are enabled on
  this agent, and defaults to `false` so operators must opt-in to allowing these. If enabled, it is recommended
  to [enable ACLs](/docs/guides/acl.html) as well to control which users are allowed to register new checks to 
  execute scripts. This was added in Consul 0.9.0.

* <a name="_enable_local_script_checks"></a><a href="#_enable_local_script_checks">`-enable-local-script-checks`</a> 
  Like [`enable_script_checks`](#_enable_script_checks), but only enable them when they are defined in the local
  config files. Script checks defined in HTTP API registratrions will still not be allowed.

* <a name="_encrypt"></a><a href="#_encrypt">`-encrypt`</a> - Specifies the secret key to
  use for encryption of Consul
  network traffic. This key must be 16-bytes that are Base64-encoded. The
  easiest way to create an encryption key is to use
  [`consul keygen`](/docs/commands/keygen.html). All
  nodes within a cluster must share the same encryption key to communicate.
  The provided key is automatically persisted to the data directory and loaded
  automatically whenever the agent is restarted. This means that to encrypt
  Consul's gossip protocol, this option only needs to be provided once on each
  agent's initial startup sequence. If it is provided after Consul has been
  initialized with an encryption key, then the provided key is ignored and
  a warning will be displayed.

* <a name="_grpc_port"></a><a href="#_grpc_port">`-grpc-port`</a> - the gRPC API
  port to listen on. Default -1 (gRPC disabled). See [ports](#ports)
  documentation for more detail.

* <a name="_hcl"></a><a href="#_hcl">`-hcl`</a> - A HCL configuration fragment.
  This HCL configuration fragment is appended to the configuration and allows
  to specify the full range of options of a config file on the command line.
  This option can be specified multiple times. This was added in Consul 1.0.

* <a name="_http_port"></a><a href="#_http_port">`-http-port`</a> - the HTTP API port to listen on.
  This overrides the default port 8500. This option is very useful when deploying Consul
  to an environment which communicates the HTTP port through the environment e.g. PaaS like CloudFoundry, allowing
  you to set the port directly via a Procfile.
<<<<<<< HEAD
* <a name="_log_file"></a><a href="#_log_file">`-log-file`</a> - to redirect all the Consul agent log messages to a file. This can be specified with the complete path along with the name of the log. In case the path doesn't have the filename, the filename defaults to Consul-timestamp.log .  Can be combined with <a href="#_log_rotate_bytes"> -log-rotate-bytes</a> and <a href="#_log_rotate_duration"> -log-rotate-duration </a> for a fine-grained log rotation experience.
=======

* <a name="_log_file"></a><a href="#_log_file">`-log-file`</a> - to redirect all the Consul agent log messages to a file. This can be specified with the complete path along with the name of the log. In case the path doesn't have the filename, the filename defaults to Consul-timestamp.log .  Can be combined with <a href="#_log_rotate_bytes"> -log-rotate-bytes</a> and <a href="#_log_rotate_duration"> -log-rotate-duration </a> for a fine-grained log rotation experience. 
>>>>>>> 51b33ef0

* <a name="_log_rotate_bytes"></a><a href="#_log_rotate_bytes">`-log-rotate-bytes`</a> - to specify the number of bytes that should be written to a log before it needs to be rotated. Unless specified, there is no limit to the number of bytes that can be written to a log file.

* <a name="_log_rotate_duration"></a><a href="#_log_rotate_duration">`-log-rotate-duration`</a> - to specify the maximum duration a log should be written to before it needs to be rotated. Unless specified, logs are rotated on a daily basis (24 hrs).

* <a name="_join"></a><a href="#_join">`-join`</a> - Address of another agent
  to join upon starting up. This can be
  specified multiple times to specify multiple agents to join. If Consul is
  unable to join with any of the specified addresses, agent startup will
  fail. By default, the agent won't join any nodes when it starts up.
  Note that using
  <a href="#retry_join">`retry_join`</a> could be more appropriate to help
  mitigate node startup race conditions when automating a Consul cluster
  deployment.

    In Consul 1.1.0 and later this can be set to a
    [go-sockaddr](https://godoc.org/github.com/hashicorp/go-sockaddr/template)
    template

<a name="_retry_join"></a>

* `-retry-join` - Similar to [`-join`](#_join) but allows retrying a join if the
  first attempt fails. This is useful for cases where you know the address will
  eventually be available. The list can contain IPv4, IPv6, or DNS addresses. In
  Consul 1.1.0 and later this can be set to a
  [go-sockaddr](https://godoc.org/github.com/hashicorp/go-sockaddr/template)
  template. If Consul is running on the non-default Serf LAN port, this must be
  specified as well. IPv6 must use the "bracketed" syntax. If multiple values
  are given, they are tried and retried in the order listed until the first
  succeeds. Here are some examples:

    ```sh
    # Using a DNS entry
    $ consul agent -retry-join "consul.domain.internal"
    ```

    ```sh
    # Using IPv4
    $ consul agent -retry-join "10.0.4.67"
    ```

    ```sh
    # Using IPv6
    $ consul agent -retry-join "[::1]:8301"
    ```

    ### Cloud Auto-Joining

    As of Consul 0.9.1, `retry-join` accepts a unified interface using the
    [go-discover](https://github.com/hashicorp/go-discover) library for doing
    automatic cluster joining using cloud metadata. For more information, see
    the [Cloud Auto-join page](/docs/agent/cloud-auto-join.html).

    ```sh
    # Using Cloud Auto-Joining
    $ consul agent -retry-join "provider=aws tag_key=..."
    ```

* <a name="_retry_interval"></a><a href="#_retry_interval">`-retry-interval`</a> - Time
  to wait between join attempts. Defaults to 30s.

* <a name="_retry_max"></a><a href="#_retry_max">`-retry-max`</a> - The maximum number
  of [`-join`](#_join) attempts to be made before exiting
  with return code 1. By default, this is set to 0 which is interpreted as infinite
  retries.

* <a name="_join_wan"></a><a href="#_join_wan">`-join-wan`</a> - Address of
  another wan agent to join upon starting up. This can be specified multiple
  times to specify multiple WAN agents to join. If Consul is unable to join with
  any of the specified addresses, agent startup will fail. By default, the agent
  won't [`-join-wan`](#_join_wan) any nodes when it starts up.

    In Consul 1.1.0 and later this can be set to a
    [go-sockaddr](https://godoc.org/github.com/hashicorp/go-sockaddr/template)
    template.

* <a name="_retry_join_wan"></a><a href="#_retry_join_wan">`-retry-join-wan`</a> - Similar
  to [`retry-join`](#_retry_join) but allows retrying a wan join if the first attempt fails.
  This is useful for cases where we know the address will become available eventually.
  As of Consul 0.9.3 [Cloud Auto-Joining](#cloud-auto-joining) is supported as well.

    In Consul 1.1.0 and later this can be set to a
    [go-sockaddr](https://godoc.org/github.com/hashicorp/go-sockaddr/template)
    template

* <a name="_retry_interval_wan"></a><a href="#_retry_interval_wan">`-retry-interval-wan`</a> - Time
  to wait between [`-join-wan`](#_join_wan) attempts.
  Defaults to 30s.

* <a name="_retry_max_wan"></a><a href="#_retry_max_wan">`-retry-max-wan`</a> - The maximum
  number of [`-join-wan`](#_join_wan) attempts to be made before exiting with return code 1.
  By default, this is set to 0 which is interpreted as infinite retries.

* <a name="_log_level"></a><a href="#_log_level">`-log-level`</a> - The level of logging to
  show after the Consul agent has started. This defaults to "info". The available log levels are
  "trace", "debug", "info", "warn", and "err". You can always connect to an
  agent via [`consul monitor`](/docs/commands/monitor.html) and use any log level. Also, the
  log level can be changed during a config reload.

* <a name="_node"></a><a href="#_node">`-node`</a> - The name of this node in the cluster.
  This must be unique within the cluster. By default this is the hostname of the machine.

* <a name="_node_id"></a><a href="#_node_id">`-node-id`</a> - Available in Consul 0.7.3 and later, this
  is a unique identifier for this node across all time, even if the name of the node or address
  changes. This must be in the form of a hex string, 36 characters long, such as
  `adf4238a-882b-9ddc-4a9d-5b6758e4159e`. If this isn't supplied, which is the most common case, then
  the agent will generate an identifier at startup and persist it in the <a href="#_data_dir">data directory</a>
  so that it will remain the same across agent restarts. Information from the host will be used to
  generate a deterministic node ID if possible, unless [`-disable-host-node-id`](#_disable_host_node_id) is
  set to true.

* <a name="_node_meta"></a><a href="#_node_meta">`-node-meta`</a> - Available in Consul 0.7.3 and later,
  this specifies an arbitrary metadata key/value pair to associate with the node, of the form `key:value`.
  This can be specified multiple times. Node metadata pairs have the following restrictions:
  - A maximum of 64 key/value pairs can be registered per node.
  - Metadata keys must be between 1 and 128 characters (inclusive) in length
  - Metadata keys must contain only alphanumeric, `-`, and `_` characters.
  - Metadata keys must not begin with the `consul-` prefix; that is reserved for internal use by Consul.
  - Metadata values must be between 0 and 512 (inclusive) characters in length.
  - Metadata values for keys beginning with `rfc1035-` are encoded verbatim in DNS TXT requests, otherwise
    the metadata kv-pair is encoded according [RFC1464](https://www.ietf.org/rfc/rfc1464.txt).

* <a name="_pid_file"></a><a href="#_pid_file">`-pid-file`</a> - This flag provides the file
  path for the agent to store its PID. This is useful for sending signals (for example, `SIGINT`
  to close the agent or `SIGHUP` to update check definite

* <a name="_protocol"></a><a href="#_protocol">`-protocol`</a> - The Consul protocol version to
  use. This defaults to the latest version. This should be set only when [upgrading](/docs/upgrading.html).
  You can view the protocol versions supported by Consul by running `consul -v`.

* <a name="_raft_protocol"></a><a href="#_raft_protocol">`-raft-protocol`</a> - This controls the internal
  version of the Raft consensus protocol used for server communications. This must be set to 3 in order to
  gain access to Autopilot features, with the exception of [`cleanup_dead_servers`](#cleanup_dead_servers).
  Defaults to 3 in Consul 1.0.0 and later (defaulted to 2 previously). See
  [Raft Protocol Version Compatibility](/docs/upgrade-specific.html#raft-protocol-version-compatibility)
  for more details.

* <a name="_raft_snapshot_threshold"></a><a href="#_raft_snapshot_threshold">`-raft-snapshot-threshold`</a> - This controls the
  minimum number of raft commit entries between snapshots that are saved to disk. This is a low-level parameter that should
  rarely need to be changed. Very busy clusters experiencing excessive disk IO may increase this value to reduce disk IO, and minimize
  the chances of all servers taking snapshots at the same time. Increasing this trades off disk IO for disk space since the log will
  grow much larger and the space in the raft.db file can't be reclaimed till the next snapshot. Servers may take longer to recover from
  crashes or failover if this is increased significantly as more logs will need to be replayed. In Consul 1.1.0 and later this
  defaults to 16384, and in prior versions it was set to 8192.

* <a name="_raft_snapshot_interval"></a><a href="#_raft_snapshot_interval">`-raft-snapshot-interval`</a> - This controls how often servers
  check if they need to save a snapshot to disk. his is a low-level parameter that should rarely need to be changed. Very busy clusters
  experiencing excessive disk IO may increase this value to reduce disk IO, and minimize the chances of all servers taking snapshots at the same time.
  Increasing this trades off disk IO for disk space since the log will grow much larger and the space in the raft.db file can't be reclaimed
  till the next snapshot. Servers may take longer to recover from crashes or failover if this is increased significantly as more logs
  will need to be replayed. In Consul 1.1.0 and later this defaults to `30s`, and in prior versions it was set to `5s`.

* <a name="_recursor"></a><a href="#_recursor">`-recursor`</a> - Specifies the address of an upstream DNS
  server. This option may be provided multiple times, and is functionally
  equivalent to the [`recursors` configuration option](#recursors).

* <a name="_rejoin"></a><a href="#_rejoin">`-rejoin`</a> - When provided, Consul will ignore a
  previous leave and attempt to rejoin the cluster when starting. By default, Consul treats leave
  as a permanent intent and does not attempt to join the cluster again when starting. This flag
  allows the previous state to be used to rejoin the cluster.

* <a name="_segment"></a><a href="#_segment">`-segment`</a> - (Enterprise-only) This flag is used to set
  the name of the network segment the agent belongs to. An agent can only join and communicate with other agents
  within its network segment. See the [Network Segments Guide](/docs/guides/segments.html) for more details.
  By default, this is an empty string, which is the default network segment.

* <a name="_serf_lan_port"></a><a href="#_serf_lan_port">`-serf-lan-port`</a> - the Serf LAN port to listen on.
  This overrides the default Serf LAN port 8301. This is available in Consul 1.2.2 and later.

* <a name="_serf_wan_port"></a><a href="#_serf_wan_port">`-serf-wan-port`</a> - the Serf WAN port to listen on.
  This overrides the default Serf WAN port 8302. This is available in Consul 1.2.2 and later.

* <a name="_server"></a><a href="#_server">`-server`</a> - This flag is used to control if an
  agent is in server or client mode. When provided,
  an agent will act as a Consul server. Each Consul cluster must have at least one server and ideally
  no more than 5 per datacenter. All servers participate in the Raft consensus algorithm to ensure that
  transactions occur in a consistent, linearizable manner. Transactions modify cluster state, which
  is maintained on all server nodes to ensure availability in the case of node failure. Server nodes also
  participate in a WAN gossip pool with server nodes in other datacenters. Servers act as gateways
  to other datacenters and forward traffic as appropriate.

* <a name="_server_port"></a><a href="#_server_port">`-server-port`</a> - the server RPC port to listen on.
  This overrides the default server RPC port 8300. This is available in Consul 1.2.2 and later.

* <a name="_non_voting_server"></a><a href="#_non_voting_server">`-non-voting-server`</a> - (Enterprise-only)
  This flag is used to make the server not participate in the Raft quorum, and have it only receive the data
  replication stream. This can be used to add read scalability to a cluster in cases where a high volume of
  reads to servers are needed.

* <a name="_syslog"></a><a href="#_syslog">`-syslog`</a> - This flag enables logging to syslog. This
  is only supported on Linux and OSX. It will result in an error if provided on Windows.

* <a name="_ui"></a><a href="#_ui">`-ui`</a> - Enables the built-in web UI
  server and the required HTTP routes. This eliminates the need to maintain the
  Consul web UI files separately from the binary.

* <a name="_ui_dir"></a><a href="#_ui_dir">`-ui-dir`</a> - This flag provides the directory containing
  the Web UI resources for Consul. This will automatically enable the Web UI. The directory must be
  readable to the agent. Starting with Consul version 0.7.0 and later, the Web UI assets are included in the binary so this flag is no longer necessary; specifying only the `-ui` flag is enough to enable the Web UI. Specifying both the '-ui' and '-ui-dir' flags will result in an error.

## <a name="configuration_files"></a>Configuration Files

In addition to the command-line options, configuration can be put into
files. This may be easier in certain situations, for example when Consul is
being configured using a configuration management system.

The configuration files are JSON formatted, making them easily readable
and editable by both humans and computers. The configuration is formatted
as a single JSON object with configuration within it.

Configuration files are used for more than just setting up the agent,
they are also used to provide check and service definitions. These are used
to announce the availability of system servers to the rest of the cluster.
They are documented separately under [check configuration](/docs/agent/checks.html) and
[service configuration](/docs/agent/services.html) respectively. The service and check
definitions support being updated during a reload.

#### Example Configuration File

```javascript
{
  "datacenter": "east-aws",
  "data_dir": "/opt/consul",
  "log_level": "INFO",
  "node_name": "foobar",
  "server": true,
  "watches": [
    {
        "type": "checks",
        "handler": "/usr/bin/health-check-handler.sh"
    }
  ],
  "telemetry": {
     "statsite_address": "127.0.0.1:2180"
  }
}
```

#### Example Configuration File, with TLS

```javascript
{
  "datacenter": "east-aws",
  "data_dir": "/opt/consul",
  "log_level": "INFO",
  "node_name": "foobar",
  "server": true,
  "addresses": {
    "https": "0.0.0.0"
  },
  "ports": {
    "https": 8501
  },
  "key_file": "/etc/pki/tls/private/my.key",
  "cert_file": "/etc/pki/tls/certs/my.crt",
  "ca_file": "/etc/pki/tls/certs/ca-bundle.crt"
}
```

See, especially, the use of the `ports` setting:

```javascript
"ports": {
  "https": 8501
}
```

Consul will not enable TLS for the HTTP API unless the `https` port has been
assigned a port number `> 0`. We recommend using `8501` for `https` as this
default will automatically work with some tooling.

#### Configuration Key Reference

* <a name="acl_datacenter"></a><a href="#acl_datacenter">`acl_datacenter`</a> - **This field is
  deprecated in Consul 1.4.0. See the [`primary_datacenter`](#primary_datacenter) field instead.**

    This designates the datacenter which is authoritative for ACL information. It must be provided to enable ACLs. All servers and datacenters must agree on the ACL datacenter. Setting it on the servers is all you need for cluster-level enforcement, but for the APIs to forward properly from the clients,
    it must be set on them too. In Consul 0.8 and later, this also enables agent-level enforcement
    of ACLs. Please see the [ACL Guide](/docs/guides/acl.html) for more details.

* <a name="acl_default_policy"></a><a href="#acl_default_policy">`acl_default_policy`</a> - Either
  "allow" or "deny"; defaults to "allow". The default policy controls the behavior of a token when
  there is no matching rule. In "allow" mode, ACLs are a blacklist: any operation not specifically
  prohibited is allowed. In "deny" mode, ACLs are a whitelist: any operation not
  specifically allowed is blocked. *Note*: this will not take effect until you've set `primary_datacenter`
  to enable ACL support.

* <a name="acl_down_policy"></a><a href="#acl_down_policy">`acl_down_policy`</a> - Either
  "allow", "deny", "extend-cache" or "async-cache"; "extend-cache" is the default. In the case that the
  policy for a token cannot be read from the [`primary_datacenter`](#primary_datacenter) or leader
  node, the down policy is applied. In "allow" mode, all actions are permitted, "deny" restricts
  all operations, and "extend-cache" allows any cached ACLs to be used, ignoring their TTL
  values. If a non-cached ACL is used, "extend-cache" acts like "deny".
  The value "async-cache" acts the same way as "extend-cache" but performs updates
  asynchronously when ACL is present but its TTL is expired, thus, if latency is bad between
  ACL authoritative and other datacenters, latency of operations is not impacted.

* <a name="acl_agent_master_token"></a><a href="#acl_agent_master_token">`acl_agent_master_token`</a> -
  Used to access <a href="/api/agent.html">agent endpoints</a> that require agent read
  or write privileges, or node read privileges, even if Consul servers aren't present to validate
  any tokens. This should only be used by operators during outages, regular ACL tokens should normally
  be used by applications. This was added in Consul 0.7.2 and is only used when
  <a href="#acl_enforce_version_8">`acl_enforce_version_8`</a> is set to true. Please see
  [ACL Agent Master Token](/docs/guides/acl.html#acl-agent-master-token) for more details.

*   <a name="acl_agent_token"></a><a href="#acl_agent_token">`acl_agent_token`</a> - Used for clients
    and servers to perform internal operations. If this isn't specified, then the
    <a href="#acl_token">`acl_token`</a> will be used. This was added in Consul 0.7.2.

    This token must at least have write access to the node name it will register as in order to set any
    of the node-level information in the catalog such as metadata, or the node's tagged addresses. There
    are other places this token is used, please see [ACL Agent Token](/docs/guides/acl.html#acl-agent-token)
    for more details.

* <a name="acl_enforce_version_8"></a><a href="#acl_enforce_version_8">`acl_enforce_version_8`</a> -
  Used for clients and servers to determine if enforcement should occur for new ACL policies being
  previewed before Consul 0.8. Added in Consul 0.7.2, this defaults to false in versions of
  Consul prior to 0.8, and defaults to true in Consul 0.8 and later. This helps ease the
  transition to the new ACL features by allowing policies to be in place before enforcement begins.
  Please see the [ACL Guide](/docs/guides/acl.html#version_8_acls) for more details.

*   <a name="acl_master_token"></a><a href="#acl_master_token">`acl_master_token`</a> - Only used
    for servers in the [`primary_datacenter`](#primary_datacenter). This token will be created with management-level
    permissions if it does not exist. It allows operators to bootstrap the ACL system
    with a token ID that is well-known.

    The `acl_master_token` is only installed when a server acquires cluster leadership. If
    you would like to install or change the `acl_master_token`, set the new value for `acl_master_token`
    in the configuration for all servers. Once this is done, restart the current leader to force a
    leader election. If the `acl_master_token` is not supplied, then the servers do not create a master
    token. When you provide a value, it can be any string value. Using a UUID would ensure that it looks
    the same as the other tokens, but isn't strictly necessary.

*   <a name="acl_replication_token"></a><a href="#acl_replication_token">`acl_replication_token`</a> -
    Only used for servers outside the [`primary_datacenter`](#primary_datacenter) running Consul 0.7 or later.
    When provided, this will enable [ACL replication](/docs/guides/acl.html#replication) using this
    token to retrieve and replicate the ACLs to the non-authoritative local datacenter. In Consul 0.9.1
    and later you can enable ACL replication using [`enable_acl_replication`](#enable_acl_replication)
    and then set the token later using the [agent token API](/api/agent.html#update-acl-tokens) on each
    server. If the `acl_replication_token` is set in the config, it will automatically set
    [`enable_acl_replication`](#enable_acl_replication) to true for backward compatibility.

    If there's a partition or other outage affecting the authoritative datacenter, and the
    [`acl_down_policy`](/docs/agent/options.html#acl_down_policy) is set to "extend-cache", tokens not
    in the cache can be resolved during the outage using the replicated set of ACLs. Please see the
    [ACL Guide](/docs/guides/acl.html#replication) replication section for more details.

* <a name="acl_token"></a><a href="#acl_token">`acl_token`</a> - When provided, the agent will use this
  token when making requests to the Consul servers. Clients can override this token on a per-request
  basis by providing the "?token" query parameter. When not provided, the empty token, which maps to
  the 'anonymous' ACL policy, is used.

* <a name="acl_ttl"></a><a href="#acl_ttl">`acl_ttl`</a> - Used to control Time-To-Live caching of ACLs.
  By default, this is 30 seconds. This setting has a major performance impact: reducing it will cause
  more frequent refreshes while increasing it reduces the number of refreshes. However, because the caches
  are not actively invalidated, ACL policy may be stale up to the TTL value.

*   <a name="addresses"></a><a href="#addresses">`addresses`</a> - This is a nested object that allows
    setting bind addresses. In Consul 1.0 and later these can be set to a space-separated list of
    addresses to bind to, or a [go-sockaddr](https://godoc.org/github.com/hashicorp/go-sockaddr/template)
    template that can potentially resolve to multiple addresses.

    `http`, `https` and `grpc` all support binding to a Unix domain socket. A
    socket can be specified in the form `unix:///path/to/socket`. A new domain
    socket will be created at the given path. If the specified file path already
    exists, Consul will attempt to clear the file and create the domain socket
    in its place. The permissions of the socket file are tunable via the
    [`unix_sockets` config construct](#unix_sockets).

    When running Consul agent commands against Unix socket interfaces, use the
    `-http-addr` argument to specify the path to the socket. You can also place
    the desired values in the `CONSUL_HTTP_ADDR` environment variable.

    For TCP addresses, the environment variable value should be an IP address
    _with the port_. For example: `10.0.0.1:8500` and not `10.0.0.1`. However,
    ports are set separately in the <a href="#ports">`ports`</a> structure when
    defining them in a configuration file.

    The following keys are valid:
    - `dns` - The DNS server. Defaults to `client_addr`
    - `http` - The HTTP API. Defaults to `client_addr`
    - `https` - The HTTPS API. Defaults to `client_addr`
    - `grpc` - The gRPC API. Defaults to `client_addr`

* <a name="advertise_addr"></a><a href="#advertise_addr">`advertise_addr`</a> Equivalent to
  the [`-advertise` command-line flag](#_advertise).

* <a name="serf_wan"></a><a href="#serf_wan_bind">`serf_wan`</a> Equivalent to
  the [`-serf-wan-bind` command-line flag](#_serf_wan_bind).

* <a name="serf_lan"></a><a href="#serf_lan_bind">`serf_lan`</a> Equivalent to
  the [`-serf-lan-bind` command-line flag](#_serf_lan_bind).

* <a name="advertise_addr_wan"></a><a href="#advertise_addr_wan">`advertise_addr_wan`</a> Equivalent to
  the [`-advertise-wan` command-line flag](#_advertise-wan).

*   <a name="autopilot"></a><a href="#autopilot">`autopilot`</a> Added in Consul 0.8, this object
    allows a number of sub-keys to be set which can configure operator-friendly settings for Consul servers.
    For more information about Autopilot, see the [Autopilot Guide](/docs/guides/autopilot.html).

    The following sub-keys are available:

    * <a name="cleanup_dead_servers"></a><a href="#cleanup_dead_servers">`cleanup_dead_servers`</a> - This controls
      the automatic removal of dead server nodes periodically and whenever a new server is added to the cluster.
      Defaults to `true`.

    * <a name="last_contact_threshold"></a><a href="#last_contact_threshold">`last_contact_threshold`</a> - Controls
      the maximum amount of time a server can go without contact from the leader before being considered unhealthy.
      Must be a duration value such as `10s`. Defaults to `200ms`.

    * <a name="max_trailing_logs"></a><a href="#max_trailing_logs">`max_trailing_logs`</a> - Controls
      the maximum number of log entries that a server can trail the leader by before being considered unhealthy. Defaults
      to 250.

    * <a name="server_stabilization_time"></a><a href="#server_stabilization_time">`server_stabilization_time`</a> -
      Controls the minimum amount of time a server must be stable in the 'healthy' state before being added to the
      cluster. Only takes effect if all servers are running Raft protocol version 3 or higher. Must be a duration value
      such as `30s`. Defaults to `10s`.

    * <a name="redundancy_zone_tag"></a><a href="#redundancy_zone_tag">`redundancy_zone_tag`</a> - (Enterprise-only)
      This controls the [`-node-meta`](#_node_meta) key to use when Autopilot is separating servers into zones for
      redundancy. Only one server in each zone can be a voting member at one time. If left blank (the default), this
      feature will be disabled.

    * <a name="disable_upgrade_migration"></a><a href="#disable_upgrade_migration">`disable_upgrade_migration`</a> - (Enterprise-only)
      If set to `true`, this setting will disable Autopilot's upgrade migration strategy in Consul Enterprise of waiting
      until enough newer-versioned servers have been added to the cluster before promoting any of them to voters. Defaults
      to `false`.

* <a name="bootstrap"></a><a href="#bootstrap">`bootstrap`</a> Equivalent to the
  [`-bootstrap` command-line flag](#_bootstrap).

* <a name="bootstrap_expect"></a><a href="#bootstrap_expect">`bootstrap_expect`</a> Equivalent
  to the [`-bootstrap-expect` command-line flag](#_bootstrap_expect).

* <a name="bind_addr"></a><a href="#bind_addr">`bind_addr`</a> Equivalent to the
  [`-bind` command-line flag](#_bind).

* <a name="ca_file"></a><a href="#ca_file">`ca_file`</a> This provides a file path to a PEM-encoded
  certificate authority. The certificate authority is used to check the authenticity of client and
  server connections with the appropriate [`verify_incoming`](#verify_incoming) or
  [`verify_outgoing`](#verify_outgoing) flags.

* <a name="ca_path"></a><a href="#ca_path">`ca_path`</a> This provides a path to a directory of PEM-encoded
  certificate authority files. These certificate authorities are used to check the authenticity of client and
  server connections with the appropriate [`verify_incoming`](#verify_incoming) or
  [`verify_outgoing`](#verify_outgoing) flags.

* <a name="cert_file"></a><a href="#cert_file">`cert_file`</a> This provides a file path to a
  PEM-encoded certificate. The certificate is provided to clients or servers to verify the agent's
  authenticity. It must be provided along with [`key_file`](#key_file).

* <a name="check_update_interval"></a><a href="#check_update_interval">`check_update_interval`</a>
  This interval controls how often check output from
  checks in a steady state is synchronized with the server. By default, this is
  set to 5 minutes ("5m"). Many checks which are in a steady state produce
  slightly different output per run (timestamps, etc) which cause constant writes.
  This configuration allows deferring the sync of check output for a given interval to
  reduce write pressure. If a check ever changes state, the new state and associated
  output is synchronized immediately. To disable this behavior, set the value to "0s".

* <a name="client_addr"></a><a href="#client_addr">`client_addr`</a> Equivalent to the
  [`-client` command-line flag](#_client).

* <a name="connect"></a><a href="#connect">`connect`</a>
    This object allows setting options for the Connect feature.

    The following sub-keys are available:

    * <a name="connect_enabled"></a><a href="#connect_enabled">`enabled`</a> Controls whether
      Connect features are enabled on this agent. Should be enabled on all clients and
      servers in the cluster in order for Connect to function properly. Defaults to false.

    * <a name="connect_ca_provider"></a><a href="#connect_ca_provider">`ca_provider`</a> Controls
      which CA provider to use for Connect's CA. Currently only the `consul` and `vault` providers
      are supported. This is only used when initially bootstrapping the cluster. For an existing
      cluster, use the [Update CA Configuration Endpoint](/api/connect/ca.html#update-ca-configuration).

    * <a name="connect_ca_config"></a><a href="#connect_ca_config">`ca_config`</a> An object which
      allows setting different config options based on the CA provider chosen. This is only
      used when initially bootstrapping the cluster. For an existing cluster, use the [Update CA
      Configuration Endpoint](/api/connect/ca.html#update-ca-configuration).

        The following providers are supported:

        #### Consul CA Provider (`ca_provider = "consul"`)

        * <a name="consul_ca_private_key"></a><a href="#consul_ca_private_key">`private_key`</a> The
        PEM contents of the private key to use for the CA.

        * <a name="consul_ca_root_cert"></a><a href="#consul_ca_root_cert">`root_cert`</a> The
        PEM contents of the root certificate to use for the CA.

        #### Vault CA Provider (`ca_provider = "vault"`)

        * <a name="vault_ca_address"></a><a href="#vault_ca_address">`address`</a> The address of the Vault
        server to connect to.

        * <a name="vault_ca_token"></a><a href="#vault_ca_token">`token`</a> The Vault token to use.

        * <a name="vault_ca_root_pki"></a><a href="#vault_ca_root_pki">`root_pki_path`</a> The
        path to use for the root CA pki backend in Vault. This can be an existing backend with a CA already
        configured, or a blank/unmounted backend in which case Connect will automatically mount/generate the CA.
        The Vault token given above must have `sudo` access to this backend, as well as permission to mount
        the backend at this path if it is not already mounted.

        * <a name="vault_ca_intermediate_pki"></a><a href="#vault_ca_intermediate_pki">`intermediate_pki_path`</a>
        The path to use for the temporary intermediate CA pki backend in Vault. *Connect will overwrite any data
        at this path in order to generate a temporary intermediate CA*. The Vault token given above must have
        `write` access to this backend, as well as permission to mount the backend at this path if it is not
        already mounted.

        #### Common CA Config Options

        <p>There are also a number of common configuration options supported by all providers:</p>

        * <a name="ca_leaf_cert_ttl"></a><a href="#ca_leaf_cert_ttl">`leaf_cert_ttl`</a> The upper bound on the
        lease duration of a leaf certificate issued for a service. In most cases a new leaf certificate will be
        requested by a proxy before this limit is reached. This is also the effective limit on how long a server
        outage can last (with no leader) before network connections will start being rejected, and as a result the
        defaults is `72h` to last through a weekend without intervention. This value cannot be lower than 1 hour
        or higher than 1 year.

        This value is also used when rotating out old root certificates from the cluster. When a root certificate
        has been inactive (rotated out) for more than twice the *current* `leaf_cert_ttl`, it will be removed from
        the trusted list.

    * <a name="connect_proxy"></a><a href="#connect_proxy">`proxy`</a> [**Deprecated**](/docs/connect/proxies/managed-deprecated.html) This object allows setting options for the Connect proxies. The following sub-keys are available:

        * <a name="connect_proxy_allow_managed_registration"></a><a href="#connect_proxy_allow_managed_registration">`allow_managed_api_registration`</a> [**Deprecated**](/docs/connect/proxies/managed-deprecated.html) Allows managed proxies to be configured with services that are registered via the Agent HTTP API. Enabling this would allow anyone with permission to register a service to define a command to execute for the proxy. By default, this is false to protect against arbitrary process execution.

        * <a name="connect_proxy_allow_managed_root"></a><a href="#connect_proxy_allow_managed_root">`allow_managed_root`</a> [**Deprecated**](/docs/connect/proxies/managed-deprecated.html) Allows Consul to start managed proxies if Consul is running as root (EUID of the process is zero). We recommend running Consul as a non-root user. By default, this is false to protect inadvertently running external processes as root.

    * <a name="connect_proxy_defaults"></a><a href="#connect_proxy_defaults">`proxy_defaults`</a> [**Deprecated**](/docs/connect/proxies/managed-deprecated.html) This object configures the default proxy settings for service definitions with [managed proxies](/docs/connect/proxies/managed-deprecated.html) (now deprecated). It accepts the fields `exec_mode`, `daemon_command`, and `config`. These are used as default values for the respective fields in the service definition.

    * <a name="replication_token"></a><a href="#replication_token">`replication_token`</a> When provided, this will enable Connect replication using this token to retrieve and replicate the Intentions to the non-authoritative local datacenter.

* <a name="datacenter"></a><a href="#datacenter">`datacenter`</a> Equivalent to the
  [`-datacenter` command-line flag](#_datacenter).

* <a name="data_dir"></a><a href="#data_dir">`data_dir`</a> Equivalent to the
  [`-data-dir` command-line flag](#_data_dir).

* <a name="disable_anonymous_signature"></a><a href="#disable_anonymous_signature">
  `disable_anonymous_signature`</a> Disables providing an anonymous signature for de-duplication
  with the update check. See [`disable_update_check`](#disable_update_check).

* <a name="disable_host_node_id"></a><a href="#disable_host_node_id">`disable_host_node_id`</a>
  Equivalent to the [`-disable-host-node-id` command-line flag](#_disable_host_node_id).

* <a name="disable_http_unprintable_char_filter"></a><a href="#disable_http_unprintable_char_filter">`disable_http_unprintable_char_filter`</a>
  Defaults to false. Consul 1.0.3 fixed a potential security vulnerability where
  malicious users could craft KV keys with unprintable chars that would confuse
  operators using the CLI or UI into taking wrong actions. Users who had data
  written in older versions of Consul that did not have this restriction will be
  unable to delete those values by default in 1.0.3 or later. This setting
  enables those users to _temporarily_ disable the filter such that delete
  operations can work on those keys again to get back to a healthy state. It is
  strongly recommended that this filter is not disabled permanently as it
  exposes the original security vulnerability.

* <a name="disable_remote_exec"></a><a href="#disable_remote_exec">`disable_remote_exec`</a>
  Disables support for remote execution. When set to true, the agent will ignore any incoming
  remote exec requests. In versions of Consul prior to 0.8, this defaulted to false. In Consul
  0.8 the default was changed to true, to make remote exec opt-in instead of opt-out.

* <a name="disable_update_check"></a><a href="#disable_update_check">`disable_update_check`</a>
  Disables automatic checking for security bulletins and new version releases. This is disabled in
  Consul Enterprise.

* <a name="discard_check_output"></a><a href="#discard_check_output">`discard_check_output`</a>
  Discards the output of health checks before storing them. This reduces the number of writes
  to the Consul raft log in environments where health checks have volatile output like
  timestamps, process ids, ...

* <a name="discovery_max_stale"></a><a href="#discovery_max_stale">`discovery_max_stale`</a> - Enables
  stale requests for all service discovery HTTP endpoints. This is equivalent to the
  [`max_stale`](#max_stale) configuration for DNS requests. If this value is zero (default), all service
  discovery HTTP endpoints are forwarded to the leader. If this value is greater than zero, any Consul server
  can handle the service discovery request.  If a Consul server is behind the leader by more than `discovery_max_stale`,
  the query will be re-evaluated on the leader to get more up-to-date results. Consul agents also add a new
  `X-Consul-Effective-Consistency` response header which indicates if the agent did a stale read. `discover-max-stale`
  was introduced in Consul 1.0.7 as a way for Consul operators to force stale requests from clients at the agent level,
  and defaults to zero which matches default consistency behavior in earlier Consul versions.

*   <a name="dns_config"></a><a href="#dns_config">`dns_config`</a> This object allows a number
    of sub-keys to be set which can tune how DNS queries are serviced. See this guide on
    [DNS caching](/docs/guides/dns-cache.html) for more detail.

    The following sub-keys are available:

    * <a name="allow_stale"></a><a href="#allow_stale">`allow_stale`</a> - Enables a stale query
      for DNS information. This allows any Consul server, rather than only the leader, to service
      the request. The advantage of this is you get linear read scalability with Consul servers.
      In versions of Consul prior to 0.7, this defaulted to false, meaning all requests are serviced
      by the leader, providing stronger consistency but less throughput and higher latency. In Consul
      0.7 and later, this defaults to true for better utilization of available servers.

    * <a name="max_stale"></a><a href="#max_stale">`max_stale`</a> - When [`allow_stale`](#allow_stale)
      is specified, this is used to limit how stale results are allowed to be. If a Consul server is
      behind the leader by more than `max_stale`, the query will be re-evaluated on the leader to get
      more up-to-date results. Prior to Consul 0.7.1 this defaulted to 5 seconds; in Consul 0.7.1
      and later this defaults to 10 years ("87600h") which effectively allows DNS queries to be answered
      by any server, no matter how stale. In practice, servers are usually only milliseconds behind the
      leader, so this lets Consul continue serving requests in long outage scenarios where no leader can
      be elected.

    * <a name="node_ttl"></a><a href="#node_ttl">`node_ttl`</a> - By default, this is "0s", so all
      node lookups are served with a 0 TTL value. DNS caching for node lookups can be enabled by
      setting this value. This should be specified with the "s" suffix for second or "m" for minute.

    * <a name="service_ttl"></a><a href="#service_ttl">`service_ttl`</a> - This is a sub-object
      which allows for setting a TTL on service lookups with a per-service policy. The "*" wildcard
      service can be used when there is no specific policy available for a service. By default, all
      services are served with a 0 TTL value. DNS caching for service lookups can be enabled by
      setting this value.

    * <a name="enable_truncate"></a><a href="#enable_truncate">`enable_truncate`</a> - If set to
      true, a UDP DNS query that would return more than 3 records, or more than would fit into a valid
      UDP response, will set the truncated flag, indicating to clients that they should re-query
      using TCP to get the full set of records.

    * <a name="only_passing"></a><a href="#only_passing">`only_passing`</a> - If set to true, any
      nodes whose health checks are warning or critical will be excluded from DNS results. If false,
      the default, only nodes whose healthchecks are failing as critical will be excluded. For
      service lookups, the health checks of the node itself, as well as the service-specific checks
      are considered. For example, if a node has a health check that is critical then all services on
      that node will be excluded because they are also considered critical.

    * <a name="recursor_timeout"></a><a href="#recursor_timeout">`recursor_timeout`</a> - Timeout used
      by Consul when recursively querying an upstream DNS server. See <a href="#recursors">`recursors`</a>
      for more details. Default is 2s. This is available in Consul 0.7 and later.

    * <a name="disable_compression"></a><a href="#disable_compression">`disable_compression`</a> - If
      set to true, DNS responses will not be compressed. Compression was added and enabled by default
      in Consul 0.7.

    * <a name="udp_answer_limit"></a><a href="#udp_answer_limit">`udp_answer_limit`</a> - Limit the number of
      resource records contained in the answer section of a UDP-based DNS
      response. This parameter applies only to UDP DNS queries that are less than 512 bytes. This setting is deprecated
      and replaced in Consul 1.0.7 by <a href="#a_record_limit">`a_record_limit`</a>.

    * <a name="a_record_limit"></a><a href="#a_record_limit">`a_record_limit`</a> - Limit the number of
      resource records contained in the answer section of a A, AAAA or ANY DNS response (both TCP and UDP).
      When answering a question, Consul will use the complete list of
      matching hosts, shuffle the list randomly, and then limit the number of
      answers to `a_record_limit` (default: no limit). This limit does not apply to SRV records.

        In environments where [RFC 3484 Section 6](https://tools.ietf.org/html/rfc3484#section-6) Rule 9
      is implemented and enforced (i.e. DNS answers are always sorted and
      therefore never random), clients may need to set this value to `1` to
      preserve the expected randomized distribution behavior (note:
      [RFC 3484](https://tools.ietf.org/html/rfc3484) has been obsoleted by
      [RFC 6724](https://tools.ietf.org/html/rfc6724) and as a result it should
      be increasingly uncommon to need to change this value with modern
      resolvers).

    * <a name="enable_additional_node_meta_txt"></a><a href="#enable_additional_node_meta_txt">`enable_additional_node_meta_txt`</a> -
      When set to true, Consul will add TXT records for Node metadata into the Additional section of the DNS responses for several
      query types such as SRV queries. When set to false those records are not emitted. This does not impact the behavior of those
      same TXT records when they would be added to the Answer section of the response like when querying with type TXT or ANY. This
      defaults to true.

    * <a name="soa"></a><a href="#soa">`soa`</a> Allow to tune the setting set up in SOA.
      Non specified values fallback to their default values, all values are integers and
      expressed as seconds.

      The following settings are available:

      * <a name="soa_expire"></a><a href="soa_expire">expire</a> -
        Configure SOA Expire duration in seconds, default value is 86400, ie: 24 hours.

      * <a name="soa_min_ttl"></a><a href="soa_min_ttl">`min_ttl`</a> -
        Configure SOA DNS minimum TTL.
        As explained in [RFC-2308](https://tools.ietf.org/html/rfc2308) this also controls
        negative cache TTL in most implementations. Default value is 0, ie: no minimum
        delay or negative TTL.

      * <a name="soa_refresh"></a><a href="soa_refresh">refresh</a> -
        Configure SOA Refresh duration in seconds, default value is `3600`, ie: 1 hour.

      *  <a name="soa_retry"></a><a href="soa_retry">retry</a> -
        Configures the Retry duration expressed in seconds, default value is
        600, ie: 10 minutes.

* <a name="domain"></a><a href="#domain">`domain`</a> Equivalent to the
  [`-domain` command-line flag](#_domain).

* <a name="enable_acl_replication"></a><a href="#enable_acl_replication">`enable_acl_replication`</a> When
  set on a Consul server, enables [ACL replication](/docs/guides/acl.html#replication) without having to set
  the replication token via [`acl_replication_token`](#acl_replication_token). Instead, enable ACL replication
  and then introduce the token using the [agent token API](/api/agent.html#update-acl-tokens) on each server.
  See [`acl_replication_token`](#acl_replication_token) for more details.

* <a name="enable_agent_tls_for_checks"></a><a href="#enable_agent_tls_for_checks">`enable_agent_tls_for_checks`</a>
  When set, uses a subset of the agent's TLS configuration (`key_file`, `cert_file`, `ca_file`, `ca_path`, and
  `server_name`) to set up the HTTP client for HTTP health checks. This allows services requiring 2-way TLS to
  be checked using the agent's credentials. This was added in Consul 1.0.1 and defaults to false.

* <a name="enable_debug"></a><a href="#enable_debug">`enable_debug`</a> When set, enables some
  additional debugging features. Currently, this is only used to set the runtime profiling HTTP endpoints.

* <a name="enable_script_checks"></a><a href="#enable_script_checks">`enable_script_checks`</a> Equivalent to the
  [`-enable-script-checks` command-line flag](#_enable_script_checks).

* <a name="enable_syslog"></a><a href="#enable_syslog">`enable_syslog`</a> Equivalent to
  the [`-syslog` command-line flag](#_syslog).

* <a name="encrypt"></a><a href="#encrypt">`encrypt`</a> Equivalent to the
  [`-encrypt` command-line flag](#_encrypt).

* <a name="encrypt_verify_incoming"></a><a href="#encrypt_verify_incoming">`encrypt_verify_incoming`</a> -
  This is an optional parameter that can be used to disable enforcing encryption for incoming gossip in order
  to upshift from unencrypted to encrypted gossip on a running cluster. See [this section]
  (/docs/agent/encryption.html#configuring-gossip-encryption-on-an-existing-cluster) for more information.
  Defaults to true.

* <a name="encrypt_verify_outgoing"></a><a href="#encrypt_verify_outgoing">`encrypt_verify_outgoing`</a> -
  This is an optional parameter that can be used to disable enforcing encryption for outgoing gossip in order
  to upshift from unencrypted to encrypted gossip on a running cluster. See [this section]
  (/docs/agent/encryption.html#configuring-gossip-encryption-on-an-existing-cluster) for more information.
  Defaults to true.

* <a name="disable_keyring_file"></a><a href="#disable_keyring_file">`disable_keyring_file`</a> - Equivalent to the
  [`-disable-keyring-file` command-line flag](#_disable_keyring_file).

* <a name="gossip_lan"></a><a href="#gossip_lan">`gossip_lan`</a> - **(Advanced)** This object contains a number of sub-keys
  which can be set to tune the LAN gossip communications. These are only provided for users running especially large
  clusters that need fine tuning and are prepared to spend significant effort correctly tuning them for their
  environment and workload. **Tuning these improperly can cause Consul to fail in unexpected ways**.
  The default values are appropriate in almost all deployments.

  * <a name="gossip_nodes"></a><a href="#gossip_nodes">`gossip_nodes`</a> - The number of random nodes to send
     gossip messages to per gossip_interval. Increasing this number causes the gossip messages to propagate
     across the cluster more quickly at the expense of increased bandwidth. The default is 3.

  * <a name="gossip_interval"></a><a href="#gossip_interval">`gossip_interval`</a> - The interval between sending
    messages that need to be gossiped that haven't been able to piggyback on probing messages. If this is set to
    zero, non-piggyback gossip is disabled. By lowering this value (more frequent) gossip messages are propagated
    across the cluster more quickly at the expense of increased bandwidth. The default is 200ms.

  * <a name="probe_interval"></a><a href="#probe_interval">`probe_interval`</a> - The interval between random node
    probes. Setting this lower (more frequent) will cause the cluster to detect failed nodes more quickly
    at the expense of increased bandwidth usage. The default is 1s.

  * <a name="probe_timeout"></a><a href="#probe_timeout">`probe_timeout`</a> - The timeout to wait for an ack from
    a probed node before assuming it is unhealthy. This should be at least the 99-percentile of RTT (round-trip time) on
    your network. The default is 500ms and is a conservative value suitable for almost all realistic deployments.

  * <a name="retransmit_mult"></a><a href="#retransmit_mult">`retransmit_mult`</a> - The multiplier for the number
    of retransmissions that are attempted for messages broadcasted over gossip. The number of retransmits is scaled
    using this multiplier and the cluster size. The higher the multiplier, the more likely a failed broadcast is to
    converge at the expense of increased bandwidth. The default is 4.

  * <a name="suspicion_mult"></a><a href="#suspicion_mult">`suspicion_mult`</a> - The multiplier for determining the
    time an inaccessible node is considered suspect before declaring it dead. The timeout is scaled with the cluster
    size and the probe_interval. This allows the timeout to scale properly with expected propagation delay with a
    larger cluster size. The higher the multiplier, the longer an inaccessible node is considered part of the
    cluster before declaring it dead, giving that suspect node more time to refute if it is indeed still alive. The
    default is 4.

* <a name="gossip_wan"></a><a href="#gossip_wan">`gossip_wan`</a> - **(Advanced)** This object contains a number of sub-keys
  which can be set to tune the WAN gossip communications. These are only provided for users running especially large
  clusters that need fine tuning and are prepared to spend significant effort correctly tuning them for their
  environment and workload. **Tuning these improperly can cause Consul to fail in unexpected ways**.
  The default values are appropriate in almost all deployments.

    * <a name="gossip_nodes"></a><a href="#gossip_nodes">`gossip_nodes`</a> - The number of random nodes to send
     gossip messages to per gossip_interval. Increasing this number causes the gossip messages to propagate
     across the cluster more quickly at the expense of increased bandwidth. The default is 3.

  * <a name="gossip_interval"></a><a href="#gossip_interval">`gossip_interval`</a> - The interval between sending
    messages that need to be gossiped that haven't been able to piggyback on probing messages. If this is set to
    zero, non-piggyback gossip is disabled. By lowering this value (more frequent) gossip messages are propagated
    across the cluster more quickly at the expense of increased bandwidth. The default is 200ms.

  * <a name="probe_interval"></a><a href="#probe_interval">`probe_interval`</a> - The interval between random node
    probes. Setting this lower (more frequent) will cause the cluster to detect failed nodes more quickly
    at the expense of increased bandwidth usage. The default is 1s.

  * <a name="probe_timeout"></a><a href="#probe_timeout">`probe_timeout`</a> - The timeout to wait for an ack from
    a probed node before assuming it is unhealthy. This should be at least the 99-percentile of RTT (round-trip time) on
    your network. The default is 500ms and is a conservative value suitable for almost all realistic deployments.

  * <a name="retransmit_mult"></a><a href="#retransmit_mult">`retransmit_mult`</a> - The multiplier for the number
    of retransmissions that are attempted for messages broadcasted over gossip. The number of retransmits is scaled
    using this multiplier and the cluster size. The higher the multiplier, the more likely a failed broadcast is to
    converge at the expense of increased bandwidth. The default is 4.

  * <a name="suspicion_mult"></a><a href="#suspicion_mult">`suspicion_mult`</a> - The multiplier for determining the
    time an inaccessible node is considered suspect before declaring it dead. The timeout is scaled with the cluster
    size and the probe_interval. This allows the timeout to scale properly with expected propagation delay with a
    larger cluster size. The higher the multiplier, the longer an inaccessible node is considered part of the
    cluster before declaring it dead, giving that suspect node more time to refute if it is indeed still alive. The
    default is 4.

* <a name="key_file"></a><a href="#key_file">`key_file`</a> This provides a the file path to a
  PEM-encoded private key. The key is used with the certificate to verify the agent's authenticity.
  This must be provided along with [`cert_file`](#cert_file).

*   <a name="http_config"></a><a href="#http_config">`http_config`</a>
    This object allows setting options for the HTTP API.

    The following sub-keys are available:

    * <a name="block_endpoints"></a><a href="#block_endpoints">`block_endpoints`</a>
      This object is a list of HTTP API endpoint prefixes to block on the agent, and defaults to
      an empty list, meaning all endpoints are enabled. Any endpoint that has a common prefix
      with one of the entries on this list will be blocked and will return a 403 response code
      when accessed. For example, to block all of the V1 ACL endpoints, set this to
      `["/v1/acl"]`, which will block `/v1/acl/create`, `/v1/acl/update`, and the other ACL
      endpoints that begin with `/v1/acl`. This only works with API endpoints, not `/ui` or
      `/debug`, those must be disabled with their respective configuration options. Any CLI
      commands that use disabled endpoints will no longer function as well. For more general
      access control, Consul's [ACL system](/docs/guides/acl.html) should be used, but this option
      is useful for removing access to HTTP API endpoints completely, or on specific agents. This
      is available in Consul 0.9.0 and later.

    * <a name="response_headers"></a><a href="#response_headers">`response_headers`</a>
      This object allows adding headers to the HTTP API responses.
      For example, the following config can be used to enable
      [CORS](https://en.wikipedia.org/wiki/Cross-origin_resource_sharing) on
      the HTTP API endpoints:

          ```javascript
            {
              "http_config": {
                "response_headers": {
                  "Access-Control-Allow-Origin": "*"
                }
              }
            }
          ```

* <a name="leave_on_terminate"></a><a href="#leave_on_terminate">`leave_on_terminate`</a> If
  enabled, when the agent receives a TERM signal, it will send a `Leave` message to the rest
  of the cluster and gracefully leave. The default behavior for this feature varies based on
  whether or not the agent is running as a client or a server (prior to Consul 0.7 the default
  value was unconditionally set to `false`). On agents in client-mode, this defaults to `true`
  and for agents in server-mode, this defaults to `false`.

* <a name="limits"></a><a href="#limits">`limits`</a> Available in Consul 0.9.3 and later, this
  is a nested object that configures limits that are enforced by the agent. Currently, this only
  applies to agents in client mode, not Consul servers. The following parameters are available:

    *   <a name="rpc_rate"></a><a href="#rpc_rate">`rpc_rate`</a> - Configures the RPC rate
        limiter by setting the maximum request rate that this agent is allowed to make for RPC
        requests to Consul servers, in requests per second. Defaults to infinite, which disables
        rate limiting.
    *   <a name="rpc_rate"></a><a href="#rpc_max_burst">`rpc_max_burst`</a> - The size of the token
        bucket used to recharge the RPC rate limiter. Defaults to 1000 tokens, and each token is
        good for a single RPC call to a Consul server. See https://en.wikipedia.org/wiki/Token_bucket
        for more details about how token bucket rate limiters operate.

* <a name="log_level"></a><a href="#log_level">`log_level`</a> Equivalent to the
  [`-log-level` command-line flag](#_log_level).

* <a name="node_id"></a><a href="#node_id">`node_id`</a> Equivalent to the
  [`-node-id` command-line flag](#_node_id).

* <a name="node_name"></a><a href="#node_name">`node_name`</a> Equivalent to the
  [`-node` command-line flag](#_node).

* <a name="node_meta"></a><a href="#node_meta">`node_meta`</a> Available in Consul 0.7.3 and later,
  This object allows associating arbitrary metadata key/value pairs with the local node, which can
  then be used for filtering results from certain catalog endpoints. See the
  [`-node-meta` command-line flag](#_node_meta) for more information.

    ```javascript
      {
        "node_meta": {
            "instance_type": "t2.medium"
        }
      }
    ```

*   <a name="performance"></a><a href="#performance">`performance`</a> Available in Consul 0.7 and
    later, this is a nested object that allows tuning the performance of different subsystems in
    Consul. See the [Server Performance](/docs/guides/performance.html) guide for more details. The
    following parameters are available:

    *   <a name="leave_drain_time"></a><a href="#leave_drain_time">`leave_drain_time`</a> - A duration
        that a server will dwell during a graceful leave in order to allow requests to be retried against
        other Consul servers. Under normal circumstances, this can prevent clients from experiencing
        "no leader" errors when performing a rolling update of the Consul servers. This was added in
        Consul 1.0. Must be a duration value such as 10s. Defaults to 5s.

    *   <a name="raft_multiplier"></a><a href="#raft_multiplier">`raft_multiplier`</a> - An integer
        multiplier used by Consul servers to scale key Raft timing parameters. Omitting this value
        or setting it to 0 uses default timing described below. Lower values are used to tighten
        timing and increase sensitivity while higher values relax timings and reduce sensitivity.
        Tuning this affects the time it takes Consul to detect leader failures and to perform
        leader elections, at the expense of requiring more network and CPU resources for better
        performance.

        By default, Consul will use a lower-performance timing that's suitable
        for [minimal Consul servers](/docs/guides/performance.html#minimum), currently equivalent
        to setting this to a value of 5 (this default may be changed in future versions of Consul,
        depending if the target minimum server profile changes). Setting this to a value of 1 will
        configure Raft to its highest-performance mode, equivalent to the default timing of Consul
        prior to 0.7, and is recommended for [production Consul servers](/docs/guides/performance.html#production).
        See the note on [last contact](/docs/guides/performance.html#last-contact) timing for more
        details on tuning this parameter. The maximum allowed value is 10.

    *   <a name="rpc_hold_timeout"></a><a href="#rpc_hold_timeout">`rpc_hold_timeout`</a> - A duration
        that a client or server will retry internal RPC requests during leader elections. Under normal
        circumstances, this can prevent clients from experiencing "no leader" errors. This was added in
        Consul 1.0. Must be a duration value such as 10s. Defaults to 7s.

* <a name="ports"></a><a href="#ports">`ports`</a> This is a nested object that allows setting
  the bind ports for the following keys:
    * <a name="dns_port"></a><a href="#dns_port">`dns`</a> - The DNS server, -1 to disable. Default 8600.
    * <a name="http_port"></a><a href="#http_port">`http`</a> - The HTTP API, -1 to disable. Default 8500.
    * <a name="https_port"></a><a href="#https_port">`https`</a> - The HTTPS
      API, -1 to disable. Default -1 (disabled). **We recommend using `8501`** for
      `https` by convention as some tooling will work automatically with this.
    * <a name="grpc_port"></a><a href="#grpc_port">`grpc`</a> - The gRPC API, -1
      to disable. Default -1 (disabled). **We recommend using `8502`** for
      `grpc` by convention as some tooling will work automatically with this.
      This is set to `8502` by default when the agent runs in `-dev` mode.
      Currently gRPC is only used to expose Envoy xDS API to Envoy proxies.
    * <a name="serf_lan_port"></a><a href="#serf_lan_port">`serf_lan`</a> - The Serf LAN port. Default 8301.
    * <a name="serf_wan_port"></a><a href="#serf_wan_port">`serf_wan`</a> - The Serf WAN port. Default 8302. Set to -1
      to disable. **Note**: this will disable WAN federation which is not recommended. Various catalog and WAN related
      endpoints will return errors or empty results.
    * <a name="server_rpc_port"></a><a href="#server_rpc_port">`server`</a> - Server RPC address. Default 8300.
    * <a name="proxy_min_port"></a><a href="#proxy_min_port">`proxy_min_port`</a> [**Deprecated**](/docs/connect/proxies/managed-deprecated.html) - Minimum port number to use for automatically assigned [managed proxies](/docs/connect/proxies/managed-deprecated.html). Default 20000.
    * <a name="proxy_max_port"></a><a href="#proxy_max_port">`proxy_max_port`</a> [**Deprecated**](/docs/connect/proxies/managed-deprecated.html) - Maximum port number to use for automatically assigned [managed proxies](/docs/connect/proxies/managed-deprecated.html). Default 20255.
    * <a name="sidecar_min_port"></a><a
      href="#sidecar_min_port">`sidecar_min_port`</a> - Inclusive minimum port
      number to use for automatically assigned [sidecar service
      registrations](/docs/connect/proxies/sidecar-service.html). Default 21000.
      Set to `0` to disable automatic port assignment.
    * <a name="sidecar_max_port"></a><a
      href="#sidecar_max_port">`sidecar_max_port`</a> - Inclusive maximum port
      number to use for automatically assigned [sidecar service
      registrations](/docs/connect/proxies/sidecar-service.html). Default 21255.
      Set to `0` to disable automatic port assignment.

* <a name="protocol"></a><a href="#protocol">`protocol`</a> Equivalent to the
  [`-protocol` command-line flag](#_protocol).

* <a name="primary_datacenter"></a><a href="#primary_datacenter">`primary_datacenter`</a> - This 
  designates the datacenter which is authoritative for ACL information, intentions and is the root
  Certificate Authority for Connect. It must be provided to enable ACLs. All servers and datacenters
  must agree on the primary datacenter. Setting it on the servers is all you need for cluster-level enforcement, but for the APIs to forward properly from the clients, it must be set on them too. In
  Consul 0.8 and later, this also enables agent-level enforcement of ACLs. Please see the [ACL Guide](/docs/guides/acl.html) for more details.

* <a name="raft_protocol"></a><a href="#raft_protocol">`raft_protocol`</a> Equivalent to the
  [`-raft-protocol` command-line flag](#_raft_protocol).

* <a name="raft_snapshot_threshold"></a><a href="#raft_snapshot_threshold">`raft_snapshot_threshold`</a> Equivalent to the
  [`-raft-snapshot-threshold` command-line flag](#_raft_snapshot_threshold).

* <a name="raft_snapshot_interval"></a><a href="#raft_snapshot_interval">`raft_snapshot_interval`</a> Equivalent to the
  [`-raft-snapshot-interval` command-line flag](#_raft_snapshot_interval).

* <a name="reap"></a><a href="#reap">`reap`</a> This controls Consul's automatic reaping of child processes,
  which is useful if Consul is running as PID 1 in a Docker container. If this isn't specified, then Consul will
  automatically reap child processes if it detects it is running as PID 1. If this is set to true or false, then
  it controls reaping regardless of Consul's PID (forces reaping on or off, respectively). This option was removed
  in Consul 0.7.1. For later versions of Consul, you will need to reap processes using a wrapper, please see the
  [Consul Docker image entry point script](https://github.com/hashicorp/docker-consul/blob/master/0.X/docker-entrypoint.sh)
  for an example. If you are using Docker 1.13.0 or later, you can use the new `--init` option of the `docker run` command
  and docker will enable an init process with PID 1 that reaps child processes for the container.
  More info on [Docker docs](https://docs.docker.com/engine/reference/commandline/run/#options).

* <a name="reconnect_timeout"></a><a href="#reconnect_timeout">`reconnect_timeout`</a> This controls
  how long it takes for a failed node to be completely removed from the cluster. This defaults to
  72 hours and it is recommended that this is set to at least double the maximum expected recoverable
  outage time for a node or network partition. WARNING: Setting this time too low could cause Consul
  servers to be removed from quorum during an extended node failure or partition, which could complicate
  recovery of the cluster. The value is a time with a unit suffix, which can be "s", "m", "h" for seconds,
  minutes, or hours. The value must be >= 8 hours.

* <a name="reconnect_timeout_wan"></a><a href="#reconnect_timeout_wan">`reconnect_timeout_wan`</a> This
  is the WAN equivalent of the <a href="#reconnect_timeout">`reconnect_timeout`</a> parameter, which
  controls how long it takes for a failed server to be completely removed from the WAN pool. This also
  defaults to 72 hours, and must be >= 8 hours.

* <a name="recursors"></a><a href="#recursors">`recursors`</a> This flag provides addresses of
  upstream DNS servers that are used to recursively resolve queries if they are not inside the service
  domain for Consul. For example, a node can use Consul directly as a DNS server, and if the record is
  outside of the "consul." domain, the query will be resolved upstream. As of Consul 1.0.1 recursors
  can be provided as IP addresses or as go-sockaddr templates. IP addresses are resolved in order,
  and duplicates are ignored.

* <a name="rejoin_after_leave"></a><a href="#rejoin_after_leave">`rejoin_after_leave`</a> Equivalent
  to the [`-rejoin` command-line flag](#_rejoin).

* `retry_join` - Equivalent to the [`-retry-join`](#retry-join) command-line flag.

* <a name="retry_interval"></a><a href="#retry_interval">`retry_interval`</a> Equivalent to the
  [`-retry-interval` command-line flag](#_retry_interval).

* <a name="retry_join_wan"></a><a href="#retry_join_wan">`retry_join_wan`</a> Equivalent to the
  [`-retry-join-wan` command-line flag](#_retry_join_wan). Takes a list
  of addresses to attempt joining to WAN every [`retry_interval_wan`](#_retry_interval_wan) until at least one
  join works.

* <a name="retry_interval_wan"></a><a href="#retry_interval_wan">`retry_interval_wan`</a> Equivalent to the
  [`-retry-interval-wan` command-line flag](#_retry_interval_wan).

* <a name="segment"></a><a href="#segment">`segment`</a> (Enterprise-only) Equivalent to the
  [`-segment` command-line flag](#_segment).

* <a name="segments"></a><a href="#segments">`segments`</a> (Enterprise-only) This is a list of nested objects that allows setting
  the bind/advertise information for network segments. This can only be set on servers. See the
  [Network Segments Guide](/docs/guides/segments.html) for more details.
    * <a name="segment_name"></a><a href="#segment_name">`name`</a> - The name of the segment. Must be a string between
    1 and 64 characters in length.
    * <a name="segment_bind"></a><a href="#segment_bind">`bind`</a> - The bind address to use for the segment's gossip layer.
    Defaults to the [`-bind`](#_bind) value if not provided.
    * <a name="segment_port"></a><a href="#segment_port">`port`</a> - The port to use for the segment's gossip layer (required).
    * <a name="segment_advertise"></a><a href="#segment_advertise">`advertise`</a> - The advertise address to use for the
    segment's gossip layer. Defaults to the [`-advertise`](#_advertise) value if not provided.
    * <a name="segment_rpc_listener"></a><a href="#segment_rpc_listener">`rpc_listener`</a> - If true, a separate RPC listener will
    be started on this segment's [`-bind`](#_bind) address on the rpc port. Only valid if the segment's bind address differs from the
    [`-bind`](#_bind) address. Defaults to false.

* <a name="server"></a><a href="#server">`server`</a> Equivalent to the
  [`-server` command-line flag](#_server).

* <a name="non_voting_server"></a><a href="#non_voting_server">`non_voting_server`</a> - Equivalent to the
  [`-non-voting-server` command-line flag](#_non_voting_server).

* <a name="server_name"></a><a href="#server_name">`server_name`</a> When provided, this overrides
  the [`node_name`](#_node) for the TLS certificate. It can be used to ensure that the certificate
  name matches the hostname we declare.

* <a name="session_ttl_min"></a><a href="#session_ttl_min">`session_ttl_min`</a>
  The minimum allowed session TTL. This ensures sessions are not created with
  TTL's shorter than the specified limit. It is recommended to keep this limit
  at or above the default to encourage clients to send infrequent heartbeats.
  Defaults to 10s.

* <a name="skip_leave_on_interrupt"></a><a
  href="#skip_leave_on_interrupt">`skip_leave_on_interrupt`</a> This is
  similar to [`leave_on_terminate`](#leave_on_terminate) but only affects
  interrupt handling. When Consul receives an interrupt signal (such as
  hitting Control-C in a terminal), Consul will gracefully leave the cluster.
  Setting this to `true` disables that behavior. The default behavior for
  this feature varies based on whether or not the agent is running as a
  client or a server (prior to Consul 0.7 the default value was
  unconditionally set to `false`). On agents in client-mode, this defaults
  to `false` and for agents in server-mode, this defaults to `true`
  (i.e. Ctrl-C on a server will keep the server in the cluster and therefore
  quorum, and Ctrl-C on a client will gracefully leave).

* <a name="start_join"></a><a href="#start_join">`start_join`</a> An array of strings specifying addresses
  of nodes to [`-join`](#_join) upon startup. Note that using
  <a href="#retry_join">`retry_join`</a> could be more appropriate to help
  mitigate node startup race conditions when automating a Consul cluster
  deployment.

* <a name="start_join_wan"></a><a href="#start_join_wan">`start_join_wan`</a> An array of strings specifying
  addresses of WAN nodes to [`-join-wan`](#_join_wan) upon startup.

*   <a name="telemetry"></a><a href="#telemetry">`telemetry`</a> This is a nested object that configures where Consul
    sends its runtime telemetry, and contains the following keys:

    * <a name="telemetry-circonus_api_token"></a><a href="#telemetry-circonus_api_token">`circonus_api_token`</a>
      A valid API Token used to create/manage check. If provided, metric management is enabled.

    * <a name="telemetry-circonus_api_app"></a><a href="#telemetry-circonus_api_app">`circonus_api_app`</a>
      A valid app name associated with the API token. By default, this is set to "consul".

    * <a name="telemetry-circonus_api_url"></a><a href="#telemetry-circonus_api_url">`circonus_api_url`</a>
      The base URL to use for contacting the Circonus API. By default, this is set to "https://api.circonus.com/v2".

    * <a name="telemetry-circonus_submission_interval"></a><a href="#telemetry-circonus_submission_interval">`circonus_submission_interval`</a>
      The interval at which metrics are submitted to Circonus. By default, this is set to "10s" (ten seconds).

    * <a name="telemetry-circonus_submission_url"></a><a href="#telemetry-circonus_submission_url">`circonus_submission_url`</a>
      The `check.config.submission_url` field, of a Check API object, from a previously created HTTPTRAP check.

    * <a name="telemetry-circonus_check_id"></a><a href="#telemetry-circonus_check_id">`circonus_check_id`</a>
      The Check ID (not **check bundle**) from a previously created HTTPTRAP check. The numeric portion of the `check._cid` field in the Check API object.

    * <a name="telemetry-circonus_check_force_metric_activation"></a><a href="#telemetry-circonus_check_force_metric_activation">`circonus_check_force_metric_activation`</a>
      Force activation of metrics which already exist and are not currently active. If check management is enabled, the default behavior is to add new metrics as they are encountered. If the metric already exists in the check, it will **not** be activated. This setting overrides that behavior. By default, this is set to false.

    * <a name="telemetry-circonus_check_instance_id"></a><a href="#telemetry-circonus_check_instance_id">`circonus_check_instance_id`</a>
      Uniquely identifies the metrics coming from this *instance*. It can be used to maintain metric continuity with transient or ephemeral instances as they move around within an infrastructure. By default, this is set to hostname:application name (e.g. "host123:consul").

    * <a name="telemetry-circonus_check_search_tag"></a><a href="#telemetry-circonus_check_search_tag">`circonus_check_search_tag`</a>
      A special tag which, when coupled with the instance id, helps to narrow down the search results when neither a Submission URL or Check ID is provided. By default, this is set to service:application name (e.g. "service:consul").

    * <a name="telemetry-circonus_check_display_name"></a><a href="#telemetry-circonus_check_display_name">`circonus_check_display_name`</a>
      Specifies a name to give a check when it is created. This name is displayed in the Circonus UI Checks list. Available in Consul 0.7.2 and later.

    * <a name="telemetry-circonus_check_tags"></a><a href="#telemetry-circonus_check_tags">`circonus_check_tags`</a>
      Comma separated list of additional tags to add to a check when it is created. Available in Consul 0.7.2 and later.

    * <a name="telemetry-circonus_broker_id"></a><a href="#telemetry-circonus_broker_id">`circonus_broker_id`</a>
      The ID of a specific Circonus Broker to use when creating a new check. The numeric portion of `broker._cid` field in a Broker API object. If metric management is enabled and neither a Submission URL nor Check ID is provided, an attempt will be made to search for an existing check using Instance ID and Search Tag. If one is not found, a new HTTPTRAP check will be created. By default, this is not used and a random Enterprise Broker is selected, or the default Circonus Public Broker.

    * <a name="telemetry-circonus_broker_select_tag"></a><a href="#telemetry-circonus_broker_select_tag">`circonus_broker_select_tag`</a>
      A special tag which will be used to select a Circonus Broker when a Broker ID is not provided. The best use of this is to as a hint for which broker should be used based on *where* this particular instance is running (e.g. a specific geo location or datacenter, dc:sfo). By default, this is left blank and not used.

    * <a name="telemetry-disable_hostname"></a><a href="#telemetry-disable_hostname">`disable_hostname`</a>
      This controls whether or not to prepend runtime telemetry with the machine's hostname, defaults to false.

    * <a name="telemetry-dogstatsd_addr"></a><a href="#telemetry-dogstatsd_addr">`dogstatsd_addr`</a> This provides the
      address of a DogStatsD instance in the format `host:port`. DogStatsD is a protocol-compatible flavor of
      statsd, with the added ability to decorate metrics with tags and event information. If provided, Consul will
      send various telemetry information to that instance for aggregation. This can be used to capture runtime
      information.

    * <a name="telemetry-dogstatsd_tags"></a><a href="#telemetry-dogstatsd_tags">`dogstatsd_tags`</a> This provides a list of global tags
      that will be added to all telemetry packets sent to DogStatsD. It is a list of strings, where each string
      looks like "my_tag_name:my_tag_value".

    * <a name="telemetry-filter_default"></a><a href="#telemetry-filter_default">`filter_default`</a>
     This controls whether to allow metrics that have not been specified by the filter. Defaults to `true`, which will
     allow all metrics when no filters are provided. When set to `false` with no filters, no metrics will be sent.

    * <a name="telemetry-metrics_prefix"></a><a href="#telemetry-metrics_prefix">`metrics_prefix`</a>
      The prefix used while writing all telemetry data. By default, this is set to "consul". This was added
      in Consul 1.0. For previous versions of Consul, use the config option `statsite_prefix` in this
      same structure. This was renamed in Consul 1.0 since this prefix applied to all telemetry providers,
      not just statsite.

    * <a name="telemetry-prefix_filter"></a><a href="#telemetry-prefix_filter">`prefix_filter`</a>
      This is a list of filter rules to apply for allowing/blocking metrics by prefix in the following format:

        ```javascript
        [
          "+consul.raft.apply",
          "-consul.http",
          "+consul.http.GET"
        ]
        ```
      A leading "<b>+</b>" will enable any metrics with the given prefix, and a leading "<b>-</b>" will block them. If there
      is overlap between two rules, the more specific rule will take precedence. Blocking will take priority if the same
      prefix is listed multiple times.

    * <a name="telemetry-prometheus_retention_time"></a><a href="#telemetry-prometheus_retention_time">prometheus_retention_time</a>
      If the value is greater than `0s` (the default), this enables [Prometheus](https://prometheus.io/) export of metrics.
      The duration can be expressed using the duration semantics and will aggregates all counters for the duration specified
      (it might have an impact on Consul's memory usage). A good value for this parameter is at least 2 times the interval of scrape
      of Prometheus, but you might also put a very high retention time such as a few days (for instance 744h to enable retention
      to 31 days).
      Fetching the metrics using prometheus can then be performed using the `/v1/agent/metrics?format=prometheus` URL or by sending
      the Accept header with value `text/plain; version=0.0.4; charset=utf-8`  to the `/v1/agent/metrics` (as done by Prometheus).
      The format is compatible natively with prometheus. When running in this mode, it is recommended to also enable the option
      <a href="#telemetry-disable_hostname">`disable_hostname`</a> to avoid having prefixed metrics with hostname.
      Consul does not use the default Prometheus path, so Prometheus must be configured as follows.
      Note that using ?format=prometheus in the path won't work as ? will be escaped, so it must be specified as a parameter.

        ```yaml
          metrics_path: "/v1/agent/metrics"
          params:
            format: ['prometheus']
        ```

    * <a name="telemetry-statsd_address"></a><a href="#telemetry-statsd_address">`statsd_address`</a> This provides the
      address of a statsd instance in the format `host:port`. If provided, Consul will send various telemetry information to that instance for
      aggregation. This can be used to capture runtime information. This sends UDP packets only and can be used with
      statsd or statsite.

    * <a name="telemetry-statsite_address"></a><a href="#telemetry-statsite_address">`statsite_address`</a> This provides
      the address of a statsite instance in the format `host:port`. If provided, Consul will stream various telemetry information to that instance
      for aggregation. This can be used to capture runtime information. This streams via TCP and can only be used with
      statsite.

* <a name="syslog_facility"></a><a href="#syslog_facility">`syslog_facility`</a> When
  [`enable_syslog`](#enable_syslog) is provided, this controls to which
  facility messages are sent. By default, `LOCAL0` will be used.

* <a name="tls_min_version"></a><a href="#tls_min_version">`tls_min_version`</a> Added in Consul
  0.7.4, this specifies the minimum supported version of TLS. Accepted values are "tls10", "tls11"
  or "tls12". This defaults to "tls10". WARNING: TLS 1.1 and lower are generally considered less
  secure; avoid using these if possible. This will be changed to default to "tls12" in Consul 0.8.0.

* <a name="tls_cipher_suites"></a><a href="#tls_cipher_suites">`tls_cipher_suites`</a> Added in Consul
  0.8.2, this specifies the list of supported ciphersuites as a comma-separated-list. The list of all
  supported ciphersuites is available in the [source code](https://github.com/hashicorp/consul/blob/master/tlsutil/config.go#L363).

* <a name="tls_prefer_server_cipher_suites"></a><a href="#tls_prefer_server_cipher_suites">
  `tls_prefer_server_cipher_suites`</a> Added in Consul 0.8.2, this will cause Consul to prefer the
  server's ciphersuite over the client ciphersuites.

*   <a name="translate_wan_addrs"></a><a href="#translate_wan_addrs">`translate_wan_addrs`</a> If
    set to true, Consul will prefer a node's configured <a href="#_advertise-wan">WAN address</a>
    when servicing DNS and HTTP requests for a node in a remote datacenter. This allows the node to
    be reached within its own datacenter using its local address, and reached from other datacenters
    using its WAN address, which is useful in hybrid setups with mixed networks. This is disabled by
    default.

    Starting in Consul 0.7 and later, node addresses in responses to HTTP requests will also prefer a
    node's configured <a href="#_advertise-wan">WAN address</a> when querying for a node in a remote
    datacenter. An [`X-Consul-Translate-Addresses`](/api/index.html#translated-addresses) header
    will be present on all responses when translation is enabled to help clients know that the addresses
    may be translated. The `TaggedAddresses` field in responses also have a `lan` address for clients that
    need knowledge of that address, regardless of translation.

    The following endpoints translate addresses:
    - [`/v1/catalog/nodes`](/api/catalog.html#catalog_nodes)
    - [`/v1/catalog/node/<node>`](/api/catalog.html#catalog_node)
    - [`/v1/catalog/service/<service>`](/api/catalog.html#catalog_service)
    - [`/v1/health/service/<service>`](/api/health.html#health_service)
    - [`/v1/query/<query or name>/execute`](/api/query.html#execute)

* <a name="ui"></a><a href="#ui">`ui`</a> - Equivalent to the [`-ui`](#_ui)
  command-line flag.

* <a name="ui_dir"></a><a href="#ui_dir">`ui_dir`</a> - Equivalent to the
  [`-ui-dir`](#_ui_dir) command-line flag. This configuration key is not required as of Consul version 0.7.0 and later. Specifying this configuration key will enable the web UI. There is no need to specify both ui-dir and ui. Specifying both will result in an error.

*   <a name="unix_sockets"></a><a href="#unix_sockets">`unix_sockets`</a> - This
    allows tuning the ownership and permissions of the
    Unix domain socket files created by Consul. Domain sockets are only used if
    the HTTP address is configured with the `unix://` prefix.

    It is important to note that this option may have different effects on
    different operating systems. Linux generally observes socket file permissions
    while many BSD variants ignore permissions on the socket file itself. It is
    important to test this feature on your specific distribution. This feature is
    currently not functional on Windows hosts.

    The following options are valid within this construct and apply globally to all
    sockets created by Consul:
    - `user` - The name or ID of the user who will own the socket file.
    - `group` - The group ID ownership of the socket file. This option
      currently only supports numeric IDs.
    - `mode` - The permission bits to set on the file.

* <a name="verify_incoming"></a><a href="#verify_incoming">`verify_incoming`</a> - If
  set to true, Consul requires that all incoming
  connections make use of TLS and that the client provides a certificate signed
  by a Certificate Authority from the [`ca_file`](#ca_file) or [`ca_path`](#ca_path).
  This applies to both server RPC and to the HTTPS API. By default, this is false, and
  Consul will not enforce the use of TLS or verify a client's authenticity.

* <a name="verify_incoming_rpc"></a><a href="#verify_incoming_rpc">`verify_incoming_rpc`</a> - If
  set to true, Consul requires that all incoming RPC
  connections make use of TLS and that the client provides a certificate signed
  by a Certificate Authority from the [`ca_file`](#ca_file) or [`ca_path`](#ca_path). By default,
  this is false, and Consul will not enforce the use of TLS or verify a client's authenticity.

* <a name="verify_incoming_https"></a><a href="#verify_incoming_https">`verify_incoming_https`</a> - If
  set to true, Consul requires that all incoming HTTPS
  connections make use of TLS and that the client provides a certificate signed
  by a Certificate Authority from the [`ca_file`](#ca_file) or [`ca_path`](#ca_path). By default,
  this is false, and Consul will not enforce the use of TLS or verify a client's authenticity. To
  enable the HTTPS API, you must define an HTTPS port via the [`ports`](#ports) configuration. By
  default, HTTPS is disabled.

* <a name="verify_outgoing"></a><a href="#verify_outgoing">`verify_outgoing`</a> - If set to
  true, Consul requires that all outgoing connections
  make use of TLS and that the server provides a certificate that is signed by
  a Certificate Authority from the [`ca_file`](#ca_file) or [`ca_path`](#ca_path). By default,
  this is false, and Consul will not make use of TLS for outgoing connections. This applies to clients
  and servers as both will make outgoing connections.

* <a name="verify_server_hostname"></a><a href="#verify_server_hostname">`verify_server_hostname`</a> - If set to
  true, Consul verifies for all outgoing connections that the TLS certificate presented by the servers
  matches "server.&lt;datacenter&gt;.&lt;domain&gt;" hostname. This implies `verify_outgoing`.
  By default, this is false, and Consul does not verify the hostname of the certificate, only
  that it is signed by a trusted CA. This setting is important to prevent a compromised
  client from being restarted as a server, and thus being able to perform a MITM attack
  or to be added as a Raft peer. This is new in 0.5.1.

* <a name="watches"></a><a href="#watches">`watches`</a> - Watches is a list of watch
  specifications which allow an external process to be automatically invoked when a
  particular data view is updated. See the
   [watch documentation](/docs/agent/watches.html) for more detail. Watches can be
   modified when the configuration is reloaded.

## <a id="ports-used"></a>Ports Used

Consul requires up to 6 different ports to work properly, some on
TCP, UDP, or both protocols. Below we document the requirements for each
port.

* Server RPC (Default 8300). This is used by servers to handle incoming
  requests from other agents. TCP only.

* Serf LAN (Default 8301). This is used to handle gossip in the LAN.
  Required by all agents. TCP and UDP.

* Serf WAN (Default 8302). This is used by servers to gossip over the WAN, to
  other servers. TCP and UDP. As of Consul 0.8 the WAN join flooding feature requires
  the Serf WAN port (TCP/UDP) to be listening on both WAN and LAN interfaces. See also:
   [Consul 0.8.0 CHANGELOG](https://github.com/hashicorp/consul/blob/master/CHANGELOG.md#080-april-5-2017) and [GH-3058](https://github.com/hashicorp/consul/issues/3058)

* HTTP API (Default 8500). This is used by clients to talk to the HTTP
  API. TCP only.

* DNS Interface (Default 8600). Used to resolve DNS queries. TCP and UDP.

## <a id="reloadable-configuration"></a>Reloadable Configuration

Reloading configuration does not reload all configuration items. The
items which are reloaded include:

* Log level
* Checks
* Services
* Watches
* HTTP Client Address
* <a href="#node_meta">Node Metadata</a>
* <a href="#telemetry-prefix_filter">Metric Prefix Filter</a>
* <a href="#discard_check_output">Discard Check Output</a>
* <a href="#limits">RPC rate limiting</a><|MERGE_RESOLUTION|>--- conflicted
+++ resolved
@@ -234,12 +234,8 @@
   This overrides the default port 8500. This option is very useful when deploying Consul
   to an environment which communicates the HTTP port through the environment e.g. PaaS like CloudFoundry, allowing
   you to set the port directly via a Procfile.
-<<<<<<< HEAD
-* <a name="_log_file"></a><a href="#_log_file">`-log-file`</a> - to redirect all the Consul agent log messages to a file. This can be specified with the complete path along with the name of the log. In case the path doesn't have the filename, the filename defaults to Consul-timestamp.log .  Can be combined with <a href="#_log_rotate_bytes"> -log-rotate-bytes</a> and <a href="#_log_rotate_duration"> -log-rotate-duration </a> for a fine-grained log rotation experience.
-=======
 
 * <a name="_log_file"></a><a href="#_log_file">`-log-file`</a> - to redirect all the Consul agent log messages to a file. This can be specified with the complete path along with the name of the log. In case the path doesn't have the filename, the filename defaults to Consul-timestamp.log .  Can be combined with <a href="#_log_rotate_bytes"> -log-rotate-bytes</a> and <a href="#_log_rotate_duration"> -log-rotate-duration </a> for a fine-grained log rotation experience. 
->>>>>>> 51b33ef0
 
 * <a name="_log_rotate_bytes"></a><a href="#_log_rotate_bytes">`-log-rotate-bytes`</a> - to specify the number of bytes that should be written to a log before it needs to be rotated. Unless specified, there is no limit to the number of bytes that can be written to a log file.
 
