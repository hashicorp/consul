--- conflicted
+++ resolved
@@ -6,153 +6,7 @@
   Consul provides an optional Access Control List (ACL) system which can be used to control access to data and APIs. The ACL system is a Capability-based system that relies on tokens which can have fine grained rules applied to them. It is very similar to AWS IAM in many ways.
 ---
 
-<<<<<<< HEAD
-# ACL System
-
-Consul provides an optional Access Control List (ACL) system which can be used to control
-access to data and APIs. The ACL is
-[Capability-based](https://en.wikipedia.org/wiki/Capability-based_security), relying
-on tokens to which fine grained rules can be applied. It is very similar to
-[AWS IAM](http://aws.amazon.com/iam/) in many ways.
-
-## ACL System Overview
-
-The ACL system is designed to be easy to use, fast to enforce, and flexible to new policies,
-all while providing administrative insight.
-
-#### ACL Tokens
-
-The ACL system is based on tokens, which are managed by Consul operators via Consul's
-[ACL API](/api/acl.html), or systems like
-[HashiCorp's Vault](https://www.vaultproject.io/docs/secrets/consul/index.html).
-
-Every token has an ID, name, type, and rule set. The ID is a randomly generated
-UUID, making it infeasible to guess. The name is opaque to Consul and human readable.
-The type is either "client" (meaning the token cannot modify ACL rules) or "management"
-(meaning the token is allowed to perform all actions).
-
-The token ID is passed along with each RPC request to the servers. Consul's
-[HTTP endpoints](/api/index.html) can accept tokens via the `token`
-query string parameter, or the `X-Consul-Token` request header, or Authorization Bearer
-token [RFC6750](https://tools.ietf.org/html/rfc6750). Consul's
-[CLI commands](/docs/commands/index.html) can accept tokens via the
-`token` argument, or the `CONSUL_HTTP_TOKEN` environment variable.
-
-If no token is provided, the rules associated with a special, configurable anonymous
-token are automatically applied. The anonymous token is managed using the
-[ACL API](/api/acl.html) like any other ACL token, but using `anonymous` for the ID.
-
-#### ACL Rules and Scope
-
-Tokens are bound to a set of rules that control which Consul resources the token
-has access to. Policies can be defined in either a whitelist or blacklist mode
-depending on the configuration of
-[`acl_default_policy`](/docs/agent/options.html#acl_default_policy). If the default
-policy is to "deny" all actions, then token rules can be set to whitelist specific
-actions. In the inverse, the "allow" all default behavior is a blacklist where rules
-are used to prohibit actions. By default, Consul will allow all actions.
-
-The following table summarizes the ACL policies that are available for constructing
-rules:
-
-| Policy                   | Scope |
-| ------------------------ | ----- |
-| [`agent`](#agent-rules)          | Utility operations in the [Agent API](/api/agent.html), other than service and check registration |
-| [`event`](#event-rules)          | Listing and firing events in the [Event API](/api/event.html) |
-| [`key`](#key-value-rules)        | Key/value store operations in the [KV Store API](/api/kv.html) |
-| [`keyring`](#keyring-rules)      | Keyring operations in the [Keyring API](/api/operator/keyring.html) |
-| [`node`](#node-rules)            | Node-level catalog operations in the [Catalog API](/api/catalog.html), [Health API](/api/health.html), [Prepared Query API](/api/query.html), [Network Coordinate API](/api/coordinate.html), and [Agent API](/api/agent.html) |
-| [`operator`](#operator-rules)    | Cluster-level operations in the [Operator API](/api/operator.html), other than the [Keyring API](/api/operator/keyring.html) |
-| [`query`](#prepared-query-rules) | Prepared query operations in the [Prepared Query API](/api/query.html)
-| [`service`](#service-rules)      | Service-level catalog operations in the [Catalog API](/api/catalog.html), [Health API](/api/health.html), [Prepared Query API](/api/query.html), and [Agent API](/api/agent.html) |
-| [`session`](#session-rules)      | Session operations in the [Session API](/api/session.html) |
-
-Since Consul snapshots actually contain ACL tokens, the
-[Snapshot API](/api/snapshot.html) requires a management token for snapshot operations
-and does not use a special policy.
-
-The following resources are not covered by ACL policies:
-
-1. The [Status API](/api/status.html) is used by servers when bootstrapping and exposes
-basic IP and port information about the servers, and does not allow modification
-of any state.
-
-2. The datacenter listing operation of the
-[Catalog API](/api/catalog.html#list-datacenters) similarly exposes the names of known
-Consul datacenters, and does not allow modification of any state.
-
-Constructing rules from these policies is covered in detail in the
-[Rule Specification](#rule-specification) section below.
-
-#### ACL Datacenter
-
-All nodes (clients and servers) must be configured with an
-[`acl_datacenter`](/docs/agent/options.html#acl_datacenter) which enables ACL
-enforcement but also specifies the authoritative datacenter. Consul relies on
-[RPC forwarding](/docs/internals/architecture.html) to support multi-datacenter
-configurations. However, because requests can be made across datacenter boundaries,
-ACL tokens must be valid globally. To avoid consistency issues, a single datacenter
-is considered authoritative and stores the canonical set of tokens.
-
-When a request is made to an agent in a non-authoritative datacenter, it must be
-resolved into the appropriate policy. This is done by reading the token from the
-authoritative server and caching the result for a configurable
-[`acl_ttl`](/docs/agent/options.html#acl_ttl). The implication of caching is that
-the cache TTL is an upper bound on the staleness of policy that is enforced. It is
-possible to set a zero TTL, but this has adverse performance impacts, as every
-request requires refreshing the policy via an RPC call.
-
-During an outage of the ACL datacenter, or loss of connectivity, the cache will be
-used as long as the TTL is valid, or the cache may be extended if the
-[`acl_down_policy`](/docs/agent/options.html#acl_down_policy) is set accordingly.
-This configuration also allows the ACL system to fail open or closed.
-[ACL replication](#replication) is also available to allow for the full set of ACL
-tokens to be replicated for use during an outage.
-
-## Configuring ACLs
-
-ACLs are configured using several different configuration options. These are marked
-as to whether they are set on servers, clients, or both.
-
-| Configuration Option | Servers | Clients | Purpose |
-| -------------------- | ------- | ------- | ------- |
-| [`acl_datacenter`](/docs/agent/options.html#acl_datacenter) | `REQUIRED` | `REQUIRED` | Master control that enables ACLs by defining the authoritative Consul datacenter for ACLs |
-| [`acl_default_policy`](/docs/agent/options.html#acl_default_policy) | `OPTIONAL` | `N/A` | Determines whitelist or blacklist mode |
-| [`acl_down_policy`](/docs/agent/options.html#acl_down_policy) | `OPTIONAL` | `OPTIONAL` | Determines what to do when the ACL datacenter is offline |
-| [`acl_ttl`](/docs/agent/options.html#acl_ttl) | `OPTIONAL` | `OPTIONAL` | Determines time-to-live for cached ACLs |
-
-There are some additional configuration items related to [ACL replication](#replication) and
-[Version 8 ACL support](#version_8_acls). These are discussed in those respective sections
-below.
-
-A number of special tokens can also be configured which allow for bootstrapping the ACL
-system, or accessing Consul in special situations:
-
-| Special Token | Servers | Clients | Purpose |
-| ------------- | ------- | ------- | ------- |
-| [`acl_agent_master_token`](/docs/agent/options.html#acl_agent_master_token) | `OPTIONAL` | `OPTIONAL` | Special token that can be used to access [Agent API](/api/agent.html) when the ACL datacenter isn't available, or servers are offline (for clients); used for setting up the cluster such as doing initial join operations, see the [ACL Agent Master Token](#acl-agent-master-token) section for more details |
-| [`acl_agent_token`](/docs/agent/options.html#acl_agent_token) | `OPTIONAL` | `OPTIONAL` | Special token that is used for an agent's internal operations, see the [ACL Agent Token](#acl-agent-token) section for more details |
-| [`acl_master_token`](/docs/agent/options.html#acl_master_token) | `REQUIRED` | `N/A` | Special token used to bootstrap the ACL system, see the [Bootstrapping ACLs](#bootstrapping-acls) section for more details |
-| [`acl_token`](/docs/agent/options.html#acl_token) | `OPTIONAL` | `OPTIONAL` | Default token to use for client requests where no token is supplied; this is often configured with read-only access to services to enable DNS service discovery on agents |
-
-In Consul 0.9.1 and later, the agent ACL tokens can be introduced or updated via the
-[/v1/agent/token API](/api/agent.html#update-acl-tokens).
-
-#### ACL Agent Master Token
-
-Since the [`acl_agent_master_token`](/docs/agent/options.html#acl_agent_master_token) is designed to be used when the Consul servers are not available, its policy is managed locally on the agent and does not need to have a token defined on the Consul servers via the ACL API. Once set, it implicitly has the following policy associated with it (the `node` policy was added in Consul 0.9.0):
-
-```text
-agent "<node name of agent>" {
-  policy = "write"
-}
-node "" {
-  policy = "read"
-}
-```
-=======
 # Bootstrapping the ACL System
->>>>>>> 884b2e00
 
 Consul uses Access Control Lists (ACLs) to secure the UI, API, CLI, service communications, and agent communications. For securing gossip and RPC communication please review [this guide](/docs/guides/agent-encryption.html). When securing your cluster you should configure the ACLs first. 
 
@@ -574,372 +428,7 @@
 
 ```
 
-<<<<<<< HEAD
-This token ID can then be passed into Consul's HTTP APIs via the `token`
-query string parameter, or the `X-Consul-Token` request header, or Authorization
-Bearer token header, or Consul's CLI commands via the `token` argument,
-or the `CONSUL_HTTP_TOKEN` environment variable.
-
-#### Agent Rules
-
-The `agent` policy controls access to the utility operations in the [Agent API](/api/agent.html),
-such as join and leave. All of the catalog-related operations are covered by the [`node`](#node-rules)
-and [`service`](#service-rules) policies instead.
-
-Agent rules look like this:
-
-```text
-agent "" {
-  policy = "read"
-}
-agent "foo" {
-  policy = "write"
-}
-agent "bar" {
-  policy = "deny"
-}
-```
-
-Agent rules are keyed by the node name prefix they apply to, using the longest prefix match rule. In
-the example above, the rules allow read-only access to any node name with the empty prefix, allow
-read-write access to any node name that starts with "foo", and deny all access to any node name that
-starts with "bar".
-
-Since [Agent API](/api/agent.html) utility operations may be required before an agent is joined to
-a cluster, or during an outage of the Consul servers or ACL datacenter, a special token may be
-configured with [`acl_agent_master_token`](/docs/agent/options.html#acl_agent_master_token) to allow
-write access to these operations even if no ACL resolution capability is available.
-
-#### Event Rules
-
-The `event` policy controls access to event operations in the [Event API](/api/event.html), such as
-firing events and listing events.
-
-Event rules look like this:
-
-```text
-event "" {
-  policy = "read"
-}
-event "deploy" {
-  policy = "write"
-}
-```
-
-Event rules are keyed by the event name prefix they apply to, using the longest prefix match rule.
-In the example above, the rules allow read-only access to any event, and firing of any event that
-starts with "deploy".
-
-The [`consul exec`](/docs/commands/exec.html) command uses events with the "_rexec" prefix during
-operation, so to enable this feature in a Consul environment with ACLs enabled, you will need to
-give agents a token with access to this event prefix, in addition to configuring
-[`disable_remote_exec`](/docs/agent/options.html#disable_remote_exec) to `false`.
-
-#### Key/Value Rules
-
-The `key` policy controls access to key/value store operations in the [KV API](/api/kv.html). Key
-rules look like this:
-
-```text
-key "" {
-  policy = "read"
-}
-key "foo" {
-  policy = "write"
-}
-key "bar" {
-  policy = "deny"
-}
-```
-
-Key rules are keyed by the key name prefix they apply to, using the longest prefix match rule. In
-the example above, the rules allow read-only access to any key name with the empty prefix, allow
-read-write access to any key name that starts with "foo", and deny all access to any key name that
-starts with "bar".
-
-#### List Policy for Keys
-
-Consul 1.0 introduces a new `list` policy for keys that is only enforced when opted in via the boolean config param "acl_enable_key_list_policy".
-`list` controls access to recursively list entries and keys, and enables more fine grained policies. With "acl_enable_key_list_policy",
-recursive reads via [the KV API](/api/kv.html#recurse) with an invalid token result in a 403. Example:
-
-```text
-key "" {
- policy = "deny"
-}
-
-key "bar" {
- policy = "list"
-}
-
-key "baz" {
- policy = "read"
-}
-```
-
-In the example above, the rules allow reading the key "baz", and only allow recursive reads on the prefix "bar".
-
-A token with `write` access on a prefix also has `list` access. A token with `list` access on a prefix also has `read` access on all its suffixes.
-
-#### Sentinel Integration
-
-Consul Enterprise supports additional optional fields for key write policies for
-[Sentinel](https://docs.hashicorp.com/sentinel/app/consul/) integration. An example key rule with a
-Sentinel code policy looks like this:
-
-```text
-key "foo" {
-  policy = "write"
-  sentinel {
-      code = " import \"strings\"
-               main = rule { strings.has_suffix(value, \"bar\") } "
-      enforcementlevel = "hard-mandatory"
-  }
-}
-```
-
-For more detailed documentation, see the [Consul Sentinel Guide](/docs/guides/sentinel.html).
-
-#### Keyring Rules
-
-The `keyring` policy controls access to keyring operations in the
-[Keyring API](/api/operator/keyring.html).
-
-Keyring rules look like this:
-
-```text
-keyring = "write"
-```
-
-There's only one keyring policy allowed per rule set, and its value is set to one of the policy
-dispositions. In the example above, the keyring may be read and updated.
-
-#### Node Rules
-
-The `node` policy controls node-level registration and read access to the [Catalog API](/api/catalog.html),
-service discovery with the [Health API](/api/health.html), and filters results in [Agent API](/api/agent.html)
-operations like fetching the list of cluster members.
-
-Node rules look like this:
-
-```text
-node "" {
-  policy = "read"
-}
-node "app" {
-  policy = "write"
-}
-node "admin" {
-  policy = "deny"
-}
-```
-
-Node rules are keyed by the node name prefix they apply to, using the longest prefix match rule. In
-the example above, the rules allow read-only access to any node name with the empty prefix, allow
-read-write access to any node name that starts with "app", and deny all access to any node name that
-starts with "admin".
-
-Agents need to be configured with an [`acl_agent_token`](/docs/agent/options.html#acl_agent_token)
-with at least "write" privileges to their own node name in order to register their information with
-the catalog, such as node metadata and tagged addresses. If this is configured incorrectly, the agent
-will print an error to the console when it tries to sync its state with the catalog.
-
-Consul's DNS interface is also affected by restrictions on node rules. If the
-[`acl_token`](/docs/agent/options.html#acl_token) used by the agent does not have "read" access to a
-given node, then the DNS interface will return no records when queried for it.
-
-When reading from the catalog or retrieving information from the health endpoints, node rules are
-used to filter the results of the query. This allows for configurations where a token has access
-to a given service name, but only on an allowed subset of node names.
-
-Node rules come into play when using the [Agent API](/api/agent.html) to register node-level
-checks. The agent will check tokens locally as a check is registered, and Consul also performs
-periodic [anti-entropy](/docs/internals/anti-entropy.html) syncs, which may require an
-ACL token to complete. To accommodate this, Consul provides two methods of configuring ACL tokens
-to use for registration events:
-
-1. Using the [acl_token](/docs/agent/options.html#acl_token) configuration
-   directive. This allows a single token to be configured globally and used
-   during all check registration operations.
-2. Providing an ACL token with service and check definitions at
-   registration time. This allows for greater flexibility and enables the use
-   of multiple tokens on the same agent. Examples of what this looks like are
-   available for both [services](/docs/agent/services.html) and
-   [checks](/docs/agent/checks.html). Tokens may also be passed to the
-   [HTTP API](/api/index.html) for operations that require them.
-
-In addition to ACLs, in Consul 0.9.0 and later, the agent must be configured with
-[`enable_script_checks`](/docs/agent/options.html#_enable_script_checks) set to `true` in order to enable
-script checks.
-
-#### Operator Rules
-
-The `operator` policy controls access to cluster-level operations in the
-[Operator API](/api/operator.html), other than the [Keyring API](/api/operator/keyring.html).
-
-Operator rules look like this:
-
-```text
-operator = "read"
-```
-
-There's only one operator policy allowed per rule set, and its value is set to one of the policy
-dispositions. In the example above, the token could be used to query the operator endpoints for
-diagnostic purposes but not make any changes.
-
-#### Prepared Query Rules
-
-The `query` policy controls access to create, update, and delete prepared queries in the
-[Prepared Query API](/api/query.html). Executing queries is subject to `node` and `service`
-policies, as will be explained below.
-
-Query rules look like this:
-
-```text
-query "" {
-  policy = "read"
-}
-query "foo" {
-  policy = "write"
-}
-```
-
-Query rules are keyed by the query name prefix they apply to, using the longest prefix match rule. In
-the example above, the rules allow read-only access to any query name with the empty prefix, and allow
-read-write access to any query name that starts with "foo". This allows control of the query namespace
-to be delegated based on ACLs.
-
-There are a few variations when using ACLs with prepared queries, each of which uses ACLs in one of two
-ways: open, protected by unguessable IDs or closed, managed by ACL policies. These variations are covered
-here, with examples:
-
-* Static queries with no `Name` defined are not controlled by any ACL policies.
-  These types of queries are meant to be ephemeral and not shared to untrusted
-  clients, and they are only reachable if the prepared query ID is known. Since
-  these IDs are generated using the same random ID scheme as ACL Tokens, it is
-  infeasible to guess them. When listing all prepared queries, only a management
-  token will be able to see these types, though clients can read instances for
-  which they have an ID. An example use for this type is a query built by a
-  startup script, tied to a session, and written to a configuration file for a
-  process to use via DNS.
-
-* Static queries with a `Name` defined are controlled by the `query` ACL policy.
-  Clients are required to have an ACL token with a prefix sufficient to cover
-  the name they are trying to manage, with a longest prefix match providing a
-  way to define more specific policies. Clients can list or read queries for
-  which they have "read" access based on their prefix, and similar they can
-  update any queries for which they have "write" access. An example use for
-  this type is a query with a well-known name (eg. `prod-master-customer-db`)
-  that is used and known by many clients to provide geo-failover behavior for
-  a database.
-
-* [Template queries](/api/query.html#templates)
-  queries work like static queries with a `Name` defined, except that a catch-all
-  template with an empty `Name` requires an ACL token that can write to any query
-  prefix.
-
-When prepared queries are executed via DNS lookups or HTTP requests, the ACL
-checks are run against the service being queried, similar to how ACLs work with
-other service lookups. There are several ways the ACL token is selected for this
-check:
-
-* If an ACL Token was captured when the prepared query was defined, it will be
-  used to perform the service lookup. This allows queries to be executed by
-  clients with lesser or even no ACL Token, so this should be used with care.
-
-* If no ACL Token was captured, then the client's ACL Token will be used to
-  perform the service lookup.
-
-* If no ACL Token was captured and the client has no ACL Token, then the
-  anonymous token will be used to perform the service lookup.
-
-In the common case, the ACL Token of the invoker is used
-to test the ability to look up a service. If a `Token` was specified when the
-prepared query was created, the behavior changes and now the captured
-ACL Token set by the definer of the query is used when looking up a service.
-
-Capturing ACL Tokens is analogous to
-[PostgreSQL’s](http://www.postgresql.org/docs/current/static/sql-createfunction.html)
-`SECURITY DEFINER` attribute which can be set on functions, and using the client's ACL
-Token is similar to the complementary `SECURITY INVOKER` attribute.
-
-Prepared queries were originally introduced in Consul 0.6.0, and ACL behavior remained
-unchanged through version 0.6.3, but was then changed to allow better management of the
-prepared query namespace.
-
-These differences are outlined in the table below:
-
-<table class="table table-bordered table-striped">
-  <tr>
-    <th>Operation</th>
-    <th>Version <= 0.6.3 </th>
-    <th>Version > 0.6.3 </th>
-  </tr>
-  <tr>
-    <td>Create static query without `Name`</td>
-    <td>The ACL Token used to create the prepared query is checked to make sure it can access the service being queried. This token is captured as the `Token` to use when executing the prepared query.</td>
-    <td>No ACL policies are used as long as no `Name` is defined. No `Token` is captured by default unless specifically supplied by the client when creating the query.</td>
-  </tr>
-  <tr>
-    <td>Create static query with `Name`</td>
-    <td>The ACL Token used to create the prepared query is checked to make sure it can access the service being queried. This token is captured as the `Token` to use when executing the prepared query.</td>
-    <td>The client token's `query` ACL policy is used to determine if the client is allowed to register a query for the given `Name`. No `Token` is captured by default unless specifically supplied by the client when creating the query.</td>
-  </tr>
-  <tr>
-    <td>Manage static query without `Name`</td>
-    <td>The ACL Token used to create the query, or a management token must be supplied in order to perform these operations.</td>
-    <td>Any client with the ID of the query can perform these operations.</td>
-  </tr>
-  <tr>
-    <td>Manage static query with a `Name`</td>
-    <td>The ACL token used to create the query, or a management token must be supplied in order to perform these operations.</td>
-    <td>Similar to create, the client token's `query` ACL policy is used to determine if these operations are allowed.</td>
-  </tr>
-  <tr>
-    <td>List queries</td>
-    <td>A management token is required to list any queries.</td>
-    <td>The client token's `query` ACL policy is used to determine which queries they can see. Only management tokens can see prepared queries without `Name`.</td>
-  </tr>
-  <tr>
-    <td>Execute query</td>
-    <td>Since a `Token` is always captured when a query is created, that is used to check access to the service being queried. Any token supplied by the client is ignored.</td>
-    <td>The captured token, client's token, or anonymous token is used to filter the results, as described above.</td>
-  </tr>
-</table>
-
-#### Service Rules
-
-The `service` policy controls service-level registration and read access to the [Catalog API](/api/catalog.html)
-and service discovery with the [Health API](/api/health.html).
-
-Service rules look like this:
-
-```text
-service "" {
-  policy = "read"
-}
-service "app" {
-  policy = "write"
-}
-service "admin" {
-  policy = "deny"
-}
-```
-
-Service rules are keyed by the service name prefix they apply to, using the longest prefix match rule. In
-the example above, the rules allow read-only access to any service name with the empty prefix, allow
-read-write access to any service name that starts with "app", and deny all access to any service name that
-starts with "admin".
-
-Consul's DNS interface is affected by restrictions on service rules. If the
-[`acl_token`](/docs/agent/options.html#acl_token) used by the agent does not have "read" access to a
-given service, then the DNS interface will return no records when queried for it.
-
-When reading from the catalog or retrieving information from the health endpoints, service rules are
-used to filter the results of the query.
-=======
 The token can then be set on the "settings" page of the UI.
->>>>>>> 884b2e00
 
 Note, in this example, we have also given full write access to the KV through the UI.
 
