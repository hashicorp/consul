--- conflicted
+++ resolved
@@ -10,71 +10,6 @@
 
 # Consul Guides
 
-<<<<<<< HEAD
-This section provides various guides for common actions. Due to the nature
-of Consul, some of these procedures can be complex, so our goal is to provide
-guidance to do them safely.
-
-The following guides are available:
-
-* [ACLs](/docs/guides/acl-index.html) - This set of guides covers Consul's Access Control List (ACL) capability, which can be used to control access to Consul resources.
-
-* [Adding/Removing Servers](https://learn.hashicorp.com/consul/day-2-operations/advanced-operations/servers) - This guide covers how to safely add and remove Consul servers from the cluster. This should be done carefully to avoid availability outages.
-
-* [Agent Communication Encryption](https://learn.hashicorp.com/consul/advanced/day-1-operations/agent-encryption) - This guide covers how to encrypt both gossip and RPC communication.
-
-* [Autopilot](https://learn.hashicorp.com/consul/day-2-operations/advanced-operations/autopilot) - This guide covers Autopilot, which provides automatic operator-friendly management of Consul servers.
-
-* [Bootstrapping](/docs/guides/bootstrapping.html) - This guide covers bootstrapping a new datacenter. This covers safely adding the initial Consul servers.
-
-* [Connect in Production](/docs/guides/connect-production.html) - This guide describes critical aspects of operating Consul Connect in Production.
-
-* [Connect with Envoy](/docs/guides/connect-envoy.html) - This guide will describe how to setup a development-mode Consul server and two Envoy proxies on a single machine using Docker.
-
-* [Consul Cluster Monitoring & Metrics](https://learn.hashicorp.com/consul/advanced/day-1-operations/monitoring) - After setting up your first datacenter, it is an ideal time to make sure your cluster is healthy and establish a baseline. This guide will cover several types of metrics in two sections: Consul health and server health.
-
-* [Consul with Containers](/docs/guides/consul-containers.html) - This guide describes critical aspects of operating a Consul cluster that's run inside containers.
-
-* [Consul Template](/docs/guides/consul-template.html) - This guide covers the Consul template tool, which provides a programmatic method for populating values into the file system.
-
-* [Consul-AWS](/docs/guides/consul-aws.html) - This guide covers the Consul-AWS tool, which syncs Consul's and AWS Cloud Map's service catalog.
-
-* [Creating Certificates](https://learn.hashicorp.com/consul/advanced/day-1-operations/certificates) - This guide describes how to setup CA and certificates to secure a Consul cluster with TLS.
-
-* [Datacenter Backups](https://learn.hashicorp.com/consul/advanced/day-1-operations/backup) - Consul provide the snapshot tool for backing up and restoring data. In this guide you will learn how to use both.
-
-* [Deployment Guide](https://learn.hashicorp.com/consul/advanced/day-1-operations/deployment-guide) - This deployment guide covers the steps required to install and configure a single HashiCorp Consul cluster as defined in the Consul Reference Architecture.
-
-* [DNS Caching](https://learn.hashicorp.com/consul/day-2-operations/advanced-operations/dns-caching) - Enabling TTLs for DNS query caching
-
-* [DNS Forwarding](/docs/guides/forwarding.html) - Forward DNS queries from Bind to Consul
-
-* [External Services](/docs/guides/external.html) - This guide covers registering an external service. This allows using 3rd party services within the Consul framework.
-
-* Federation ([Basic](/docs/guides/datacenters.html) and [Advanced](/docs/guides/areas.html)) - Configuring Consul to support multiple datacenters.
-
-* [Geo Failover](/docs/guides/geo-failover.html) - This guide covers using [prepared queries](/api/query.html) to implement geo failover for services.
-
-* [Minikube with Consul](/docs/guides/minikube.html) - In this guide, you'll start a local Kubernetes cluster with minikube, install Consul,and then deploy two custom services.
-
-* [Leader Election](/docs/guides/leader-election.html) - The goal of this guide is to cover how to build client-side leader election using Consul.
-
-* [Monitoring Consul with Telegraf](/docs/guides/monitoring-telegraf.html) - This guide demonstrates how to setup Consul for monitoring with Telegraf.
-
-* [Network Segments](/docs/guides/segments.html) - Configuring Consul to support partial LAN connectivity using Network Segments.
-
-* [Outage Recovery](https://learn.hashicorp.com/consul/day-2-operations/advanced-operations/outage) - This guide covers recovering a cluster that has become unavailable due to server failures.
-
-* [Consul Reference Architecture](https://learn.hashicorp.com/consul/advanced/day-1-operations/reference-architecture) - This document provides recommended practices and a reference architecture, including system requirements, datacenter design, networking, and performance optimizations for Consul production deployments.
-
-* [Semaphore](/docs/guides/semaphore.html) - This guide covers using the KV store to implement a semaphore.
-
-* [Sentinel](/docs/guides/sentinel.html) - This guide covers using Sentinel for policy enforcement in Consul.
-
-* [Server Performance](/docs/guides/performance.html) - This guide covers minimum requirements for Consul servers as well as guidelines for running Consul servers in production.
-
-* [Windows Service](/docs/guides/windows-guide.html) - This guide covers how to run Consul as a service on Windows.
-=======
 ~> The Consul guides have moved to the [HashiCorp Learn platform](https://learn.hashicorp.com/).
 
 Guides are step by step command-line walkthroughs that demonstrate how to
@@ -99,4 +34,3 @@
 - [Development: Service Segmentation](https://learn.hashicorp.com/consul/?track=developer-segmentation#developer-segmentation)
 - [Development: Service Configuration](https://learn.hashicorp.com/consul/?track=developer-configuration#developer-configuration)
 - [Integrations](https://learn.hashicorp.com/consul/?track=integrations#integrations)
->>>>>>> 42d32db8
