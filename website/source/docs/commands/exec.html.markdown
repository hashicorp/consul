---
layout: "docs"
page_title: "Commands: Exec"
sidebar_current: "docs-commands-exec"
description: |-
  The exec command provides a mechanism for remote execution. For example, this can be used to run the `uptime` command across all machines providing the `web` service.
---

# Consul Exec

Command: `consul exec`

The `exec` command provides a mechanism for remote execution. For example,
this can be used to run the `uptime` command across all machines providing
the `web` service.

Remote execution works by specifying a job, which is stored in the KV store.
Agents are informed about the new job using the [event system](/docs/commands/event.html),
which propagates messages via the [gossip protocol](/docs/internals/gossip.html).
As a result, delivery is best-effort, and there is **no guarantee** of execution.

While events are purely gossip driven, remote execution relies on the KV store
as a message broker. As a result, the `exec` command will not be able to
properly function during a Consul outage.

**Verbose output warning:** use care to make sure that your command does not
produce a large volume of output. Writes to the KV store for this output go
through the Consul servers and the Raft consensus algorithm, so having a large
number of nodes in the cluster flow a large amount of data through the KV store
could make the cluster unavailable.

## Usage

Usage: `consul exec [options] [-|command...]`

The only required option is a command to execute. This is either given
as trailing arguments, or by specifying `-`; STDIN will be read to
completion as a script to evaluate.

The list of available flags are:

* `-http-addr` - Address to the HTTP server of the agent you want to contact
  to send this command. If this isn't specified, the command will contact
  `127.0.0.1:8500` which is the default HTTP address of a Consul agent.

* `-datacenter` - Datacenter to query. Defaults to that of agent. In version
  0.4, that is the only supported value.

* `-prefix` - Key prefix in the KV store to use for storing request data.
  Defaults to `_rexec`.

* `-node` - Regular expression to filter nodes which should evaluate the event.

* `-service` - Regular expression to filter to only nodes with matching services.

* `-tag` - Regular expression to filter to only nodes with a service that has
  a matching tag. This must be used with `-service`. As an example, you may
  do `-service mysql -tag secondary`.

* `-wait` - Specifies the period of time in which no agent's respond before considering
  the job finished. This is basically the quiescent time required to assume completion.
  This period is not a hard deadline, and the command will wait longer depending on
  various heuristics.

* `-wait-repl` - Period to wait after writing the job specification for replication.
  This is a heuristic value and enables agents to do a stale read of the job. Defaults
  to 200 msec.

* `-verbose` - Enables verbose output.

* `-token` - The ACL token to use during requests. This token must have access
<<<<<<< HEAD
  to the prefix in the KV store as well as exec "write" access for the `_rexec`
  event. Defaults to that of the agent.
=======
  to the prefix in the KV store as well as exec "write" access for the _rexec
  event. Defaults to that of the agent.

~> **Verbose output warning:**  If the output of the
commands is too length, it may become DoS against the servers , as those writes are flowing through the servers and Raft.
>>>>>>> f0ae0c08
<|MERGE_RESOLUTION|>--- conflicted
+++ resolved
@@ -69,13 +69,8 @@
 * `-verbose` - Enables verbose output.
 
 * `-token` - The ACL token to use during requests. This token must have access
-<<<<<<< HEAD
   to the prefix in the KV store as well as exec "write" access for the `_rexec`
-  event. Defaults to that of the agent.
-=======
-  to the prefix in the KV store as well as exec "write" access for the _rexec
   event. Defaults to that of the agent.
 
 ~> **Verbose output warning:**  If the output of the
-commands is too length, it may become DoS against the servers , as those writes are flowing through the servers and Raft.
->>>>>>> f0ae0c08
+commands is too length, it may become DoS against the servers , as those writes are flowing through the servers and Raft.