[
  {
    "title": "Overview",
    "path": "index",
    "hidden": true
  },
  {
    "title": "API Structure",
    "path": "api-structure"
  },
  {
    "title": "API Features",
    "routes": [
      {
        "title": "Consistency Modes",
        "path": "features/consistency"
      },
      {
        "title": "Blocking Queries",
        "path": "features/blocking"
      },
      {
        "title": "Filtering",
        "path": "features/filtering"
      },
      {
        "title": "Agent Caching",
        "path": "features/caching"
      }
    ]
  },
  {
    "divider": true
  },
  {
    "title": "ACLs",
    "routes": [
      {
        "title": "Overview",
        "path": "acl"
      },
      {
        "title": "Tokens",
        "path": "acl/tokens"
      },
      {
        "title": "Policies",
        "path": "acl/policies"
      },
      {
        "title": "Templated Policies",
        "path": "acl/templated-policies"
      },
      {
        "title": "Roles",
        "path": "acl/roles"
      },
      {
        "title": "Auth Methods",
        "path": "acl/auth-methods"
      },
      {
        "title": "Binding Rules",
        "path": "acl/binding-rules"
      }
    ]
  },
  {
    "title": "Admin Partitions",
    "path": "admin-partitions"
  },
  {
    "title": "Agent",
    "routes": [
      {
        "title": "Overview",
        "path": "agent"
      },
      {
        "title": "Checks",
        "path": "agent/check"
      },
      {
        "title": "Services",
        "path": "agent/service"
      },
      {
        "title": "Connect",
        "path": "agent/connect"
      }
    ]
  },
  {
    "title": "Catalog",
    "path": "catalog"
  },
  {
    "title": "Cluster Peering",
    "path": "peering"
  },
  {
    "title": "Config",
    "path": "config"
  },
  {
    "title": "Connect",
    "routes": [
      {
        "title": "Overview",
        "path": "connect"
      },
      {
        "title": "Certificate Authority (CA)",
        "path": "connect/ca"
      },
      {
        "title": "Intentions",
        "path": "connect/intentions"
      }
    ]
  },
  {
    "title": "Coordinates",
    "path": "coordinate"
  },
  {
    "title": "Discovery Chain",
    "path": "discovery-chain"
  },
  {
    "title": "Events",
    "path": "event"
  },
  {
<<<<<<< HEAD
    "title": "Exported Services",
    "path": "exported-services"
=======
    "title": "HCP Consul Central Link",
    "path": "hcp-link"
>>>>>>> 7c00d396
  },
  {
    "title": "Health",
    "path": "health"
  },
  {
    "title": "KV Store",
    "path": "kv"
  },
  {
    "title": "Operator",
    "routes": [
      {
        "title": "Overview",
        "path": "operator"
      },
      {
        "title": "Area",
        "path": "operator/area"
      },
      {
        "title": "Autopilot",
        "path": "operator/autopilot"
      },
      {
        "title": "Keyring",
        "path": "operator/keyring"
      },
      {
        "title": "License",
        "path": "operator/license"
      },
      {
        "title": "Raft",
        "path": "operator/raft"
      },
      {
        "title": "Segment",
        "path": "operator/segment"
      },
      {
        "title": "Usage",
        "path": "operator/usage"
      }
    ]
  },
  {
    "title": "Namespaces",
    "path": "namespaces"
  },
  {
    "title": "Prepared Queries",
    "path": "query"
  },
  {
    "title": "Sessions",
    "path": "session"
  },
  {
    "title": "Snapshots",
    "path": "snapshot"
  },
  {
    "title": "Status",
    "path": "status"
  },
  {
    "title": "Transactions",
    "path": "txn"
  },
  {
    "divider": true
  },
  {
    "title": "Libraries &amp; SDKs",
    "path": "libraries-and-sdks"
  }
]<|MERGE_RESOLUTION|>--- conflicted
+++ resolved
@@ -132,13 +132,12 @@
     "path": "event"
   },
   {
-<<<<<<< HEAD
     "title": "Exported Services",
     "path": "exported-services"
-=======
+  },
+  {
     "title": "HCP Consul Central Link",
     "path": "hcp-link"
->>>>>>> 7c00d396
   },
   {
     "title": "Health",
