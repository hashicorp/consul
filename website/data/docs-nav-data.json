[
  {
    "title": "What is Consul?",
    "path": "intro"
  },
  {
    "title": "Why Choose Consul?",
    "routes": [
      {
        "title": "Overview",
        "path": "consul-vs-other"
      },
      {
        "title": "Service Meshes",
        "path": "consul-vs-other/service-mesh-compare"
      },
      {
        "title": "DNS Tools",
        "path": "consul-vs-other/dns-tools-compare"
      },
      {
        "title": "Configuration Management Tools",
        "path": "consul-vs-other/config-management-compare"
      },
      {
        "title": "API Gateways",
        "path": "consul-vs-other/api-gateway-compare"
      }
    ]
  },
  {
    "title": "Core Concepts",
    "routes": [
      {
        "title": "Service Discovery",
        "path": "concepts/service-discovery"
      },
      {
        "title": "Service Mesh",
        "path": "concepts/service-mesh"
      }
    ]
  },
  {
    "title": "Get Started",
    "routes": [
      {
        "title": "Install Consul",
        "path": "install"
      },
      {
        "title": "Learn HCP Consul",
        "href": "https://developer.hashicorp.com/consul/tutorials/get-started-hcp"
      },
      {
        "title": "Learn Consul on Kubernetes",
        "href": "https://developer.hashicorp.com/consul/tutorials/get-started-kubernetes"
      },
      {
        "title": "Learn Consul on VMs",
        "href": "https://developer.hashicorp.com/consul/tutorials/get-started-vms"
      },
      {
        "title": "Manual Bootstrap",
        "path": "install/manual-bootstrap",
        "hidden": true
      },
      {
        "title": "Consul Agent",
        "href": "/docs/agent"
      },
      {
        "title": "Glossary",
        "path": "install/glossary"
      },
      {
        "title": "Required Ports",
        "path": "install/ports"
      },
      {
        "title": "Bootstrapping a Datacenter",
        "path": "install/bootstrapping"
      },
      {
        "title": "Cloud Auto-join",
        "path": "install/cloud-auto-join"
      },
      {
        "title": "Server Performance",
        "path": "install/performance"
      },
      {
        "title": "Kubernetes",
        "href": "/docs/k8s"
      }
    ]
  },
  {
    "title": "Architecture",
    "routes": [
      {
        "title": "Overview",
        "path": "architecture"
      },
      {
        "title": "Improving Consul Resilience",
        "path": "architecture/improving-consul-resilience"
      },
      {
        "title": "Anti-Entropy",
        "path": "architecture/anti-entropy"
      },
      {
        "title": "Consensus Protocol",
        "path": "architecture/consensus"
      },
      {
        "title": "Gossip Protocol",
        "path": "architecture/gossip"
      },
      {
        "title": "Jepsen Testing",
        "path": "architecture/jepsen"
      },
      {
        "title": "Network Coordinates",
        "path": "architecture/coordinates"
      },
      {
        "title": "Consul at Scale",
        "path": "architecture/scale"
      }
    ]
  },
  {
    "divider": true
  },
  {
    "title": "Release Notes",
    "routes": [
      {
        "title": "Overview",
        "path": "release-notes"
      },
      {
        "title": "Consul",
        "routes": [
          {
            "title": "v1.16.x",
            "path": "release-notes/consul/v1_16_x"
          },
          {
            "title": "v1.15.x",
            "path": "release-notes/consul/v1_15_x"
          },
          {
            "title": "v1.14.x",
            "path": "release-notes/consul/v1_14_x"
          },
          {
            "title": "v1.13.x",
            "path": "release-notes/consul/v1_13_x"
          },
          {
            "title": "v1.12.x",
            "path": "release-notes/consul/v1_12_x"
          },
          {
            "title": "v1.11.x",
            "path": "release-notes/consul/v1_11_x"
          },
          {
            "title": "v1.10.x",
            "path": "release-notes/consul/v1_10_x"
          },
          {
            "title": "v1.9.x",
            "path": "release-notes/consul/v1_9_x"
          }
        ]
      },
      {
        "title": "Consul K8s",
        "routes": [
          {
            "title": "v1.2.x",
            "path": "release-notes/consul-k8s/v1_2_x"
          },
          {
            "title": "v1.1.x",
            "path": "release-notes/consul-k8s/v1_1_x"
          },
          {
            "title": "v1.0.x",
            "path": "release-notes/consul-k8s/v1_0_x"
          },
          {
            "title": "v0.49.x",
            "path": "release-notes/consul-k8s/v0_49_x"
          },
          {
            "title": "v0.48.x",
            "path": "release-notes/consul-k8s/v0_48_x"
          },
          {
            "title": "v0.47.x",
            "path": "release-notes/consul-k8s/v0_47_x"
          }
        ]
      },
      {
        "title": "API Gateway for Kubernetes",
        "routes": [
          {
            "title": "v0.5.x",
            "path": "release-notes/consul-api-gateway/v0_5_x"
          },
          {
            "title": "v0.4.x",
            "path": "release-notes/consul-api-gateway/v0_4_x"
          },
          {
            "title": "v0.3.x",
            "path": "release-notes/consul-api-gateway/v0_3_x"
          },
          {
            "title": "v0.2.x",
            "path": "release-notes/consul-api-gateway/v0_2_x"
          },
          {
            "title": "v0.1.x",
            "path": "release-notes/consul-api-gateway/v0_1_x"
          }
        ]
      },
      {
        "title": "Consul ECS",
        "routes": [
          {
            "title": "v0.5.x",
            "path": "release-notes/consul-ecs/v0_5_x"
          },
          {
            "title": "v0.4.x",
            "path": "release-notes/consul-ecs/v0_4_x"
          },
          {
            "title": "v0.3.x",
            "path": "release-notes/consul-ecs/v0_3_x"
          },
          {
            "title": "v0.2.x",
            "path": "release-notes/consul-ecs/v0_2_x"
          }
        ]
      },
      {
        "title": "Consul Terraform Sync",
        "routes": [
          {
            "title": "v0.6.x",
            "path": "release-notes/consul-terraform-sync/v0_6_x"
          },
          {
            "title": "v0.5.x",
            "path": "release-notes/consul-terraform-sync/v0_5_x"
          }
        ]
      }
    ]
  },
  {
    "title": "Upgrade",
    "routes": [
      {
        "title": "Overview",
        "path": "upgrading"
      },
      {
        "title": "Compatibility Promise",
        "path": "upgrading/compatibility"
      },
      {
        "title": "Specific Version Details",
        "path": "upgrading/upgrade-specific"
      },
      {
        "title": "Upgrade Instructions",
        "routes": [
          {
            "title": "Overview",
            "path": "upgrading/instructions"
          },
          {
            "title": "General Process",
            "path": "upgrading/instructions/general-process"
          },
          {
            "title": "Upgrading to Latest 1.2.x",
            "path": "upgrading/instructions/upgrade-to-1-2-x"
          },
          {
            "title": "Upgrading to Latest 1.6.x",
            "path": "upgrading/instructions/upgrade-to-1-6-x"
          },
          {
            "title": "Upgrading to Latest 1.8.x",
            "path": "upgrading/instructions/upgrade-to-1-8-x"
          },
          {
            "title": "Upgrading to Latest 1.10.x",
            "path": "upgrading/instructions/upgrade-to-1-10-x"
          }
        ]
      }
    ]
  },
  {
    "divider": true
  },
  {
    "title": "Services",
    "routes": [
      {
        "title": "Overview",
        "path": "services/services"
      },
      {
        "title": "Usage",
        "routes": [
          {
            "title": "Define services",
            "path": "services/usage/define-services"
          },
          {
            "title": "Define health checks",
            "path": "services/usage/checks"
          },
          {
            "title": "Register services and health checks",
            "path": "services/usage/register-services-checks"
          }
        ]
      },
      {
        "title": "Discover services with DNS",
        "routes": [
          {
            "title": "Overview",
            "path": "services/discovery/dns-overview"
          },
          {
            "title": "Configure DNS behavior",
            "path": "services/discovery/dns-configuration"
          },
          {
            "title": "Perform static DNS lookups",
            "path": "services/discovery/dns-static-lookups"
          },
          {
            "title": "Enable dynamic DNS lookups",
            "path": "services/discovery/dns-dynamic-lookups"
          }
        ]
      },
      {
        "title": "Configuration",
        "routes": [
          {
            "title": "Overview",
            "path": "services/configuration/services-configuration-overview"
          },
          {
            "title": "Services",
            "path": "services/configuration/services-configuration-reference"
          },
          {
            "title": "Health checks",
            "path": "services/configuration/checks-configuration-reference"
          },
          {
            "title": "Service defaults",
            "href": "connect/config-entries/service-defaults"
          }
        ]
      }
    ]
  },
  {
    "title": "Service Mesh",
    "routes": [
      {
        "title": "Overview",
        "path": "connect"
      },
      {
        "title": "How Service Mesh Works",
        "path": "connect/connect-internals"
      },
      {
        "title": "Configuration",
        "path": "connect/configuration"
      },
      {
        "title": "Configuration entries",
        "routes": [
          {
            "title": "Overview",
            "path": "connect/config-entries"
          },
          {
            "title": "API gateway",
            "href": "/consul/docs/connect/gateways/api-gateway/configuration/api-gateway"
          },
          {
            "title": "HTTP route",
            "href": "/consul/docs/connect/gateways/api-gateway/configuration/http-route"
          },
          {
            "title": "TCP route",
            "href": "/consul/docs/connect/gateways/api-gateway/configuration/tcp-route"
          },
          {
            "title": "Inline certificate",
            "href": "/consul/docs/connect/gateways/api-gateway/configuration/inline-certificate"
          },
          {
            "title": "Ingress gateway",
            "path": "connect/config-entries/ingress-gateway"
          },
          {
            "title": "JWT Provider",
            "path": "connect/config-entries/jwt-provider"
          },
          {
            "title": "Mesh",
            "path": "connect/config-entries/mesh"
          },
          {
            "title": "Exported services",
            "path": "connect/config-entries/exported-services"
          },
          {
            "title": "Proxy defaults",
            "path": "connect/config-entries/proxy-defaults"
          },
          {
            "title": "Sameness Group",
            "path": "connect/config-entries/sameness-group"
          },
          {
            "title": "Service Defaults",
            "path": "connect/config-entries/service-defaults"
          },
          {
            "title": "Service intentions",
            "path": "connect/config-entries/service-intentions"
          },
          {
            "title": "Service resolver",
            "path": "connect/config-entries/service-resolver"
          },
          {
            "title": "Service router",
            "path": "connect/config-entries/service-router"
          },
          {
            "title": "Service splitter",
            "path": "connect/config-entries/service-splitter"
          },
          {
            "title": "Terminating gateway",
            "path": "connect/config-entries/terminating-gateway"
          },
          {
            "title": "Control plane request limit",
            "path": "connect/config-entries/control-plane-request-limit"
          }
        ]
      },
      {
        "title": "Proxies",
        "routes": [
          {
            "title": "Overview",
            "path": "connect/proxies"
          },
          {
            "title": "Deploy service mesh proxies",
            "path": "connect/proxies/deploy-service-mesh-proxies"
          },
          {
            "title": "Deploy sidecar services",
            "path": "connect/proxies/deploy-sidecar-services"
          },
          {
            "title": "Envoy Extensions",
            "routes": [
              {
                "title": "Overview",
                "path": "connect/proxies/envoy-extensions"
              },
              {
                "title": "Usage",
                "routes": [
                  {
                    "title": "Delegate authorization to Apigee",
                    "path": "connect/proxies/envoy-extensions/usage/apigee-ext-authz"
                  },
                  {
                    "title": "Delegate authorization to external services",
                    "path": "connect/proxies/envoy-extensions/usage/ext-authz"
                  },
                  {
                    "title": "Run Lua scripts in Envoy proxies",
                    "path": "connect/proxies/envoy-extensions/usage/lua"
                  },
                  {
                    "title": "Invoke Lambda functions in Envoy proxies",
                    "path": "connect/proxies/envoy-extensions/usage/lambda"
                  },
                  {
                    "title": "Send access logs to OpenTelemetry collector service",
                    "path": "connect/proxies/envoy-extensions/usage/otel-access-logging"
                  },
                  {
                    "title": "Configure Envoy proxy properties",
                    "path": "connect/proxies/envoy-extensions/usage/property-override"
                  },
                  {
                    "title": "Run WebAssembly plug-ins in Envoy proxies",
                    "path": "connect/proxies/envoy-extensions/usage/wasm"
                  }
                ]
              },
              {
                "title": "Configuration",
                "routes": [
                  {
                    "title": "External authorization",
                    "path": "connect/proxies/envoy-extensions/configuration/ext-authz"
                  },
                  {
                    "title": "OpenTelemetry Access Logging",
                    "path": "connect/proxies/envoy-extensions/configuration/otel-access-logging"
                  },
                  {
                    "title": "Property override",
                    "path": "connect/proxies/envoy-extensions/configuration/property-override"
                  },
                  {
                    "title": "WebAssembly",
                    "path": "connect/proxies/envoy-extensions/configuration/wasm"
                  }
                ]
              }
            ]
          },
          {
            "title": "Proxy integration",
            "path": "connect/proxies/integrate"
          },
          {
            "title": "Proxy defaults configuration reference",
            "href": "/consul/docs/connect/config-entries/proxy-defaults"
          },
          {
            "title": "Envoy proxies reference",
            "path": "connect/proxies/envoy"
          },
          {
            "title": "Built-in proxy reference",
            "path": "connect/proxies/built-in"
          },
          {
            "title": "Service mesh proxy configuration reference",
            "path": "connect/proxies/proxy-config-reference"
          }
        ]
      },
      {
        "title": "Service intentions",
        "routes": [
          {
            "title": "Overview",
            "path": "connect/intentions"
          },
          {
            "title": "Create and manage service intentions",
            "path": "connect/intentions/create-manage-intentions"
          },
          {
            "title": "JWT authorization for intentions",
            "path": "connect/intentions/jwt-authorization"
          },
          {
            "title": "Service intentions legacy mode",
            "path": "connect/intentions/legacy"
          },
          {
            "title": "Configuration",
            "href": "/consul/docs/connect/config-entries/service-intentions"
          }
        ]
      },
      {
        "title": "Observability",
        "routes": [
          {
            "title": "Overview",
            "path": "connect/observability"
          },
          {
            "title": "Access Logs",
            "path": "connect/observability/access-logs"
          },
          {
            "title": "UI Visualization",
            "path": "connect/observability/ui-visualization"
          }
        ]
      },
      {
        "title": "Manage traffic",
        "routes": [
          {
            "title": "Overview",
            "path": "connect/manage-traffic"
          },
          {
            "title": "Route traffic to local upstreams",
            "path": "connect/manage-traffic/route-to-local-upstreams"
          },
          {
            "title": "Limit request rates to services",
            "path": "connect/manage-traffic/limit-request-rates"
          },
          {
            "title": "Failover",
            "routes": [
              {
                "title": "Overview",
                "path": "connect/manage-traffic/failover"
              },
              {
                "title": "Configure failover services for Kubernetes",
                "href": "/docs/k8s/l7-traffic/failover-tproxy"
              },
              {
                "title": "Automate geo-failover with prepared queries",
                "href": "/tutorials/developer-discovery/automate-geo-failover"
              },
              {
                "title": "Configuration",
                "routes": [
                  {
                    "title": "Service resolver",
                    "href": "/consul/docs/connect/config-entries/service-resolver"
                  },
                  {
                    "title": "Service intentions",
                    "href": "/consul/docs/connect/config-entries/service-intentions"
                  }
                ]
              }
            ]
          },
          {
            "title": "Discovery chain reference",
            "path": "connect/manage-traffic/discovery-chain"
          }
        ]
      },
      {
        "title": "Connectivity Tasks",
        "path": "connect/connectivity-tasks"
      },
      {
        "title": "Distributed Tracing",
        "path": "connect/distributed-tracing"
      },
      {
        "title": "Gateways",
        "routes": [
          {
            "title": "Overview",
            "path": "connect/gateways"
          },
          {
            "title": "API Gateways",
            "routes": [
              {
                "title": "Overview",
                "path": "connect/gateways/api-gateway"
              },
              {
                "title": "Usage",
                "path": "connect/gateways/api-gateway/usage"
              },
              {
                "title": "Configuration",
                "routes": [
                  {
                    "title": "API Gateway",
                    "path": "connect/gateways/api-gateway/configuration/api-gateway"
                  },
                  {
                    "title": "HTTP Route",
                    "path": "connect/gateways/api-gateway/configuration/http-route"
                  },
                  {
                    "title": "TCP Route",
                    "path": "connect/gateways/api-gateway/configuration/tcp-route"
                  },
                  {
                    "title": "Inline Certificate",
                    "path": "connect/gateways/api-gateway/configuration/inline-certificate"
                  }
                ]
              }
            ]
          },
          {
            "title": "Mesh Gateways",
            "routes": [
              {
                "title": "Overview",
                "path": "connect/gateways/mesh-gateway"
              },
              {
                "title": "Enabling WAN Federation Control Plane Traffic",
                "path": "connect/gateways/mesh-gateway/wan-federation-via-mesh-gateways"
              },
              {
                "title": "Enabling Service-to-service Traffic Across WAN Federated Datacenters",
                "path": "connect/gateways/mesh-gateway/service-to-service-traffic-wan-datacenters"
              },
              {
                "title": "Enabling Service-to-service Traffic Across Admin Partitions",
                "path": "connect/gateways/mesh-gateway/service-to-service-traffic-partitions"
              },
              {
                "title": "Enabling Peering Control Plane Traffic",
                "path": "connect/gateways/mesh-gateway/peering-via-mesh-gateways"
              }
            ]
          },
          {
            "title": "Ingress Gateways",
            "routes": [
              {
                "title": "Overview",
                "path": "connect/gateways/ingress-gateway"
              },
              {
                "title": "Implement an ingress gateway",
                "path": "connect/gateways/ingress-gateway/usage"
              },
              {
                "title": "Serve TLS certificates from an external service",
                "path": "connect/gateways/ingress-gateway/tls-external-service"
              },
              {
                "title": "Configuration",
                "href": "/consul/docs/connect/config-entries/ingress-gateway"
              }
            ]
          },
          {
            "title": "Terminating Gateways",
            "path": "connect/gateways/terminating-gateway"
          }
        ]
      },
      {
        "title": "Cluster Peering",
        "routes": [
          {
            "title": "Overview",
            "path": "connect/cluster-peering"
          },
          {
            "title": "Technical Specifications",
            "path": "connect/cluster-peering/tech-specs"
          },
          {
            "title": "Usage",
            "routes": [
              {
                "title": "Establish Cluster Peering Connections",
                "path": "connect/cluster-peering/usage/establish-cluster-peering"
              },
              {
                "title": "Manage Cluster Peering Connections",
                "path": "connect/cluster-peering/usage/manage-connections"
              },
              {
                "title": "Manage L7 Traffic With Cluster Peering",
                "path": "connect/cluster-peering/usage/peering-traffic-management"
              },
              {
                "title": "Create Sameness Groups",
                "path": "connect/cluster-peering/usage/create-sameness-groups"
              }
            ]
          }
        ]
      },
      {
<<<<<<< HEAD
        "title": "Failover",
        "routes": [
          {
            "title": "Overview",
            "path": "connect/failover"
          },
          {
            "title": "Usage",
            "routes": [
              {
                "title": "Configure failover services for Kubernetes",
                "href": "/docs/k8s/l7-traffic/failover-tproxy"
              },
              {
                "title": "Automate geo-failover with prepared queries",
                "href": "/tutorials/developer-discovery/automate-geo-failover"
              },
              {
                "title": "Failover with sameness groups",
                "path": "connect/failover/sameness"
              }
            ]
          },
          {
            "title": "Configuration",
            "routes": [
              {
                "title": "Service resolver",
                "href": "/consul/docs/connect/config-entries/service-resolver"
              },
              {
                "title": "Service intentions",
                "href": "/consul/docs/connect/config-entries/service-intentions"
              }
            ]
          }
        ]
      },
      {
=======
>>>>>>> 8bebfc14
        "title": "Nomad",
        "path": "connect/nomad"
      },
      {
        "title": "Kubernetes",
        "href": "/docs/k8s/connect"
      },
      {
        "title": "Native App Integration",
        "routes": [
          {
            "title": "Overview",
            "path": "connect/native"
          },
          {
            "title": "Go Integration",
            "path": "connect/native/go"
          }
        ]
      },
      {
        "title": "Certificate Management",
        "routes": [
          {
            "title": "Overview",
            "path": "connect/ca"
          },
          {
            "title": "Built-In CA",
            "path": "connect/ca/consul"
          },
          {
            "title": "Vault",
            "path": "connect/ca/vault"
          },
          {
            "title": "ACM Private CA",
            "path": "connect/ca/aws"
          }
        ]
      },
      {
        "title": "Develop and Debug",
        "path": "connect/dev"
      },
      {
        "title": "Security",
        "path": "connect/security",
        "hidden": true
      },
      {
        "title": "Consul Dataplane",
        "routes": [
          {
            "title": "Overview",
            "path": "connect/dataplane"
          },
          {
            "title": "CLI Reference",
            "path": "connect/dataplane/consul-dataplane"
          },
          {
            "title": "Telemetry",
            "path": "connect/dataplane/telemetry"
          }
        ]
      }
    ]
  },
  {
    "title": "Dynamic App Configuration",
    "routes": [
      {
        "title": "Consul KV",
        "path": "dynamic-app-config/kv"
      },
      {
        "title": "Sessions",
        "path": "dynamic-app-config/sessions"
      },
      {
        "title": "Watches",
        "path": "dynamic-app-config/watches"
      }
    ]
  },
  {
    "title": "Security",
    "routes": [
      {
        "title": "Overview",
        "path": "security"
      },
      {
        "title": "Access Control (ACLs)",
        "routes": [
          {
            "title": "ACL System Overview",
            "path": "security/acl"
          },
          {
            "title": "Tokens",
            "routes": [
              {
                "title": "Overview",
                "path": "security/acl/tokens"
              },
              {
                "title": "Create ACL Tokens",
                "routes": [
                  {
                    "title": "Create a service token",
                    "path": "security/acl/tokens/create/create-a-service-token"
                  },
                  {
                    "title": "Create an agent token",
                    "path": "security/acl/tokens/create/create-an-agent-token"
                  },
                  {
                    "title": "Create a UI token",
                    "path": "security/acl/tokens/create/create-a-ui-token"
                  },
                  {
                    "title": "Create a mesh gateway token",
                    "path": "security/acl/tokens/create/create-a-mesh-gateway-token"
                  },
                  {
                    "title": "Create an ingress gateway token",
                    "path": "security/acl/tokens/create/create-an-ingress-gateway-token"
                  },
                  {
                    "title": "Create a terminating gateway token",
                    "path": "security/acl/tokens/create/create-a-terminating-gateway-token"
                  },
                  {
                    "title": "Create a DNS token",
                    "path": "security/acl/tokens/create/create-a-dns-token"
                  },
                  {
                    "title": "Create a replication token",
                    "path": "security/acl/tokens/create/create-a-replication-token"
                  },
                  {
                    "title": "Create a snapshot agent token",
                    "path": "security/acl/tokens/create/create-a-snapshot-agent-token"
                  },
                  {
                    "title": "Create a token for Vault's Consul storage backend",
                    "path": "security/acl/tokens/create/create-a-token-for-vault-consul-storage"
                  },
                  {
                    "title": "Create a Consul ESM token",
                    "path": "security/acl/tokens/create/create-a-consul-esm-token"
                  }
                ]
              }
            ]
          },
          {
            "title": "Policies",
            "path": "security/acl/acl-policies"
          },
          {
            "title": "Roles",
            "path": "security/acl/acl-roles"
          },
          {
            "title": "Rules Reference",
            "path": "security/acl/acl-rules"
          },
          {
            "title": "ACLs in Federated Datacenters",
            "path": "security/acl/acl-federated-datacenters"
          },
          {
            "title": "Auth Methods",
            "routes": [
              {
                "title": "Overview",
                "path": "security/acl/auth-methods"
              },
              {
                "title": "Kubernetes",
                "path": "security/acl/auth-methods/kubernetes"
              },
              {
                "title": "JWT",
                "path": "security/acl/auth-methods/jwt"
              },
              {
                "title": "OIDC",
                "path": "security/acl/auth-methods/oidc"
              },
              {
                "title": "AWS IAM",
                "path": "security/acl/auth-methods/aws-iam"
              }
            ]
          }
        ]
      },
      {
        "title": "Encryption",
        "path": "security/encryption"
      },
      {
        "title": "Security Models",
        "routes": [
          {
            "title": "Overview",
            "path": "security/security-models"
          },
          {
            "title": "Core",
            "path": "security/security-models/core"
          },
          {
            "title": "Network Infrastructure Automation",
            "path": "security/security-models/nia"
          }
        ]
      }
    ]
  },
  {
    "title": "Agent",
    "routes": [
      {
        "title": "Overview",
        "path": "agent"
      },
      {
        "title": "Configuration",
        "routes": [
          {
            "title": "General",
            "path": "agent/config"
          },
          {
            "title": "CLI Reference",
            "path": "agent/config/cli-flags"
          },
          {
            "title": "Configuration Reference",
            "path": "agent/config/config-files"
          }
        ]
      },
      {
        "title": "Limit traffic rates",
        "routes": [
          {
            "title": "Overview",
            "path": "agent/limits"
          },
          {
            "title": "Usage",
            "routes": [
              {
                "title": "Initialize rate limit settings",
                "path": "agent/limits/usage/init-rate-limits"
              },
              {
                "title": "Monitor traffic rate limits",
                "path": "agent/limits/usage/monitor-rate-limits"
              },
              {
                "title": "Set global traffic rate limits",
                "path": "agent/limits/usage/set-global-traffic-rate-limits"
              },
              {
                "title": "Limit traffic rates from source IP addresses",
                "path": "agent/limits/usage/limit-request-rates-from-ips"
              }
            ]
          },
          {
            "title": "Configuration",
            "href": "/docs/connect/config-entries/control-plane-request-limit"
          }
        ]
      },
      {
        "title": "Configuration Entries",
        "path": "agent/config-entries"
      },
      {
        "title": "Telemetry",
        "path": "agent/telemetry"
      },
      {
        "title": "Sentinel",
        "path": "agent/sentinel"
      },
      {
        "title": "Experimental WAL LogStore",
        "routes": [
          {
            "title": "Overview",
            "path": "agent/wal-logstore"
          },
          {
            "title": "Enable WAL LogStore backend",
            "path": "agent/wal-logstore/enable"
          },
          {
            "title": "Monitor Raft metrics and logs for WAL",
            "path": "agent/wal-logstore/monitoring"
          },
          {
            "title": "Revert to BoltDB",
            "path": "agent/wal-logstore/revert-to-boltdb"
          }
        ]
      }
    ]
  },
  {
    "title": "Integrations",
    "routes": [
      {
        "title": "Consul Integration Program",
        "path": "integrate/partnerships"
      },
      {
        "title": "NIA Integration Program",
        "path": "integrate/nia-integration"
      },
      {
        "title": "Vault Integration",
        "href": "/docs/connect/ca/vault"
      },
      {
        "title": "Proxy Integration",
        "href": "/docs/connect/proxies/integrate"
      },
      {
        "title": "Consul Tools",
        "path": "integrate/download-tools"
      }
    ]
  },
  {
    "title": "Troubleshoot",
    "routes": [
      {
        "title": "Service-to-Service Troubleshooting",
        "path": "troubleshoot/troubleshoot-services"
      },
      {
        "title": "Common Error Messages",
        "path": "troubleshoot/common-errors"
      },
      {
        "title": "FAQ",
        "path": "troubleshoot/faq"
      }
    ]
  },
  {
    "divider": true
  },
  {
    "title": "Kubernetes",
    "routes": [
      {
        "title": "Overview",
        "path": "k8s"
      },
      {
        "title": "Architecture",
        "path": "k8s/architecture"
      },
      {
        "title": "Installation",
        "routes": [
          {
            "title": "Install from Consul K8s CLI",
            "path": "k8s/installation/install-cli"
          },
          {
            "title": "Install from Helm Chart",
            "path": "k8s/installation/install"
          }
        ]
      },
      {
        "title": "Deployment Configurations",
        "routes": [
          {
            "title": "Consul Clients Outside Kubernetes",
            "path": "k8s/deployment-configurations/clients-outside-kubernetes"
          },
          {
            "title": "Consul Servers Outside Kubernetes",
            "path": "k8s/deployment-configurations/servers-outside-kubernetes"
          },
          {
            "title": "Single Consul Datacenter in Multiple Kubernetes Clusters",
            "path": "k8s/deployment-configurations/single-dc-multi-k8s"
          },
          {
            "title": "Consul Enterprise",
            "path": "k8s/deployment-configurations/consul-enterprise"
          },
          {
            "title": "Multi-Cluster Federation",
            "routes": [
              {
                "title": "Overview",
                "path": "k8s/deployment-configurations/multi-cluster"
              },
              {
                "title": "Federation Between Kubernetes Clusters",
                "path": "k8s/deployment-configurations/multi-cluster/kubernetes"
              },
              {
                "title": "Federation Between VMs and Kubernetes",
                "path": "k8s/deployment-configurations/multi-cluster/vms-and-kubernetes"
              }
            ]
          },
          {
            "title": "Vault as Secrets Backend",
            "routes": [
              {
                "title": "Overview",
                "path": "k8s/deployment-configurations/vault"
              },
              {
                "title": "Systems Integration",
                "path": "k8s/deployment-configurations/vault/systems-integration"
              },
              {
                "title": "Data Integration",
                "routes": [
                  {
                    "title": "Overview",
                    "path": "k8s/deployment-configurations/vault/data-integration"
                  },
                  {
                    "title": "Bootstrap Token",
                    "path": "k8s/deployment-configurations/vault/data-integration/bootstrap-token"
                  },
                  {
                    "title": "Enterprise License",
                    "path": "k8s/deployment-configurations/vault/data-integration/enterprise-license"
                  },
                  {
                    "title": "Gossip Encryption Key",
                    "path": "k8s/deployment-configurations/vault/data-integration/gossip"
                  },
                  {
                    "title": "Partition Token",
                    "path": "k8s/deployment-configurations/vault/data-integration/partition-token"
                  },
                  {
                    "title": "Replication Token",
                    "path": "k8s/deployment-configurations/vault/data-integration/replication-token"
                  },
                  {
                    "title": "Server TLS",
                    "path": "k8s/deployment-configurations/vault/data-integration/server-tls"
                  },
                  {
                    "title": "Service Mesh Certificates",
                    "path": "k8s/deployment-configurations/vault/data-integration/connect-ca"
                  },
                  {
                    "title": "Snapshot Agent Config",
                    "path": "k8s/deployment-configurations/vault/data-integration/snapshot-agent-config"
                  },
                  {
                    "title": "Webhook Certificates",
                    "path": "k8s/deployment-configurations/vault/data-integration/webhook-certs"
                  }
                ]
              },
              {
                "title": "WAN Federation",
                "path": "k8s/deployment-configurations/vault/wan-federation"
              }
            ]
          }
        ]
      },
      {
        "title": "Platform Guides",
        "routes": [
          {
            "title": "Minikube",
            "href": "https://learn.hashicorp.com/tutorials/consul/kubernetes-minikube?utm_source=consul.io&utm_medium=docs&utm_content=k8s&utm_term=mk"
          },
          {
            "title": "Kind",
            "href": "https://learn.hashicorp.com/tutorials/consul/kubernetes-kind?utm_source=consul.io&utm_medium=docs&utm_content=k8s&utm_term=kind"
          },
          {
            "title": "AKS (Azure)",
            "href": "https://learn.hashicorp.com/tutorials/consul/kubernetes-aks-azure?utm_source=consul.io&utm_medium=docs&utm_content=k8s&utm_term=aks"
          },
          {
            "title": "EKS (AWS)",
            "href": "https://learn.hashicorp.com/tutorials/consul/kubernetes-eks-aws?utm_source=consul.io&utm_medium=docs&utm_content=k8s&utm_term=eks"
          },
          {
            "title": "GKE (Google Cloud)",
            "href": "https://learn.hashicorp.com/tutorials/consul/kubernetes-gke-google?utm_source=consul.io&utm_medium=docs&utm_content=k8s&utm_term=gke"
          },
          {
            "title": "Red Hat OpenShift",
            "href": "https://learn.hashicorp.com/tutorials/consul/kubernetes-openshift-red-hat?utm_source=consul.io&utm_medium=docs&utm_content=k8s&utm_term=openshift"
          },
          {
            "title": "Self Hosted Kubernetes",
            "path": "k8s/platforms/self-hosted-kubernetes"
          }
        ]
      },
      {
        "title": "Service Mesh",
        "routes": [
          {
            "title": "Overview",
            "path": "k8s/connect"
          },
          {
            "title": "Admin Partitions",
            "href": "/docs/enterprise/admin-partitions"
          },
          {
            "title": "Cluster Peering",
            "routes": [
              {
                "title": "Technical Specifications",
                "path": "k8s/connect/cluster-peering/tech-specs"
              },
              {
                "title": "Usage",
                "routes": [
                  {
                    "title": "Establish Cluster Peering Connections",
                    "path": "k8s/connect/cluster-peering/usage/establish-peering"
                  },
                  {
                    "title": "Manage Cluster Peering Connections",
                    "path": "k8s/connect/cluster-peering/usage/manage-peering"
                  },
                  {
                    "title": "Manage L7 Traffic With Cluster Peering",
                    "path": "k8s/connect/cluster-peering/usage/l7-traffic"
                  },
                  {
                    "title": "Create Sameness Groups",
                    "path": "k8s/connect/cluster-peering/usage/create-sameness-groups"
                  }
                ]
              }
            ]
          },
          {
            "title": "Transparent Proxy",
            "routes": [
              {
                "title": "Overview",
                "path": "k8s/connect/transparent-proxy"
              },
              {
                "title": "Enable transparent proxy",
                "path": "k8s/connect/transparent-proxy/enable-transparent-proxy"
              },
              {
                "title": "Route traffic to virtual services",
                "href": "/docs/k8s/l7-traffic/route-to-virtual-services"
              }
            ]
          },
          {
            "title": "Onboarding services in transparent proxy mode",
            "path": "k8s/connect/onboarding-tproxy-mode"
          },
          {
            "title": "Ingress Gateways",
            "path": "k8s/connect/ingress-gateways"
          },
          {
            "title": "Terminating Gateways",
            "path": "k8s/connect/terminating-gateways"
          },
          {
            "title": "Ingress Controllers",
            "path": "k8s/connect/ingress-controllers"
          },
          {
            "title": "Configuring a Connect CA Provider",
            "path": "k8s/connect/connect-ca-provider"
          },
          {
            "title": "Health Checks",
            "path": "k8s/connect/health"
          },
          {
            "title": "Observability",
            "routes": [
              {
                "title": "Metrics",
                "path": "k8s/connect/observability/metrics"
              }
            ]
          }
        ]
      },
      {
        "title": "L7 traffic management",
        "routes": [
          {
            "title": "Overview",
            "href": "/docs/connect/l7-traffic"
          },
          {
            "title": "Configure failover services",
            "path": "k8s/l7-traffic/failover-tproxy"
          },
          {
            "title": "Route traffic to virtual services",
            "path": "k8s/l7-traffic/route-to-virtual-services"
          }
        ]
      },
      {
        "title": "Service Sync",
        "path": "k8s/service-sync"
      },
      {
        "title": "Custom Resource Definitions",
        "routes": [
          {
            "title": "Overview",
            "path": "k8s/crds"
          },
          {
            "title": "Upgrade An Existing Cluster to CRDs",
            "path": "k8s/crds/upgrade-to-crds"
          }
        ]
      },
      {
        "title": "Annotations and Labels",
        "path": "k8s/annotations-and-labels"
      },
      {
        "title": "Consul DNS",
        "path": "k8s/dns"
      },
      {
        "title": "Upgrade",
        "routes": [
          {
            "title": "Upgrading Consul on Kubernetes",
            "path": "k8s/upgrade"
          },
          {
            "title": "Upgrading Consul K8s CLI",
            "path": "k8s/upgrade/upgrade-cli"
          }
        ]
      },
      {
        "title": "Consul Dataplane",
        "routes": [
          {
            "title": "Overview",
            "href": "/docs/connect/dataplane"
          },
          {
            "title": "CLI Reference",
            "href": "/docs/connect/dataplane/consul-dataplane"
          }
        ]
      },
      {
        "title": "Operations",
        "routes": [
          {
            "title": "Uninstall",
            "path": "k8s/operations/uninstall"
          },
          {
            "title": "Certificate Rotation",
            "path": "k8s/operations/certificate-rotation"
          },
          {
            "title": "Gossip Encryption Key Rotation",
            "path": "k8s/operations/gossip-encryption-key-rotation"
          },
          {
            "title": "Configure TLS on an Existing Cluster",
            "path": "k8s/operations/tls-on-existing-cluster"
          }
        ]
      },
      {
        "title": "Troubleshoot",
        "routes": [
          {
            "title": "Common Error Messages",
            "href": "/docs/troubleshoot/common-errors#common-errors-on-kubernetes"
          },
          {
            "title": "FAQ",
            "href": "/docs/troubleshoot/faq#consul-on-kubernetes"
          }
        ]
      },
      {
        "title": "Compatibility Matrix",
        "path": "k8s/compatibility"
      },
      {
        "title": "Helm Chart Configuration",
        "path": "k8s/helm"
      },
      {
        "title": "Consul K8s CLI Reference",
        "path": "k8s/k8s-cli"
      }
    ]
  },
  {
    "title": "AWS ECS",
    "routes": [
      {
        "title": "Overview",
        "path": "ecs"
      },
      {
        "title": "Architecture",
        "path": "ecs/architecture"
      },
      {
        "title": "Technical specifications",
        "path": "ecs/tech-specs"
      },
      {
        "title": "Deploy Consul to ECS",
        "routes": [
          {
            "title": "Deploy using the Terraform module",
            "path": "ecs/deploy/terraform"
          },
          {
            "title": "Deploy manually",
            "path": "ecs/deploy/manual"
          },
          {
            "title": "Configure the ECS task bind address",
            "path": "ecs/deploy/bind-addresses"
          },
          {
            "title": "Configure routes between ECS tasks",
            "path": "ecs/deploy/configure-routes"
          },
          {
            "title": "Migrate existing tasks",
            "path": "ecs/deploy/migrate-existing-tasks"
          }
        ]
      },
      {
        "title": "Upgrade to Consul dataplane architecture",
        "path": "ecs/upgrade-to-dataplanes"
      },
      {
        "title": "Consul Enterprise",
        "path": "ecs/enterprise"
      },
      {
        "title": "Reference",
        "routes": [
          {
            "title": "ECS configuration reference",
            "path": "ecs/reference/configuration-reference"
          },
          {
            "title": "ECS compatibility matrix",
            "path": "ecs/reference/compatibility"
          },
          {
            "title": "ECS Consul server JSON schema",
            "path": "ecs/reference/consul-server-json"
          }
        ]
      }
    ]
  },
  {
    "title": "AWS Lambda",
    "routes": [
      {
        "title": "Overview",
        "path": "lambda"
      },
      {
        "title": "Register Lambda Functions",
        "routes": [
          {
            "title": "Requirements",
            "path": "lambda/registration"
          },
          {
            "title": "Automate Registration",
            "path": "lambda/registration/automate"
          },
          {
            "title": "Manual Registration",
            "path": "lambda/registration/manual"
          }
        ]
      },
      {
        "title": "Invoke Lambda Functions from Services",
        "path": "lambda/invocation"
      },
      {
        "title": "Invoke Services from Lambda Functions",
        "path": "lambda/invoke-from-lambda",
        "badge": {
          "text": "BETA",
          "type": "outlined",
          "color": "neutral"
        }
      }
    ]
  },
  {
    "divider": true
  },
  {
    "title": "HCP Consul",
    "href": "https://cloud.hashicorp.com/docs/consul"
  },
  {
    "title": "Consul Enterprise",
    "routes": [
      {
        "title": "Overview",
        "path": "enterprise"
      },
      {
        "title": "Admin Partitions",
        "path": "enterprise/admin-partitions"
      },
      {
        "title": "Audit Logging",
        "path": "enterprise/audit-logging"
      },
      {
        "title": "Automated Backups",
        "path": "enterprise/backups"
      },
      {
        "title": "Automated Upgrades",
        "path": "enterprise/upgrades"
      },
      {
        "title": "Enhanced Read Scalability",
        "path": "enterprise/read-scale"
      },
      {
        "title": "FIPS",
        "path": "enterprise/fips"
      },
      {
        "title": "Single sign-on - OIDC",
        "href": "/docs/security/acl/auth-methods/oidc"
      },
      {
        "title": "Redundancy Zones",
        "path": "enterprise/redundancy"
      },
      {
        "title": "Advanced Federation",
        "path": "enterprise/federation"
      },
      {
        "title": "Network Segments",
        "routes": [
          {
            "title": "Network Segments Overview",
            "path": "enterprise/network-segments/network-segments-overview"
          },
          {
            "title": "Create a Network Segment",
            "path": "enterprise/network-segments/create-network-segment"
          }
        ]
      },
      {
        "title": "Namespaces",
        "path": "enterprise/namespaces"
      },
      {
        "title": "NIA with TFE",
        "href": "/docs/nia/enterprise"
      },
      {
        "title": "License",
        "routes": [
          {
            "title": "Overview",
            "path": "enterprise/license/overview"
          },
          {
            "title": "Automated entitlement utilization reporting",
            "path": "enterprise/license/utilization-reporting"
          },
          {
            "title": "FAQ",
            "path": "enterprise/license/faq"
          }
        ]
      }
    ]
  },
  {
    "divider": true
  },
  {
    "title": "API Gateway for Kubernetes",
    "routes": [
      {
        "title": "Overview",
        "path": "api-gateway"
      },
      {
        "title": "Installation",
        "path": "api-gateway/install"
      },
      {
        "title": "Technical Specifications",
        "path": "api-gateway/tech-specs"
      },
      {
        "title": "Upgrades",
        "path": "api-gateway/upgrades"
      },
      {
        "title": "Usage",
        "routes": [
          {
            "title": "Deploy",
            "path": "api-gateway/usage/usage"
          },
          {
            "title": "Reroute HTTP Requests",
            "path": "api-gateway/usage/reroute-http-requests"
          },
          {
            "title": "Route Traffic to Peered Services",
            "path": "api-gateway/usage/route-to-peered-services"
          },
          {
            "title": "Error Messages",
            "path": "api-gateway/usage/errors"
          }
        ]
      },
      {
        "title": "Configuration",
        "routes": [
          {
            "title": "Overview",
            "path": "api-gateway/configuration"
          },
          {
            "title": "Gateway",
            "path": "api-gateway/configuration/gateway"
          },
          {
            "title": "GatewayClass",
            "path": "api-gateway/configuration/gatewayclass"
          },
          {
            "title": "GatewayClassConfig",
            "path": "api-gateway/configuration/gatewayclassconfig"
          },
          {
            "title": "Routes",
            "path": "api-gateway/configuration/routes"
          },
          {
            "title": "MeshService",
            "path": "api-gateway/configuration/meshservice"
          }
        ]
      }
    ]
  },
  {
    "title": "Network Infrastructure Automation",
    "routes": [
      {
        "title": "Overview",
        "path": "nia"
      },
      {
        "title": "Get Started",
        "routes": [
          {
            "title": "Installation",
            "path": "nia/installation/install"
          },
          {
            "title": "Configuration",
            "path": "nia/installation/configure"
          }
        ]
      },
      {
        "title": "Usage",
        "routes": [
          {
            "title": "Requirements",
            "path": "nia/usage/requirements"
          },
          {
            "title": "Run Consul-Terraform-Sync",
            "path": "nia/usage/run"
          },
          {
            "title": "Run Consul-Terraform-Sync with High Availability",
            "path": "nia/usage/run-ha"
          },
          {
            "title": "Error Messages",
            "path": "nia/usage/errors-ref"
          }
        ]
      },
      {
        "title": "Architecture",
        "path": "nia/architecture"
      },
      {
        "title": "API",
        "routes": [
          {
            "title": "Overview",
            "path": "nia/api"
          },
          {
            "title": "Status",
            "path": "nia/api/status"
          },
          {
            "title": "Tasks",
            "path": "nia/api/tasks"
          },
          {
            "title": "Health",
            "path": "nia/api/health"
          }
        ]
      },
      {
        "title": "CLI",
        "routes": [
          {
            "title": "Overview",
            "path": "nia/cli"
          },
          {
            "title": "task",
            "path": "nia/cli/task"
          },
          {
            "title": "start",
            "path": "nia/cli/start"
          }
        ]
      },
      {
        "title": "Configuration",
        "path": "nia/configuration"
      },
      {
        "title": "Tasks",
        "path": "nia/tasks"
      },
      {
        "title": "Terraform Modules",
        "path": "nia/terraform-modules"
      },
      {
        "title": "Enterprise",
        "routes": [
          {
            "title": "Overview",
            "path": "nia/enterprise"
          },
          {
            "title": "License",
            "path": "nia/enterprise/license"
          },
          {
            "title": "Terraform Cloud Driver",
            "href": "/docs/nia/network-drivers/terraform-cloud"
          }
        ]
      },
      {
        "title": "Network Drivers",
        "routes": [
          {
            "title": "Overview",
            "path": "nia/network-drivers"
          },
          {
            "title": "Terraform",
            "path": "nia/network-drivers/terraform"
          },
          {
            "title": "Terraform Cloud",
            "path": "nia/network-drivers/terraform-cloud"
          }
        ]
      },
      {
        "title": "Compatibility",
        "path": "nia/compatibility"
      }
    ]
  },
  {
    "title": "Internals",
    "hidden": true,
    "routes": [
      {
        "title": "Overview",
        "path": "internals"
      },
      {
        "title": "ACL",
        "path": "internals/acl"
      }
    ]
  },
  {
    "title": "Guides",
    "path": "guides",
    "hidden": true
  }
]<|MERGE_RESOLUTION|>--- conflicted
+++ resolved
@@ -807,12 +807,11 @@
         ]
       },
       {
-<<<<<<< HEAD
         "title": "Failover",
         "routes": [
           {
             "title": "Overview",
-            "path": "connect/failover"
+            "path": "connect/manage-traffic/failover"
           },
           {
             "title": "Usage",
@@ -827,7 +826,7 @@
               },
               {
                 "title": "Failover with sameness groups",
-                "path": "connect/failover/sameness"
+                "path": "connect/manage-traffic/failover/sameness"
               }
             ]
           },
@@ -847,8 +846,6 @@
         ]
       },
       {
-=======
->>>>>>> 8bebfc14
         "title": "Nomad",
         "path": "connect/nomad"
       },
