[
  {
    "heading": "Get started"
  },
  {
    "title": "Quickstart",
    "routes": [
      {
        "title": "Consul on VMs",
        "href": "/consul/tutorials/get-started-vms"
      },
      {
        "title": "Consul on Kubernetes",
        "href": "/consul/tutorials/get-started-kubernetes"
      },
      {
        "title": "HCP Consul Dedicated",
        "href": "/consul/tutorials/get-started-hcp"
      }
    ]
  },
  {
    "title": "Architecture",
    "routes": [
      {
        "title": "What is Consul?",
        "path": "architecture"
      },
      {
        "title": "Control plane",
        "routes": [
          {
            "title": "Overview",
            "path": "architecture/control-plane"
          },
          {
            "title": "Kubernetes",
            "path": "architecture/control-plane/k8s"
          },
          {
            "title": "Consul agents",
            "path": "architecture/control-plane/agent"
          },
          {
            "title": "Consul dataplanes",
            "path": "architecture/control-plane/dataplane"
          }
        ]
      },
      {
        "title": "Data plane",
        "routes": [
          {
            "title": "Overview",
            "path": "architecture/data-plane"
          },
          {
            "title": "Gateways",
            "path": "architecture/data-plane/gateway"
          },
          {
            "title": "Consul service mesh",
            "path": "architecture/data-plane/connect"
          },
          {
            "title": "Kubernetes service mesh",
            "path": "architecture/data-plane/mesh"
          },
          {
            "title": "Services",
            "path": "architecture/data-plane/service"
          }
        ]
      },
      {
        "title": "Backend",
        "path": "architecture/backend"
      },
      {
        "title": "Security architecture",
        "path": "architecture/security"
      },
      {
        "title": "Consul-Terraform-Sync (CTS)",
        "path": "architecture/cts"
      }
    ]
  },
  {
    "title": "Concepts",
    "routes": [
      {
        "title": "Catalog",
        "path": "concept/catalog"
      },
      {
        "title": "Configuration-as-code",
        "path": "concept/configuration"
      },
      {
        "title": "Consensus",
        "path": "concept/consensus"
      },
      {
        "title": "Consistency",
        "path": "concept/consistency"
      },
      {
        "title": "Gossip",
        "path": "concept/gossip"
      },
      {
        "title": "Reliability",
        "path": "concept/reliability"
      }
    ]
  },
  {
    "title": "Fundamentals",
    "routes": [
      {
        "title": "Consul editions and releases",
        "path": "fundamentals/editions"
      },
      {
        "title": "Install and run Consul",
        "routes": [
          {
            "title": "Install Consul",
            "path": "fundamentals/install"
          },
          {
            "title": "Run in dev mode",
            "path": "fundamentals/install/dev"
          }
        ]
      },
      {
        "title": "Interact with Consul",
        "routes": [
          {
            "title": "Environment variables",
            "path": "fundamentals/interface/env-var"
          },
          {
            "title": "Use Consul HTTP API",
            "path": "fundamentals/interface/api"
          },
          {
            "title": "Use Consul CLI",
            "path": "fundamentals/interface/cli"
          },
          {
            "title": "Use Consul UI",
            "path": "fundamentals/interface/ui"
          }
        ]
      },
      {
        "title": "Consul agent basics",
        "path": "fundamentals/agent"
      },
      {
<<<<<<< HEAD
        "title": "Service and health check basics",
        "path": "fundamentals/service"
=======
        "title": "Explore the Consul web UI",
        "path": "fundamentals/ui"
>>>>>>> d3ab31d1
      },
      {
        "title": "Service identity basics",
        "path": "fundamentals/identity"
      },
      {
        "title": "Configuration entry basics",
        "path": "fundamentals/config-entry"
      },
      {
        "title": "Consul Terraform provider",
        "path": "fundamentals/tf"
      },
      {
        "title": "Troubleshoot Consul",
        "path": "fundamentals/troubleshoot"
      }
    ]
  },
  {
    "title": "Use cases",
    "routes": [
      {
        "title": "Overview",
        "path": "use-case"
      },
      {
        "title": "API gateways",
        "path": "use-case/api-gateway"
      },
      {
        "title": "Configuration management",
        "path": "use-case/config-management"
      },
      {
        "title": "DNS",
        "path": "use-case/dns"
      },
      {
        "title": "Service Discovery",
        "path": "use-case/service-discovery"
      },
      {
        "title": "Service Mesh",
        "path": "use-case/service-mesh"
      }
    ]
  },
  {
    "divider": true
  },
  {
    "heading": "Consul operations"
  },
  {
    "title": "Deploy Consul",
    "routes": [
      {
        "title": "Overview",
        "path": "deploy"
      },
      {
        "title": "Deploy server cluster",
        "routes": [
          {
            "title": "Overview",
            "path": "deploy/server"
          },
          {
            "title": "Required ports",
            "href": "deploy/server/ports"
          },
          {
            "title": "FIPS 140-2 compliance",
            "path": "deploy/server/fips"
          },
          {
            "title": "WAL LogStore",
            "routes": [
              {
                "title": "Overview",
                "path": "deploy/server/wal"
              },
              {
                "title": "Monitor Raft metrics and logs",
                "path": "deploy/server/wal/monitor-raft"
              },
              {
                "title": "Revert to BoltDB",
                "path": "deploy/server/wal/revert-boltdb"
              }
            ]
          },
          {
            "title": "HCP Consul Dedicated",
            "path": "deploy/server/hcp"
          },
          {
            "title": "Virtual machine (VM)",
            "routes": [
              {
                "title": "Overview",
                "path": "deploy/server/vm"
              },
              {
                "title": "Bootstrap a datacenter",
                "path": "deploy/server/vm/bootstrap"
              },
              {
                "title": "Automatic agent discovery",
                "path": "deploy/server/vm/cloud-auto-join"
              },
              {
                "title": "Server requirements",
                "path": "deploy/server/vm/requirements"
              }
            ]
          },
          {
            "title": "Kubernetes",
            "routes": [
              {
                "title": "Overview",
                "path": "deploy/server/k8s"
              },
              {
                "title": "Kubernetes requirements",
                "path": "deploy/server/k8s/requirements"
              },
              {
                "title": "Deploy with Helm",
                "path": "deploy/server/k8s/helm"
              },
              {
                "title": "Deploy with consul-k8s",
                "path": "deploy/server/k8s/consul-k8s"
              },
              {
                "title": "Deploy Consul Enterprise",
                "path": "deploy/server/k8s/enterprise"
              },
              {
                "title": "Platform guides",
                "routes": [
                  {
                    "title": "Minikube",
                    "path": "deploy/server/k8s/platform/minikube"
                  },
                  {
                    "title": "Kind",
                    "path": "deploy/server/k8s/platform/kind"
                  },
                  {
                    "title": "AKS (Azure)",
                    "path": "deploy/server/k8s/platform/aks"
                  },
                  {
                    "title": "EKS (AWS)",
                    "path": "deploy/server/k8s/platform/eks"
                  },
                  {
                    "title": "GKE (Google Cloud)",
                    "path": "deploy/server/k8s/platform/gke"
                  },
                  {
                    "title": "Red Hat OpenShift",
                    "path": "deploy/server/k8s/platform/openshift"
                  },
                  {
                    "title": "Self-hosted Kubernetes",
                    "path": "deploy/server/k8s/platform/self-hosted"
                  }
                ]
              },
              {
                "title": "Servers outside Kubernetes",
                "path": "deploy/server/k8s/external"
              },
              {
                "title": "Consul in multiple Kubernetes clusters",
                "path": "deploy/server/k8s/multi-cluster"
              },
              {
                "title": "Vault as a secrets backend",
                "routes": [
                  {
                    "title": "Overview",
                    "path": "deploy/server/k8s/vault"
                  },
                  {
                    "title": "System integration",
                    "path": "deploy/server/k8s/vault/backend"
                  },
                  {
                    "title": "Data integration",
                    "routes": [
                      {
                        "title": "Overview",
                        "path": "deploy/server/k8s/vault/data"
                      },
                      {
                        "title": "Bootstrap token",
                        "path": "deploy/server/k8s/vault/data/bootstrap-token"
                      },
                      {
                        "title": "Enterprise license",
                        "path": "deploy/server/k8s/vault/data/enterprise-license"
                      },
                      {
                        "title": "Gossip encryption key",
                        "path": "deploy/server/k8s/vault/data/gossip-key"
                      },
                      {
                        "title": "Service mesh certificates",
                        "path": "deploy/server/k8s/vault/data/mesh-ca"
                      },
                      {
                        "title": "Partition token",
                        "path": "deploy/server/k8s/vault/data/partition-token"
                      },
                      {
                        "title": "Replication token",
                        "path": "deploy/server/k8s/vault/data/replication-token"
                      },
                      {
                        "title": "Server TLS",
                        "path": "deploy/server/k8s/vault/data/tls-certificate"
                      },

                      {
                        "title": "Snapshot agent config",
                        "path": "deploy/server/k8s/vault/data/snapshot-agent"
                      },
                      {
                        "title": "Webhook certificates",
                        "path": "deploy/server/k8s/vault/data/webhook-certificate"
                      }
                    ]
                  }
                ]
              },
              {
                "title": "Uninstall Consul on Kubernetes",
                "path": "deploy/server/k8s/uninstall"
              }
            ]
          },
          {
            "title": "Docker containers",
            "path": "deploy/server/docker"
          },
          {
            "title": "AWS ECS",
            "routes": [
              {
                "title": "Deploy with Terraform",
                "path": "deploy/server/ecs"
              },
              {
                "title": "Deploy manually",
                "path": "deploy/server/ecs/manual"
              }
            ]
          }
        ]
      },
      {
        "title": "Deploy Consul clients or dataplanes",
        "routes": [
          {
            "title": "Overview",
            "path": "deploy/workload"
          },
          {
            "title": "Client agents",
            "routes": [
              {
                "title": "Virtual machines",
                "path": "deploy/workload/client/vm"
              },
              {
                "title": "Kubernetes",
                "path": "deploy/workload/client/k8s"
              },
              {
                "title": "Docker containers",
                "path": "deploy/workload/client/docker"
              }
            ]
          },
          {
            "title": "Dataplanes",
            "routes": [
              {
                "title": "Kubernetes",
                "path": "deploy/workload/dataplane/k8s"
              },
              {
                "title": "ECS",
                "path": "deploy/workload/dataplane/ecs"
              }
            ]
          },
          {
            "title": "ECS",
            "routes": [
              {
                "title": "Configure task bind address",
                "path": "deploy/workload/ecs/bind-address"
              },
              {
                "title": "Configure task route",
                "path": "deploy/workload/ecs/task-route"
              },
              {
                "title": "Migrate tasks with Terraform",
                "path": "deploy/workload/ecs/migrate-task"
              }
            ]
          }
        ]
      }
    ]
  },
  {
    "title": "Secure Consul",
    "routes": [
      {
        "title": "Overview",
        "path": "secure"
      },
      {
        "title": "Access Control Lists (ACLs)",
        "routes": [
          {
            "title": "Overview",
            "path": "secure/acl"
          },
          {
            "title": "Tokens",
            "routes": [
              {
                "title": "Overview",
                "path": "secure/acl/token"
              },
              {
                "title": "Agent token",
                "path": "secure/acl/token/agent"
              },
              {
                "title": "DNS token",
                "path": "secure/acl/token/dns"
              },
              {
                "title": "External Service Monitor (ESM) token",
                "path": "secure/acl/token/esm"
              },
              {
                "title": "Ingress gateway token",
                "path": "secure/acl/token/ingress-gateway"
              },
              {
                "title": "Mesh gateway token",
                "path": "secure/acl/token/mesh-gateway"
              },
              {
                "title": "Replication token",
                "path": "secure/acl/token/replication"
              },
              {
                "title": "Service token",
                "path": "secure/acl/token/service"
              },
              {
                "title": "Snapshot agent token",
                "path": "secure/acl/token/snapshot-agent"
              },
              {
                "title": "Terminating gateway token",
                "path": "secure/acl/token/terminating-gateway"
              },
              {
                "title": "UI token",
                "path": "secure/acl/token/ui"
              },
              {
                "title": "Vault as storage backend",
                "path": "secure/acl/token/vault-backend"
              }
            ]
          },
          {
            "title": "Policies",
            "path": "secure/acl/policy"
          },
          {
            "title": "Roles",
            "path": "secure/acl/role"
          },
          {
            "title": "Rules",
            "path": "secure/acl/rule"
          },
          {
            "title": "Auth methods",
            "routes": [
              {
                "title": "Overview",
                "path": "secure/acl/auth-method"
              },
              {
                "title": "Kubernetes",
                "path": "secure/acl/auth-method/k8s"
              },
              {
                "title": "JWT",
                "path": "secure/acl/auth-method/jwt"
              },
              {
                "title": "OIDC (ENT)",
                "path": "secure/acl/auth-method/oidc"
              },
              {
                "title": "AWS IAM",
                "path": "secure/acl/auth-method/aws"
              }
            ]
          },
          {
            "title": "Bootstrap ACL system",
            "path": "secure/acl/bootstrap"
          },
          {
            "title": "Enforce ACL policies with Sentinel",
            "badge": {
              "text": "ENTERPRISE",
              "type": "outlined",
              "color": "neutral"
            },
            "path": "secure/acl/sentinel"
          },
          {
            "title": "Migrate legacy tokens",
            "path": "secure/acl/legacy"
          },
          {
            "title": "Store ACL tokens with Vault",
            "routes": [
              {
                "title": "Virtual machines (VMs)",
                "path": "secure/acl/vault/vm"
              }
            ]
          },
          {
            "title": "Troubleshoot",
            "path": "secure/acl/troubleshoot"
          }
        ]
      },
      {
        "title": "Encryption",
        "routes": [
          {
            "title": "Overview",
            "path": "secure/encryption"
          },
          {
            "title": "Encrypt gossip traffic",
            "routes": [
              {
                "title": "Enable gossip",
                "routes": [
                  {
                    "title": "Enable on new datacenters",
                    "path": "secure/encryption/gossip/enable"
                  },
                  {
                    "title": "Enable on existing datacenters",
                    "path": "secure/encryption/gossip/enable/existing"
                  }
                ]
              },
              {
                "title": "Rotate gossip key",
                "routes": [
                  {
                    "title": "Virtual machines (VMs)",
                    "path": "secure/encryption/gossip/rotate/vm"
                  },
                  {
                    "title": "Kubernetes",
                    "path": "secure/encryption/gossip/rotate/k8s"
                  }
                ]
              }
            ]
          },
          {
            "title": "Encrypt RPC traffic (TLS)",
            "routes": [
              {
                "title": "Enable TLS",
                "routes": [
                  {
                    "title": "Built-in",
                    "path": "secure/encryption/tls/enable/builtin"
                  },
                  {
                    "title": "OpenSSL",
                    "path": "secure/encryption/tls/enable/openssl"
                  },
                  {
                    "title": "Enable on existing datacenters",
                    "path": "secure/encryption/tls/enable/existing"
                  }
                ]
              },
              {
                "title": "Rotate certificates",
                "path": "secure/encryption/tls/rotate"
              },
              {
                "title": "Rolling updates on Kubernetes",
                "path": "secure/encryption/tls/rolling"
              }
            ]
          },
          {
            "title": "Agent mTLS encryption",
            "path": "secure/encryption/mtls"
          }
        ]
      },
      {
        "title": "Audit logs",
        "path": "secure/audit-log"
      },
      {
        "title": "Auto-config",
        "routes": [
          {
            "title": "Docker",
            "path": "secure/auto-config/docker"
          }
        ]
      },
      {
        "title": "Single sign-on (SSO)",
        "routes": [
          {
            "title": "Auth0",
            "path": "secure/sso/auth0"
          }
        ]
      },
      {
        "title": "Security model",
        "routes": [
          {
            "title": "Overview",
            "path": "secure/security-model"
          },
          {
            "title": "Consul Core",
            "path": "secure/security-model/core"
          },
          {
            "title": "Consul-Terraform-Sync (CTS)",
            "path": "secure/security-model/cts"
          }
        ]
      }
    ]
  },
  {
    "title": "Manage multi-tenancy",
    "badge": {
      "text": "ENTERPRISE",
      "type": "outlined",
      "color": "neutral"
    },
    "routes": [
      {
        "title": "Overview",
        "path": "multi-tenant"
      },
      {
        "title": "Admin partitions",
        "routes": [
          {
            "title": "Overview",
            "path": "multi-tenant/admin-partition"
          },
          {
            "title": "Configure partitions on Kubernetes",
            "path": "multi-tenant/admin-partition/k8s"
          }
        ]
      },
      {
        "title": "Namespaces",
        "routes": [
          {
            "title": "Overview",
            "path": "multi-tenant/namespace"
          },
          {
            "title": "Configure namespaces on VMs",
            "path": "multi-tenant/namespace/vm"
          },
          {
            "title": "Configure namespaces on Kubernetes",
            "path": "multi-tenant/namespace/k8s"
          }
        ]
      },
      {
        "title": "Network segments",
        "routes": [
          {
            "title": "Overview",
            "path": "multi-tenant/network-segment"
          },
          {
            "title": "Create network segments (VM)",
            "path": "multi-tenant/network-segment/vm"
          }
        ]
      },
      {
        "title": "Sameness groups",
        "routes": [
          {
            "title": "Virtual machines (VMs)",
            "path": "multi-tenant/sameness-group/vm"
          },
          {
            "title": "Kubernetes (K8s)",
            "path": "multi-tenant/sameness-group/k8s"
          }
        ]
      }
    ]
  },
  {
    "title": "Manage Consul",
    "routes": [
      {
        "title": "Overview",
        "path": "manage"
      },
      {
        "title": "Agent rate limits",
        "routes": [
          {
            "title": "Overview",
            "path": "manage/agent-rate-limit"
          },
          {
            "title": "Initialize rate limit settings",
            "path": "manage/agent-rate-limit/initialize"
          },
          {
            "title": "Monitor traffic rate limits",
            "path": "manage/agent-rate-limit/monitor"
          },
          {
            "title": "Set global traffic rate limits",
            "path": "manage/agent-rate-limit/set-global"
          },
          {
            "title": "Limit traffic rates from source IP address",
            "badge": {
              "text": "ENTERPRISE",
              "type": "outlined",
              "color": "neutral"
            },
            "path": "manage/agent-rate-limit/source-ip"
          }
        ]
      },
      {
        "title": "Configure DNS on Kubernetes",
        "routes": [
          {
            "title": "DNS forwarding",
            "path": "manage/dns/forwarding"
          },
          {
            "title": "DNS views",
            "routes": [
              {
                "title": "Overview",
                "path": "manage/dns/views"
              },
              {
                "title": "Enable DNS views",
                "path": "manage/dns/views/enable"
              }
            ]
          }
        ]
      },
      {
        "title": "Disaster recovery",
        "routes": [
          {
            "title": "Overview",
            "path": "manage/disaster-recovery"
          },
          {
            "title": "Backup and restore",
            "path": "manage/disaster-recovery/backup-restore"
          },
          {
            "title": "Restore federated datacenters",
            "path": "manage/disaster-recovery/wan-fed"
          }
        ]
      },
      {
        "title": "Automated backups",
        "badge": {
          "text": "ENTERPRISE",
          "type": "outlined",
          "color": "neutral"
        },
        "path": "manage/automated-backup"
      },
      {
        "title": "Redundancy zones",
        "badge": {
          "text": "ENTERPRISE",
          "type": "outlined",
          "color": "neutral"
        },
        "path": "manage/redundancy-zone"
      },
      {
        "title": "Read replicas",
        "badge": {
          "text": "ENTERPRISE",
          "type": "outlined",
          "color": "neutral"
        },
        "path": "manage/read-replica"
      },
      {
        "title": "Consul at Scale",
        "path": "manage/scale"
      },
      {
        "title": "Snapshot",
        "path": "manage/snapshot"
      }
    ]
  },
  {
    "title": "Monitor Consul",
    "routes": [
      {
        "title": "Overview",
        "path": "monitor"
      },
      {
        "title": "Set up alerts",
        "path": "monitor/alerts"
      },
      {
        "title": "Consul telemetry",
        "routes": [
          {
            "title": "Agent telemetry",
            "path": "monitor/telemetry/agent"
          },
          {
            "title": "Dataplane telemetry",
            "path": "monitor/telemetry/dataplane"
          },
          {
            "title": "Telegraf",
            "path": "monitor/telemetry/telegraf"
          },
          {
            "title": "AppDynamics CNS",
            "path": "monitor/telemetry/appdynamics"
          }
        ]
      },
      {
        "title": "Configure Datadog for metrics",
        "routes": [
          {
            "title": "Kubernetes",
            "path": "monitor/datadog"
          }
        ]
      },
      {
        "title": "Consul logs",
        "routes": [
          {
            "title": "Consul agent logs",
            "path": "monitor/log/agent"
          },
          {
            "title": "Audit logs",
            "badge": {
              "text": "ENTERPRISE",
              "type": "outlined",
              "color": "neutral"
            },
            "path": "monitor/log/audit"
          }
        ]
      }
    ]
  },
  {
    "title": "Upgrade Consul",
    "routes": [
      {
        "title": "Overview",
        "path": "upgrade"
      },
      {
        "title": "Automated upgrades",
        "badge": {
          "text": "ENTERPRISE",
          "type": "outlined",
          "color": "neutral"
        },
        "path": "upgrade/automated"
      },
      {
        "title": "Compatibility promise",
        "path": "upgrade/compatibility"
      },
      {
        "title": "Long Term Support (LTS)",
        "badge": {
          "text": "ENTERPRISE",
          "type": "outlined",
          "color": "neutral"
        },
        "path": "upgrade/lts"
      },
      {
        "title": "Specific version details",
        "path": "upgrade/version-specific"
      },
      {
        "title": "Upgrade instructions",
        "routes": [
          {
            "title": "Overview",
            "path": "upgrade/instructions"
          },
          {
            "title": "General Process",
            "path": "upgrade/instructions/general-process"
          },
          {
            "title": "Upgrade to Consul v1.2.x",
            "path": "upgrade/instructions/upgrade-to-1-2-x"
          },
          {
            "title": "Upgrade to Consul v1.6.x",
            "path": "upgrade/instructions/upgrade-to-1-6-x"
          },
          {
            "title": "Upgrade to Consul v1.8.x",
            "path": "upgrade/instructions/upgrade-to-1-8-x"
          },
          {
            "title": "Upgrade to Consul v1.10.x",
            "path": "upgrade/instructions/upgrade-to-1-10-x"
          }
        ]
      },
      {
        "title": "VMs",
        "routes": [
          {
            "title": "Upgrade WAN-federated datacenter",
            "path": "upgrade/vm/wan-fed"
          }
        ]
      },
      {
        "title": "Consul on Kubernetes",
        "routes": [
          {
            "title": "Overview",
            "path": "upgrade/k8s"
          },
          {
            "title": "Compatibility",
            "path": "upgrade/k8s/compatibility"
          },
          {
            "title": "consul-k8s",
            "path": "upgrade/k8s/consul-k8s"
          },
          {
            "title": "Upgrade cluster to use CRDs",
            "path": "upgrade/k8s/crds"
          },
          {
            "title": "Uninstall",
            "path": "upgrade/k8s/uninstall"
          }
        ]
      },
      {
        "title": "ECS",
        "routes": [
          {
            "title": "Overview",
            "path": "upgrade/ecs"
          },
          {
            "title": "Upgrade to Consul dataplane",
            "path": "upgrade/ecs/dataplane"
          }
        ]
      },
      {
        "title": "API gateway",
        "path": "upgrade/api-gateway"
      }
    ]
  },
  {
    "title": "Release Notes",
    "routes": [
      {
        "title": "Overview",
        "path": "release-notes"
      },
      {
        "title": "Consul",
        "routes": [
          {
            "title": "v1.20.x",
            "path": "release-notes/consul/v1_20_x"
          },
          {
            "title": "v1.19.x",
            "path": "release-notes/consul/v1_19_x"
          },
          {
            "title": "v1.18.x",
            "path": "release-notes/consul/v1_18_x"
          },
          {
            "title": "v1.17.x",
            "path": "release-notes/consul/v1_17_x"
          },
          {
            "title": "v1.16.x",
            "path": "release-notes/consul/v1_16_x"
          },
          {
            "title": "v1.15.x",
            "path": "release-notes/consul/v1_15_x"
          },
          {
            "title": "v1.14.x",
            "path": "release-notes/consul/v1_14_x"
          },
          {
            "title": "v1.13.x",
            "path": "release-notes/consul/v1_13_x"
          },
          {
            "title": "v1.12.x",
            "path": "release-notes/consul/v1_12_x"
          },
          {
            "title": "v1.11.x",
            "path": "release-notes/consul/v1_11_x"
          },
          {
            "title": "v1.10.x",
            "path": "release-notes/consul/v1_10_x"
          },
          {
            "title": "v1.9.x",
            "path": "release-notes/consul/v1_9_x"
          }
        ]
      },
      {
        "title": "Consul K8s",
        "routes": [
          {
            "title": "v1.6.x",
            "path": "release-notes/consul-k8s/v1_6_x"
          },
          {
            "title": "v1.5.x",
            "path": "release-notes/consul-k8s/v1_5_x"
          },
          {
            "title": "v1.4.x",
            "path": "release-notes/consul-k8s/v1_4_x"
          },
          {
            "title": "v1.3.x",
            "path": "release-notes/consul-k8s/v1_3_x"
          },
          {
            "title": "v1.2.x",
            "path": "release-notes/consul-k8s/v1_2_x"
          },
          {
            "title": "v1.1.x",
            "path": "release-notes/consul-k8s/v1_1_x"
          },
          {
            "title": "v1.0.x",
            "path": "release-notes/consul-k8s/v1_0_x"
          },
          {
            "title": "v0.49.x",
            "path": "release-notes/consul-k8s/v0_49_x"
          },
          {
            "title": "v0.48.x",
            "path": "release-notes/consul-k8s/v0_48_x"
          },
          {
            "title": "v0.47.x",
            "path": "release-notes/consul-k8s/v0_47_x"
          }
        ]
      },
      {
        "title": "API Gateway for Kubernetes",
        "routes": [
          {
            "title": "v0.5.x",
            "path": "release-notes/consul-api-gateway/v0_5_x"
          },
          {
            "title": "v0.4.x",
            "path": "release-notes/consul-api-gateway/v0_4_x"
          },
          {
            "title": "v0.3.x",
            "path": "release-notes/consul-api-gateway/v0_3_x"
          },
          {
            "title": "v0.2.x",
            "path": "release-notes/consul-api-gateway/v0_2_x"
          },
          {
            "title": "v0.1.x",
            "path": "release-notes/consul-api-gateway/v0_1_x"
          }
        ]
      },
      {
        "title": "Consul ECS",
        "routes": [
          {
            "title": "v0.7.x",
            "path": "release-notes/consul-ecs/v0_7_x"
          },
          {
            "title": "v0.5.x",
            "path": "release-notes/consul-ecs/v0_5_x"
          },
          {
            "title": "v0.4.x",
            "path": "release-notes/consul-ecs/v0_4_x"
          },
          {
            "title": "v0.3.x",
            "path": "release-notes/consul-ecs/v0_3_x"
          },
          {
            "title": "v0.2.x",
            "path": "release-notes/consul-ecs/v0_2_x"
          }
        ]
      },
      {
        "title": "Consul Terraform Sync",
        "routes": [
          {
            "title": "v0.6.x",
            "path": "release-notes/consul-terraform-sync/v0_6_x"
          },
          {
            "title": "v0.5.x",
            "path": "release-notes/consul-terraform-sync/v0_5_x"
          }
        ]
      }
    ]
  },
  {
    "divider": true
  },
  {
    "heading": "Service networking"
  },
  {
    "title": "Register services",
    "routes": [
      {
        "title": "Overview",
        "path": "register"
      },
      {
        "title": "Services",
        "routes": [
          {
            "title": "Virtual machine (VM)",
            "routes": [
              {
                "title": "Define services",
                "path": "register/service/vm/define"
              },
              {
                "title": "Register services",
                "path": "register/service/vm"
              }
            ]
          },
          {
            "title": "Kubernetes",
            "routes": [
              {
                "title": "Overview",
                "path": "register/service/k8s"
              },
              {
                "title": "Register services in transparent proxy mode",
                "path": "register/service/k8s/transparent-proxy"
              },
              {
                "title": "Register services with service sync",
                "path": "register/service/k8s/service-sync"
              },
              {
                "title": "Register external services",
                "path": "register/service/k8s/external"
              },
              {
                "title": "Annotations and labels",
                "path": "register/service/k8s/annotations"
              }
            ]
          },
          {
            "title": "Register services into a namespace",
            "badge": {
              "text": "ENTERPRISE",
              "type": "outlined",
              "color": "neutral"
            },
            "path": "register/service/namespace"
          },
          {
            "title": "Docker containers",
            "path": "register/service/docker"
          },
          {
            "title": "AWS Cloud Map services",
            "path": "register/service/aws"
          },
          {
            "title": "ECS",
            "routes": [
              {
                "title": "Requirements",
                "path": "register/service/ecs/requirements"
              },
              {
                "title": "Consul Enterprise configuration",
                "path": "register/service/ecs/enterprise"
              },
              {
                "title": "Register tasks with Terraform",
                "path": "register/service/ecs"
              },
              {
                "title": "Register tasks manually",
                "path": "register/service/ecs/manual"
              },
              {
                "title": "Register existing tasks with Terraform",
                "path": "register/service/ecs/migrate"
              },
              {
                "title": "Configure ECS task bind address",
                "path": "register/service/ecs/task-bind-address"
              }
            ]
          },
          {
            "title": "Lambda",
            "routes": [
              {
                "title": "Overview",
                "path": "register/service/lambda"
              },
              {
                "title": "Register functions with Terraform",
                "path": "register/service/lambda/automatic"
              },
              {
                "title": "Register functions manually",
                "path": "register/service/lambda/manual"
              }
            ]
          },
          {
            "title": "Register Nomad jobs",
            "path": "register/service/nomad"
          }
        ]
      },
      {
        "title": "External services",
        "routes": [
          {
            "title": "Overview",
            "path": "register/external"
          },
          {
            "title": "External service monitoring (ESM)",
            "path": "register/external/esm"
          },
          {
            "title": "Register external services in Kubernetes",
            "path": "register/external/k8s"
          },
          {
            "title": "Terminating gateways",
            "routes": [
              {
                "title": "Overview",
                "path": "register/external/terminating-gateway"
              },
              {
                "title": "Deploy terminating gateway",
                "path": "register/external/terminating-gateway/deploy"
              },
              {
                "title": "Kubernetes",
                "path": "register/external/terminating-gateway/k8s"
              }
            ]
          },
          {
            "title": "Onboarding services in transparent proxy mode",
            "path": "register/external/permissive-mtls"
          }
        ]
      },
      {
        "title": "Health checks",
        "routes": [
          {
            "title": "Virtual machines (VMs)",
            "path": "register/health-check/vm"
          },
          {
            "title": "Kubernetes",
            "path": "register/health-check/k8s"
          }
        ]
      }
    ]
  },
  {
    "title": "Discover services",
    "routes": [
      {
        "title": "Overview",
        "path": "discover"
      },
      {
        "title": "DNS",
        "routes": [
          {
            "title": "Overview",
            "path": "discover/dns"
          },
          {
            "title": "Configure DNS behavior",
            "path": "discover/dns/configure"
          },
          {
            "title": "DNS forwarding",
            "routes": [
              {
                "title": "Overview",
                "path": "discover/dns/forwarding"
              },
              {
                "title": "Enable DNS forwarding",
                "path": "discover/dns/forwarding/enable"
              }
            ]
          },
          {
            "title": "Resolve Consul DNS in Kubernetes",
            "path": "discover/dns/k8s"
          },
          {
            "title": "Resolve Consul DNS in Docker",
            "path": "discover/dns/docker"
          },
          {
            "title": "Resolve external services with PAS",
            "path": "discover/dns/pas"
          }
        ]
      },
      {
        "title": "Load balancing",
        "routes": [
          {
            "title": "Overview",
            "path": "discover/load-balancer"
          },
          {
            "title": "Envoy",
            "path": "discover/load-balancer/envoy"
          },
          {
            "title": "HA Proxy",
            "path": "discover/load-balancer/ha"
          },
          {
            "title": "NGINX",
            "path": "discover/load-balancer/nginx"
          },
          {
            "title": "F5 BIG-IP AS3",
            "path": "discover/load-balancer/f5"
          }
        ]
      },
      {
        "title": "Lookup services",
        "routes": [
          {
            "title": "Static lookups",
            "path": "discover/service/static"
          },
          {
            "title": "Dynamic lookups with prepared queries",
            "path": "discover/service/dynamic"
          }
        ]
      },
      {
        "title": "Virtual machine (VM)",
        "path": "discover/vm"
      },
      {
        "title": "Kubernetes",
        "path": "discover/k8s"
      }
    ]
  },
  {
    "title": "Connect service mesh",
    "routes": [
      {
        "title": "Overview",
        "path": "connect"
      },
      {
        "title": "Configuration",
        "path": "connect/configuration"
      },
      {
        "title": "Enable service mesh",
        "path": "connect/enable"
      },
      {
        "title": "Lambda",
        "routes": [
          {
            "title": "Overview",
            "path": "connect/lambda"
          },
          {
            "title": "Invoke Lambda functions from services",
            "path": "connect/lambda/invoke-function"
          },
          {
            "title": "Invoke services from Lambda functions",
            "path": "connect/lambda/invoke-service"
          }
        ]
      },
      {
        "title": "Proxy",
        "routes": [
          {
            "title": "Overview",
            "path": "connect/proxy"
          },
          {
            "title": "Deploy service mesh proxy",
            "path": "connect/proxy/mesh"
          },
          {
            "title": "Deploy sidecar proxy",
            "path": "connect/proxy/sidecar"
          },
          {
            "title": "Envoy extensions",
            "href": "envoy-extension"
          },
          {
            "title": "Use custom proxy",
            "path": "connect/proxy/custom"
          },
          {
            "title": "Transparent proxy",
            "routes": [
              {
                "title": "Overview",
                "path": "connect/proxy/transparent-proxy"
              },
              {
                "title": "Enable transparent proxy",
                "path": "connect/proxy/transparent-proxy/enable"
              },
              {
                "title": "Kubernetes",
                "path": "connect/proxy/transparent-proxy/k8s"
              },
              {
                "title": "ECS",
                "path": "connect/proxy/transparent-proxy/ecs"
              }
            ]
          }
        ]
      },
      {
        "title": "Troubleshoot",
        "routes": [
          {
            "title": "Overview",
            "path": "connect/troubleshoot"
          },
          {
            "title": "Develop and debug",
            "path": "connect/troubleshoot/develop-debug"
          },
          {
            "title": "Service-to-service troubleshooting",
            "path": "connect/troubleshoot/service-to-service"
          }
        ]
      },
      {
        "title": "Virtual machine (VM)",
        "path": "connect/vm"
      },
      {
        "title": "Kubernetes",
        "path": "connect/k8s"
      },
      {
        "title": "ECS",
        "path": "connect/ecs"
      },
      {
        "title": "Nomad",
        "path": "connect/nomad"
      }
    ]
  },
  {
    "title": "Secure network north/south",
    "routes": [
      {
        "title": "Overview",
        "path": "north-south"
      },
      {
        "title": "API gateway",
        "routes": [
          {
            "title": "Overview",
            "path": "north-south/api-gateway"
          },
          {
            "title": "Technical specifications",
            "routes": [
              {
                "title": "Kubernetes",
                "path": "north-south/api-gateway/tech-specs/k8s"
              }
            ]
          },
          {
            "title": "Enable API gateway",
            "routes": [
              {
                "title": "Kubernetes",
                "path": "north-south/api-gateway/enable/k8s"
              }
            ]
          },
          {
            "title": "Deploy listener",
            "routes": [
              {
                "title": "VMs",
                "path": "north-south/api-gateway/deploy-listener/vm"
              },
              {
                "title": "Kubernetes",
                "path": "north-south/api-gateway/deploy-listener/k8s"
              }
            ]
          },
          {
            "title": "Define route",
            "routes": [
              {
                "title": "VMs",
                "path": "north-south/api-gateway/define-route/vm"
              },
              {
                "title": "Kubernetes",
                "routes": [
                  {
                    "title": "Define route",
                    "path": "north-south/api-gateway/define-route/k8s"
                  },
                  {
                    "title": "Reroute traffic",
                    "path": "north-south/api-gateway/define-route/k8s/reroute"
                  },
                  {
                    "title": "Route to peered services",
                    "path": "north-south/api-gateway/define-route/k8s/peer"
                  }
                ]
              }
            ]
          },
          {
            "title": "Upgrade",
            "href": "upgrade/api-gateway/"
          },
          {
            "title": "Secure traffic",
            "routes": [
              {
                "title": "Encrypt traffic",
                "routes": [
                  {
                    "title": "Virtual machines (VMs)",
                    "path": "north-south/api-gateway/secure-traffic/encrypt/vm"
                  }
                ]
              },
              {
                "title": "Verify requests with JWTs",
                "badge": {
                  "text": "ENTERPRISE",
                  "type": "outlined",
                  "color": "neutral"
                },
                "routes": [
                  {
                    "title": "Verify requests with JWTS on VMs",
                    "path": "north-south/api-gateway/secure-traffic/jwt/vm"
                  },
                  {
                    "title": "Verify requests with JWTS on Kubernetes",
                    "path": "north-south/api-gateway/secure-traffic/jwt/k8s"
                  }
                ]
              }
            ]
          }
        ]
      },
      {
        "title": "Ingress gateway",
        "routes": [
          {
            "title": "Overview",
            "path": "north-south/ingress-gateway"
          },
          {
            "title": "Create ingress gateways on VMs",
            "path": "north-south/ingress-gateway/vm"
          },
          {
            "title": "Create ingress gateways on K8s",
            "path": "north-south/ingress-gateway/k8s"
          },
          {
            "title": "Serve TLS certificate from external service",
            "path": "north-south/ingress-gateway/external"
          }
        ]
      },
      {
        "title": "Terminating gateways",
        "path": "north-south/terminating-gateway"
      },
      {
        "title": "Ingress controllers (K8s)",
        "path": "north-south/ingress-controller"
      },
      {
        "title": "Virtual machine (VM)",
        "path": "north-south/vm"
      },
      {
        "title": "Kubernetes",
        "path": "north-south/k8s"
      }
    ]
  },
  {
    "title": "Link network east/west",
    "routes": [
      {
        "title": "Overview",
        "path": "east-west"
      },
      {
        "title": "Cluster peering",
        "routes": [
          {
            "title": "Overview",
            "path": "east-west/cluster-peering"
          },
          {
            "title": "Technical specifications",
            "routes": [
              {
                "title": "VMs",
                "path": "east-west/cluster-peering/tech-specs"
              },
              {
                "title": "Kubernetes",
                "path": "east-west/cluster-peering/tech-specs/k8s"
              }
            ]
          },
          {
            "title": "Establish connections",
            "routes": [
              {
                "title": "Virtual machine (VM)",
                "path": "east-west/cluster-peering/establish/vm"
              },
              {
                "title": "Kubernetes",
                "path": "east-west/cluster-peering/establish/k8s"
              }
            ]
          },
          {
            "title": "Manage connections",
            "routes": [
              {
                "title": "Virtual machine (VM)",
                "path": "east-west/cluster-peering/manage/vm"
              },
              {
                "title": "Kubernetes",
                "path": "east-west/cluster-peering/manage/k8s"
              }
            ]
          }
        ]
      },
      {
        "title": "Network area",
        "path": "east-west/network-area"
      },
      {
        "title": "WAN federation",
        "routes": [
          {
            "title": "Overview",
            "path": "east-west/wan-federation"
          },
          {
            "title": "Create and manage federation connections",
            "path": "east-west/wan-federation/create"
          },
          {
            "title": "Federate Kubernetes clusters",
            "path": "east-west/wan-federation/k8s"
          },
          {
            "title": "Federate Kubernetes and VM",
            "path": "east-west/wan-federation/k8s-vm"
          },
          {
            "title": "ACLs in federated datacenters",
            "path": "east-west/wan-federation/acl"
          },
          {
            "title": "Vault backend on Kubernetes",
            "path": "east-west/wan-federation/vault-backend"
          }
        ]
      },
      {
        "title": "Mesh gateway",
        "routes": [
          {
            "title": "Overview",
            "path": "east-west/mesh-gateway"
          },
          {
            "title": "Enable WAN federation control plane traffic",
            "path": "east-west/mesh-gateway/enable"
          },
          {
            "title": "Enable traffic across WAN federated datacenters",
            "path": "east-west/mesh-gateway/federation"
          },
          {
            "title": "Enable peering control plane traffic",
            "path": "east-west/mesh-gateway/cluster-peer"
          },
          {
            "title": "Enable traffic across admin partition",
            "path": "east-west/mesh-gateway/admin-partition"
          }
        ]
      },
      {
        "title": "Virtual machine (VM)",
        "path": "east-west/vm"
      },
      {
        "title": "Kubernetes",
        "path": "east-west/k8s"
      }
    ]
  },
  {
    "title": "Secure mesh traffic",
    "routes": [
      {
        "title": "Overview",
        "path": "secure-mesh"
      },
      {
        "title": "Best practices",
        "path": "secure-mesh/best-practice"
      },
      {
        "title": "Service intentions",
        "routes": [
          {
            "title": "Overview",
            "path": "secure-mesh/intention"
          },
          {
            "title": "Create and manage intentions",
            "path": "secure-mesh/intention/create"
          },
          {
            "title": "JWT authorization",
            "path": "secure-mesh/intention/jwt"
          }
        ]
      },
      {
        "title": "Certificate (mTLS)",
        "routes": [
          {
            "title": "Overview",
            "path": "secure-mesh/certificate"
          },
          {
            "title": "Bootstrap certificate authority (CA)",
            "routes": [
              {
                "title": "Virtual machine (VM)",
                "path": "secure-mesh/certificate/bootstrap/vm"
              },
              {
                "title": "Kubernetes",
                "path": "secure-mesh/certificate/bootstrap/k8s"
              }
            ]
          },
          {
            "title": "Rotate certificate",
            "routes": [
              {
                "title": "Rotate TLS keys",
                "path": "secure-mesh/certificate/rotate/tls"
              }
            ]
          },
          {
            "title": "Configure CA for Kubernetes",
            "path": "secure-mesh/certificate/k8s"
          },
          {
            "title": "Configure TLS on an existing cluster",
            "path": "secure-mesh/certificate/existing"
          },
          {
            "title": "Use built-in CA",
            "path": "secure-mesh/certificate/built-in"
          },
          {
            "title": "Use Vault for service mesh CA",
            "path": "secure-mesh/certificate/vault"
          },
          {
            "title": "Use AWS certificate manager",
            "path": "secure-mesh/certificate/acm"
          },
          {
            "title": "Enable permissive mTLS",
            "path": "secure-mesh/certificate/permissive-mtls"
          }
        ]
      },
      {
        "title": "Virtual machine (VM)",
        "path": "secure-mesh/vm"
      },
      {
        "title": "Kubernetes",
        "path": "secure-mesh/k8s"
      }
    ]
  },
  {
    "title": "Manage service traffic",
    "routes": [
      {
        "title": "Overview",
        "path": "manage-traffic"
      },
      {
        "title": "Configure discovery chain",
        "path": "manage-traffic/discovery-chain"
      },
      {
        "title": "Route local traffic",
        "path": "manage-traffic/route-local"
      },
      {
        "title": "Route traffic to virtual services",
        "path": "manage-traffic/virtual-service"
      },
      {
        "title": "Rate limit service mesh traffic",
        "path": "manage-traffic/rate-limit"
      },
      {
        "title": "Progressive delivery",
        "routes": [
          {
            "title": "Argo rollouts",
            "path": "manage-traffic/progressive-rollouts/argo"
          }
        ]
      },
      {
        "title": "Manage traffic for peered clusters",
        "routes": [
          {
            "title": "Virtual Machines (VMs)",
            "path": "manage-traffic/cluster-peering/vm"
          },
          {
            "title": "Kubernetes (K8s)",
            "path": "manage-traffic/cluster-peering/k8s"
          }
        ]
      },
      {
        "title": "Failover",
        "routes": [
          {
            "title": "Overview",
            "path": "manage-traffic/failover"
          },
          {
            "title": "Configure failover services for Kubernetes",
            "path": "manage-traffic/failover/k8s"
          },
          {
            "title": "Automate geo-failover with prepared queries",
            "path": "manage-traffic/failover/prepared-query"
          },
          {
            "title": "Failover with sameness groups",
            "path": "manage-traffic/failover/sameness-group"
          }
        ]
      },
      {
        "title": "Virtual machine (VM)",
        "path": "manage-traffic/vm"
      },
      {
        "title": "Kubernetes",
        "path": "manage-traffic/k8s"
      }
    ]
  },
  {
    "title": "Observe service mesh",
    "routes": [
      {
        "title": "Overview",
        "path": "observe"
      },
      {
        "title": "Technical specifications",
        "path": "observe/tech-specs"
      },
      {
        "title": "Access logs",
        "path": "observe/access-log"
      },
      {
        "title": "Distributed tracing",
        "path": "observe/distributed-tracing"
      },
      {
        "title": "Mesh telemetry metrics",
        "routes": [
          {
            "title": "Virtual Machines (VM)",
            "path": "observe/telemetry/vm"
          },
          {
            "title": "Kubernetes",
            "path": "observe/telemetry/k8s"
          }
        ]
      },
      {
        "title": "Grafana dashboards",
        "routes": [
          {
            "title": "Overview",
            "path": "observe/grafana"
          },
          {
            "title": "Consul on Kubernetes",
            "path": "observe/grafana/consul-k8s"
          },
          {
            "title": "Dataplanes",
            "path": "observe/grafana/dataplane"
          },
          {
            "title": "Consul servers",
            "path": "observe/grafana/server"
          },
          {
            "title": "Inter-service traffic",
            "path": "observe/grafana/service-to-service"
          },
          {
            "title": "Services",
            "path": "observe/grafana/service"
          }
        ]
      },
      {
        "title": "Docker",
        "path": "observe/docker"
      }
    ]
  },
  {
    "title": "Automate applications",
    "routes": [
      {
        "title": "Overview",
        "path": "automate"
      },
      {
        "title": "Key/Value store",
        "routes": [
          {
            "title": "Overview",
            "path": "automate/kv"
          },
          {
            "title": "KV store interactions",
            "path": "automate/kv/store"
          }
        ]
      },
      {
        "title": "Application leader elections",
        "path": "automate/application-leader-election"
      },
      {
        "title": "Autopilot",
        "path": "automate/autopilot"
      },
      {
        "title": "Consul template",
        "routes": [
          {
            "title": "Overview",
            "path": "automate/consul-template"
          },
          {
            "title": "Vault integrations",
            "routes": [
              {
                "title": "Gossip with Consul template and Vault",
                "path": "automate/consul-template/vault/gossip"
              },
              {
                "title": "mTLS with Consul template and Vault",
                "path": "automate/consul-template/vault/mtls"
              }
            ]
          }
        ]
      },
      {
        "title": "Infrastructure",
        "routes": [
          {
            "title": "Consul-Terraform-Sync overview",
            "path": "automate/infrastructure"
          },
          {
            "title": "Requirements",
            "path": "automate/infrastructure/requirements"
          },
          {
            "title": "Install CTS",
            "path": "automate/infrastructure/install"
          },
          {
            "title": "Configure CTS",
            "path": "automate/infrastructure/configure"
          },
          {
            "title": "Run CTS",
            "path": "automate/infrastructure/run"
          },
          {
            "title": "Configure CTS task",
            "path": "automate/infrastructure/task"
          },
          {
            "title": "Create Terraform module",
            "path": "automate/infrastructure/module"
          },
          {
            "title": "High availability",
            "path": "automate/infrastructure/high-availability"
          },
          {
            "title": "Network drivers",
            "routes": [
              {
                "title": "Overview",
                "path": "automate/infrastructure/network-driver"
              },
              {
                "title": "Terraform",
                "path": "automate/infrastructure/network-driver/terraform"
              },
              {
                "title": "HCP Terraform",
                "badge": {
                  "text": "ENTERPRISE",
                  "type": "outlined",
                  "color": "neutral"
                },
                "path": "automate/infrastructure/network-driver/hcp-terraform"
              }
            ]
          }
        ]
      },
      {
        "title": "Native app integration",
        "routes": [
          {
            "title": "Overview",
            "path": "automate/native"
          },
          {
            "title": "Go apps",
            "path": "automate/native/go"
          }
        ]
      },
      {
        "title": "Session",
        "path": "automate/session"
      },
      {
        "title": "Watch",
        "path": "automate/watch"
      }
    ]
  },
  {
    "divider": true
  },
  {
    "heading": "Enterprise solutions"
  },
  {
    "title": "Consul Enterprise",
    "routes": [
      {
        "title": "Overview",
        "path": "enterprise"
      },
      {
        "title": "License",
        "routes": [
          {
            "title": "Overview",
            "path": "enterprise/license"
          },
          {
            "title": "Automated entitlement utilization",
            "path": "enterprise/license/automated-entitlement-utilization"
          },
          {
            "title": "FAQ",
            "path": "enterprise/license/faq"
          },
          {
            "title": "CTS license",
            "path": "enterprise/license/cts"
          }
        ]
      },
      {
        "title": "AWS ECS",
        "path": "enterprise/ecs"
      },
      {
        "title": "Downgrade to CE",
        "path": "enterprise/downgrade"
      },
      {
        "title": "Consul-Terraform-Sync",
        "path": "enterprise/cts"
      }
    ]
  },
  {
    "divider": true
  },
  {
    "heading": "Runtimes and platforms"
  },
  {
    "title": "Virtual machine (VM)",
    "routes": [
      {
        "title": "Overview",
        "path": "vm"
      },
      {
        "title": "Deploy Consul",
        "href": "deploy/server/vm"
      },
      {
        "title": "Upgrade Consul",
        "href": "upgrade"
      },
      {
        "title": "Register services",
        "href": "register/vm"
      },
      {
        "title": "Discover services",
        "href": "discover/vm"
      },
      {
        "title": "Connect services",
        "href": "connect/vm"
      },
      {
        "title": "Secure north/south",
        "href": "north-south/vm"
      },
      {
        "title": "Extend east/west",
        "href": "east-west/vm"
      },
      {
        "title": "Secure services",
        "href": "secure-mesh/vm"
      },
      {
        "title": "Manage service traffic",
        "href": "manage-traffic/vm"
      },
      {
        "title": "Observe services",
        "href": "observe/telemetry/vm"
      }
    ]
  },
  {
    "title": "Kubernetes",
    "routes": [
      {
        "title": "Overview",
        "path": "k8s"
      },
      {
        "title": "Deploy Consul",
        "href": "deploy/server/k8s"
      },
      {
        "title": "Upgrade Consul",
        "href": "upgrade/k8s"
      },
      {
        "title": "Register services",
        "href": "register/k8s"
      },
      {
        "title": "Discover services",
        "href": "discover/k8s"
      },
      {
        "title": "Connect services",
        "href": "connect/k8s"
      },
      {
        "title": "Secure north/south",
        "href": "north-south/k8s"
      },
      {
        "title": "Extend east/west",
        "href": "east-west/k8s"
      },
      {
        "title": "Secure service mesh",
        "href": "secure-mesh/k8s"
      },
      {
        "title": "Manage service traffic",
        "href": "manage-traffic/k8s"
      },
      {
        "title": "Observe services",
        "href": "observe/telemetry/k8s"
      }
    ]
  },
  {
    "title": "Docker",
    "routes": [
      {
        "title": "Overview",
        "path": "docker"
      },
      {
        "title": "Deploy Consul",
        "href": "deploy/server/docker"
      },
      {
        "title": "Secure Consul",
        "href": "secure/auto-config/docker"
      },
      {
        "title": "Register services",
        "href": "register/docker"
      },
      {
        "title": "Discover services",
        "href": "discover/dns/docker"
      }
    ]
  },
  {
    "title": "AWS ECS",
    "routes": [
      {
        "title": "Overview",
        "path": "ecs"
      },
      {
        "title": "Deploy Consul",
        "href": "deploy/server/ecs"
      },
      {
        "title": "Upgrade Consul",
        "href": "upgrade/ecs"
      },
      {
        "title": "Register services",
        "href": "register/ecs"
      },
      {
        "title": "Discover services",
        "href": "discover/ecs"
      }
    ]
  },
  {
    "title": "AWS Lambda",
    "routes": [
      {
        "title": "Overview",
        "path": "lambda"
      },
      {
        "title": "Register services",
        "href": "register/lambda"
      },
      {
        "title": "Connect services",
        "href": "connect/lambda"
      }
    ]
  },
  {
    "title": "Nomad",
    "routes": [
      {
        "title": "Overview",
        "path": "nomad"
      },
      {
        "title": "Register services",
        "href": "register/nomad"
      },
      {
        "title": "Connect services",
        "href": "connect/nomad"
      }
    ]
  },
  {
    "divider": true
  },
  {
    "heading": "Plugins, integrations, & extensions"
  },
  {
    "title": "Integrations",
    "routes": [
      {
        "title": "Overview",
        "path": "integrate"
      },
      {
        "title": "Consul tools",
        "path": "integrate/consul-tools"
      },
      {
        "title": "Consul integration program",
        "path": "integrate/consul"
      },
      {
        "title": "NIA integration program",
        "path": "integrate/nia"
      },
      {
        "title": "HashiCorp Diagnostics (hcdiag) tool",
        "path": "integrate/hcdiag"
      },
      {
        "title": "HashiCorp Vault",
        "routes": [
          {
            "title": "Consul on Kubernertes",
            "path": "integrate/vault/k8s"
          }
        ]
      }
    ]
  },
  {
    "title": "Envoy extensions",
    "routes": [
      {
        "title": "Overview",
        "path": "envoy-extension"
      },
      {
        "title": "Authorize with Apigee",
        "path": "envoy-extension/apigee-external-authz"
      },
      {
        "title": "Authorize with external services",
        "path": "envoy-extension/external-authz"
      },
      {
        "title": "Run Lua scripts",
        "path": "envoy-extension/lua"
      },
      {
        "title": "Invoke Lambda functions",
        "path": "envoy-extension/lambda"
      },
      {
        "title": "Configure Envoy proxy properties",
        "path": "envoy-extension/property-override"
      },
      {
        "title": "Send access logs to OpenTelemetry",
        "path": "envoy-extension/otel-access-logging"
      },
      {
        "title": "Run WebAssembly plug-ins",
        "path": "envoy-extension/wasm"
      }
    ]
  },
  {
    "divider": true
  },
  {
    "heading": "Reference docs"
  },
  {
    "title": "CLI Reference",
    "routes": [
      {
        "title": "Overview",
        "path": "reference-cli"
      },
      {
        "title": "Agent",
        "path": "reference-cli/agent"
      },
      {
        "title": "Consul",
        "href": "/consul/commands"
      },
      {
        "title": "consul-k8s",
        "path": "reference-cli/consul-k8s"
      },
      {
        "title": "consul-dataplane",
        "path": "reference-cli/consul-dataplane"
      },
      {
        "title": "consul-aws",
        "path": "reference-cli/consul-aws"
      }
    ]
  },
  {
    "title": "Error messages",
    "routes": [
      {
        "title": "Consul",
        "path": "error-messages/consul"
      },
      {
        "title": "Consul on Kubernetes",
        "path": "error-messages/k8s"
      },
      {
        "title": "Consul-Terraform-Sync (CTS)",
        "path": "error-messages/cts"
      },
      {
        "title": "API gateway",
        "path": "error-messages/api-gateway"
      }
    ]
  },
  {
    "title": "Troubleshoot Consul",
    "routes": [
      {
        "title": "FAQ",
        "path": "troubleshoot/faq"
      },
      {
        "title": "Debug service mesh",
        "path": "troubleshoot/mesh"
      },
      {
        "title": "Troubleshoot service-to-service communication",
        "path": "troubleshoot/service-communication"
      },
      {
        "title": "Fault injection",
        "badge": {
          "text": "ENTERPRISE",
          "type": "outlined",
          "color": "neutral"
        },
        "path": "troubleshoot/fault-injection"
      }
    ]
  },
  {
    "title": "Reference",
    "routes": [
      {
        "title": "Architecture",
        "routes": [
          {
            "title": "Required ports",
            "path": "reference/architecture/ports"
          },
          {
            "title": "Server requirements",
            "path": "reference/architecture/server"
          },
          {
            "title": "Capacity planning",
            "path": "reference/architecture/capacity"
          },
          {
            "title": "ECS architecture",
            "path": "reference/architecture/ecs"
          }
        ]
      },
      {
        "title": "Access control lists (ACLs)",
        "routes": [
          {
            "title": "Auth methods",
            "routes": [
              {
                "title": "AWS IAM",
                "path": "reference/acl/auth-method/aws-iam"
              },
              {
                "title": "JWT",
                "path": "reference/acl/auth-method/jwt"
              },
              {
                "title": "Kubernetes",
                "path": "reference/acl/auth-method/k8s"
              },
              {
                "title": "OIDC",
                "path": "reference/acl/auth-method/oidc"
              }
            ]
          },
          {
            "title": "Tokens",
            "path": "reference/acl/token"
          },
          {
            "title": "Rules",
            "path": "reference/acl/rule"
          },
          {
            "title": "Roles",
            "path": "reference/acl/role"
          },
          {
            "title": "Policies",
            "path": "reference/acl/policy"
          }
        ]
      },
      {
        "title": "Agent",
        "routes": [
          {
            "title": "Configuration overview",
            "path": "reference/agent"
          },
          {
            "title": "Configuration reference",
            "path": "reference/agent/configuration-file"
          },
          {
            "title": "CLI flag reference",
            "path": "reference/agent/cli-flags"
          },
          {
            "title": "Telemetry reference",
            "path": "reference/agent/telemetry"
          }
        ]
      },
      {
        "title": "Service",
        "path": "reference/service"
      },
      {
        "title": "Configuration entries",
        "routes": [
          {
            "title": "API gateway",
            "path": "reference/config-entry/api-gateway"
          },
          {
            "title": "Control plane request limit",
            "path": "reference/config-entry/control-plane-request-limit"
          },
          {
            "title": "Exported services",
            "path": "reference/config-entry/exported-services"
          },
          {
            "title": "File system certificate",
            "path": "reference/config-entry/file-system-certificate"
          },
          {
            "title": "Gateway CRD",
            "path": "reference/config-entry/gateway"
          },
          {
            "title": "GatewayClass CRD",
            "path": "reference/config-entry/gatewayclass"
          },
          {
            "title": "GatewayClassConfig CRD",
            "path": "reference/config-entry/gatewayclassconfig"
          },
          {
            "title": "GatewayPolicy CRD",
            "path": "reference/config-entry/gatewaypolicy"
          },
          {
            "title": "HTTP route",
            "path": "reference/config-entry/http-route"
          },
          {
            "title": "Ingress gateway",
            "path": "reference/config-entry/ingress-gateway"
          },
          {
            "title": "Inline certificate",
            "path": "reference/config-entry/inline-certificate"
          },
          {
            "title": "JWT provider",
            "path": "reference/config-entry/jwt-provider"
          },
          {
            "title": "Mesh",
            "path": "reference/config-entry/mesh"
          },
          {
            "title": "MeshService CRD",
            "path": "reference/config-entry/meshservice"
          },
          {
            "title": "Proxy defaults",
            "path": "reference/config-entry/proxy-defaults"
          },
          {
            "title": "Registration CRD",
            "path": "reference/config-entry/registration"
          },
          {
            "title": "Routes CRD",
            "path": "reference/config-entry/routes"
          },
          {
            "title": "RouteAuthFilter CRD",
            "path": "reference/config-entry/routeauthfilter"
          },
          {
            "title": "RouteRetryFilter CRD",
            "path": "reference/config-entry/routeretryfilter"
          },
          {
            "title": "RouteTimeoutFilter CRD",
            "path": "reference/config-entry/routetimeoutfilter"
          },
          {
            "title": "Sameness group",
            "path": "reference/config-entry/sameness-group"
          },
          {
            "title": "Service defaults",
            "path": "reference/config-entry/service-defaults"
          },
          {
            "title": "Service intentions",
            "path": "reference/config-entry/service-intentions"
          },
          {
            "title": "Service resolver",
            "path": "reference/config-entry/service-resolver"
          },
          {
            "title": "Service router",
            "path": "reference/config-entry/service-router"
          },
          {
            "title": "Service splitter",
            "path": "reference/config-entry/service-splitter"
          },
          {
            "title": "TCP route",
            "path": "reference/config-entry/tcp-route"
          },
          {
            "title": "Terminating gateways",
            "path": "reference/config-entry/terminating-gateway"
          }
        ]
      },
      {
        "title": "Consul-Terraform-Sync (CTS)",
        "routes": [
          {
            "title": "Configuration reference",
            "path": "reference/cts"
          },
          {
            "title": "API",
            "routes": [
              {
                "title": "Overview",
                "path": "reference/cts/api"
              },
              {
                "title": "Status",
                "path": "reference/cts/api/status"
              },
              {
                "title": "Tasks",
                "path": "reference/cts/api/tasks"
              },
              {
                "title": "Health",
                "path": "reference/cts/api/health"
              }
            ]
          },
          {
            "title": "CLI",
            "routes": [
              {
                "title": "Overview",
                "path": "reference/cts/cli"
              },
              {
                "title": "task",
                "path": "reference/cts/cli/task"
              },
              {
                "title": "start",
                "path": "reference/cts/cli/start"
              }
            ]
          },
          {
            "title": "Version compatibility",
            "path": "reference/cts/compatibility"
          }
        ]
      },
      {
        "title": "Dataplanes",
        "routes": [
          {
            "title": "Configuration",
            "path": "reference/dataplane"
          },
          {
            "title": "Telemetry",
            "path": "reference/dataplane/telemetry"
          }
        ]
      },
      {
        "title": "DNS",
        "path": "reference/dns"
      },
      {
        "title": "ECS",
        "routes": [
          {
            "title": "Technical specifications",
            "path": "reference/ecs/tech-specs"
          },
          {
            "title": "Task module",
            "path": "reference/ecs"
          },
          {
            "title": "Server JSON schema",
            "path": "reference/ecs/server-json"
          }
        ]
      },
      {
        "title": "Health checks",
        "path": "reference/health-check"
      },
      {
        "title": "Consul on Kubernetes",
        "routes": [
          {
            "title": "Annotations and labels",
            "path": "reference/k8s/annotation-label"
          },
          {
            "title": "API gateway resources",
            "routes": [
              {
                "title": "Gateway",
                "path": "reference/k8s/api-gateway/gateway"
              },
              {
                "title": "GatewayClass",
                "path": "reference/k8s/api-gateway/gatewayclass"
              },
              {
                "title": "GatewayClassConfig",
                "path": "reference/k8s/api-gateway/gatewayclassconfig"
              },
              {
                "title": "GatewayPolicy",
                "path": "reference/k8s/api-gateway/gatewaypolicy"
              },
              {
                "title": "RouteAuthFilter",
                "path": "reference/k8s/api-gateway/routeauthfilter"
              },
              {
                "title": "Routes",
                "path": "reference/k8s/api-gateway/routes"
              },
              {
                "title": "RouteRetryFilter",
                "path": "reference/k8s/api-gateway/routeretryfilter"
              },
              {
                "title": "RouteTimeoutFilter",
                "path": "reference/k8s/api-gateway/routetimeoutfilter"
              },
              {
                "title": "MeshService",
                "path": "reference/k8s/api-gateway/meshservice"
              }
            ]
          },
          {
            "title": "Consul Helm chart",
            "path": "reference/k8s/helm"
          }
        ]
      },
      {
        "title": "Namespaces",
        "path": "reference/namespace"
      },
      {
        "title": "Proxies",
        "routes": [
          {
            "title": "Built-in proxy configuration",
            "path": "reference/proxy/built-in"
          },
          {
            "title": "Connect proxy configuration",
            "path": "reference/proxy/connect-proxy"
          },
          {
            "title": "Envoy configuration",
            "path": "reference/proxy/envoy"
          },
          {
            "title": "Envoy extensions",
            "routes": [
              {
                "title": "External authorization",
                "path": "reference/proxy/extensions/ext-authz"
              },
              {
                "title": "Open Telemetry",
                "path": "reference/proxy/extensions/otel"
              },
              {
                "title": "Property override",
                "path": "reference/proxy/extensions/property-override"
              },
              {
                "title": "WebAssembly",
                "path": "reference/proxy/extensions/wasm"
              }
            ]
          },
          {
            "title": "Sidecar proxy configuration",
            "path": "reference/proxy/sidecar"
          }
        ]
      }
    ]
  },
  {
    "title": "Glossary",
    "path": "glossary"
  }
]<|MERGE_RESOLUTION|>--- conflicted
+++ resolved
@@ -161,13 +161,8 @@
         "path": "fundamentals/agent"
       },
       {
-<<<<<<< HEAD
         "title": "Service and health check basics",
         "path": "fundamentals/service"
-=======
-        "title": "Explore the Consul web UI",
-        "path": "fundamentals/ui"
->>>>>>> d3ab31d1
       },
       {
         "title": "Service identity basics",
