---
version: 2.1

parameters:
  commit:
    type: string
    default: ""
    description: "Commit to run load tests against"
  trigger-load-test:
    type: boolean
    default: false
    description: "Boolean whether to run the load test workflow"

references:
<<<<<<< HEAD
=======
  images:
    # When updating the Go version, remember to also update the versions in the
    # workflows section for go-test-lib jobs.
    go: &GOLANG_IMAGE docker.mirror.hashicorp.services/cimg/go:1.18.1
    ember: &EMBER_IMAGE docker.mirror.hashicorp.services/circleci/node:14-browsers

>>>>>>> a1eb7744
  paths:
    test-results: &TEST_RESULTS_DIR /tmp/test-results
  environment: &ENVIRONMENT
    TEST_RESULTS_DIR: *TEST_RESULTS_DIR
    EMAIL: noreply@hashicorp.com
    GIT_AUTHOR_NAME: circleci-consul
    GIT_COMMITTER_NAME: circleci-consul
    S3_ARTIFACT_BUCKET: consul-dev-artifacts-v2
    BASH_ENV: .circleci/bash_env.sh
    VAULT_BINARY_VERSION: 1.9.4
    GO_VERSION: 1.17.5
  images:
    # When updating the Go version, remember to also update the versions in the
    # workflows section for go-test-lib jobs.
    go: &GOLANG_IMAGE docker.mirror.hashicorp.services/cimg/go:1.17.5
    ember: &EMBER_IMAGE docker.mirror.hashicorp.services/circleci/node:14-browsers
  cache:
    yarn: &YARN_CACHE_KEY consul-ui-v7-{{ checksum "ui/yarn.lock" }}

steps:
  install-gotestsum: &install-gotestsum
    name: install gotestsum
    environment:
      GOTESTSUM_RELEASE: 1.6.4
    command: |
      ARCH=`uname -m`
      if [[ "$ARCH" == "aarch64" ]]; then
         ARCH="arm64"
      else
         ARCH="amd64"
      fi
      url=https://github.com/gotestyourself/gotestsum/releases/download
      curl -sSL "${url}/v${GOTESTSUM_RELEASE}/gotestsum_${GOTESTSUM_RELEASE}_linux_${ARCH}.tar.gz" | \
      sudo tar -xz --overwrite -C /usr/local/bin gotestsum

  get-aws-cli: &get-aws-cli
    run:
      name: download and install AWS CLI
      command: |
        curl "https://awscli.amazonaws.com/awscli-exe-linux-x86_64.zip" -o "awscliv2.zip"
        echo -e "${AWS_CLI_GPG_KEY}" | gpg --import
        curl -o awscliv2.sig https://awscli.amazonaws.com/awscli-exe-linux-x86_64.zip.sig
        gpg --verify awscliv2.sig awscliv2.zip
        unzip awscliv2.zip
        sudo ./aws/install

  # This step MUST be at the end of any set of steps due to the 'when' condition
  notify-slack-failure: &notify-slack-failure
    name: notify-slack-failure
    when: on_fail
    command: |
      if [[ $CIRCLE_BRANCH == "main" ]]; then
        CIRCLE_ENDPOINT="https://app.circleci.com/pipelines/github/${CIRCLE_PROJECT_USERNAME}/${CIRCLE_PROJECT_REPONAME}?branch=${CIRCLE_BRANCH}"
        GITHUB_ENDPOINT="https://github.com/${CIRCLE_PROJECT_USERNAME}/${CIRCLE_PROJECT_REPONAME}/commit/${CIRCLE_SHA1}"
        COMMIT_MESSAGE=$(git log -1 --pretty=%B | head -n1)
        SHORT_REF=$(git rev-parse --short "${CIRCLE_SHA1}")
        curl -X POST -H 'Content-type: application/json' \
        --data \
        "{ \
        \"attachments\": [ \
            { \
            \"fallback\": \"CircleCI job failed!\", \
            \"text\": \"❌ Failed: \`${CIRCLE_USERNAME}\`'s <${CIRCLE_BUILD_URL}|${CIRCLE_STAGE}> job failed for commit <${GITHUB_ENDPOINT}|${SHORT_REF}> on \`${CIRCLE_BRANCH}\`!\n\n- <${COMMIT_MESSAGE}\", \
            \"footer\": \"${CIRCLE_PROJECT_USERNAME}/${CIRCLE_PROJECT_REPONAME}\", \
            \"ts\": \"$(date +%s)\", \
            \"color\": \"danger\" \
            } \
        ] \
        }" "${FEED_CONSUL_GH_URL}"
      else
        echo "Not posting slack failure notifications for non-main branch"
      fi

commands:
  assume-role:
    description: "Assume role to an ARN"
    parameters:
      access-key:
        type: env_var_name
        default: AWS_ACCESS_KEY_ID
      secret-key:
        type: env_var_name
        default: AWS_SECRET_ACCESS_KEY
      role-arn:
        type: env_var_name
        default: ROLE_ARN
    steps:
      - run: |
          export AWS_ACCESS_KEY_ID="${<< parameters.access-key >>}"
          export AWS_SECRET_ACCESS_KEY="${<< parameters.secret-key >>}"
          export ROLE_ARN="${<< parameters.role-arn >>}"
          # assume role has duration of 15 min (the minimum allowed)
          CREDENTIALS="$(aws sts assume-role --duration-seconds 900 --role-arn ${ROLE_ARN} --role-session-name build-${CIRCLE_SHA1} | jq '.Credentials')"
          echo "export AWS_ACCESS_KEY_ID=$(echo $CREDENTIALS | jq -r '.AccessKeyId')" >> $BASH_ENV
          echo "export AWS_SECRET_ACCESS_KEY=$(echo $CREDENTIALS | jq -r '.SecretAccessKey')" >> $BASH_ENV
          echo "export AWS_SESSION_TOKEN=$(echo $CREDENTIALS | jq -r '.SessionToken')" >> $BASH_ENV

  run-go-test-full:
    parameters:
      go_test_flags:
        type: string
        default: ""
    steps:
      - attach_workspace:
          at: /home/circleci/go/bin
      - run: sudo apt-get update --allow-releaseinfo-change-suite --allow-releaseinfo-change-version && sudo apt-get install -y rsyslog
      - run: sudo service rsyslog start
      - run: go mod download
      - run:
          name: go test
          command: |
            mkdir -p $TEST_RESULTS_DIR /tmp/jsonfile
            PACKAGE_NAMES=$(go list -tags "$GOTAGS" ./... | circleci tests split --split-by=timings --timings-type=classname)
            echo "Running $(echo $PACKAGE_NAMES | wc -w) packages"
            echo $PACKAGE_NAMES
            # some tests expect this umask, and arm images have a different default
            umask 0022

            << parameters.go_test_flags >>

            gotestsum \
              --format=short-verbose \
              --jsonfile /tmp/jsonfile/go-test-${CIRCLE_NODE_INDEX}.log \
              --debug \
              --rerun-fails=3 \
              --rerun-fails-max-failures=40 \
              --rerun-fails-report=/tmp/gotestsum-rerun-fails \
              --packages="$PACKAGE_NAMES" \
              --junitfile $TEST_RESULTS_DIR/gotestsum-report.xml -- \
              -tags="$GOTAGS" -p 2 \
              ${GO_TEST_FLAGS-} \
              -cover -coverprofile=coverage.txt

      - store_test_results:
          path: *TEST_RESULTS_DIR
      - store_artifacts:
          path: *TEST_RESULTS_DIR
      - store_artifacts:
          path: /tmp/jsonfile
      - run: &rerun-fails-report
          name: "Re-run fails report"
          command: |
            .circleci/scripts/rerun-fails-report.sh /tmp/gotestsum-rerun-fails
      - run: *notify-slack-failure

jobs:
  # lint consul tests
  lint-consul-retry:
    docker:
      - image: *GOLANG_IMAGE
    steps:
      - checkout
      - run: go install github.com/hashicorp/lint-consul-retry@master && lint-consul-retry
      - run: *notify-slack-failure

  lint:
    description: "Run golangci-lint"
    parameters:
      go-arch:
        type: string
        default: ""
    docker:
      - image: *GOLANG_IMAGE
    resource_class: large
    environment:
      GOTAGS: "" # No tags for OSS but there are for enterprise
      GOARCH: "<<parameters.go-arch>>"
    steps:
      - checkout
      - run: go env
      - run:
          name: Install golangci-lint
          command: |
            download=https://raw.githubusercontent.com/golangci/golangci-lint/master/install.sh
            wget -O- -q $download | sh -x -s -- -d -b /home/circleci/go/bin v1.45.2
      - run: go mod download
      - run:
          name: lint
          command: &lintcmd |
            golangci-lint run --build-tags="$GOTAGS" -v --concurrency 2
      - run:
          name: lint api
          working_directory: api
          command: *lintcmd
      - run:
          name: lint sdk
          working_directory: sdk
          command: *lintcmd
      - run: *notify-slack-failure

  check-go-mod:
    docker:
      - image: *GOLANG_IMAGE
    environment:
      <<: *ENVIRONMENT
    steps:
      - checkout
      - run: go mod tidy
      - run: |
          if [[ -n $(git status -s) ]]; then
            echo "Git directory has changes"
            git status -s
            exit 1
          fi
      - run: *notify-slack-failure

  check-generated-protobuf:
    docker:
      - image: *GOLANG_IMAGE
    environment:
      <<: *ENVIRONMENT
      # tput complains if this isn't set to something.
      TERM: ansi
    steps:
      - checkout
      - run:
          name: Install protobuf
          command: make proto-tools

      - run:
          command: make --always-make proto
      - run: |
          if ! git diff --exit-code; then
            echo "Generated code was not updated correctly"
            exit 1
          fi

  go-test-arm64:
    machine:
      image: ubuntu-2004:202101-01
    resource_class: arm.large
    parallelism: 4
    environment:
      <<: *ENVIRONMENT
      GOTAGS: "" # No tags for OSS but there are for enterprise
      # GOMAXPROCS defaults to number of cores on underlying hardware, set
      # explicitly to avoid OOM issues https://support.circleci.com/hc/en-us/articles/360034684273-common-GoLang-memory-issues
      GOMAXPROCS: 4
    steps:
      - checkout
      - run:
         command: |
            sudo rm -rf /usr/local/go
<<<<<<< HEAD
            wget https://golang.org/dl/go${GO_VERSION}.linux-arm64.tar.gz
            sudo tar -C /usr/local -xzvf go${GO_VERSION}.linux-arm64.tar.gz
=======
            wget https://dl.google.com/go/go1.18.1.linux-arm64.tar.gz
            sudo tar -C /usr/local -xzvf go1.18.1.linux-arm64.tar.gz
>>>>>>> a1eb7744
      - run: *install-gotestsum
      - run: go mod download
      - run:
          name: make dev
          command: |
            if [[ "$CIRCLE_BRANCH" =~ ^main$|^release/ ]]; then
              make dev
              mkdir -p /home/circleci/bin
              cp ./bin/consul /home/circleci/bin/consul
            fi
      - run-go-test-full:
          go_test_flags: 'if ! [[ "$CIRCLE_BRANCH" =~ ^main$|^release/ ]]; then export GO_TEST_FLAGS="-short"; fi'

  go-test:
    docker:
      - image: *GOLANG_IMAGE
    resource_class: large
    parallelism: 4
    environment:
      <<: *ENVIRONMENT
      GOTAGS: "" # No tags for OSS but there are for enterprise
      # GOMAXPROCS defaults to number of cores on underlying hardware, set
      # explicitly to avoid OOM issues https://support.circleci.com/hc/en-us/articles/360034684273-common-GoLang-memory-issues
      GOMAXPROCS: 4
    steps:
      - checkout
      - run-go-test-full

  go-test-race:
    docker:
      - image: *GOLANG_IMAGE
    environment:
      <<: *ENVIRONMENT
      GOTAGS: "" # No tags for OSS but there are for enterprise
      # GOMAXPROCS defaults to number of cores on underlying hardware, set
      # explicitly to avoid OOM issues https://support.circleci.com/hc/en-us/articles/360034684273-common-GoLang-memory-issues
      GOMAXPROCS: 4
      # The medium resource class (default) boxes are 2 vCPUs, 4GB RAM
      # https://circleci.com/docs/2.0/configuration-reference/#docker-executor
      # but we can run a little over that limit.
    steps:
      - checkout
      - run: go mod download
      - run:
          name: go test -race
          command: |
            mkdir -p $TEST_RESULTS_DIR /tmp/jsonfile
            pkgs="$(go list ./... | \
              grep -E -v '^github.com/hashicorp/consul/agent(/consul|/local|/routine-leak-checker)?$' | \
              grep -E -v '^github.com/hashicorp/consul/command/')"
            gotestsum \
              --jsonfile /tmp/jsonfile/go-test-race.log \
              --junitfile $TEST_RESULTS_DIR/gotestsum-report.xml -- \
              -tags="$GOTAGS" -p 2 \
              -race -gcflags=all=-d=checkptr=0 \
              $pkgs

      - store_test_results:
          path: *TEST_RESULTS_DIR
      - store_artifacts:
          path: *TEST_RESULTS_DIR
      - store_artifacts:
          path: /tmp/jsonfile
      - run: *notify-slack-failure

  # go-test-32bit is to catch problems where 64-bit ints must be 64-bit aligned
  # to use them with sync/atomic. See https://golang.org/pkg/sync/atomic/#pkg-note-BUG.
  # Running tests with GOARCH=386 seems to be the best way to detect this
  # problem. Only runs tests that are -short to limit the time we spend checking
  # for these bugs.
  go-test-32bit:
    docker:
      - image: *GOLANG_IMAGE
    resource_class: large
    environment:
      <<: *ENVIRONMENT
      GOTAGS: "" # No tags for OSS but there are for enterprise
    steps:
      - checkout
      - run: go mod download
      - run:
          name: go test 32-bit
          environment:
            GOARCH: 386
          command: |
            mkdir -p $TEST_RESULTS_DIR /tmp/jsonfile
            go env
            PACKAGE_NAMES=$(go list -tags "$GOTAGS" ./...)
            gotestsum \
              --jsonfile /tmp/jsonfile/go-test-32bit.log \
              --rerun-fails=3 \
              --rerun-fails-max-failures=40 \
              --rerun-fails-report=/tmp/gotestsum-rerun-fails \
              --packages="$PACKAGE_NAMES" \
              --junitfile $TEST_RESULTS_DIR/gotestsum-report.xml -- \
              -tags="$GOTAGS" -p 2 \
              -short

      - store_test_results:
          path: *TEST_RESULTS_DIR
      - store_artifacts:
          path: *TEST_RESULTS_DIR
      - run: *notify-slack-failure

  go-test-lib:
    description: "test a library against a specific Go version"
    parameters:
      go-version:
        type: string
      path:
        type: string
    docker:
      - image: "docker.mirror.hashicorp.services/cimg/go:<<parameters.go-version>>"
    environment:
      <<: *ENVIRONMENT
      GOTAGS: "" # No tags for OSS but there are for enterprise
    steps:
      - checkout
      - attach_workspace:
          at: /home/circleci/go/bin
      - run:
          working_directory: <<parameters.path>>
          command: go mod download
      - run:
          working_directory: <<parameters.path>>
          name: go test
          command: |
            mkdir -p $TEST_RESULTS_DIR /tmp/jsonfile
            gotestsum \
              --format=short-verbose \
              --jsonfile /tmp/jsonfile/go-test-<<parameters.path>>.log \
              --junitfile $TEST_RESULTS_DIR/gotestsum-report.xml -- \
              -tags="$GOTAGS" -cover -coverprofile=coverage.txt \
              ./...

      - store_test_results:
          path: *TEST_RESULTS_DIR
      - store_artifacts:
          path: *TEST_RESULTS_DIR
      - store_artifacts:
          path: /tmp/jsonfile
      - run: *notify-slack-failure

  # build is a templated job for build-x
  build-distros: &build-distros
    docker:
      - image: *GOLANG_IMAGE
    resource_class: large
    environment: &build-env
      <<: *ENVIRONMENT
    steps:
      - checkout
      - run:
          name: Build
          command: |
            for os in $XC_OS; do
              target="./pkg/bin/${GOOS}_${GOARCH}/"
              GOOS="$os" CGO_ENABLED=0 go build -o "$target" -ldflags "$(GOLDFLAGS)" -tags "$(GOTAGS)"
            done

      # save dev build to CircleCI
      - store_artifacts:
          path: ./pkg/bin
      - run: *notify-slack-failure

  # build all 386 architecture supported OS binaries
  build-386:
    <<: *build-distros
    environment:
      <<: *build-env
      XC_OS: "freebsd linux windows"
      GOARCH: "386"

  # build all amd64 architecture supported OS binaries
  build-amd64:
    <<: *build-distros
    environment:
      <<: *build-env
      XC_OS: "darwin freebsd linux solaris windows"
      GOARCH: "amd64"

  # build all arm/arm64 architecture supported OS binaries
  build-arm:
    docker:
      - image: *GOLANG_IMAGE
    resource_class: large
    environment:
      <<: *ENVIRONMENT
      CGO_ENABLED: 1
      GOOS: linux
    steps:
      - checkout
      - run: sudo apt-get update --allow-releaseinfo-change-suite --allow-releaseinfo-change-version && sudo apt-get install -y gcc-arm-linux-gnueabi gcc-arm-linux-gnueabihf gcc-aarch64-linux-gnu
      - run:
          environment:
            GOARM: 5
            CC: arm-linux-gnueabi-gcc
            GOARCH: arm
          command: go build -o ./pkg/bin/linux_armel/consul  -ldflags="-linkmode=external ${GOLDFLAGS}"
      - run:
          environment:
            GOARM: 6
            CC: arm-linux-gnueabihf-gcc
            GOARCH: arm
          command: go build -o ./pkg/bin/linux_armhf/consul  -ldflags="-linkmode=external ${GOLDFLAGS}"
      - run:
          environment:
            CC: aarch64-linux-gnu-gcc
            GOARCH: arm64
          command: go build -o ./pkg/bin/linux_aarch64/consul  -ldflags="-linkmode=external ${GOLDFLAGS}"
      - store_artifacts:
          path: ./pkg/bin
      - run: *notify-slack-failure

  # create a development build
  dev-build:
    docker:
      - image: *GOLANG_IMAGE
    resource_class: large
    environment:
      <<: *ENVIRONMENT
    steps:
      - checkout
      - attach_workspace: # this normally runs as the first job and has nothing to attach; only used in main branch after rebuilding UI
          at: .
      - run:
          name: Build
          command: |
            make dev
            mkdir -p /home/circleci/go/bin
            cp ./bin/consul /home/circleci/go/bin/consul

      # save dev build to pass to downstream jobs
      - persist_to_workspace:
          root: /home/circleci/go/bin
          paths:
            - consul
      - run: *notify-slack-failure

  # upload development build to s3
  dev-upload-s3:
    docker:
      - image: *GOLANG_IMAGE
    environment:
      <<: *ENVIRONMENT
    steps:
      - checkout
      - *get-aws-cli
      - assume-role:
          access-key: AWS_ACCESS_KEY_ID_S3_UPLOAD
          secret-key: AWS_SECRET_ACCESS_KEY_S3_UPLOAD
          role-arn: ROLE_ARN_S3_UPLOAD
      # get consul binary
      - attach_workspace:
          at: bin/
      - run:
          name: package binary
          command: zip -j consul.zip bin/consul
      - run:
          name: Upload to s3
          command: |
            if [ -n "${S3_ARTIFACT_PATH}" ]; then
              aws s3 cp \
              --metadata "CIRCLECI=${CIRCLECI},CIRCLE_BUILD_URL=${CIRCLE_BUILD_URL},CIRCLE_BRANCH=${CIRCLE_BRANCH}" \
              "consul.zip" "s3://${S3_ARTIFACT_BUCKET}/${S3_ARTIFACT_PATH}/${CIRCLE_SHA1}.zip" --acl public-read
            else
              echo "CircleCI - S3_ARTIFACT_PATH was not set"
              exit 1
            fi
      - run: *notify-slack-failure

  # upload dev docker image
  dev-upload-docker:
    docker:
      - image: *GOLANG_IMAGE # use a circleci image so the attach_workspace step works (has ca-certs installed)
    environment:
      <<: *ENVIRONMENT
    steps:
      - checkout
      # get consul binary
      - attach_workspace:
          at: bin/
      - setup_remote_docker
      - run: make ci.dev-docker
      - run: *notify-slack-failure

  # Nomad 0.8 builds on go1.10
  # Run integration tests on nomad/v0.8.7
  nomad-integration-0_8:
    docker:
      - image: docker.mirror.hashicorp.services/circleci/golang:1.10
    environment:
      <<: *ENVIRONMENT
      NOMAD_WORKING_DIR: &NOMAD_WORKING_DIR /go/src/github.com/hashicorp/nomad
      NOMAD_VERSION: v0.8.7
    steps: &NOMAD_INTEGRATION_TEST_STEPS
      - run: git clone https://github.com/hashicorp/nomad.git --branch ${NOMAD_VERSION} ${NOMAD_WORKING_DIR}

      # get consul binary
      - attach_workspace:
          at: /go/bin

      # make dev build of nomad
      - run:
          command: make pkg/linux_amd64/nomad
          working_directory: *NOMAD_WORKING_DIR

      - run: *install-gotestsum

      # run integration tests
      - run:
          name: go test
          command: |
            mkdir -p $TEST_RESULTS_DIR
            gotestsum \
              --format=short-verbose \
              --junitfile $TEST_RESULTS_DIR/results.xml -- \
              ./command/agent/consul -run TestConsul
          working_directory: *NOMAD_WORKING_DIR

      # store test results for CircleCI
      - store_test_results:
          path: *TEST_RESULTS_DIR
      - store_artifacts:
          path: *TEST_RESULTS_DIR
      - run: *notify-slack-failure

  # run integration tests on nomad/main
  nomad-integration-main:
    docker:
      - image: docker.mirror.hashicorp.services/circleci/golang:1.17 # TODO: replace with cimg/go (requires steps update)
    environment:
      <<: *ENVIRONMENT
      NOMAD_WORKING_DIR: /go/src/github.com/hashicorp/nomad
      NOMAD_VERSION: main
    steps: *NOMAD_INTEGRATION_TEST_STEPS

  # build frontend yarn cache
  frontend-cache:
    docker:
      - image: *EMBER_IMAGE
    steps:
      - checkout

      # cache yarn deps
      - restore_cache:
          key: *YARN_CACHE_KEY

      - run:
          name: install yarn packages
          command: cd ui && make deps

      - save_cache:
          key: *YARN_CACHE_KEY
          paths:
            - ui/node_modules
            - ui/packages/consul-ui/node_modules
      - run: *notify-slack-failure

  # build ember so frontend tests run faster
  ember-build-oss: &ember-build-oss
    docker:
      - image: *EMBER_IMAGE
    environment:
      JOBS: 2 # limit parallelism for broccoli-babel-transpiler
      CONSUL_NSPACES_ENABLED: 0
    steps:
      - checkout
      - restore_cache:
          key: *YARN_CACHE_KEY
      - run: cd ui/packages/consul-ui && make build-ci

      # saves the build to a workspace to be passed to a downstream job
      - persist_to_workspace:
          root: ui
          paths:
            - packages/consul-ui/dist
      - run: *notify-slack-failure

  # build ember so frontend tests run faster
  ember-build-ent:
    <<: *ember-build-oss
    environment:
      JOBS: 2 # limit parallelism for broccoli-babel-transpiler
      CONSUL_NSPACES_ENABLED: 1

  # rebuild UI for packaging
  ember-build-prod:
    docker:
      - image: *EMBER_IMAGE
    environment:
      JOBS: 2 # limit parallelism for broccoli-babel-transpiler
    steps:
      - checkout
      - restore_cache:
          key: *YARN_CACHE_KEY
      - run: cd ui && make

      # saves the build to a workspace to be passed to a downstream job
      - persist_to_workspace:
          root: ui
          paths:
            - packages/consul-ui/dist
      - run: *notify-slack-failure

  # build static-assets file
  build-static-assets:
    docker:
      - image: *GOLANG_IMAGE
    steps:
      - checkout
      - attach_workspace:
          at: ./pkg
      - run: mv pkg/packages/consul-ui/dist pkg/web_ui # 'make static-assets' looks for the 'pkg/web_ui' path
      - run: make tools
      - run: make static-assets
      - persist_to_workspace:
          root: .
          paths:
            - ./agent/uiserver/bindata_assetfs.go
      - run: *notify-slack-failure

  # commits static assets to git
  publish-static-assets:
    docker:
      - image: *GOLANG_IMAGE
    steps:
      - checkout
      - add_ssh_keys: # needs a key to push updated static asset commit back to github
          fingerprints:
            - "fc:55:84:15:0a:1d:c8:e9:06:d0:e8:9c:7b:a9:b7:31"
      - attach_workspace:
          at: .
      - run:
          name: commit agent/uiserver/bindata_assetfs.go if there are UI changes
          command: |
            # check if there are any changes in ui/
            # if there are, we commit the ui static asset file
            # HEAD^! is shorthand for HEAD^..HEAD (parent of HEAD and HEAD)
            if ! git diff --quiet --exit-code HEAD^! ui/; then
              git config --local user.email "github-team-consul-core@hashicorp.com"
              git config --local user.name "hc-github-team-consul-core"

              # -B resets the CI branch to main which may diverge history
              # but we will force push anyways.
              git checkout -B ci/main-assetfs-build main

              short_sha=$(git rev-parse --short HEAD)
              git add agent/uiserver/bindata_assetfs.go
              git commit -m "auto-updated agent/uiserver/bindata_assetfs.go from commit ${short_sha}"
              git push --force origin ci/main-assetfs-build
            else
              echo "no UI changes so no static assets to publish"
            fi
      - run: *notify-slack-failure

  # run node tests
  node-tests:
    docker:
      - image: *EMBER_IMAGE
    steps:
      - checkout
      - restore_cache:
          key: *YARN_CACHE_KEY
      - attach_workspace:
          at: ui
      - run:
          working_directory: ui/packages/consul-ui
          command: make test-node
      - run: *notify-slack-failure
  # run yarn workspace wide checks/tests
  workspace-tests:
    docker:
      - image: *EMBER_IMAGE
    steps:
      - checkout
      - restore_cache:
          key: *YARN_CACHE_KEY
      - attach_workspace:
          at: ui
      - run:
          working_directory: ui
          command: make test-workspace
      - run: *notify-slack-failure

  # run ember frontend tests
  ember-test-oss:
    docker:
      - image: *EMBER_IMAGE
    environment:
      EMBER_TEST_REPORT: test-results/report-oss.xml #outputs test report for CircleCI test summary
      EMBER_TEST_PARALLEL: true #enables test parallelization with ember-exam
      CONSUL_NSPACES_ENABLED: 0
    parallelism: 4
    steps:
      - checkout
      - restore_cache:
          key: *YARN_CACHE_KEY
      - attach_workspace:
          at: ui
      - run:
          working_directory: ui/packages/consul-ui
          command: node_modules/.bin/ember exam --split=$CIRCLE_NODE_TOTAL --partition=`expr $CIRCLE_NODE_INDEX + 1` --path dist --silent -r xunit
      - store_test_results:
          path: ui/packages/consul-ui/test-results
      - run: *notify-slack-failure

  # run ember frontend tests
  ember-test-ent:
    docker:
      - image: *EMBER_IMAGE
    environment:
      EMBER_TEST_REPORT: test-results/report-ent.xml #outputs test report for CircleCI test summary
      EMBER_TEST_PARALLEL: true #enables test parallelization with ember-exam
      CONSUL_NSPACES_ENABLED: 1
    parallelism: 4
    steps:
      - checkout
      - restore_cache:
          key: *YARN_CACHE_KEY
      - attach_workspace:
          at: ui
      - run:
          working_directory: ui/packages/consul-ui
          command: node_modules/.bin/ember exam --split=$CIRCLE_NODE_TOTAL --partition=`expr $CIRCLE_NODE_INDEX + 1` --path dist --silent -r xunit
      - store_test_results:
          path: ui/packages/consul-ui/test-results
      - run: *notify-slack-failure

  # run ember frontend unit tests to produce coverage report
  ember-coverage:
    docker:
      - image: *EMBER_IMAGE
    steps:
      - checkout
      - restore_cache:
          key: *YARN_CACHE_KEY
      - attach_workspace:
          at: ui
      - run:
          working_directory: ui/packages/consul-ui
          command: make test-coverage-ci
      - run: *notify-slack-failure
<<<<<<< HEAD
      
  upgrade-integration-test-latest:
    machine:
      image: ubuntu-2004:202101-01
      docker_layer_caching: true
    parallelism: 1
    steps:
      - checkout
      # Get go binary from workspace
      - attach_workspace:
          at: .
      # Build the consul-dev image from the already built binary
      - run:
          command: |
            sudo rm -rf /usr/local/go
            wget https://golang.org/dl/go${GO_VERSION}.linux-amd64.tar.gz
            sudo tar -C /usr/local -xzvf go${GO_VERSION}.linux-amd64.tar.gz
          environment:
            <<: *ENVIRONMENT
      - run: *install-gotestsum
      - run: docker build -t consul:local -f ./build-support/docker/Consul-Dev.dockerfile .
      - run:
          name: Upgrade Integration Tests
          command: |
            subtests=$(ls -d test/integration/consul-container/*/ | grep -v libs | xargs -n 1 basename | circleci tests split)
            echo "Running $(echo $subtests | wc -w) subtests"
            echo "$subtests"
            subtests_pipe_sepr=$(echo "$subtests" | xargs | sed 's/ /|/g')
            mkdir -p /tmp/test-results/
            docker run consul:local consul version
            cd ./test/integration/consul-container
            gotestsum -- -timeout=30m ./$subtests_pipe_sepr --uut-version local --latest-version latest
            ls -lrt
          environment:
            # this is needed because of incompatibility between RYUK container and circleci
            GOTESTSUM_JUNITFILE: /tmp/test-results/results.xml
            GOTESTSUM_FORMAT: standard-verbose
            COMPOSE_INTERACTIVE_NO_CLI: 1
            # tput complains if this isn't set to something.
            TERM: ansi
      - store_artifacts:
          path: ./test/integration/consul-container/upgrade/workdir/logs
          destination: container-logs
      - store_test_results:
          path: *TEST_RESULTS_DIR
      - store_artifacts:
          path: *TEST_RESULTS_DIR
      - run: *notify-slack-failure
  envoy-integration-test-1_18_6: &ENVOY_TESTS
=======

  envoy-integration-test-1_19_3: &ENVOY_TESTS
>>>>>>> a1eb7744
    machine:
      image: ubuntu-2004:202101-01
    parallelism: 4
    resource_class: medium
    environment:
      ENVOY_VERSION: "1.19.3"
    steps: &ENVOY_INTEGRATION_TEST_STEPS
      - checkout
      # Get go binary from workspace
      - attach_workspace:
          at: .
      - run: *install-gotestsum
      # Build the consul-dev image from the already built binary
      - run: docker build -t consul-dev -f ./build-support/docker/Consul-Dev.dockerfile .
      - run:
          name: Envoy Integration Tests
          command: |
            subtests=$(ls -d test/integration/connect/envoy/*/ | xargs -n 1 basename | circleci tests split)
            echo "Running $(echo $subtests | wc -w) subtests"
            echo "$subtests"
            subtests_pipe_sepr=$(echo "$subtests" | xargs | sed 's/ /|/g')
            mkdir -p /tmp/test-results/
            gotestsum -- -timeout=30m -tags integration ./test/integration/connect/envoy -run="TestEnvoy/($subtests_pipe_sepr)"
          environment:
            GOTESTSUM_JUNITFILE: /tmp/test-results/results.xml
            GOTESTSUM_FORMAT: standard-verbose
            COMPOSE_INTERACTIVE_NO_CLI: 1
            # tput complains if this isn't set to something.
            TERM: ansi
      - store_artifacts:
          path: ./test/integration/connect/envoy/workdir/logs
          destination: container-logs
      - store_test_results:
          path: *TEST_RESULTS_DIR
      - store_artifacts:
          path: *TEST_RESULTS_DIR
      - run: *notify-slack-failure

  envoy-integration-test-1_20_2:
    <<: *ENVOY_TESTS
    environment:
      ENVOY_VERSION: "1.20.2"

  envoy-integration-test-1_21_1:
    <<: *ENVOY_TESTS
    environment:
      ENVOY_VERSION: "1.21.1"

  envoy-integration-test-1_22_0:
    <<: *ENVOY_TESTS
    environment:
      ENVOY_VERSION: "1.22.0"

  # run integration tests for the connect ca providers
  test-connect-ca-providers:
    docker:
      - image: *GOLANG_IMAGE
    environment:
      <<: *ENVIRONMENT
    steps:
      - run:
          name: Install vault
          command: |
            wget -q -O /tmp/vault.zip https://releases.hashicorp.com/vault/${VAULT_BINARY_VERSION}/vault_${VAULT_BINARY_VERSION}_linux_amd64.zip
            sudo unzip -d /usr/local/bin /tmp/vault.zip
            rm -rf /tmp/vault*
      - checkout
      - run: go mod download
      - run:
          name: go test
          command: |
            mkdir -p $TEST_RESULTS_DIR
            make test-connect-ca-providers
      - store_test_results:
          path: *TEST_RESULTS_DIR
      - run: *notify-slack-failure

  # only runs on main: checks latest commit to see if the PR associated has a backport/* or docs* label to cherry-pick
  cherry-picker:
    docker:
      - image: docker.mirror.hashicorp.services/alpine:3.12
    steps:
      - run: apk add --no-cache --no-progress git bash curl ncurses jq openssh-client
      - checkout
      - add_ssh_keys: # needs a key to push cherry-picked commits back to github
          fingerprints:
            - "fc:55:84:15:0a:1d:c8:e9:06:d0:e8:9c:7b:a9:b7:31"
      - run: .circleci/scripts/cherry-picker.sh
      - run: *notify-slack-failure

  trigger-oss-merge:
    docker:
      - image: docker.mirror.hashicorp.services/alpine:3.12
    steps:
      - run: apk add --no-cache --no-progress curl jq
      - run:
          name: trigger oss merge
          command: |
            curl -s -X POST \
                    --header "Circle-Token: ${CIRCLECI_API_TOKEN}" \
                    --header "Content-Type: application/json" \
                    -d '{"build_parameters": {"CIRCLE_JOB": "oss-merge"}}' \
                    "https://circleci.com/api/v1.1/project/github/hashicorp/consul-enterprise/tree/${CIRCLE_BRANCH}" | jq -r '.build_url'
      - run: *notify-slack-failure

  # Run load tests against a commit
  load-test:
    docker:
      - image: hashicorp/terraform:latest
    environment:
      AWS_DEFAULT_REGION: us-east-2
      BUCKET: consul-ci-load-tests
      BASH_ENV: /etc/profile
    shell: /bin/sh -leo pipefail
    steps:
      - checkout
      - run: apk add jq curl bash
      - run:
          name: export load-test credentials
          command: |
            echo "export AWS_ACCESS_KEY_ID=$AWS_ACCESS_KEY_ID_LOAD_TEST" >> $BASH_ENV
            echo "export AWS_SECRET_ACCESS_KEY=$AWS_SECRET_ACCESS_KEY_LOAD_TEST" >> $BASH_ENV
      - run:
          name: export role arn
          command: |
            echo "export TF_VAR_role_arn=$ROLE_ARN_LOAD_TEST" >> $BASH_ENV
      - run:
          name: setup TF_VARs
          command: |
            # if pipeline.parameters.commit="" it was not triggered/set through the API
            # so we use the latest commit from _this_ branch. This is the case for nightly tests.
            if [ "<< pipeline.parameters.commit >>" = "" ]; then
              LOCAL_COMMIT_SHA=$(git rev-parse HEAD)
            else
              LOCAL_COMMIT_SHA="<< pipeline.parameters.commit >>"
            fi
            echo "export LOCAL_COMMIT_SHA=${LOCAL_COMMIT_SHA}" >> $BASH_ENV

            short_ref=$(git rev-parse --short ${LOCAL_COMMIT_SHA})
            echo "export TF_VAR_ami_owners=$LOAD_TEST_AMI_OWNERS" >> $BASH_ENV
            echo "export TF_VAR_vpc_name=$short_ref" >> $BASH_ENV
            echo "export TF_VAR_cluster_name=$short_ref" >> $BASH_ENV
            echo "export TF_VAR_consul_download_url=https://${S3_ARTIFACT_BUCKET}.s3.${AWS_DEFAULT_REGION}.amazonaws.com/${S3_ARTIFACT_PATH}/${LOCAL_COMMIT_SHA}.zip" >> $BASH_ENV
      - run:
          name: wait for dev build from test-integrations workflow
          command: |
            echo "curl-ing https://${S3_ARTIFACT_BUCKET}.s3.${AWS_DEFAULT_REGION}.amazonaws.com/${S3_ARTIFACT_PATH}/${LOCAL_COMMIT_SHA}.zip"
            until [ $SECONDS -ge 300 ] && exit 1; do
              curl -o /dev/null --fail --silent "https://${S3_ARTIFACT_BUCKET}.s3.${AWS_DEFAULT_REGION}.amazonaws.com/${S3_ARTIFACT_PATH}/${LOCAL_COMMIT_SHA}.zip" && exit
              echo -n "."
              sleep 2
            done
      - run:
          working_directory: .circleci/terraform/load-test
          name: terraform init
          command: |
            echo "commit is ${LOCAL_COMMIT_SHA}"
            terraform init \
            -backend-config="bucket=${BUCKET}" \
            -backend-config="key=${LOCAL_COMMIT_SHA}" \
            -backend-config="region=${AWS_DEFAULT_REGION}" \
            -backend-config="role_arn=${ROLE_ARN_LOAD_TEST}"
      - run:
          working_directory: .circleci/terraform/load-test
          name: run terraform apply
          command: |
            terraform apply -auto-approve
      - run:
          working_directory: .circleci/terraform/load-test
          when: always
          name: terraform destroy
          command: |
            terraform destroy -auto-approve
      - run: *notify-slack-failure

  # The noop job is a used as a very fast job in the verify-ci workflow because every workflow
  # requires at least one job. It does nothing.
  noop:
    docker:
      - image: docker.mirror.hashicorp.services/alpine:latest
    steps:
      - run: "echo ok"

workflows:
  version: 2
  # verify-ci is a no-op workflow that must run on every PR. It is used in a
  # branch protection rule to detect when CI workflows are not running.
  verify-ci:
    jobs: [ noop ]

  go-tests:
    unless: << pipeline.parameters.trigger-load-test >>
    jobs:
      - check-go-mod: &filter-ignore-non-go-branches
          filters:
            branches:
              ignore:
                - stable-website
                - /^docs\/.*/
                - /^ui\/.*/
      - check-generated-protobuf: *filter-ignore-non-go-branches
      - lint-consul-retry: *filter-ignore-non-go-branches
      - lint: *filter-ignore-non-go-branches
      - lint:
          name: "lint-32bit"
          go-arch: "386"
          <<: *filter-ignore-non-go-branches
      - test-connect-ca-providers: *filter-ignore-non-go-branches
      - go-test-arm64: *filter-ignore-non-go-branches
      - dev-build: *filter-ignore-non-go-branches
      - go-test:
          requires: [ dev-build ]
      - go-test-lib:
          name: "go-test-api go1.17"
          path: api
          go-version: "1.17"
          requires: [ dev-build ]
      - go-test-lib:
          name: "go-test-api go1.18"
          path: api
          go-version: "1.18"
          requires: [ dev-build ]
      - go-test-lib:
          name: "go-test-sdk go1.17"
          path: sdk
          go-version: "1.17"
          <<: *filter-ignore-non-go-branches
      - go-test-lib:
          name: "go-test-sdk go1.18"
          path: sdk
          go-version: "1.18"
          <<: *filter-ignore-non-go-branches
      - go-test-race: *filter-ignore-non-go-branches
      - go-test-32bit: *filter-ignore-non-go-branches
  build-distros:
    unless: << pipeline.parameters.trigger-load-test >>
    jobs:
      - check-go-mod: *filter-ignore-non-go-branches
      - build-386: &require-check-go-mod
          requires:
            - check-go-mod
      - build-amd64: *require-check-go-mod
      - build-arm: *require-check-go-mod
      # every commit on main will have a rebuilt UI
      - frontend-cache:
          filters:
            branches:
              only:
                - main
      - ember-build-prod:
          requires:
            - frontend-cache
      - build-static-assets:
          requires:
            - ember-build-prod
      - publish-static-assets:
          filters:
            branches:
              only:
                - main
                - /release\/\d+\.\d+\.x$/
          requires:
            - build-static-assets
      - dev-build:
          requires:
            - build-static-assets
      - dev-upload-s3:
          requires:
            - dev-build
      - dev-upload-docker:
          requires:
            - dev-build
          context: consul-ci
  test-integrations:
    unless: << pipeline.parameters.trigger-load-test >>
    jobs:
      - dev-build: *filter-ignore-non-go-branches
      - dev-upload-s3: &dev-upload
          requires:
            - dev-build
          filters:
            branches:
              ignore:
                - /^pull\/.*$/ # only push dev builds from non forks
                - main # all main dev uploads will include a UI rebuild in build-distros
      - dev-upload-docker:
          <<: *dev-upload
          context: consul-ci
      - nomad-integration-main:
          requires:
            - dev-build
      - nomad-integration-0_8:
          requires:
            - dev-build
      - envoy-integration-test-1_19_3:
          requires:
            - dev-build
      - envoy-integration-test-1_20_2:
          requires:
            - dev-build
      - envoy-integration-test-1_21_1:
          requires:
            - dev-build
<<<<<<< HEAD
      - upgrade-integration-test-latest:
          requires:
            - dev-build
  website:
    unless: << pipeline.parameters.trigger-load-test >>
    jobs:
      - build-website-docker-image:
          context: website-docker-image
          filters:
            branches:
              only:
                - main
      - algolia-index:
          filters:
            branches:
              only:
                - stable-website
=======
      - envoy-integration-test-1_22_0:
          requires:
            - dev-build

>>>>>>> a1eb7744
  frontend:
    unless: << pipeline.parameters.trigger-load-test >>
    jobs:
      - frontend-cache:
          filters:
            branches:
              only:
                - main
                - /^ui\/.*/
      - workspace-tests:
          requires:
            - frontend-cache
      - node-tests:
          requires:
            - frontend-cache
      - ember-build-oss:
          requires:
            - frontend-cache
      - ember-build-ent:
          requires:
            - frontend-cache
      - ember-test-oss:
          requires:
            - ember-build-oss
      - ember-test-ent:
          requires:
            - ember-build-ent
      # ember-coverage in CI uses the dist/ folder to run tests so it requires
      # either/or ent/oss to be built first
      - ember-coverage:
          requires:
            - ember-build-ent
  workflow-automation:
    unless: << pipeline.parameters.trigger-load-test >>
    jobs:
      - trigger-oss-merge:
          context: team-consul
          filters:
            branches:
              only:
                - main
                - /release\/\d+\.\d+\.x$/
      - cherry-picker:
          context: team-consul
          filters:
            branches:
              only:
                - main
                - /release\/\d+\.\d+\.x$/
  load-test:
    when: << pipeline.parameters.trigger-load-test >>
    jobs:
      - load-test

  nightly-jobs:
    triggers:
      - schedule:
          cron: "0 4 * * *" # 4AM UTC <> 12AM EST <> 9PM PST should have no impact
          filters:
            branches:
              only:
                - main
    jobs:
      - load-test<|MERGE_RESOLUTION|>--- conflicted
+++ resolved
@@ -12,15 +12,6 @@
     description: "Boolean whether to run the load test workflow"
 
 references:
-<<<<<<< HEAD
-=======
-  images:
-    # When updating the Go version, remember to also update the versions in the
-    # workflows section for go-test-lib jobs.
-    go: &GOLANG_IMAGE docker.mirror.hashicorp.services/cimg/go:1.18.1
-    ember: &EMBER_IMAGE docker.mirror.hashicorp.services/circleci/node:14-browsers
-
->>>>>>> a1eb7744
   paths:
     test-results: &TEST_RESULTS_DIR /tmp/test-results
   environment: &ENVIRONMENT
@@ -31,11 +22,11 @@
     S3_ARTIFACT_BUCKET: consul-dev-artifacts-v2
     BASH_ENV: .circleci/bash_env.sh
     VAULT_BINARY_VERSION: 1.9.4
-    GO_VERSION: 1.17.5
+    GO_VERSION: 1.18.1
   images:
     # When updating the Go version, remember to also update the versions in the
     # workflows section for go-test-lib jobs.
-    go: &GOLANG_IMAGE docker.mirror.hashicorp.services/cimg/go:1.17.5
+    go: &GOLANG_IMAGE docker.mirror.hashicorp.services/cimg/go:1.18.1
     ember: &EMBER_IMAGE docker.mirror.hashicorp.services/circleci/node:14-browsers
   cache:
     yarn: &YARN_CACHE_KEY consul-ui-v7-{{ checksum "ui/yarn.lock" }}
@@ -264,13 +255,8 @@
       - run:
          command: |
             sudo rm -rf /usr/local/go
-<<<<<<< HEAD
             wget https://golang.org/dl/go${GO_VERSION}.linux-arm64.tar.gz
             sudo tar -C /usr/local -xzvf go${GO_VERSION}.linux-arm64.tar.gz
-=======
-            wget https://dl.google.com/go/go1.18.1.linux-arm64.tar.gz
-            sudo tar -C /usr/local -xzvf go1.18.1.linux-arm64.tar.gz
->>>>>>> a1eb7744
       - run: *install-gotestsum
       - run: go mod download
       - run:
@@ -814,7 +800,6 @@
           working_directory: ui/packages/consul-ui
           command: make test-coverage-ci
       - run: *notify-slack-failure
-<<<<<<< HEAD
       
   upgrade-integration-test-latest:
     machine:
@@ -863,11 +848,8 @@
       - store_artifacts:
           path: *TEST_RESULTS_DIR
       - run: *notify-slack-failure
-  envoy-integration-test-1_18_6: &ENVOY_TESTS
-=======
-
+      
   envoy-integration-test-1_19_3: &ENVOY_TESTS
->>>>>>> a1eb7744
     machine:
       image: ubuntu-2004:202101-01
     parallelism: 4
@@ -1171,10 +1153,13 @@
       - envoy-integration-test-1_21_1:
           requires:
             - dev-build
-<<<<<<< HEAD
+      - envoy-integration-test-1_22_0:
+          requires:
+            - dev-build
       - upgrade-integration-test-latest:
           requires:
             - dev-build
+            
   website:
     unless: << pipeline.parameters.trigger-load-test >>
     jobs:
@@ -1189,12 +1174,7 @@
             branches:
               only:
                 - stable-website
-=======
-      - envoy-integration-test-1_22_0:
-          requires:
-            - dev-build
-
->>>>>>> a1eb7744
+                
   frontend:
     unless: << pipeline.parameters.trigger-load-test >>
     jobs:
