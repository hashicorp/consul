--- conflicted
+++ resolved
@@ -21,8 +21,7 @@
     GIT_COMMITTER_NAME: circleci-consul
     S3_ARTIFACT_BUCKET: consul-dev-artifacts-v2
     BASH_ENV: .circleci/bash_env.sh
-<<<<<<< HEAD
-    VAULT_BINARY_VERSION: 1.2.2
+    VAULT_BINARY_VERSION: 1.9.4
     GO_VERSION: 1.17.5
   images:
     # When updating the Go version, remember to also update the versions in the
@@ -31,9 +30,6 @@
     ember: &EMBER_IMAGE docker.mirror.hashicorp.services/circleci/node:14-browsers
   cache:
     yarn: &YARN_CACHE_KEY consul-ui-v7-{{ checksum "ui/yarn.lock" }}
-=======
-    VAULT_BINARY_VERSION: 1.9.4
->>>>>>> b6ba0eb5
 
 steps:
   install-gotestsum: &install-gotestsum
