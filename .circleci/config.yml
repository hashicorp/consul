---
version: 2.1

parameters:
  commit:
    type: string
    default: ""
    description: "Commit to run load tests against"
  trigger-load-test:
    type: boolean
    default: false
    description: "Boolean whether to run the load test workflow"

references:
  images:
    # When updating the Go version, remember to also update the versions in the
    # workflows section for go-test-lib jobs.
    go: &GOLANG_IMAGE docker.mirror.hashicorp.services/cimg/go:1.18.1
    ember: &EMBER_IMAGE docker.mirror.hashicorp.services/circleci/node:14-browsers

  paths:
    test-results: &TEST_RESULTS_DIR /tmp/test-results

  cache:
    yarn: &YARN_CACHE_KEY consul-ui-v7-{{ checksum "ui/yarn.lock" }}

  environment: &ENVIRONMENT
    TEST_RESULTS_DIR: *TEST_RESULTS_DIR
    EMAIL: noreply@hashicorp.com
    GIT_AUTHOR_NAME: circleci-consul
    GIT_COMMITTER_NAME: circleci-consul
    S3_ARTIFACT_BUCKET: consul-dev-artifacts-v2
    BASH_ENV: .circleci/bash_env.sh
    VAULT_BINARY_VERSION: 1.9.4

steps:
  install-gotestsum: &install-gotestsum
    name: install gotestsum
    environment:
      GOTESTSUM_RELEASE: 1.6.4
    command: |
      ARCH=`uname -m`
      if [[ "$ARCH" == "aarch64" ]]; then
         ARCH="arm64"
      else
         ARCH="amd64"
      fi
      url=https://github.com/gotestyourself/gotestsum/releases/download
      curl -sSL "${url}/v${GOTESTSUM_RELEASE}/gotestsum_${GOTESTSUM_RELEASE}_linux_${ARCH}.tar.gz" | \
      sudo tar -xz --overwrite -C /usr/local/bin gotestsum

  get-aws-cli: &get-aws-cli
    run:
      name: download and install AWS CLI
      command: |
        curl "https://awscli.amazonaws.com/awscli-exe-linux-x86_64.zip" -o "awscliv2.zip"
        echo -e "${AWS_CLI_GPG_KEY}" | gpg --import
        curl -o awscliv2.sig https://awscli.amazonaws.com/awscli-exe-linux-x86_64.zip.sig
        gpg --verify awscliv2.sig awscliv2.zip
        unzip awscliv2.zip
        sudo ./aws/install

  # This step MUST be at the end of any set of steps due to the 'when' condition
  notify-slack-failure: &notify-slack-failure
    name: notify-slack-failure
    when: on_fail
    command: |
      if [[ $CIRCLE_BRANCH == "main" ]]; then
        CIRCLE_ENDPOINT="https://app.circleci.com/pipelines/github/${CIRCLE_PROJECT_USERNAME}/${CIRCLE_PROJECT_REPONAME}?branch=${CIRCLE_BRANCH}"
        GITHUB_ENDPOINT="https://github.com/${CIRCLE_PROJECT_USERNAME}/${CIRCLE_PROJECT_REPONAME}/commit/${CIRCLE_SHA1}"
        COMMIT_MESSAGE=$(git log -1 --pretty=%B | head -n1)
        SHORT_REF=$(git rev-parse --short "${CIRCLE_SHA1}")
        curl -X POST -H 'Content-type: application/json' \
        --data \
        "{ \
        \"attachments\": [ \
            { \
            \"fallback\": \"CircleCI job failed!\", \
            \"text\": \"❌ Failed: \`${CIRCLE_USERNAME}\`'s <${CIRCLE_BUILD_URL}|${CIRCLE_STAGE}> job failed for commit <${GITHUB_ENDPOINT}|${SHORT_REF}> on \`${CIRCLE_BRANCH}\`!\n\n- <${COMMIT_MESSAGE}\", \
            \"footer\": \"${CIRCLE_PROJECT_USERNAME}/${CIRCLE_PROJECT_REPONAME}\", \
            \"ts\": \"$(date +%s)\", \
            \"color\": \"danger\" \
            } \
        ] \
        }" "${FEED_CONSUL_GH_URL}"
      else
        echo "Not posting slack failure notifications for non-main branch"
      fi

commands:
  assume-role:
    description: "Assume role to an ARN"
    parameters:
      access-key:
        type: env_var_name
        default: AWS_ACCESS_KEY_ID
      secret-key:
        type: env_var_name
        default: AWS_SECRET_ACCESS_KEY
      role-arn:
        type: env_var_name
        default: ROLE_ARN
    steps:
      - run: |
          export AWS_ACCESS_KEY_ID="${<< parameters.access-key >>}"
          export AWS_SECRET_ACCESS_KEY="${<< parameters.secret-key >>}"
          export ROLE_ARN="${<< parameters.role-arn >>}"
          # assume role has duration of 15 min (the minimum allowed)
          CREDENTIALS="$(aws sts assume-role --duration-seconds 900 --role-arn ${ROLE_ARN} --role-session-name build-${CIRCLE_SHA1} | jq '.Credentials')"
          echo "export AWS_ACCESS_KEY_ID=$(echo $CREDENTIALS | jq -r '.AccessKeyId')" >> $BASH_ENV
          echo "export AWS_SECRET_ACCESS_KEY=$(echo $CREDENTIALS | jq -r '.SecretAccessKey')" >> $BASH_ENV
          echo "export AWS_SESSION_TOKEN=$(echo $CREDENTIALS | jq -r '.SessionToken')" >> $BASH_ENV

  run-go-test-full:
    parameters:
      go_test_flags:
        type: string
        default: ""
    steps:
      - attach_workspace:
          at: /home/circleci/go/bin
      - run: sudo apt-get update --allow-releaseinfo-change-suite --allow-releaseinfo-change-version && sudo apt-get install -y rsyslog
      - run: sudo service rsyslog start
      - run: go mod download
      - run:
          name: go test
          command: |
            mkdir -p $TEST_RESULTS_DIR /tmp/jsonfile
            PACKAGE_NAMES=$(go list -tags "$GOTAGS" ./... | circleci tests split --split-by=timings --timings-type=classname)
            echo "Running $(echo $PACKAGE_NAMES | wc -w) packages"
            echo $PACKAGE_NAMES
            # some tests expect this umask, and arm images have a different default
            umask 0022

            << parameters.go_test_flags >>

            gotestsum \
              --format=short-verbose \
              --jsonfile /tmp/jsonfile/go-test-${CIRCLE_NODE_INDEX}.log \
              --debug \
              --rerun-fails=3 \
              --rerun-fails-max-failures=40 \
              --rerun-fails-report=/tmp/gotestsum-rerun-fails \
              --packages="$PACKAGE_NAMES" \
              --junitfile $TEST_RESULTS_DIR/gotestsum-report.xml -- \
              -tags="$GOTAGS" -p 2 \
              ${GO_TEST_FLAGS-} \
              -cover -coverprofile=coverage.txt

      - store_test_results:
          path: *TEST_RESULTS_DIR
      - store_artifacts:
          path: *TEST_RESULTS_DIR
      - store_artifacts:
          path: /tmp/jsonfile
      - run: &rerun-fails-report
          name: "Re-run fails report"
          command: |
            .circleci/scripts/rerun-fails-report.sh /tmp/gotestsum-rerun-fails
      - run: *notify-slack-failure

jobs:
  # lint consul tests
  lint-consul-retry:
    docker:
      - image: *GOLANG_IMAGE
    steps:
      - checkout
      - run: go install github.com/hashicorp/lint-consul-retry@master && lint-consul-retry
      - run: *notify-slack-failure

  lint:
    description: "Run golangci-lint"
    parameters:
      go-arch:
        type: string
        default: ""
    docker:
      - image: *GOLANG_IMAGE
    resource_class: large
    environment:
      GOTAGS: "" # No tags for OSS but there are for enterprise
      GOARCH: "<<parameters.go-arch>>"
    steps:
      - checkout
      - run: go env
      - run:
          name: Install golangci-lint
          command: |
            download=https://raw.githubusercontent.com/golangci/golangci-lint/master/install.sh
            wget -O- -q $download | sh -x -s -- -d -b /home/circleci/go/bin v1.45.2
      - run: go mod download
      - run:
          name: lint
          command: &lintcmd |
            golangci-lint run --build-tags="$GOTAGS" -v --concurrency 2
      - run:
          name: lint api
          working_directory: api
          command: *lintcmd
      - run:
          name: lint sdk
          working_directory: sdk
          command: *lintcmd
      - run: *notify-slack-failure

  check-go-mod:
    docker:
      - image: *GOLANG_IMAGE
    environment:
      <<: *ENVIRONMENT
    steps:
      - checkout
      - run: go mod tidy
      - run: |
          if [[ -n $(git status -s) ]]; then
            echo "Git directory has changes"
            git status -s
            exit 1
          fi
      - run: *notify-slack-failure

  check-generated-protobuf:
    docker:
      - image: *GOLANG_IMAGE
    environment:
      <<: *ENVIRONMENT
      # tput complains if this isn't set to something.
      TERM: ansi
    steps:
      - checkout
      - run:
          name: Install protobuf
          command: make proto-tools

      - run:
          command: make --always-make proto
      - run: |
          if ! git diff --exit-code; then
            echo "Generated code was not updated correctly"
            exit 1
          fi

  go-test-arm64:
    machine:
      image: ubuntu-2004:202101-01
    resource_class: arm.large
    parallelism: 4
    environment:
      <<: *ENVIRONMENT
      GOTAGS: "" # No tags for OSS but there are for enterprise
      # GOMAXPROCS defaults to number of cores on underlying hardware, set
      # explicitly to avoid OOM issues https://support.circleci.com/hc/en-us/articles/360034684273-common-GoLang-memory-issues
      GOMAXPROCS: 4
    steps:
      - checkout
      - run:
         command: |
            sudo rm -rf /usr/local/go
            wget https://golang.org/dl/go1.17.5.linux-arm64.tar.gz
            sudo tar -C /usr/local -xzvf go1.17.5.linux-arm64.tar.gz
      - run: *install-gotestsum
      - run: go mod download
      - run:
          name: make dev
          command: |
            if [[ "$CIRCLE_BRANCH" =~ ^main$|^release/ ]]; then
              make dev
              mkdir -p /home/circleci/bin
              cp ./bin/consul /home/circleci/bin/consul
            fi
      - run-go-test-full:
          go_test_flags: 'if ! [[ "$CIRCLE_BRANCH" =~ ^main$|^release/ ]]; then export GO_TEST_FLAGS="-short"; fi'

  go-test:
    docker:
      - image: *GOLANG_IMAGE
    resource_class: large
    parallelism: 4
    environment:
      <<: *ENVIRONMENT
      GOTAGS: "" # No tags for OSS but there are for enterprise
      # GOMAXPROCS defaults to number of cores on underlying hardware, set
      # explicitly to avoid OOM issues https://support.circleci.com/hc/en-us/articles/360034684273-common-GoLang-memory-issues
      GOMAXPROCS: 4
    steps:
      - checkout
      - run-go-test-full

  go-test-race:
    docker:
      - image: *GOLANG_IMAGE
    environment:
      <<: *ENVIRONMENT
      GOTAGS: "" # No tags for OSS but there are for enterprise
      # GOMAXPROCS defaults to number of cores on underlying hardware, set
      # explicitly to avoid OOM issues https://support.circleci.com/hc/en-us/articles/360034684273-common-GoLang-memory-issues
      GOMAXPROCS: 4
      # The medium resource class (default) boxes are 2 vCPUs, 4GB RAM
      # https://circleci.com/docs/2.0/configuration-reference/#docker-executor
      # but we can run a little over that limit.
    steps:
      - checkout
      - run: go mod download
      - run:
          name: go test -race
          command: |
            mkdir -p $TEST_RESULTS_DIR /tmp/jsonfile
            pkgs="$(go list ./... | \
              grep -E -v '^github.com/hashicorp/consul/agent(/consul|/local|/routine-leak-checker)?$' | \
              grep -E -v '^github.com/hashicorp/consul/command/')"
            gotestsum \
              --jsonfile /tmp/jsonfile/go-test-race.log \
              --junitfile $TEST_RESULTS_DIR/gotestsum-report.xml -- \
              -tags="$GOTAGS" -p 2 \
              -race -gcflags=all=-d=checkptr=0 \
              $pkgs

      - store_test_results:
          path: *TEST_RESULTS_DIR
      - store_artifacts:
          path: *TEST_RESULTS_DIR
      - store_artifacts:
          path: /tmp/jsonfile
      - run: *notify-slack-failure

  # go-test-32bit is to catch problems where 64-bit ints must be 64-bit aligned
  # to use them with sync/atomic. See https://golang.org/pkg/sync/atomic/#pkg-note-BUG.
  # Running tests with GOARCH=386 seems to be the best way to detect this
  # problem. Only runs tests that are -short to limit the time we spend checking
  # for these bugs.
  go-test-32bit:
    docker:
      - image: *GOLANG_IMAGE
    resource_class: large
    environment:
      <<: *ENVIRONMENT
      GOTAGS: "" # No tags for OSS but there are for enterprise
    steps:
      - checkout
      - run: go mod download
      - run:
          name: go test 32-bit
          environment:
            GOARCH: 386
          command: |
            mkdir -p $TEST_RESULTS_DIR /tmp/jsonfile
            go env
            PACKAGE_NAMES=$(go list -tags "$GOTAGS" ./...)
            gotestsum \
              --jsonfile /tmp/jsonfile/go-test-32bit.log \
              --rerun-fails=3 \
              --rerun-fails-max-failures=40 \
              --rerun-fails-report=/tmp/gotestsum-rerun-fails \
              --packages="$PACKAGE_NAMES" \
              --junitfile $TEST_RESULTS_DIR/gotestsum-report.xml -- \
              -tags="$GOTAGS" -p 2 \
              -short

      - store_test_results:
          path: *TEST_RESULTS_DIR
      - store_artifacts:
          path: *TEST_RESULTS_DIR
      - run: *notify-slack-failure

  go-test-lib:
    description: "test a library against a specific Go version"
    parameters:
      go-version:
        type: string
      path:
        type: string
    docker:
      - image: "docker.mirror.hashicorp.services/cimg/go:<<parameters.go-version>>"
    environment:
      <<: *ENVIRONMENT
      GOTAGS: "" # No tags for OSS but there are for enterprise
    steps:
      - checkout
      - attach_workspace:
          at: /home/circleci/go/bin
      - run:
          working_directory: <<parameters.path>>
          command: go mod download
      - run:
          working_directory: <<parameters.path>>
          name: go test
          command: |
            mkdir -p $TEST_RESULTS_DIR /tmp/jsonfile
            gotestsum \
              --format=short-verbose \
              --jsonfile /tmp/jsonfile/go-test-<<parameters.path>>.log \
              --junitfile $TEST_RESULTS_DIR/gotestsum-report.xml -- \
              -tags="$GOTAGS" -cover -coverprofile=coverage.txt \
              ./...

      - store_test_results:
          path: *TEST_RESULTS_DIR
      - store_artifacts:
          path: *TEST_RESULTS_DIR
      - store_artifacts:
          path: /tmp/jsonfile
      - run: *notify-slack-failure

  # build is a templated job for build-x
  build-distros: &build-distros
    docker:
      - image: *GOLANG_IMAGE
    resource_class: large
    environment: &build-env
      <<: *ENVIRONMENT
    steps:
      - checkout
      - run:
          name: Build
          command: |
            for os in $XC_OS; do
              target="./pkg/bin/${GOOS}_${GOARCH}/"
              GOOS="$os" CGO_ENABLED=0 go build -o "$target" -ldflags "$(GOLDFLAGS)" -tags "$(GOTAGS)"
            done

      # save dev build to CircleCI
      - store_artifacts:
          path: ./pkg/bin
      - run: *notify-slack-failure

  # build all 386 architecture supported OS binaries
  build-386:
    <<: *build-distros
    environment:
      <<: *build-env
      XC_OS: "freebsd linux windows"
      GOARCH: "386"

  # build all amd64 architecture supported OS binaries
  build-amd64:
    <<: *build-distros
    environment:
      <<: *build-env
      XC_OS: "darwin freebsd linux solaris windows"
      GOARCH: "amd64"

  # build all arm/arm64 architecture supported OS binaries
  build-arm:
    docker:
      - image: *GOLANG_IMAGE
    resource_class: large
    environment:
      <<: *ENVIRONMENT
      CGO_ENABLED: 1
      GOOS: linux
    steps:
      - checkout
      - run: sudo apt-get update --allow-releaseinfo-change-suite --allow-releaseinfo-change-version && sudo apt-get install -y gcc-arm-linux-gnueabi gcc-arm-linux-gnueabihf gcc-aarch64-linux-gnu
      - run:
          environment:
            GOARM: 5
            CC: arm-linux-gnueabi-gcc
            GOARCH: arm
          command: go build -o ./pkg/bin/linux_armel/consul  -ldflags="-linkmode=external ${GOLDFLAGS}"
      - run:
          environment:
            GOARM: 6
            CC: arm-linux-gnueabihf-gcc
            GOARCH: arm
          command: go build -o ./pkg/bin/linux_armhf/consul  -ldflags="-linkmode=external ${GOLDFLAGS}"
      - run:
          environment:
            CC: aarch64-linux-gnu-gcc
            GOARCH: arm64
          command: go build -o ./pkg/bin/linux_aarch64/consul  -ldflags="-linkmode=external ${GOLDFLAGS}"
      - store_artifacts:
          path: ./pkg/bin
      - run: *notify-slack-failure

  # create a development build
  dev-build:
    docker:
      - image: *GOLANG_IMAGE
    resource_class: large
    environment:
      <<: *ENVIRONMENT
    steps:
      - checkout
      - attach_workspace: # this normally runs as the first job and has nothing to attach; only used in main branch after rebuilding UI
          at: .
      - run:
          name: Build
          command: |
            make dev
            mkdir -p /home/circleci/go/bin
            cp ./bin/consul /home/circleci/go/bin/consul

      # save dev build to pass to downstream jobs
      - persist_to_workspace:
          root: /home/circleci/go/bin
          paths:
            - consul
      - run: *notify-slack-failure

  # upload development build to s3
  dev-upload-s3:
    docker:
      - image: *GOLANG_IMAGE
    environment:
      <<: *ENVIRONMENT
    steps:
      - checkout
      - *get-aws-cli
      - assume-role:
          access-key: AWS_ACCESS_KEY_ID_S3_UPLOAD
          secret-key: AWS_SECRET_ACCESS_KEY_S3_UPLOAD
          role-arn: ROLE_ARN_S3_UPLOAD
      # get consul binary
      - attach_workspace:
          at: bin/
      - run:
          name: package binary
          command: zip -j consul.zip bin/consul
      - run:
          name: Upload to s3
          command: |
            if [ -n "${S3_ARTIFACT_PATH}" ]; then
              aws s3 cp \
              --metadata "CIRCLECI=${CIRCLECI},CIRCLE_BUILD_URL=${CIRCLE_BUILD_URL},CIRCLE_BRANCH=${CIRCLE_BRANCH}" \
              "consul.zip" "s3://${S3_ARTIFACT_BUCKET}/${S3_ARTIFACT_PATH}/${CIRCLE_SHA1}.zip" --acl public-read
            else
              echo "CircleCI - S3_ARTIFACT_PATH was not set"
              exit 1
            fi
      - run: *notify-slack-failure

  # upload dev docker image
  dev-upload-docker:
    docker:
      - image: *GOLANG_IMAGE # use a circleci image so the attach_workspace step works (has ca-certs installed)
    environment:
      <<: *ENVIRONMENT
    steps:
      - checkout
      # get consul binary
      - attach_workspace:
          at: bin/
      - setup_remote_docker
      - run: make ci.dev-docker
      - run: *notify-slack-failure

  # Nomad 0.8 builds on go1.10
  # Run integration tests on nomad/v0.8.7
  nomad-integration-0_8:
    docker:
      - image: docker.mirror.hashicorp.services/circleci/golang:1.10
    environment:
      <<: *ENVIRONMENT
      NOMAD_WORKING_DIR: &NOMAD_WORKING_DIR /go/src/github.com/hashicorp/nomad
      NOMAD_VERSION: v0.8.7
    steps: &NOMAD_INTEGRATION_TEST_STEPS
      - run: git clone https://github.com/hashicorp/nomad.git --branch ${NOMAD_VERSION} ${NOMAD_WORKING_DIR}

      # get consul binary
      - attach_workspace:
          at: /go/bin

      # make dev build of nomad
      - run:
          command: make pkg/linux_amd64/nomad
          working_directory: *NOMAD_WORKING_DIR

      - run: *install-gotestsum

      # run integration tests
      - run:
          name: go test
          command: |
            mkdir -p $TEST_RESULTS_DIR
            gotestsum \
              --format=short-verbose \
              --junitfile $TEST_RESULTS_DIR/results.xml -- \
              ./command/agent/consul -run TestConsul
          working_directory: *NOMAD_WORKING_DIR

      # store test results for CircleCI
      - store_test_results:
          path: *TEST_RESULTS_DIR
      - store_artifacts:
          path: *TEST_RESULTS_DIR
      - run: *notify-slack-failure

  # run integration tests on nomad/main
  nomad-integration-main:
    docker:
      - image: docker.mirror.hashicorp.services/circleci/golang:1.17 # TODO: replace with cimg/go (requires steps update)
    environment:
      <<: *ENVIRONMENT
      NOMAD_WORKING_DIR: /go/src/github.com/hashicorp/nomad
      NOMAD_VERSION: main
    steps: *NOMAD_INTEGRATION_TEST_STEPS

<<<<<<< HEAD
  build-website-docker-image:
    docker:
      - image: docker.mirror.hashicorp.services/circleci/buildpack-deps
    shell: /usr/bin/env bash -euo pipefail -c
    steps:
      - checkout
      - setup_remote_docker
      - run:
          name: Build Docker Image if Necessary
          command: |
            # Ignore job if running an enterprise build
            IMAGE_TAG=$(cat website/Dockerfile website/package-lock.json | sha256sum | awk '{print $1;}')
            echo "Using $IMAGE_TAG"
            if  [ "$CIRCLE_REPOSITORY_URL" != "git@github.com:hashicorp/consul.git" ]; then
              echo "Not Consul OSS Repo, not building website docker image"
            elif curl https://hub.docker.com/v2/repositories/hashicorp/consul-website/tags/$IMAGE_TAG -fsL > /dev/null; then
                echo "Dependencies have not changed, not building a new website docker image."
            else
                cd website/
                docker build -t hashicorp/consul-website:$IMAGE_TAG .
                docker tag hashicorp/consul-website:$IMAGE_TAG hashicorp/consul-website:latest
                docker login -u $WEBSITE_DOCKER_USER -p $WEBSITE_DOCKER_PASS
                docker push hashicorp/consul-website
            fi
      - run: *notify-slack-failure

  algolia-index:
    docker:
      - image: docker.mirror.hashicorp.services/node:14
    steps:
      - checkout
      - run:
          name: Push content to Algolia Index
          command: |
            if  [ "$CIRCLE_REPOSITORY_URL" != "git@github.com:hashicorp/consul.git" ]; then
              echo "Not Consul OSS Repo, not indexing Algolia"
              exit 0
            fi
            cd website/
            npm install -g npm@latest
            npm install
            node scripts/index_search_content.js
      - run: *notify-slack-failure

=======
>>>>>>> 6fe7b5cc
  # build frontend yarn cache
  frontend-cache:
    docker:
      - image: *EMBER_IMAGE
    steps:
      - checkout

      # cache yarn deps
      - restore_cache:
          key: *YARN_CACHE_KEY

      - run:
          name: install yarn packages
          command: cd ui && make deps

      - save_cache:
          key: *YARN_CACHE_KEY
          paths:
            - ui/node_modules
            - ui/packages/consul-ui/node_modules
      - run: *notify-slack-failure

  # build ember so frontend tests run faster
  ember-build-oss: &ember-build-oss
    docker:
      - image: *EMBER_IMAGE
    environment:
      JOBS: 2 # limit parallelism for broccoli-babel-transpiler
      CONSUL_NSPACES_ENABLED: 0
    steps:
      - checkout
      - restore_cache:
          key: *YARN_CACHE_KEY
      - run: cd ui/packages/consul-ui && make build-ci

      # saves the build to a workspace to be passed to a downstream job
      - persist_to_workspace:
          root: ui
          paths:
            - packages/consul-ui/dist
      - run: *notify-slack-failure

  # build ember so frontend tests run faster
  ember-build-ent:
    <<: *ember-build-oss
    environment:
      JOBS: 2 # limit parallelism for broccoli-babel-transpiler
      CONSUL_NSPACES_ENABLED: 1

  # rebuild UI for packaging
  ember-build-prod:
    docker:
      - image: *EMBER_IMAGE
    environment:
      JOBS: 2 # limit parallelism for broccoli-babel-transpiler
    steps:
      - checkout
      - restore_cache:
          key: *YARN_CACHE_KEY
      - run: cd ui && make

      # saves the build to a workspace to be passed to a downstream job
      - persist_to_workspace:
          root: ui
          paths:
            - packages/consul-ui/dist
      - run: *notify-slack-failure

  # build static-assets file
  build-static-assets:
    docker:
      - image: *GOLANG_IMAGE
    steps:
      - checkout
      - attach_workspace:
          at: ./pkg
      - run: mv pkg/packages/consul-ui/dist pkg/web_ui # 'make static-assets' looks for the 'pkg/web_ui' path
      - run: make tools
      - run: make static-assets
      - persist_to_workspace:
          root: .
          paths:
            - ./agent/uiserver/bindata_assetfs.go
      - run: *notify-slack-failure

  # commits static assets to git
  publish-static-assets:
    docker:
      - image: *GOLANG_IMAGE
    steps:
      - checkout
      - add_ssh_keys: # needs a key to push updated static asset commit back to github
          fingerprints:
            - "fc:55:84:15:0a:1d:c8:e9:06:d0:e8:9c:7b:a9:b7:31"
      - attach_workspace:
          at: .
      - run:
          name: commit agent/uiserver/bindata_assetfs.go if there are UI changes
          command: |
            # check if there are any changes in ui/
            # if there are, we commit the ui static asset file
            # HEAD^! is shorthand for HEAD^..HEAD (parent of HEAD and HEAD)
            if ! git diff --quiet --exit-code HEAD^! ui/; then
              git config --local user.email "github-team-consul-core@hashicorp.com"
              git config --local user.name "hc-github-team-consul-core"

              # -B resets the CI branch to main which may diverge history
              # but we will force push anyways.
              git checkout -B ci/main-assetfs-build main

              short_sha=$(git rev-parse --short HEAD)
              git add agent/uiserver/bindata_assetfs.go
              git commit -m "auto-updated agent/uiserver/bindata_assetfs.go from commit ${short_sha}"
              git push --force origin ci/main-assetfs-build
            else
              echo "no UI changes so no static assets to publish"
            fi
      - run: *notify-slack-failure

  # run node tests
  node-tests:
    docker:
      - image: *EMBER_IMAGE
    steps:
      - checkout
      - restore_cache:
          key: *YARN_CACHE_KEY
      - attach_workspace:
          at: ui
      - run:
          working_directory: ui/packages/consul-ui
          command: make test-node
      - run: *notify-slack-failure
  # run yarn workspace wide checks/tests
  workspace-tests:
    docker:
      - image: *EMBER_IMAGE
    steps:
      - checkout
      - restore_cache:
          key: *YARN_CACHE_KEY
      - attach_workspace:
          at: ui
      - run:
          working_directory: ui
          command: make test-workspace
      - run: *notify-slack-failure

  # run ember frontend tests
  ember-test-oss:
    docker:
      - image: *EMBER_IMAGE
    environment:
      EMBER_TEST_REPORT: test-results/report-oss.xml #outputs test report for CircleCI test summary
      EMBER_TEST_PARALLEL: true #enables test parallelization with ember-exam
      CONSUL_NSPACES_ENABLED: 0
    parallelism: 4
    steps:
      - checkout
      - restore_cache:
          key: *YARN_CACHE_KEY
      - attach_workspace:
          at: ui
      - run:
          working_directory: ui/packages/consul-ui
          command: node_modules/.bin/ember exam --split=$CIRCLE_NODE_TOTAL --partition=`expr $CIRCLE_NODE_INDEX + 1` --path dist --silent -r xunit
      - store_test_results:
          path: ui/packages/consul-ui/test-results
      - run: *notify-slack-failure

  # run ember frontend tests
  ember-test-ent:
    docker:
      - image: *EMBER_IMAGE
    environment:
      EMBER_TEST_REPORT: test-results/report-ent.xml #outputs test report for CircleCI test summary
      EMBER_TEST_PARALLEL: true #enables test parallelization with ember-exam
      CONSUL_NSPACES_ENABLED: 1
    parallelism: 4
    steps:
      - checkout
      - restore_cache:
          key: *YARN_CACHE_KEY
      - attach_workspace:
          at: ui
      - run:
          working_directory: ui/packages/consul-ui
          command: node_modules/.bin/ember exam --split=$CIRCLE_NODE_TOTAL --partition=`expr $CIRCLE_NODE_INDEX + 1` --path dist --silent -r xunit
      - store_test_results:
          path: ui/packages/consul-ui/test-results
      - run: *notify-slack-failure

  # run ember frontend unit tests to produce coverage report
  ember-coverage:
    docker:
      - image: *EMBER_IMAGE
    steps:
      - checkout
      - restore_cache:
          key: *YARN_CACHE_KEY
      - attach_workspace:
          at: ui
      - run:
          working_directory: ui/packages/consul-ui
          command: make test-coverage-ci
      - run: *notify-slack-failure

  envoy-integration-test-1_19_3: &ENVOY_TESTS
    machine:
      image: ubuntu-2004:202101-01
    parallelism: 4
    resource_class: medium
    environment:
      ENVOY_VERSION: "1.19.3"
    steps: &ENVOY_INTEGRATION_TEST_STEPS
      - checkout
      # Get go binary from workspace
      - attach_workspace:
          at: .
      - run: *install-gotestsum
      # Build the consul-dev image from the already built binary
      - run: docker build -t consul-dev -f ./build-support/docker/Consul-Dev.dockerfile .
      - run:
          name: Envoy Integration Tests
          command: |
            subtests=$(ls -d test/integration/connect/envoy/*/ | xargs -n 1 basename | circleci tests split)
            echo "Running $(echo $subtests | wc -w) subtests"
            echo "$subtests"
            subtests_pipe_sepr=$(echo "$subtests" | xargs | sed 's/ /|/g')
            mkdir -p /tmp/test-results/
            gotestsum -- -timeout=30m -tags integration ./test/integration/connect/envoy -run="TestEnvoy/($subtests_pipe_sepr)"
          environment:
            GOTESTSUM_JUNITFILE: /tmp/test-results/results.xml
            GOTESTSUM_FORMAT: standard-verbose
            COMPOSE_INTERACTIVE_NO_CLI: 1
            # tput complains if this isn't set to something.
            TERM: ansi
      - store_artifacts:
          path: ./test/integration/connect/envoy/workdir/logs
          destination: container-logs
      - store_test_results:
          path: *TEST_RESULTS_DIR
      - store_artifacts:
          path: *TEST_RESULTS_DIR
      - run: *notify-slack-failure

<<<<<<< HEAD
  envoy-integration-test-1_20_2:
    <<: *ENVOY_TESTS
    environment:
      ENVOY_VERSION: "1.20.2"

  envoy-integration-test-1_21_1:
    <<: *ENVOY_TESTS
    environment:
      ENVOY_VERSION: "1.21.1"

  envoy-integration-test-1_22_0:
    <<: *ENVOY_TESTS
    environment:
      ENVOY_VERSION: "1.22.0"
=======
  envoy-integration-test-1_18_6:
    <<: *ENVOY_TESTS
    environment:
      ENVOY_VERSION: "1.18.6"

  envoy-integration-test-1_19_3:
    <<: *ENVOY_TESTS
    environment:
      ENVOY_VERSION: "1.19.3"

  envoy-integration-test-1_20_2:
    <<: *ENVOY_TESTS
    environment:
      ENVOY_VERSION: "1.20.2"
>>>>>>> 6fe7b5cc

  # run integration tests for the connect ca providers
  test-connect-ca-providers:
    docker:
      - image: *GOLANG_IMAGE
    environment:
      <<: *ENVIRONMENT
    steps:
      - run:
          name: Install vault
          command: |
            wget -q -O /tmp/vault.zip https://releases.hashicorp.com/vault/${VAULT_BINARY_VERSION}/vault_${VAULT_BINARY_VERSION}_linux_amd64.zip
            sudo unzip -d /usr/local/bin /tmp/vault.zip
            rm -rf /tmp/vault*
      - checkout
      - run: go mod download
      - run:
          name: go test
          command: |
            mkdir -p $TEST_RESULTS_DIR
            make test-connect-ca-providers
      - store_test_results:
          path: *TEST_RESULTS_DIR
      - run: *notify-slack-failure

  # only runs on main: checks latest commit to see if the PR associated has a backport/* or docs* label to cherry-pick
  cherry-picker:
    docker:
      - image: docker.mirror.hashicorp.services/alpine:3.12
    steps:
      - run: apk add --no-cache --no-progress git bash curl ncurses jq openssh-client
      - checkout
      - add_ssh_keys: # needs a key to push cherry-picked commits back to github
          fingerprints:
            - "fc:55:84:15:0a:1d:c8:e9:06:d0:e8:9c:7b:a9:b7:31"
      - run: .circleci/scripts/cherry-picker.sh
      - run: *notify-slack-failure

  trigger-oss-merge:
    docker:
      - image: docker.mirror.hashicorp.services/alpine:3.12
    steps:
      - run: apk add --no-cache --no-progress curl jq
      - run:
          name: trigger oss merge
          command: |
            curl -s -X POST \
                    --header "Circle-Token: ${CIRCLECI_API_TOKEN}" \
                    --header "Content-Type: application/json" \
                    -d '{"build_parameters": {"CIRCLE_JOB": "oss-merge"}}' \
                    "https://circleci.com/api/v1.1/project/github/hashicorp/consul-enterprise/tree/${CIRCLE_BRANCH}" | jq -r '.build_url'
      - run: *notify-slack-failure

  # Run load tests against a commit
  load-test:
    docker:
      - image: hashicorp/terraform:latest
    environment:
      AWS_DEFAULT_REGION: us-east-2
      BUCKET: consul-ci-load-tests
      BASH_ENV: /etc/profile
    shell: /bin/sh -leo pipefail
    steps:
      - checkout
      - run: apk add jq curl bash
      - run:
          name: export load-test credentials
          command: |
            echo "export AWS_ACCESS_KEY_ID=$AWS_ACCESS_KEY_ID_LOAD_TEST" >> $BASH_ENV
            echo "export AWS_SECRET_ACCESS_KEY=$AWS_SECRET_ACCESS_KEY_LOAD_TEST" >> $BASH_ENV
      - run:
          name: export role arn
          command: |
            echo "export TF_VAR_role_arn=$ROLE_ARN_LOAD_TEST" >> $BASH_ENV
      - run:
          name: setup TF_VARs
          command: |
            # if pipeline.parameters.commit="" it was not triggered/set through the API
            # so we use the latest commit from _this_ branch. This is the case for nightly tests.
            if [ "<< pipeline.parameters.commit >>" = "" ]; then
              LOCAL_COMMIT_SHA=$(git rev-parse HEAD)
            else
              LOCAL_COMMIT_SHA="<< pipeline.parameters.commit >>"
            fi
            echo "export LOCAL_COMMIT_SHA=${LOCAL_COMMIT_SHA}" >> $BASH_ENV

            short_ref=$(git rev-parse --short ${LOCAL_COMMIT_SHA})
            echo "export TF_VAR_ami_owners=$LOAD_TEST_AMI_OWNERS" >> $BASH_ENV
            echo "export TF_VAR_vpc_name=$short_ref" >> $BASH_ENV
            echo "export TF_VAR_cluster_name=$short_ref" >> $BASH_ENV
            echo "export TF_VAR_consul_download_url=https://${S3_ARTIFACT_BUCKET}.s3.${AWS_DEFAULT_REGION}.amazonaws.com/${S3_ARTIFACT_PATH}/${LOCAL_COMMIT_SHA}.zip" >> $BASH_ENV
      - run:
          name: wait for dev build from test-integrations workflow
          command: |
            echo "curl-ing https://${S3_ARTIFACT_BUCKET}.s3.${AWS_DEFAULT_REGION}.amazonaws.com/${S3_ARTIFACT_PATH}/${LOCAL_COMMIT_SHA}.zip"
            until [ $SECONDS -ge 300 ] && exit 1; do
              curl -o /dev/null --fail --silent "https://${S3_ARTIFACT_BUCKET}.s3.${AWS_DEFAULT_REGION}.amazonaws.com/${S3_ARTIFACT_PATH}/${LOCAL_COMMIT_SHA}.zip" && exit
              echo -n "."
              sleep 2
            done
      - run:
          working_directory: .circleci/terraform/load-test
          name: terraform init
          command: |
            echo "commit is ${LOCAL_COMMIT_SHA}"
            terraform init \
            -backend-config="bucket=${BUCKET}" \
            -backend-config="key=${LOCAL_COMMIT_SHA}" \
            -backend-config="region=${AWS_DEFAULT_REGION}" \
            -backend-config="role_arn=${ROLE_ARN_LOAD_TEST}"
      - run:
          working_directory: .circleci/terraform/load-test
          name: run terraform apply
          command: |
            terraform apply -auto-approve
      - run:
          working_directory: .circleci/terraform/load-test
          when: always
          name: terraform destroy
          command: |
            terraform destroy -auto-approve
      - run: *notify-slack-failure

  # The noop job is a used as a very fast job in the verify-ci workflow because every workflow
  # requires at least one job. It does nothing.
  noop:
    docker:
      - image: docker.mirror.hashicorp.services/alpine:latest
    steps:
      - run: "echo ok"

workflows:
  version: 2
  # verify-ci is a no-op workflow that must run on every PR. It is used in a
  # branch protection rule to detect when CI workflows are not running.
  verify-ci:
    jobs: [ noop ]

  go-tests:
    unless: << pipeline.parameters.trigger-load-test >>
    jobs:
      - check-go-mod: &filter-ignore-non-go-branches
          filters:
            branches:
              ignore:
                - stable-website
                - /^docs\/.*/
                - /^ui\/.*/
      - check-generated-protobuf: *filter-ignore-non-go-branches
      - lint-consul-retry: *filter-ignore-non-go-branches
      - lint: *filter-ignore-non-go-branches
      - lint:
          name: "lint-32bit"
          go-arch: "386"
          <<: *filter-ignore-non-go-branches
      - test-connect-ca-providers: *filter-ignore-non-go-branches
      - go-test-arm64: *filter-ignore-non-go-branches
      - dev-build: *filter-ignore-non-go-branches
      - go-test:
          requires: [ dev-build ]
      - go-test-lib:
          name: "go-test-api go1.17"
          path: api
          go-version: "1.17"
          requires: [ dev-build ]
      - go-test-lib:
          name: "go-test-api go1.18"
          path: api
          go-version: "1.18"
          requires: [ dev-build ]
      - go-test-lib:
          name: "go-test-sdk go1.17"
          path: sdk
          go-version: "1.17"
          <<: *filter-ignore-non-go-branches
      - go-test-lib:
          name: "go-test-sdk go1.18"
          path: sdk
          go-version: "1.18"
          <<: *filter-ignore-non-go-branches
      - go-test-race: *filter-ignore-non-go-branches
      - go-test-32bit: *filter-ignore-non-go-branches
  build-distros:
    unless: << pipeline.parameters.trigger-load-test >>
    jobs:
      - check-go-mod: *filter-ignore-non-go-branches
      - build-386: &require-check-go-mod
          requires:
            - check-go-mod
      - build-amd64: *require-check-go-mod
      - build-arm: *require-check-go-mod
      # every commit on main will have a rebuilt UI
      - frontend-cache:
          filters:
            branches:
              only:
                - main
      - ember-build-prod:
          requires:
            - frontend-cache
      - build-static-assets:
          requires:
            - ember-build-prod
      - publish-static-assets:
          filters:
            branches:
              only:
                - main
                - /release\/\d+\.\d+\.x$/
          requires:
            - build-static-assets
      - dev-build:
          requires:
            - build-static-assets
      - dev-upload-s3:
          requires:
            - dev-build
      - dev-upload-docker:
          requires:
            - dev-build
          context: consul-ci
  test-integrations:
    unless: << pipeline.parameters.trigger-load-test >>
    jobs:
      - dev-build: *filter-ignore-non-go-branches
      - dev-upload-s3: &dev-upload
          requires:
            - dev-build
          filters:
            branches:
              ignore:
                - /^pull\/.*$/ # only push dev builds from non forks
                - main # all main dev uploads will include a UI rebuild in build-distros
      - dev-upload-docker:
          <<: *dev-upload
          context: consul-ci
      - nomad-integration-main:
          requires:
            - dev-build
      - nomad-integration-0_8:
          requires:
            - dev-build
      - envoy-integration-test-1_19_3:
          requires:
            - dev-build
<<<<<<< HEAD
      - envoy-integration-test-1_20_2:
          requires:
            - dev-build
      - envoy-integration-test-1_21_1:
          requires:
            - dev-build
      - envoy-integration-test-1_22_0:
          requires:
            - dev-build

  website:
    unless: << pipeline.parameters.trigger-load-test >>
    jobs:
      - build-website-docker-image:
          context: website-docker-image
          filters:
            branches:
              only:
                - main
      - algolia-index:
          filters:
            branches:
              only:
                - stable-website
=======
      - envoy-integration-test-1_18_6:
          requires:
            - dev-build
      - envoy-integration-test-1_19_3:
          requires:
            - dev-build
      - envoy-integration-test-1_20_2:
          requires:
            - dev-build

>>>>>>> 6fe7b5cc
  frontend:
    unless: << pipeline.parameters.trigger-load-test >>
    jobs:
      - frontend-cache:
          filters:
            branches:
              only:
                - main
                - /^ui\/.*/
      - workspace-tests:
          requires:
            - frontend-cache
      - node-tests:
          requires:
            - frontend-cache
      - ember-build-oss:
          requires:
            - frontend-cache
      - ember-build-ent:
          requires:
            - frontend-cache
      - ember-test-oss:
          requires:
            - ember-build-oss
      - ember-test-ent:
          requires:
            - ember-build-ent
      # ember-coverage in CI uses the dist/ folder to run tests so it requires
      # either/or ent/oss to be built first
      - ember-coverage:
          requires:
            - ember-build-ent
  workflow-automation:
    unless: << pipeline.parameters.trigger-load-test >>
    jobs:
      - trigger-oss-merge:
          context: team-consul
          filters:
            branches:
              only:
                - main
                - /release\/\d+\.\d+\.x$/
      - cherry-picker:
          context: team-consul
          filters:
            branches:
              only:
                - main
                - /release\/\d+\.\d+\.x$/
  load-test:
    when: << pipeline.parameters.trigger-load-test >>
    jobs:
      - load-test

  nightly-jobs:
    triggers:
      - schedule:
          cron: "0 4 * * *" # 4AM UTC <> 12AM EST <> 9PM PST should have no impact
          filters:
            branches:
              only:
                - main
    jobs:
      - load-test<|MERGE_RESOLUTION|>--- conflicted
+++ resolved
@@ -596,53 +596,6 @@
       NOMAD_VERSION: main
     steps: *NOMAD_INTEGRATION_TEST_STEPS
 
-<<<<<<< HEAD
-  build-website-docker-image:
-    docker:
-      - image: docker.mirror.hashicorp.services/circleci/buildpack-deps
-    shell: /usr/bin/env bash -euo pipefail -c
-    steps:
-      - checkout
-      - setup_remote_docker
-      - run:
-          name: Build Docker Image if Necessary
-          command: |
-            # Ignore job if running an enterprise build
-            IMAGE_TAG=$(cat website/Dockerfile website/package-lock.json | sha256sum | awk '{print $1;}')
-            echo "Using $IMAGE_TAG"
-            if  [ "$CIRCLE_REPOSITORY_URL" != "git@github.com:hashicorp/consul.git" ]; then
-              echo "Not Consul OSS Repo, not building website docker image"
-            elif curl https://hub.docker.com/v2/repositories/hashicorp/consul-website/tags/$IMAGE_TAG -fsL > /dev/null; then
-                echo "Dependencies have not changed, not building a new website docker image."
-            else
-                cd website/
-                docker build -t hashicorp/consul-website:$IMAGE_TAG .
-                docker tag hashicorp/consul-website:$IMAGE_TAG hashicorp/consul-website:latest
-                docker login -u $WEBSITE_DOCKER_USER -p $WEBSITE_DOCKER_PASS
-                docker push hashicorp/consul-website
-            fi
-      - run: *notify-slack-failure
-
-  algolia-index:
-    docker:
-      - image: docker.mirror.hashicorp.services/node:14
-    steps:
-      - checkout
-      - run:
-          name: Push content to Algolia Index
-          command: |
-            if  [ "$CIRCLE_REPOSITORY_URL" != "git@github.com:hashicorp/consul.git" ]; then
-              echo "Not Consul OSS Repo, not indexing Algolia"
-              exit 0
-            fi
-            cd website/
-            npm install -g npm@latest
-            npm install
-            node scripts/index_search_content.js
-      - run: *notify-slack-failure
-
-=======
->>>>>>> 6fe7b5cc
   # build frontend yarn cache
   frontend-cache:
     docker:
@@ -889,7 +842,6 @@
           path: *TEST_RESULTS_DIR
       - run: *notify-slack-failure
 
-<<<<<<< HEAD
   envoy-integration-test-1_20_2:
     <<: *ENVOY_TESTS
     environment:
@@ -904,22 +856,6 @@
     <<: *ENVOY_TESTS
     environment:
       ENVOY_VERSION: "1.22.0"
-=======
-  envoy-integration-test-1_18_6:
-    <<: *ENVOY_TESTS
-    environment:
-      ENVOY_VERSION: "1.18.6"
-
-  envoy-integration-test-1_19_3:
-    <<: *ENVOY_TESTS
-    environment:
-      ENVOY_VERSION: "1.19.3"
-
-  envoy-integration-test-1_20_2:
-    <<: *ENVOY_TESTS
-    environment:
-      ENVOY_VERSION: "1.20.2"
->>>>>>> 6fe7b5cc
 
   # run integration tests for the connect ca providers
   test-connect-ca-providers:
@@ -1165,7 +1101,6 @@
       - envoy-integration-test-1_19_3:
           requires:
             - dev-build
-<<<<<<< HEAD
       - envoy-integration-test-1_20_2:
           requires:
             - dev-build
@@ -1176,32 +1111,6 @@
           requires:
             - dev-build
 
-  website:
-    unless: << pipeline.parameters.trigger-load-test >>
-    jobs:
-      - build-website-docker-image:
-          context: website-docker-image
-          filters:
-            branches:
-              only:
-                - main
-      - algolia-index:
-          filters:
-            branches:
-              only:
-                - stable-website
-=======
-      - envoy-integration-test-1_18_6:
-          requires:
-            - dev-build
-      - envoy-integration-test-1_19_3:
-          requires:
-            - dev-build
-      - envoy-integration-test-1_20_2:
-          requires:
-            - dev-build
-
->>>>>>> 6fe7b5cc
   frontend:
     unless: << pipeline.parameters.trigger-load-test >>
     jobs:
