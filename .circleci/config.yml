--- conflicted
+++ resolved
@@ -842,8 +842,7 @@
           working_directory: ui/packages/consul-ui
           command: make test-coverage-ci
       - run: *notify-slack-failure
-
-<<<<<<< HEAD
+      
   upgrade-integration-test-latest:
     machine:
       image: ubuntu-2004:202101-01
@@ -891,10 +890,7 @@
       - store_artifacts:
           path: *TEST_RESULTS_DIR
       - run: *notify-slack-failure
-  envoy-integration-test-1_17_4: &ENVOY_TESTS
-=======
   envoy-integration-test-1_18_6: &ENVOY_TESTS
->>>>>>> 881e17fa
     machine:
       image: ubuntu-2004:202101-01
     parallelism: 4
@@ -1198,13 +1194,10 @@
       - envoy-integration-test-1_20_2:
           requires:
             - dev-build
-<<<<<<< HEAD
+      - envoy-integration-test-1_21_1:
+          requires:
+            - dev-build
       - upgrade-integration-test-latest:
-=======
-      - envoy-integration-test-1_21_1:
->>>>>>> 881e17fa
-          requires:
-            - dev-build
 
   website:
     unless: << pipeline.parameters.trigger-load-test >>
