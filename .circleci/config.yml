# Copyright (c) HashiCorp, Inc.
# SPDX-License-Identifier: MPL-2.0

---
version: 2.1

parameters:
  commit:
    type: string
    default: ""
    description: "Commit to run load tests against"

references:
  paths:
    test-results: &TEST_RESULTS_DIR /tmp/test-results
  environment: &ENVIRONMENT
    TEST_RESULTS_DIR: *TEST_RESULTS_DIR
    EMAIL: noreply@hashicorp.com
    GIT_AUTHOR_NAME: circleci-consul
    GIT_COMMITTER_NAME: circleci-consul
    S3_ARTIFACT_BUCKET: consul-dev-artifacts-v2
    BASH_ENV: .circleci/bash_env.sh
    GO_VERSION: 1.20.1
  envoy-versions: &supported_envoy_versions
    - &default_envoy_version "1.22.7"
    - "1.23.4"
    - "1.24.2"
    - "1.25.1"
  nomad-versions: &supported_nomad_versions
    - &default_nomad_version "1.3.3"
    - "1.2.10"
    - "1.1.16"
  vault-versions: &supported_vault_versions
    - &default_vault_version "1.12.2"
    - "1.11.6"
    - "1.10.9"
    - "1.9.10"
  consul-versions: &consul_versions
    - "1.14"
    - "1.15"
  images:
    # When updating the Go version, remember to also update the versions in the
    # workflows section for go-test-lib jobs.
    go: &GOLANG_IMAGE docker.mirror.hashicorp.services/cimg/go:1.20.1
    ember: &EMBER_IMAGE docker.mirror.hashicorp.services/circleci/node:16-browsers
    ubuntu: &UBUNTU_CI_IMAGE ubuntu-2004:202201-02
  cache:
    yarn: &YARN_CACHE_KEY consul-ui-v9-{{ checksum "ui/yarn.lock" }}

steps:
  install-gotestsum: &install-gotestsum
    name: install gotestsum
    environment:
      GOTESTSUM_RELEASE: 1.9.0
    command: |
      ARCH=`uname -m`
      if [[ "$ARCH" == "aarch64" ]]; then
         ARCH="arm64"
      else
         ARCH="amd64"
      fi
      url=https://github.com/gotestyourself/gotestsum/releases/download
      curl -sSL "${url}/v${GOTESTSUM_RELEASE}/gotestsum_${GOTESTSUM_RELEASE}_linux_${ARCH}.tar.gz" | \
      sudo tar -xz --overwrite -C /usr/local/bin gotestsum

  get-aws-cli: &get-aws-cli
    run:
      name: download and install AWS CLI
      command: |
        curl "https://awscli.amazonaws.com/awscli-exe-linux-x86_64.zip" -o "awscliv2.zip"
        echo -e "${AWS_CLI_GPG_KEY}" | gpg --import
        curl -o awscliv2.sig https://awscli.amazonaws.com/awscli-exe-linux-x86_64.zip.sig
        gpg --verify awscliv2.sig awscliv2.zip
        unzip awscliv2.zip
        sudo ./aws/install

  # This step MUST be at the end of any set of steps due to the 'when' condition
  notify-slack-failure: &notify-slack-failure
    name: notify-slack-failure
    when: on_fail
    command: |
      if [[ $CIRCLE_BRANCH == "main" ]]; then
        CIRCLE_ENDPOINT="https://app.circleci.com/pipelines/github/${CIRCLE_PROJECT_USERNAME}/${CIRCLE_PROJECT_REPONAME}?branch=${CIRCLE_BRANCH}"
        GITHUB_ENDPOINT="https://github.com/${CIRCLE_PROJECT_USERNAME}/${CIRCLE_PROJECT_REPONAME}/commit/${CIRCLE_SHA1}"
        COMMIT_MESSAGE=$(git log -1 --pretty=%B | head -n1)
        SHORT_REF=$(git rev-parse --short "${CIRCLE_SHA1}")
        curl -X POST -H 'Content-type: application/json' \
        --data \
        "{ \
        \"attachments\": [ \
            { \
            \"fallback\": \"CircleCI job failed!\", \
            \"text\": \"❌ Failed: \`${CIRCLE_USERNAME}\`'s <${CIRCLE_BUILD_URL}|${CIRCLE_STAGE}> job failed for commit <${GITHUB_ENDPOINT}|${SHORT_REF}> on \`${CIRCLE_BRANCH}\`!\n\n- <${COMMIT_MESSAGE}\", \
            \"footer\": \"${CIRCLE_PROJECT_USERNAME}/${CIRCLE_PROJECT_REPONAME}\", \
            \"ts\": \"$(date +%s)\", \
            \"color\": \"danger\" \
            } \
        ] \
        }" "${FEED_CONSUL_GH_URL}"
      else
        echo "Not posting slack failure notifications for non-main branch"
      fi

commands:
  assume-role:
    description: "Assume role to an ARN"
    parameters:
      access-key:
        type: env_var_name
        default: AWS_ACCESS_KEY_ID
      secret-key:
        type: env_var_name
        default: AWS_SECRET_ACCESS_KEY
      role-arn:
        type: env_var_name
        default: ROLE_ARN
    steps:
      # Only run the assume-role command for the main repo. The AWS credentials aren't available for forks.
      - run: |
          if [[ "${CIRCLE_BRANCH%%/*}/" != "pull/" ]]; then
            export AWS_ACCESS_KEY_ID="${<< parameters.access-key >>}"
            export AWS_SECRET_ACCESS_KEY="${<< parameters.secret-key >>}"
            export ROLE_ARN="${<< parameters.role-arn >>}"
            # assume role has duration of 15 min (the minimum allowed)
            CREDENTIALS="$(aws sts assume-role --duration-seconds 900 --role-arn ${ROLE_ARN} --role-session-name build-${CIRCLE_SHA1} | jq '.Credentials')"
            echo "export AWS_ACCESS_KEY_ID=$(echo $CREDENTIALS | jq -r '.AccessKeyId')" >> $BASH_ENV
            echo "export AWS_SECRET_ACCESS_KEY=$(echo $CREDENTIALS | jq -r '.SecretAccessKey')" >> $BASH_ENV
            echo "export AWS_SESSION_TOKEN=$(echo $CREDENTIALS | jq -r '.SessionToken')" >> $BASH_ENV
          fi

  run-go-test-full:
    parameters:
      go_test_flags:
        type: string
        default: ""
    steps:
      - attach_workspace:
          at: /home/circleci/go/bin
      - run: go mod download
      - run:
          name: go test
          command: |
            mkdir -p $TEST_RESULTS_DIR /tmp/jsonfile
            PACKAGE_NAMES=$(go list -tags "$GOTAGS" ./... | circleci tests split --split-by=timings --timings-type=classname)
            echo "Running $(echo $PACKAGE_NAMES | wc -w) packages"
            echo $PACKAGE_NAMES
            # some tests expect this umask, and arm images have a different default
            umask 0022

            << parameters.go_test_flags >>

            gotestsum \
              --format=short-verbose \
              --jsonfile /tmp/jsonfile/go-test-${CIRCLE_NODE_INDEX}.log \
              --debug \
              --rerun-fails=3 \
              --rerun-fails-max-failures=40 \
              --rerun-fails-report=/tmp/gotestsum-rerun-fails \
              --packages="$PACKAGE_NAMES" \
              --junitfile $TEST_RESULTS_DIR/gotestsum-report.xml -- \
              -tags="$GOTAGS" -p 2 \
              ${GO_TEST_FLAGS-} \
              -cover -coverprofile=coverage.txt

      - store_test_results:
          path: *TEST_RESULTS_DIR
      - store_artifacts:
          path: *TEST_RESULTS_DIR
      - store_artifacts:
          path: /tmp/jsonfile
      - run: &rerun-fails-report
          name: "Re-run fails report"
          command: |
            .circleci/scripts/rerun-fails-report.sh /tmp/gotestsum-rerun-fails
      - run: *notify-slack-failure

jobs:
  check-go-mod:
    docker:
      - image: *GOLANG_IMAGE
    environment:
      <<: *ENVIRONMENT
    steps:
      - checkout
      - run: go mod tidy
      - run: |
          if [[ -n $(git status -s) ]]; then
            echo "Git directory has changes"
            git status -s
            exit 1
          fi
      - run: *notify-slack-failure

  # build is a templated job for build-x
  build-distros: &build-distros
    docker:
      - image: *GOLANG_IMAGE
    resource_class: large
    environment: &build-env
      <<: *ENVIRONMENT
    steps:
      - checkout
      - run:
          name: Build
          command: |
            for os in $XC_OS; do
              target="./pkg/bin/${GOOS}_${GOARCH}/"
              GOOS="$os" CGO_ENABLED=0 go build -o "${target}" -ldflags "${GOLDFLAGS}" -tags "${GOTAGS}"
            done

      # save dev build to CircleCI
      - store_artifacts:
          path: ./pkg/bin
      - run: *notify-slack-failure

  # build all 386 architecture supported OS binaries
  build-386:
    <<: *build-distros
    environment:
      <<: *build-env
      XC_OS: "freebsd linux windows"
      GOARCH: "386"

  # build all amd64 architecture supported OS binaries
  build-amd64:
    <<: *build-distros
    environment:
      <<: *build-env
      XC_OS: "darwin freebsd linux solaris windows"
      GOARCH: "amd64"

  # build all arm/arm64 architecture supported OS binaries
  build-arm:
    docker:
      - image: *GOLANG_IMAGE
    resource_class: large
    environment:
      <<: *ENVIRONMENT
      CGO_ENABLED: 1
      GOOS: linux
    steps:
      - checkout
      - run:
          command: |
            sudo rm -fv /etc/apt/sources.list.d/github_git-lfs.list # workaround for https://github.com/actions/runner-images/issues/1983
            sudo apt-get update --allow-releaseinfo-change-suite --allow-releaseinfo-change-version && sudo apt-get install -y gcc-arm-linux-gnueabi gcc-arm-linux-gnueabihf gcc-aarch64-linux-gnu
      - run:
          environment:
            GOARM: 5
            CC: arm-linux-gnueabi-gcc
            GOARCH: arm
          command: go build -o ./pkg/bin/linux_armel/consul  -ldflags="-linkmode=external ${GOLDFLAGS}"
      - run:
          environment:
            GOARM: 6
            CC: arm-linux-gnueabihf-gcc
            GOARCH: arm
          command: go build -o ./pkg/bin/linux_armhf/consul  -ldflags="-linkmode=external ${GOLDFLAGS}"
      - run:
          environment:
            CC: aarch64-linux-gnu-gcc
            GOARCH: arm64
          command: go build -o ./pkg/bin/linux_aarch64/consul  -ldflags="-linkmode=external ${GOLDFLAGS}"
      - store_artifacts:
          path: ./pkg/bin
      - run: *notify-slack-failure

  # create a development build
  dev-build:
    docker:
      - image: *GOLANG_IMAGE
    resource_class: large
    environment:
      <<: *ENVIRONMENT
    steps:
      - checkout
      - attach_workspace: # this normally runs as the first job and has nothing to attach; only used in main branch after rebuilding UI
          at: .
      - run:
          name: Build
          command: |
            make dev
            mkdir -p /home/circleci/go/bin
            cp ./bin/consul /home/circleci/go/bin/consul

      # save dev build to pass to downstream jobs
      - persist_to_workspace:
          root: /home/circleci/go/bin
          paths:
            - consul
      - run: *notify-slack-failure

  # upload development build to s3
  dev-upload-s3:
    docker:
      - image: *GOLANG_IMAGE
    environment:
      <<: *ENVIRONMENT
    steps:
      - checkout
      - *get-aws-cli
      - assume-role:
          access-key: AWS_ACCESS_KEY_ID_S3_UPLOAD
          secret-key: AWS_SECRET_ACCESS_KEY_S3_UPLOAD
          role-arn: ROLE_ARN_S3_UPLOAD
      # get consul binary
      - attach_workspace:
          at: bin/
      - run:
          name: package binary
          command: zip -j consul.zip bin/consul
      - run:
          name: Upload to s3
          command: |
            if [ -n "${S3_ARTIFACT_PATH}" ]; then
              aws s3 cp \
              --metadata "CIRCLECI=${CIRCLECI},CIRCLE_BUILD_URL=${CIRCLE_BUILD_URL},CIRCLE_BRANCH=${CIRCLE_BRANCH}" \
              "consul.zip" "s3://${S3_ARTIFACT_BUCKET}/${S3_ARTIFACT_PATH}/${CIRCLE_SHA1}.zip" --acl public-read
            else
              echo "CircleCI - S3_ARTIFACT_PATH was not set"
              exit 1
            fi
      - run: *notify-slack-failure

  # upload dev docker image
  dev-upload-docker:
    docker:
      - image: *GOLANG_IMAGE # use a circleci image so the attach_workspace step works (has ca-certs installed)
    environment:
      <<: *ENVIRONMENT
    steps:
      - checkout
      # get consul binary
      - attach_workspace:
          at: bin/
      - setup_remote_docker
      - run: make ci.dev-docker
      - run: *notify-slack-failure
  nomad-integration-test: &NOMAD_TESTS
    docker:
      - image: docker.mirror.hashicorp.services/cimg/go:1.20
    parameters:
      nomad-version:
        type: enum
        enum: *supported_nomad_versions
        default: *default_nomad_version
    environment:
      <<: *ENVIRONMENT
      NOMAD_WORKING_DIR: &NOMAD_WORKING_DIR /home/circleci/go/src/github.com/hashicorp/nomad
      NOMAD_VERSION: << parameters.nomad-version >>
    steps: &NOMAD_INTEGRATION_TEST_STEPS
      - run: git clone https://github.com/hashicorp/nomad.git --branch v${NOMAD_VERSION} ${NOMAD_WORKING_DIR}

      # get consul binary
      - attach_workspace:
          at: /home/circleci/go/bin

      # make dev build of nomad
      - run:
          command: make pkg/linux_amd64/nomad
          working_directory: *NOMAD_WORKING_DIR

      - run: *install-gotestsum

      # run integration tests
      - run:
          name: go test
          command: |
            mkdir -p $TEST_RESULTS_DIR
            gotestsum \
              --format=short-verbose \
              --junitfile $TEST_RESULTS_DIR/results.xml -- \
              ./command/agent/consul -run TestConsul
          working_directory: *NOMAD_WORKING_DIR

      # store test results for CircleCI
      - store_test_results:
          path: *TEST_RESULTS_DIR
      - store_artifacts:
          path: *TEST_RESULTS_DIR
      - run: *notify-slack-failure

  # build frontend yarn cache
  frontend-cache:
    docker:
      - image: *EMBER_IMAGE
    steps:
      - checkout

      # cache yarn deps
      - restore_cache:
          key: *YARN_CACHE_KEY

      - run:
          name: install yarn packages
          command: cd ui && make deps

      - save_cache:
          key: *YARN_CACHE_KEY
          paths:
            - ui/node_modules
            - ui/packages/consul-ui/node_modules
      - run: *notify-slack-failure

  # build ember so frontend tests run faster
  ember-build-oss: &ember-build-oss
    docker:
      - image: *EMBER_IMAGE
    environment:
      JOBS: 2 # limit parallelism for broccoli-babel-transpiler
      CONSUL_NSPACES_ENABLED: 0
    steps:
      - checkout
      - restore_cache:
          key: *YARN_CACHE_KEY
      - run: cd ui/packages/consul-ui && make build-ci

      # saves the build to a workspace to be passed to a downstream job
      - persist_to_workspace:
          root: ui
          paths:
            - packages/consul-ui/dist
      - run: *notify-slack-failure

  # build ember so frontend tests run faster
  ember-build-ent:
    <<: *ember-build-oss
    environment:
      JOBS: 2 # limit parallelism for broccoli-babel-transpiler
      CONSUL_NSPACES_ENABLED: 1

  # rebuild UI for packaging
  ember-build-prod:
    docker:
      - image: *EMBER_IMAGE
    environment:
      JOBS: 2 # limit parallelism for broccoli-babel-transpiler
    steps:
      - checkout
      - restore_cache:
          key: *YARN_CACHE_KEY
      - run: cd ui && make

      # saves the build to a workspace to be passed to a downstream job
      - persist_to_workspace:
          root: ui
          paths:
            - packages/consul-ui/dist
      - run: *notify-slack-failure

  # commits static assets to git
  publish-static-assets:
    docker:
      - image: *GOLANG_IMAGE
    steps:
      - checkout
      - add_ssh_keys: # needs a key to push updated static asset commit back to github
          fingerprints:
            - "94:03:9e:8b:24:7f:36:60:00:30:b8:32:ed:e7:59:10"
      - attach_workspace:
          at: .
      - run:
          name: move compiled ui files to agent/uiserver
          command: |
            rm -rf agent/uiserver/dist
            mv packages/consul-ui/dist agent/uiserver
      - run:
          name: commit agent/uiserver/dist/ if there are UI changes
          command: |
            # check if there are any changes in ui/
            # if there are, we commit the ui static asset file
            # HEAD^! is shorthand for HEAD^..HEAD (parent of HEAD and HEAD)
            if ! git diff --quiet --exit-code HEAD^! ui/; then
              git config --local user.email "github-team-consul-core@hashicorp.com"
              git config --local user.name "hc-github-team-consul-core"

              # -B resets the CI branch to main which may diverge history
              # but we will force push anyways.
              git checkout -B ci/main-assetfs-build main

              short_sha=$(git rev-parse --short HEAD)
              git add agent/uiserver/dist/
              git commit -m "auto-updated agent/uiserver/dist/ from commit ${short_sha}"
              git push --force origin ci/main-assetfs-build
            else
              echo "no UI changes so no static assets to publish"
            fi
      - run: *notify-slack-failure

  # run node tests
  node-tests:
    docker:
      - image: *EMBER_IMAGE
    steps:
      - checkout
      - restore_cache:
          key: *YARN_CACHE_KEY
      - attach_workspace:
          at: ui
      - run:
          working_directory: ui/packages/consul-ui
          command: make test-node
      - run: *notify-slack-failure
  # run yarn workspace wide checks/tests
  workspace-tests:
    docker:
      - image: *EMBER_IMAGE
    steps:
      - checkout
      - restore_cache:
          key: *YARN_CACHE_KEY
      - attach_workspace:
          at: ui
      - run:
          working_directory: ui
          command: make test-workspace
      - run: *notify-slack-failure

  # run ember frontend tests
  ember-test-oss:
    docker:
      - image: *EMBER_IMAGE
    environment:
      EMBER_TEST_REPORT: test-results/report-oss.xml #outputs test report for CircleCI test summary
      EMBER_TEST_PARALLEL: true #enables test parallelization with ember-exam
      CONSUL_NSPACES_ENABLED: 0
    parallelism: 4
    steps:
      - checkout
      - restore_cache:
          key: *YARN_CACHE_KEY
      - attach_workspace:
          at: ui
      - run:
          working_directory: ui/packages/consul-ui
          command: node_modules/.bin/ember exam --split=$CIRCLE_NODE_TOTAL --partition=`expr $CIRCLE_NODE_INDEX + 1` --path dist --silent -r xunit
      - store_test_results:
          path: ui/packages/consul-ui/test-results
      - run: *notify-slack-failure

  # run ember frontend tests
  ember-test-ent:
    docker:
      - image: *EMBER_IMAGE
    environment:
      EMBER_TEST_REPORT: test-results/report-ent.xml #outputs test report for CircleCI test summary
      EMBER_TEST_PARALLEL: true #enables test parallelization with ember-exam
      CONSUL_NSPACES_ENABLED: 1
    parallelism: 4
    steps:
      - checkout
      - restore_cache:
          key: *YARN_CACHE_KEY
      - attach_workspace:
          at: ui
      - run:
          working_directory: ui/packages/consul-ui
          command: node_modules/.bin/ember exam --split=$CIRCLE_NODE_TOTAL --partition=`expr $CIRCLE_NODE_INDEX + 1` --path dist --silent -r xunit
      - store_test_results:
          path: ui/packages/consul-ui/test-results
      - run: *notify-slack-failure

  # run ember frontend unit tests to produce coverage report
  ember-coverage:
    docker:
      - image: *EMBER_IMAGE
    steps:
      - checkout
      - restore_cache:
          key: *YARN_CACHE_KEY
      - attach_workspace:
          at: ui
      - run:
          working_directory: ui/packages/consul-ui
          command: make test-coverage-ci
      - run: *notify-slack-failure

  compatibility-integration-test:
    machine:
      image: *UBUNTU_CI_IMAGE
      docker_layer_caching: true
    parallelism: 1
    steps:
      - checkout
      # Get go binary from workspace
      - attach_workspace:
          at: .
      # Build the consul:local image from the already built binary
      - run:
          command: |
            sudo rm -rf /usr/local/go
            wget https://dl.google.com/go/go${GO_VERSION}.linux-amd64.tar.gz
            sudo tar -C /usr/local -xzvf go${GO_VERSION}.linux-amd64.tar.gz
          environment:
            <<: *ENVIRONMENT
      - run: *install-gotestsum
      - run: docker build -t consul:local -f ./build-support/docker/Consul-Dev.dockerfile .
      - run:
          name: Compatibility Integration Tests
          command: |
            mkdir -p /tmp/test-results/
            cd ./test/integration/consul-container
            docker run --rm consul:local consul version
            gotestsum \
              --raw-command \
              --format=short-verbose \
              --debug \
              --rerun-fails=3 \
              --packages="./..." \
              -- \
              go test \
              -p=4 \
              -timeout=30m \
              -json \
              `go list ./... | grep -v upgrade` \
              --target-image consul \
              --target-version local \
              --latest-image consul \
              --latest-version latest
            ls -lrt
          environment:
            # this is needed because of incompatibility between RYUK container and circleci
            GOTESTSUM_JUNITFILE: /tmp/test-results/results.xml
            GOTESTSUM_FORMAT: standard-verbose
            COMPOSE_INTERACTIVE_NO_CLI: 1
            # tput complains if this isn't set to something.
            TERM: ansi
      - store_test_results:
          path: *TEST_RESULTS_DIR
      - store_artifacts:
          path: *TEST_RESULTS_DIR
      - run: *notify-slack-failure

  upgrade-integration-test:
      machine:
        image: *UBUNTU_CI_IMAGE
        docker_layer_caching: true
      parallelism: 3
      resource_class: large
      parameters:
        consul-version:
          type: enum
          enum: *consul_versions
      environment:
        CONSUL_VERSION: << parameters.consul-version >>
      steps:
        - checkout
        # Get go binary from workspace
        - attach_workspace:
            at: .
        # Build the consul:local image from the already built binary
        - run:
            command: |
              sudo rm -rf /usr/local/go
              wget https://dl.google.com/go/go${GO_VERSION}.linux-amd64.tar.gz
              sudo tar -C /usr/local -xzvf go${GO_VERSION}.linux-amd64.tar.gz
            environment:
              <<: *ENVIRONMENT
        - run: *install-gotestsum
        - run: docker build -t consul:local -f ./build-support/docker/Consul-Dev.dockerfile .
        - run:
            name: Upgrade Integration Tests
            command: |
              mkdir -p /tmp/test-results/
              cd ./test/integration/consul-container
              docker run --rm consul:local consul version
              gotestsum \
                --raw-command \
                --format=short-verbose \
                --debug \
                --rerun-fails=3 \
                --packages="./..." \
                -- \
                go test \
                -p=4 \
                -tags "${GOTAGS}" \
                -timeout=30m \
                -json \
                ./.../upgrade/ \
                --target-image consul \
                --target-version local \
                --latest-image consul \
                --latest-version $CONSUL_VERSION
              ls -lrt
            environment:
              # this is needed because of incompatibility between RYUK container and circleci
              GOTESTSUM_JUNITFILE: /tmp/test-results/results.xml
              GOTESTSUM_FORMAT: standard-verbose
              COMPOSE_INTERACTIVE_NO_CLI: 1
              # tput complains if this isn't set to something.
              TERM: ansi
        - store_test_results:
            path: *TEST_RESULTS_DIR
        - store_artifacts:
            path: *TEST_RESULTS_DIR
        - run: *notify-slack-failure

  # Lints all *.dockerfile but don't fail at this time
  dockerfile-lint:
    docker:
      - image: docker.mirror.hashicorp.services/hadolint/hadolint:latest-debian
    steps:
      - run: apt-get -qq update; apt-get -y install git # the hadolint container doesn't have git
      - checkout
      - run:
          name: Dockefile lint
          command: |
            for file in $(find . -type f -name *.dockerfile); do
              hadolint $file || true
            done

  envoy-integration-test: &ENVOY_TESTS
    machine:
      image: *UBUNTU_CI_IMAGE
    parallelism: 4
    resource_class: medium
    parameters:
      envoy-version:
        type: enum
        enum: *supported_envoy_versions
        default: *default_envoy_version
      xds-target:
        type: enum
        enum: ["server", "client"]
        default: "server"
    environment:
      ENVOY_VERSION: << parameters.envoy-version >>
      XDS_TARGET: << parameters.xds-target >>
      AWS_LAMBDA_REGION: us-west-2
    steps: &ENVOY_INTEGRATION_TEST_STEPS
      - checkout
      - assume-role:
          access-key: AWS_ACCESS_KEY_ID_LAMBDA
          secret-key: AWS_SECRET_ACCESS_KEY_LAMBDA
          role-arn: ROLE_ARN_LAMBDA
      # Get go binary from workspace
      - attach_workspace:
          at: .
      - run: *install-gotestsum
      # Build the consul:local image from the already built binary
      - run: docker build -t consul:local -f ./build-support/docker/Consul-Dev.dockerfile .
      - run:
          name: Envoy Integration Tests
          command: |
            subtests=$(ls -d test/integration/connect/envoy/*/ | xargs -n 1 basename | circleci tests split)
            echo "Running $(echo $subtests | wc -w) subtests"
            echo "$subtests"
            subtests_pipe_sepr=$(echo "$subtests" | xargs | sed 's/ /|/g')
            mkdir -p /tmp/test-results/
            gotestsum -- -timeout=30m -tags integration ./test/integration/connect/envoy -run="TestEnvoy/($subtests_pipe_sepr)"
          environment:
            GOTESTSUM_JUNITFILE: /tmp/test-results/results.xml
            GOTESTSUM_FORMAT: standard-verbose
            COMPOSE_INTERACTIVE_NO_CLI: 1
            LAMBDA_TESTS_ENABLED: "true"
            # tput complains if this isn't set to something.
            TERM: ansi
      - store_artifacts:
          path: ./test/integration/connect/envoy/workdir/logs
          destination: container-logs
      - store_test_results:
          path: *TEST_RESULTS_DIR
      - store_artifacts:
          path: *TEST_RESULTS_DIR
      - run: *notify-slack-failure

  # run integration tests for the connect ca providers with vault
  vault-integration-test:
    docker:
      - image: *GOLANG_IMAGE
    parameters:
      vault-version:
        type: enum
        enum: *supported_vault_versions
        default: *default_vault_version
    environment:
      <<: *ENVIRONMENT
      VAULT_BINARY_VERSION: << parameters.vault-version >>
    steps: &VAULT_INTEGRATION_TEST_STEPS
      - run:
          name: Install vault
          command: |
            wget -q -O /tmp/vault.zip https://releases.hashicorp.com/vault/${VAULT_BINARY_VERSION}/vault_${VAULT_BINARY_VERSION}_linux_amd64.zip
            sudo unzip -d /usr/local/bin /tmp/vault.zip
            rm -rf /tmp/vault*
            vault version
      - checkout
      - run: go mod download
      - run:
          name: go test
          command: |
            mkdir -p $TEST_RESULTS_DIR
            make test-connect-ca-providers
      - store_test_results:
          path: *TEST_RESULTS_DIR
      - run: *notify-slack-failure

  # The noop job is a used as a very fast job in the verify-ci workflow because every workflow
  # requires at least one job. It does nothing.
  noop:
    docker:
      - image: docker.mirror.hashicorp.services/alpine:latest
    steps:
      - run: "echo ok"

workflows:
<<<<<<< HEAD
  version: 2
  # verify-ci is a no-op workflow that must run on every PR. It is used in a
  # branch protection rule to detect when CI workflows are not running.
  verify-ci:
    jobs: [noop]

  build-distros:
=======
  go-tests:
>>>>>>> f6b07a14
    jobs:
      - check-go-mod: &filter-ignore-non-go-branches
          filters:
            branches:
              ignore:
                - stable-website
                - /^docs\/.*/
                - /^ui\/.*/
                - /^mktg-.*/ # Digital Team Terraform-generated branches' prefix
                - /^backport\/docs\/.*/
                - /^backport\/ui\/.*/
                - /^backport\/mktg-.*/
      - build-386: &require-check-go-mod
          requires:
            - check-go-mod
      - build-amd64: *require-check-go-mod
      - build-arm: *require-check-go-mod
      # every commit on main will have a rebuilt UI
      - frontend-cache:
          filters:
            branches:
              only:
                - main
      - ember-build-prod:
          requires:
            - frontend-cache
      - publish-static-assets:
          requires:
            - ember-build-prod
      - dev-build:
          requires:
            - ember-build-prod
      - dev-upload-s3:
          requires:
            - dev-build
      - dev-upload-docker:
          requires:
            - dev-build
          context: consul-ci
      - noop
  test-integrations:
    jobs:
      - dev-build: *filter-ignore-non-go-branches
      - dev-upload-s3: &dev-upload
          requires:
            - dev-build
          filters:
            branches:
              ignore:
                - /^pull\/.*$/ # only push dev builds from non forks
                - main # all main dev uploads will include a UI rebuild in build-distros
      - dev-upload-docker:
          <<: *dev-upload
          context: consul-ci
      - nomad-integration-test:
          requires:
            - dev-build
          matrix:
            parameters:
              nomad-version: *supported_nomad_versions
      - vault-integration-test:
          matrix:
            parameters:
              vault-version: *supported_vault_versions
          <<: *filter-ignore-non-go-branches
      - envoy-integration-test:
          requires:
            - dev-build
          matrix:
            parameters:
              envoy-version: *supported_envoy_versions
              xds-target: ["server", "client"]
      - compatibility-integration-test:
          requires:
            - dev-build
      - upgrade-integration-test:
          requires:
            - dev-build
          matrix:
            parameters:
              consul-version: *consul_versions
              
      - noop
  frontend:
    jobs:
      - frontend-cache:
          filters:
            branches:
              only:
                - main
                - /^ui\/.*/
                - /^backport\/ui\/.*/
      - workspace-tests:
          requires:
            - frontend-cache
      - node-tests:
          requires:
            - frontend-cache
      - ember-build-oss:
          requires:
            - frontend-cache
      - ember-build-ent:
          requires:
            - frontend-cache
      - ember-test-oss:
          requires:
            - ember-build-oss
      - ember-test-ent:
          requires:
            - ember-build-ent
      # ember-coverage in CI uses the dist/ folder to run tests so it requires
      # either/or ent/oss to be built first
      - ember-coverage:
          requires:
            - ember-build-ent
      - noop<|MERGE_RESOLUTION|>--- conflicted
+++ resolved
@@ -804,17 +804,7 @@
       - run: "echo ok"
 
 workflows:
-<<<<<<< HEAD
-  version: 2
-  # verify-ci is a no-op workflow that must run on every PR. It is used in a
-  # branch protection rule to detect when CI workflows are not running.
-  verify-ci:
-    jobs: [noop]
-
   build-distros:
-=======
-  go-tests:
->>>>>>> f6b07a14
     jobs:
       - check-go-mod: &filter-ignore-non-go-branches
           filters:
