--- conflicted
+++ resolved
@@ -12,17 +12,10 @@
 
 references:
   envoy-versions: &supported_envoy_versions
-<<<<<<< HEAD
     - &default_envoy_version "1.20.7"
     - "1.21.6"
     - "1.22.10"
     - "1.23.7"
-=======
-    - &default_envoy_version "1.22.7"
-    - "1.23.4"
-    - "1.24.2"
-    - "1.25.1"
->>>>>>> c73e3980
   nomad-versions: &supported_nomad_versions
     - &default_nomad_version "1.3.3"
     - "1.2.10"
