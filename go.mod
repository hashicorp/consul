module github.com/hashicorp/consul

go 1.20

replace github.com/hashicorp/consul/api => ./api

replace github.com/hashicorp/consul/sdk => ./sdk

replace github.com/hashicorp/consul/proto-public => ./proto-public

replace launchpad.net/gocheck => github.com/go-check/check v0.0.0-20140225173054-eb6ee6f84d0a

require (
	github.com/NYTimes/gziphandler v1.0.1
	github.com/armon/circbuf v0.0.0-20150827004946-bbbad097214e
	github.com/armon/go-metrics v0.3.10
	github.com/armon/go-radix v1.0.0
	github.com/aws/aws-sdk-go v1.44.289
	github.com/coredns/coredns v1.10.1
	github.com/coreos/go-oidc v2.1.0+incompatible
	github.com/docker/go-connections v0.3.0
	github.com/envoyproxy/go-control-plane v0.10.2-0.20220325020618-49ff273808a1
	github.com/fsnotify/fsnotify v1.5.1
	github.com/go-openapi/runtime v0.25.0
	github.com/go-openapi/strfmt v0.21.3
	github.com/golang/protobuf v1.5.2
	github.com/google/go-cmp v0.5.9
	github.com/google/gofuzz v1.2.0
	github.com/google/pprof v0.0.0-20210720184732-4bb14d4b1be1
	github.com/google/tcpproxy v0.0.0-20180808230851-dfa16c61dad2
	github.com/grpc-ecosystem/go-grpc-middleware v1.0.1-0.20190118093823-f849b5445de4
	github.com/hashicorp/consul-awsauth v0.0.0-20220713182709-05ac1c5c2706
	github.com/hashicorp/consul-net-rpc v0.0.0-20220307172752-3602954411b4
	github.com/hashicorp/consul/api v1.18.0
	github.com/hashicorp/consul/proto-public v0.2.1
	github.com/hashicorp/consul/sdk v0.13.0
	github.com/hashicorp/go-bexpr v0.1.2
	github.com/hashicorp/go-checkpoint v0.5.0
	github.com/hashicorp/go-cleanhttp v0.5.2
	github.com/hashicorp/go-connlimit v0.3.0
	github.com/hashicorp/go-discover v0.0.0-20220714221025-1c234a67149a
	github.com/hashicorp/go-hclog v1.2.1
	github.com/hashicorp/go-memdb v1.3.4
	github.com/hashicorp/go-multierror v1.1.1
	github.com/hashicorp/go-raftchunking v0.6.2
	github.com/hashicorp/go-sockaddr v1.0.2
	github.com/hashicorp/go-syslog v1.0.0
	github.com/hashicorp/go-uuid v1.0.2
	github.com/hashicorp/go-version v1.2.1
	github.com/hashicorp/golang-lru v0.5.4
	github.com/hashicorp/hcl v1.0.0
	github.com/hashicorp/hcp-scada-provider v0.2.3
	github.com/hashicorp/hcp-sdk-go v0.44.1-0.20230508124639-28da4c5b03f3
	github.com/hashicorp/hil v0.0.0-20200423225030-a18a1cd20038
	github.com/hashicorp/memberlist v0.5.0
	github.com/hashicorp/raft v1.3.11
	github.com/hashicorp/raft-autopilot v0.1.6
	github.com/hashicorp/raft-boltdb/v2 v2.2.2
	github.com/hashicorp/serf v0.10.1
	github.com/hashicorp/vault/api v1.0.5-0.20200717191844-f687267c8086
	github.com/hashicorp/vault/sdk v0.1.14-0.20200519221838-e0cfd64bc267
	github.com/hashicorp/yamux v0.0.0-20211028200310-0bc27b27de87
	github.com/imdario/mergo v0.3.13
	github.com/kr/text v0.2.0
	github.com/miekg/dns v1.1.50
	github.com/mitchellh/cli v1.1.0
	github.com/mitchellh/copystructure v1.0.0
	github.com/mitchellh/go-testing-interface v1.14.0
	github.com/mitchellh/hashstructure v0.0.0-20170609045927-2bca23e0e452
	github.com/mitchellh/hashstructure/v2 v2.0.2
	github.com/mitchellh/mapstructure v1.5.0
	github.com/mitchellh/pointerstructure v1.2.1
	github.com/mitchellh/reflectwalk v1.0.1
	github.com/patrickmn/go-cache v2.1.0+incompatible
	github.com/pkg/errors v0.9.1
	github.com/prometheus/client_golang v1.14.0
	github.com/rboyer/safeio v0.2.3
	github.com/ryanuber/columnize v2.1.2+incompatible
	github.com/shirou/gopsutil/v3 v3.22.8
	github.com/stretchr/testify v1.8.3
	go.etcd.io/bbolt v1.3.5
	go.uber.org/goleak v1.1.10
<<<<<<< HEAD
	golang.org/x/crypto v0.11.0
	golang.org/x/net v0.13.0
	golang.org/x/oauth2 v0.6.0
	golang.org/x/sync v0.1.0
	golang.org/x/sys v0.10.0
=======
	golang.org/x/crypto v0.12.0
	golang.org/x/exp v0.0.0-20230817173708-d852ddb80c63
	golang.org/x/net v0.14.0
	golang.org/x/oauth2 v0.6.0
	golang.org/x/sync v0.3.0
	golang.org/x/sys v0.11.0
>>>>>>> c5753211
	golang.org/x/time v0.3.0
	google.golang.org/genproto v0.0.0-20221227171554-f9683d7f8bef
	google.golang.org/grpc v1.52.3
	google.golang.org/protobuf v1.28.1
	gopkg.in/square/go-jose.v2 v2.5.1
	gotest.tools/v3 v3.0.3
	k8s.io/api v0.26.1
	k8s.io/apimachinery v0.26.1
	k8s.io/client-go v0.26.1
)

require (
	cloud.google.com/go/compute v1.14.0 // indirect
	cloud.google.com/go/compute/metadata v0.2.3 // indirect
	github.com/Azure/azure-sdk-for-go v68.0.0+incompatible // indirect
	github.com/Azure/go-autorest v14.2.0+incompatible // indirect
	github.com/Azure/go-autorest/autorest v0.11.28 // indirect
	github.com/Azure/go-autorest/autorest/adal v0.9.18 // indirect
	github.com/Azure/go-autorest/autorest/azure/auth v0.5.12 // indirect
	github.com/Azure/go-autorest/autorest/azure/cli v0.4.5 // indirect
	github.com/Azure/go-autorest/autorest/date v0.3.0 // indirect
	github.com/Azure/go-autorest/autorest/to v0.4.0 // indirect
	github.com/Azure/go-autorest/autorest/validation v0.3.0 // indirect
	github.com/Azure/go-autorest/logger v0.2.1 // indirect
	github.com/Azure/go-autorest/tracing v0.6.0 // indirect
	github.com/DataDog/datadog-go v4.8.2+incompatible // indirect
	github.com/Microsoft/go-winio v0.5.1 // indirect
	github.com/asaskevich/govalidator v0.0.0-20210307081110-f21760c49a8d // indirect
	github.com/beorn7/perks v1.0.1 // indirect
	github.com/bgentry/speakeasy v0.1.0 // indirect
	github.com/boltdb/bolt v1.3.1 // indirect
	github.com/census-instrumentation/opencensus-proto v0.2.1 // indirect
	github.com/cespare/xxhash/v2 v2.1.2 // indirect
	github.com/circonus-labs/circonus-gometrics v2.3.1+incompatible // indirect
	github.com/circonus-labs/circonusllhist v0.1.3 // indirect
	github.com/cncf/xds/go v0.0.0-20211011173535-cb28da3451f1 // indirect
	github.com/davecgh/go-spew v1.1.1 // indirect
	github.com/denverdino/aliyungo v0.0.0-20170926055100-d3308649c661 // indirect
	github.com/digitalocean/godo v1.10.0 // indirect
	github.com/dimchansky/utfbom v1.1.1 // indirect
	github.com/emicklei/go-restful/v3 v3.9.0 // indirect
	github.com/envoyproxy/protoc-gen-validate v0.1.0 // indirect
	github.com/fatih/color v1.13.0 // indirect
	github.com/frankban/quicktest v1.11.0 // indirect
	github.com/go-logr/logr v1.2.3 // indirect
	github.com/go-logr/stdr v1.2.2 // indirect
	github.com/go-ole/go-ole v1.2.6 // indirect
	github.com/go-openapi/analysis v0.21.4 // indirect
	github.com/go-openapi/errors v0.20.3 // indirect
	github.com/go-openapi/jsonpointer v0.19.5 // indirect
	github.com/go-openapi/jsonreference v0.20.0 // indirect
	github.com/go-openapi/loads v0.21.2 // indirect
	github.com/go-openapi/spec v0.20.8 // indirect
	github.com/go-openapi/swag v0.22.3 // indirect
	github.com/go-openapi/validate v0.22.1 // indirect
	github.com/go-ozzo/ozzo-validation v3.6.0+incompatible // indirect
	github.com/gogo/protobuf v1.3.2 // indirect
	github.com/golang-jwt/jwt/v4 v4.2.0 // indirect
	github.com/golang/groupcache v0.0.0-20210331224755-41bb18bfe9da // indirect
	github.com/golang/snappy v0.0.3 // indirect
	github.com/google/btree v1.0.1 // indirect
	github.com/google/gnostic v0.5.7-v3refs // indirect
	github.com/google/go-querystring v1.0.0 // indirect
	github.com/google/uuid v1.3.0 // indirect
	github.com/googleapis/enterprise-certificate-proxy v0.2.1 // indirect
	github.com/googleapis/gax-go/v2 v2.7.0 // indirect
	github.com/gophercloud/gophercloud v0.3.0 // indirect
	github.com/hashicorp/errwrap v1.0.0 // indirect
	github.com/hashicorp/go-immutable-radix v1.3.0 // indirect
	github.com/hashicorp/go-msgpack v0.5.5 // indirect
	github.com/hashicorp/go-msgpack/v2 v2.0.0 // indirect
	github.com/hashicorp/go-retryablehttp v0.6.7 // indirect
	github.com/hashicorp/go-rootcerts v1.0.2 // indirect
	github.com/hashicorp/mdns v1.0.4 // indirect
	github.com/hashicorp/net-rpc-msgpackrpc/v2 v2.0.0 // indirect
	github.com/hashicorp/raft-boltdb v0.0.0-20211202195631-7d34b9fb3f42 // indirect
	github.com/hashicorp/vic v1.5.1-0.20190403131502-bbfe86ec9443 // indirect
	github.com/jmespath/go-jmespath v0.4.0 // indirect
	github.com/josharian/intern v1.0.0 // indirect
	github.com/joyent/triton-go v1.7.1-0.20200416154420-6801d15b779f // indirect
	github.com/json-iterator/go v1.1.12 // indirect
	github.com/linode/linodego v0.10.0 // indirect
	github.com/lufia/plan9stats v0.0.0-20211012122336-39d0f177ccd0 // indirect
	github.com/mailru/easyjson v0.7.7 // indirect
	github.com/mattn/go-colorable v0.1.12 // indirect
	github.com/mattn/go-isatty v0.0.14 // indirect
	github.com/matttproud/golang_protobuf_extensions v1.0.4 // indirect
	github.com/mitchellh/colorstring v0.0.0-20190213212951-d06e56a500db // indirect
	github.com/mitchellh/go-homedir v1.1.0 // indirect
	github.com/modern-go/concurrent v0.0.0-20180306012644-bacd9c7ef1dd // indirect
	github.com/modern-go/reflect2 v1.0.2 // indirect
	github.com/munnerz/goautoneg v0.0.0-20191010083416-a7dc8b61c822 // indirect
	github.com/nicolai86/scaleway-sdk v1.10.2-0.20180628010248-798f60e20bb2 // indirect
	github.com/oklog/ulid v1.3.1 // indirect
	github.com/opentracing/opentracing-go v1.2.0 // indirect
	github.com/packethost/packngo v0.1.1-0.20180711074735-b9cb5096f54c // indirect
	github.com/pierrec/lz4 v2.5.2+incompatible // indirect
	github.com/pmezard/go-difflib v1.0.0 // indirect
	github.com/posener/complete v1.2.3 // indirect
	github.com/power-devops/perfstat v0.0.0-20210106213030-5aafc221ea8c // indirect
	github.com/pquerna/cachecontrol v0.0.0-20180517163645-1555304b9b35 // indirect
	github.com/prometheus/client_model v0.3.0 // indirect
	github.com/prometheus/common v0.39.0 // indirect
	github.com/prometheus/procfs v0.8.0 // indirect
	github.com/renier/xmlrpc v0.0.0-20170708154548-ce4a1a486c03 // indirect
	github.com/ryanuber/go-glob v1.0.0 // indirect
	github.com/sean-/seed v0.0.0-20170313163322-e2103e2c3529 // indirect
	github.com/sirupsen/logrus v1.7.0 // indirect
	github.com/skratchdot/open-golang v0.0.0-20200116055534-eef842397966 // indirect
	github.com/softlayer/softlayer-go v0.0.0-20180806151055-260589d94c7d // indirect
	github.com/spf13/pflag v1.0.5 // indirect
	github.com/stretchr/objx v0.5.0 // indirect
	github.com/tencentcloud/tencentcloud-sdk-go v1.0.162 // indirect
	github.com/tklauser/go-sysconf v0.3.10 // indirect
	github.com/tklauser/numcpus v0.4.0 // indirect
	github.com/tv42/httpunix v0.0.0-20150427012821-b75d8614f926 // indirect
	github.com/vmware/govmomi v0.18.0 // indirect
	github.com/yusufpapurcu/wmi v1.2.2 // indirect
	go.mongodb.org/mongo-driver v1.11.0 // indirect
	go.opencensus.io v0.24.0 // indirect
	go.opentelemetry.io/otel v1.11.1 // indirect
	go.opentelemetry.io/otel/trace v1.11.1 // indirect
	go.opentelemetry.io/proto/otlp v0.7.0 // indirect
	golang.org/x/lint v0.0.0-20210508222113-6edffad5e616 // indirect
<<<<<<< HEAD
	golang.org/x/mod v0.8.0 // indirect
	golang.org/x/term v0.10.0 // indirect
	golang.org/x/text v0.11.0 // indirect
	golang.org/x/tools v0.6.0 // indirect
=======
	golang.org/x/mod v0.12.0 // indirect
	golang.org/x/term v0.11.0 // indirect
	golang.org/x/text v0.12.0 // indirect
	golang.org/x/tools v0.12.1-0.20230815132531-74c255bcf846 // indirect
>>>>>>> c5753211
	google.golang.org/api v0.109.0 // indirect
	google.golang.org/appengine v1.6.7 // indirect
	gopkg.in/inf.v0 v0.9.1 // indirect
	gopkg.in/resty.v1 v1.12.0 // indirect
	gopkg.in/yaml.v2 v2.4.0 // indirect
	gopkg.in/yaml.v3 v3.0.1 // indirect
	k8s.io/klog/v2 v2.90.0 // indirect
	k8s.io/kube-openapi v0.0.0-20221012153701-172d655c2280 // indirect
	k8s.io/utils v0.0.0-20221107191617-1a15be271d1d // indirect
	sigs.k8s.io/json v0.0.0-20220713155537-f223a00ba0e2 // indirect
	sigs.k8s.io/structured-merge-diff/v4 v4.2.3 // indirect
	sigs.k8s.io/yaml v1.3.0 // indirect
)<|MERGE_RESOLUTION|>--- conflicted
+++ resolved
@@ -80,20 +80,12 @@
 	github.com/stretchr/testify v1.8.3
 	go.etcd.io/bbolt v1.3.5
 	go.uber.org/goleak v1.1.10
-<<<<<<< HEAD
-	golang.org/x/crypto v0.11.0
-	golang.org/x/net v0.13.0
-	golang.org/x/oauth2 v0.6.0
-	golang.org/x/sync v0.1.0
-	golang.org/x/sys v0.10.0
-=======
 	golang.org/x/crypto v0.12.0
 	golang.org/x/exp v0.0.0-20230817173708-d852ddb80c63
 	golang.org/x/net v0.14.0
 	golang.org/x/oauth2 v0.6.0
 	golang.org/x/sync v0.3.0
 	golang.org/x/sys v0.11.0
->>>>>>> c5753211
 	golang.org/x/time v0.3.0
 	google.golang.org/genproto v0.0.0-20221227171554-f9683d7f8bef
 	google.golang.org/grpc v1.52.3
@@ -218,17 +210,10 @@
 	go.opentelemetry.io/otel/trace v1.11.1 // indirect
 	go.opentelemetry.io/proto/otlp v0.7.0 // indirect
 	golang.org/x/lint v0.0.0-20210508222113-6edffad5e616 // indirect
-<<<<<<< HEAD
-	golang.org/x/mod v0.8.0 // indirect
-	golang.org/x/term v0.10.0 // indirect
-	golang.org/x/text v0.11.0 // indirect
-	golang.org/x/tools v0.6.0 // indirect
-=======
 	golang.org/x/mod v0.12.0 // indirect
 	golang.org/x/term v0.11.0 // indirect
 	golang.org/x/text v0.12.0 // indirect
 	golang.org/x/tools v0.12.1-0.20230815132531-74c255bcf846 // indirect
->>>>>>> c5753211
 	google.golang.org/api v0.109.0 // indirect
 	google.golang.org/appengine v1.6.7 // indirect
 	gopkg.in/inf.v0 v0.9.1 // indirect
