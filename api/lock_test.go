--- conflicted
+++ resolved
@@ -13,16 +13,9 @@
 	"github.com/hashicorp/consul/testutil/retry"
 )
 
-<<<<<<< HEAD
-func TestAPI_LockLockUnlock(t *testing.T) {
-	t.Parallel()
-	c, s := makeClientWithoutConnect(t)
-	defer s.Stop()
-=======
 func createTestLock(t *testing.T, c *Client, key string) (*Lock, *Session) {
 	t.Helper()
 	session := c.Session()
->>>>>>> f680026a
 
 	se := &SessionEntry{
 		Name:     DefaultLockSessionName,
