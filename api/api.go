--- conflicted
+++ resolved
@@ -283,13 +283,8 @@
 	// response is.
 	CacheAge time.Duration
 
-<<<<<<< HEAD
-	// QueryBackend represent which backend served the request (1: blocking-query, 2: streaming).
-	QueryBackend int
-=======
 	// QueryBackend represent which backend served the request.
 	QueryBackend string
->>>>>>> 09f2dd4d
 
 	// DefaultACLPolicy is used to control the ACL interaction when there is no
 	// defined policy. This can be "allow" which means ACLs are used to
@@ -1110,19 +1105,9 @@
 		q.CacheAge = time.Duration(age) * time.Second
 	}
 
-<<<<<<< HEAD
-	if queryBackendStr := header.Get("X-Consul-Query-Backend"); queryBackendStr != "" {
-		switch queryBackendStr {
-		case "blocking-query":
-			q.QueryBackend = 1
-		case "streaming":
-			q.QueryBackend = 2
-		}
-=======
 	switch v := header.Get("X-Consul-Query-Backend"); v {
 	case QueryBackendStreaming, QueryBackendBlockingQuery:
 		q.QueryBackend = v
->>>>>>> 09f2dd4d
 	}
 	return nil
 }
