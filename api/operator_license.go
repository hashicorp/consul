package api

import (
	"fmt"
	"io/ioutil"
	"time"
)

type License struct {
	// The unique identifier of the license
	LicenseID string `json:"license_id"`

	// The customer ID associated with the license
	CustomerID string `json:"customer_id"`

	// If set, an identifier that should be used to lock the license to a
	// particular site, cluster, etc.
	InstallationID string `json:"installation_id"`

	// The time at which the license was issued
	IssueTime time.Time `json:"issue_time"`

	// The time at which the license starts being valid
	StartTime time.Time `json:"start_time"`

	// The time after which the license expires
	ExpirationTime time.Time `json:"expiration_time"`

	// The time at which the license ceases to function and can
	// no longer be used in any capacity
	TerminationTime time.Time `json:"termination_time"`

	// The product the license is valid for
	Product string `json:"product"`

	// License Specific Flags
	Flags map[string]interface{} `json:"flags"`

	// Modules is a list of the licensed enterprise modules
	Modules []string `json:"modules"`

	// List of features enabled by the license
	Features []string `json:"features"`
}

type LicenseReply struct {
	Valid    bool
	License  *License
	Warnings []string
}

func (op *Operator) LicenseGet(q *QueryOptions) (*LicenseReply, error) {
	var reply LicenseReply
	if _, err := op.c.query("/v1/operator/license", &reply, q); err != nil {
		return nil, err
	} else {
		return &reply, nil
	}
}

func (op *Operator) LicenseGetSigned(q *QueryOptions) (string, error) {
	r := op.c.newRequest("GET", "/v1/operator/license")
	r.params.Set("signed", "1")
	r.setQueryOptions(q)
	_, resp, err := requireOK(op.c.doRequest(r))
	if err != nil {
		return "", err
	}
	defer resp.Body.Close()

	data, err := ioutil.ReadAll(resp.Body)
	if err != nil {
		return "", err
	}

	return string(data), nil
}

// LicenseReset will reset the license to the builtin one if it is still valid.
// If the builtin license is invalid, the current license stays active.
//
// DEPRECATED: Consul 1.10 removes the corresponding HTTP endpoint as licenses
// are now set via agent configuration instead of through the API
func (*Operator) LicenseReset(_ *WriteOptions) (*LicenseReply, error) {
	return nil, fmt.Errorf("Consul 1.10 no longer supports API driven license management.")
}

<<<<<<< HEAD
func (op *Operator) LicensePut(license string, opts *WriteOptions) (*LicenseReply, error) {
	var reply LicenseReply
	r := op.c.newRequest("PUT", "/v1/operator/license")
	r.setWriteOptions(opts)
	r.body = strings.NewReader(license)
	r.header.Set("Content-Type", "application/octet-stream")
	_, resp, err := requireOK(op.c.doRequest(r))
	if err != nil {
		return nil, err
	}
	defer resp.Body.Close()

	if err := decodeBody(resp, &reply); err != nil {
		return nil, err
	}

	return &reply, nil
=======
// LicensePut will configure the Consul Enterprise license for the target datacenter
//
// DEPRECATED: Consul 1.10 removes the corresponding HTTP endpoint as licenses
// are now set via agent configuration instead of through the API
func (*Operator) LicensePut(_ string, _ *WriteOptions) (*LicenseReply, error) {
	return nil, fmt.Errorf("Consul 1.10 no longer supports API driven license management.")
>>>>>>> e4aad106
}<|MERGE_RESOLUTION|>--- conflicted
+++ resolved
@@ -85,30 +85,10 @@
 	return nil, fmt.Errorf("Consul 1.10 no longer supports API driven license management.")
 }
 
-<<<<<<< HEAD
-func (op *Operator) LicensePut(license string, opts *WriteOptions) (*LicenseReply, error) {
-	var reply LicenseReply
-	r := op.c.newRequest("PUT", "/v1/operator/license")
-	r.setWriteOptions(opts)
-	r.body = strings.NewReader(license)
-	r.header.Set("Content-Type", "application/octet-stream")
-	_, resp, err := requireOK(op.c.doRequest(r))
-	if err != nil {
-		return nil, err
-	}
-	defer resp.Body.Close()
-
-	if err := decodeBody(resp, &reply); err != nil {
-		return nil, err
-	}
-
-	return &reply, nil
-=======
 // LicensePut will configure the Consul Enterprise license for the target datacenter
 //
 // DEPRECATED: Consul 1.10 removes the corresponding HTTP endpoint as licenses
 // are now set via agent configuration instead of through the API
 func (*Operator) LicensePut(_ string, _ *WriteOptions) (*LicenseReply, error) {
 	return nil, fmt.Errorf("Consul 1.10 no longer supports API driven license management.")
->>>>>>> e4aad106
 }