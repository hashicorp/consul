package api

import (
	"bytes"
	"encoding/json"
	"fmt"
	"io"
	"strconv"
	"strings"
	"time"

	"github.com/mitchellh/mapstructure"
)

const (
	ServiceDefaults    string = "service-defaults"
	ProxyDefaults      string = "proxy-defaults"
	ServiceRouter      string = "service-router"
	ServiceSplitter    string = "service-splitter"
	ServiceResolver    string = "service-resolver"
	IngressGateway     string = "ingress-gateway"
	TerminatingGateway string = "terminating-gateway"
	ServiceIntentions  string = "service-intentions"
	MeshConfig         string = "mesh"
	ExportedServices   string = "exported-services"

	ProxyConfigGlobal string = "global"
	MeshConfigMesh    string = "mesh"
	APIGateway        string = "api-gateway"
	TCPRoute          string = "tcp-route"
	InlineCertificate string = "inline-certificate"
	HTTPRoute         string = "http-route"
<<<<<<< HEAD
=======
)

const (
	BuiltinAWSLambdaExtension string = "builtin/aws/lambda"
	BuiltinLuaExtension       string = "builtin/lua"
>>>>>>> f6da81c9
)

type ConfigEntry interface {
	GetKind() string
	GetName() string
	GetPartition() string
	GetNamespace() string
	GetMeta() map[string]string
	GetCreateIndex() uint64
	GetModifyIndex() uint64
}

type MeshGatewayMode string

const (
	// MeshGatewayModeDefault represents no specific mode and should
	// be used to indicate that a different layer of the configuration
	// chain should take precedence
	MeshGatewayModeDefault MeshGatewayMode = ""

	// MeshGatewayModeNone represents that the Upstream Connect connections
	// should be direct and not flow through a mesh gateway.
	MeshGatewayModeNone MeshGatewayMode = "none"

	// MeshGatewayModeLocal represents that the Upstream Connect connections
	// should be made to a mesh gateway in the local datacenter.
	MeshGatewayModeLocal MeshGatewayMode = "local"

	// MeshGatewayModeRemote represents that the Upstream Connect connections
	// should be made to a mesh gateway in a remote datacenter.
	MeshGatewayModeRemote MeshGatewayMode = "remote"
)

// MeshGatewayConfig controls how Mesh Gateways are used for upstream Connect
// services
type MeshGatewayConfig struct {
	// Mode is the mode that should be used for the upstream connection.
	Mode MeshGatewayMode `json:",omitempty"`
}

type ProxyMode string

const (
	// ProxyModeDefault represents no specific mode and should
	// be used to indicate that a different layer of the configuration
	// chain should take precedence
	ProxyModeDefault ProxyMode = ""

	// ProxyModeTransparent represents that inbound and outbound application
	// traffic is being captured and redirected through the proxy.
	ProxyModeTransparent ProxyMode = "transparent"

	// ProxyModeDirect represents that the proxy's listeners must be dialed directly
	// by the local application and other proxies.
	ProxyModeDirect ProxyMode = "direct"
)

type TransparentProxyConfig struct {
	// The port of the listener where outbound application traffic is being redirected to.
	OutboundListenerPort int `json:",omitempty" alias:"outbound_listener_port"`

	// DialedDirectly indicates whether transparent proxies can dial this proxy instance directly.
	// The discovery chain is not considered when dialing a service instance directly.
	// This setting is useful when addressing stateful services, such as a database cluster with a leader node.
	DialedDirectly bool `json:",omitempty" alias:"dialed_directly"`
}

// ExposeConfig describes HTTP paths to expose through Envoy outside of Connect.
// Users can expose individual paths and/or all HTTP/GRPC paths for checks.
type ExposeConfig struct {
	// Checks defines whether paths associated with Consul checks will be exposed.
	// This flag triggers exposing all HTTP and GRPC check paths registered for the service.
	Checks bool `json:",omitempty"`

	// Paths is the list of paths exposed through the proxy.
	Paths []ExposePath `json:",omitempty"`
}

// EnvoyExtension has configuration for an extension that patches Envoy resources.
type EnvoyExtension struct {
	Name      string
	Required  bool
	Arguments map[string]interface{} `bexpr:"-"`
}

type ExposePath struct {
	// ListenerPort defines the port of the proxy's listener for exposed paths.
	ListenerPort int `json:",omitempty" alias:"listener_port"`

	// Path is the path to expose through the proxy, ie. "/metrics."
	Path string `json:",omitempty"`

	// LocalPathPort is the port that the service is listening on for the given path.
	LocalPathPort int `json:",omitempty" alias:"local_path_port"`

	// Protocol describes the upstream's service protocol.
	// Valid values are "http" and "http2", defaults to "http"
	Protocol string `json:",omitempty"`

	// ParsedFromCheck is set if this path was parsed from a registered check
	ParsedFromCheck bool
}

type LogSinkType string

const (
	DefaultLogSinkType LogSinkType = ""
	FileLogSinkType    LogSinkType = "file"
	StdErrLogSinkType  LogSinkType = "stderr"
	StdOutLogSinkType  LogSinkType = "stdout"
)

// AccessLogsConfig contains the associated default settings for all Envoy instances within the datacenter or partition
type AccessLogsConfig struct {
	// Enabled turns off all access logging
	Enabled bool `json:",omitempty" alias:"enabled"`

	// DisableListenerLogs turns off just listener logs for connections rejected by Envoy because they don't
	// have a matching listener filter.
	DisableListenerLogs bool `json:",omitempty" alias:"disable_listener_logs"`

	// Type selects the output for logs: "file", "stderr". "stdout"
	Type LogSinkType `json:",omitempty" alias:"type"`

	// Path is the output file to write logs
	Path string `json:",omitempty" alias:"path"`

	// The presence of one format string or the other implies the access log string encoding.
	// Defining Both is invalid.
	JSONFormat string `json:",omitempty" alias:"json_format"`
	TextFormat string `json:",omitempty" alias:"text_format"`
}

type UpstreamConfiguration struct {
	// Overrides is a slice of per-service configuration. The name field is
	// required.
	Overrides []*UpstreamConfig `json:",omitempty"`

	// Defaults contains default configuration for all upstreams of a given
	// service. The name field must be empty.
	Defaults *UpstreamConfig `json:",omitempty"`
}

type UpstreamConfig struct {
	// Name is only accepted within a service-defaults config entry.
	Name string `json:",omitempty"`

	// Partition is only accepted within a service-defaults config entry.
	Partition string `json:",omitempty"`

	// Namespace is only accepted within a service-defaults config entry.
	Namespace string `json:",omitempty"`

	// EnvoyListenerJSON is a complete override ("escape hatch") for the upstream's
	// listener.
	//
	// Note: This escape hatch is NOT compatible with the discovery chain and
	// will be ignored if a discovery chain is active.
	EnvoyListenerJSON string `json:",omitempty" alias:"envoy_listener_json"`

	// EnvoyClusterJSON is a complete override ("escape hatch") for the upstream's
	// cluster. The Connect client TLS certificate and context will be injected
	// overriding any TLS settings present.
	//
	// Note: This escape hatch is NOT compatible with the discovery chain and
	// will be ignored if a discovery chain is active.
	EnvoyClusterJSON string `json:",omitempty" alias:"envoy_cluster_json"`

	// Protocol describes the upstream's service protocol. Valid values are "tcp",
	// "http" and "grpc". Anything else is treated as tcp. The enables protocol
	// aware features like per-request metrics and connection pooling, tracing,
	// routing etc.
	Protocol string `json:",omitempty"`

	// ConnectTimeoutMs is the number of milliseconds to timeout making a new
	// connection to this upstream. Defaults to 5000 (5 seconds) if not set.
	ConnectTimeoutMs int `json:",omitempty" alias:"connect_timeout_ms"`

	// Limits are the set of limits that are applied to the proxy for a specific upstream of a
	// service instance.
	Limits *UpstreamLimits `json:",omitempty"`

	// PassiveHealthCheck configuration determines how upstream proxy instances will
	// be monitored for removal from the load balancing pool.
	PassiveHealthCheck *PassiveHealthCheck `json:",omitempty" alias:"passive_health_check"`

	// MeshGatewayConfig controls how Mesh Gateways are configured and used
	MeshGateway MeshGatewayConfig `json:",omitempty" alias:"mesh_gateway" `

	// BalanceOutboundConnections indicates that the proxy should attempt to evenly distribute
	// outbound connections across worker threads. Only used by envoy proxies.
	BalanceOutboundConnections string `json:",omitempty" alias:"balance_outbound_connections"`
}

// DestinationConfig represents a virtual service, i.e. one that is external to Consul
type DestinationConfig struct {
	// Addresses of the endpoint; hostname or IP
	Addresses []string `json:",omitempty"`

	// Port allowed within this endpoint
	Port int `json:",omitempty"`
}

type PassiveHealthCheck struct {
	// Interval between health check analysis sweeps. Each sweep may remove
	// hosts or return hosts to the pool.
	Interval time.Duration `json:",omitempty"`

	// MaxFailures is the count of consecutive failures that results in a host
	// being removed from the pool.
	MaxFailures uint32 `alias:"max_failures"`

	// EnforcingConsecutive5xx is the % chance that a host will be actually ejected
	// when an outlier status is detected through consecutive 5xx.
	// This setting can be used to disable ejection or to ramp it up slowly.
	EnforcingConsecutive5xx *uint32 `json:",omitempty" alias:"enforcing_consecutive_5xx"`
}

// UpstreamLimits describes the limits that are associated with a specific
// upstream of a service instance.
type UpstreamLimits struct {
	// MaxConnections is the maximum number of connections the local proxy can
	// make to the upstream service.
	MaxConnections *int `alias:"max_connections"`

	// MaxPendingRequests is the maximum number of requests that will be queued
	// waiting for an available connection. This is mostly applicable to HTTP/1.1
	// clusters since all HTTP/2 requests are streamed over a single
	// connection.
	MaxPendingRequests *int `alias:"max_pending_requests"`

	// MaxConcurrentRequests is the maximum number of in-flight requests that will be allowed
	// to the upstream cluster at a point in time. This is mostly applicable to HTTP/2
	// clusters since all HTTP/1.1 requests are limited by MaxConnections.
	MaxConcurrentRequests *int `alias:"max_concurrent_requests"`
}

type ServiceConfigEntry struct {
	Kind                      string
	Name                      string
	Partition                 string                  `json:",omitempty"`
	Namespace                 string                  `json:",omitempty"`
	Protocol                  string                  `json:",omitempty"`
	Mode                      ProxyMode               `json:",omitempty"`
	TransparentProxy          *TransparentProxyConfig `json:",omitempty" alias:"transparent_proxy"`
	MeshGateway               MeshGatewayConfig       `json:",omitempty" alias:"mesh_gateway"`
	Expose                    ExposeConfig            `json:",omitempty"`
	ExternalSNI               string                  `json:",omitempty" alias:"external_sni"`
	UpstreamConfig            *UpstreamConfiguration  `json:",omitempty" alias:"upstream_config"`
	Destination               *DestinationConfig      `json:",omitempty"`
	MaxInboundConnections     int                     `json:",omitempty" alias:"max_inbound_connections"`
	LocalConnectTimeoutMs     int                     `json:",omitempty" alias:"local_connect_timeout_ms"`
	LocalRequestTimeoutMs     int                     `json:",omitempty" alias:"local_request_timeout_ms"`
	BalanceInboundConnections string                  `json:",omitempty" alias:"balance_inbound_connections"`
	EnvoyExtensions           []EnvoyExtension        `json:",omitempty" alias:"envoy_extensions"`
	Meta                      map[string]string       `json:",omitempty"`
	CreateIndex               uint64
	ModifyIndex               uint64
}

func (s *ServiceConfigEntry) GetKind() string            { return s.Kind }
func (s *ServiceConfigEntry) GetName() string            { return s.Name }
func (s *ServiceConfigEntry) GetPartition() string       { return s.Partition }
func (s *ServiceConfigEntry) GetNamespace() string       { return s.Namespace }
func (s *ServiceConfigEntry) GetMeta() map[string]string { return s.Meta }
func (s *ServiceConfigEntry) GetCreateIndex() uint64     { return s.CreateIndex }
func (s *ServiceConfigEntry) GetModifyIndex() uint64     { return s.ModifyIndex }

type ProxyConfigEntry struct {
	Kind             string
	Name             string
	Partition        string                  `json:",omitempty"`
	Namespace        string                  `json:",omitempty"`
	Mode             ProxyMode               `json:",omitempty"`
	TransparentProxy *TransparentProxyConfig `json:",omitempty" alias:"transparent_proxy"`
	Config           map[string]interface{}  `json:",omitempty"`
	MeshGateway      MeshGatewayConfig       `json:",omitempty" alias:"mesh_gateway"`
	Expose           ExposeConfig            `json:",omitempty"`
	AccessLogs       *AccessLogsConfig       `json:",omitempty" alias:"access_logs"`
	EnvoyExtensions  []EnvoyExtension        `json:",omitempty" alias:"envoy_extensions"`

	Meta        map[string]string `json:",omitempty"`
	CreateIndex uint64
	ModifyIndex uint64
}

func (p *ProxyConfigEntry) GetKind() string            { return p.Kind }
func (p *ProxyConfigEntry) GetName() string            { return ProxyConfigGlobal }
func (p *ProxyConfigEntry) GetPartition() string       { return p.Partition }
func (p *ProxyConfigEntry) GetNamespace() string       { return p.Namespace }
func (p *ProxyConfigEntry) GetMeta() map[string]string { return p.Meta }
func (p *ProxyConfigEntry) GetCreateIndex() uint64     { return p.CreateIndex }
func (p *ProxyConfigEntry) GetModifyIndex() uint64     { return p.ModifyIndex }

func makeConfigEntry(kind, name string) (ConfigEntry, error) {
	switch kind {
	case ServiceDefaults:
		return &ServiceConfigEntry{Kind: kind, Name: name}, nil
	case ProxyDefaults:
		return &ProxyConfigEntry{Kind: kind, Name: name}, nil
	case ServiceRouter:
		return &ServiceRouterConfigEntry{Kind: kind, Name: name}, nil
	case ServiceSplitter:
		return &ServiceSplitterConfigEntry{Kind: kind, Name: name}, nil
	case ServiceResolver:
		return &ServiceResolverConfigEntry{Kind: kind, Name: name}, nil
	case IngressGateway:
		return &IngressGatewayConfigEntry{Kind: kind, Name: name}, nil
	case TerminatingGateway:
		return &TerminatingGatewayConfigEntry{Kind: kind, Name: name}, nil
	case ServiceIntentions:
		return &ServiceIntentionsConfigEntry{Kind: kind, Name: name}, nil
	case MeshConfig:
		return &MeshConfigEntry{}, nil
	case ExportedServices:
		return &ExportedServicesConfigEntry{Name: name}, nil
	case APIGateway:
		return &APIGatewayConfigEntry{Kind: kind, Name: name}, nil
	case TCPRoute:
		return &TCPRouteConfigEntry{Kind: kind, Name: name}, nil
	case InlineCertificate:
		return &InlineCertificateConfigEntry{Kind: kind, Name: name}, nil
	case HTTPRoute:
		return &HTTPRouteConfigEntry{Kind: kind, Name: name}, nil
	default:
		return nil, fmt.Errorf("invalid config entry kind: %s", kind)
	}
}

func MakeConfigEntry(kind, name string) (ConfigEntry, error) {
	return makeConfigEntry(kind, name)
}

// DecodeConfigEntry will decode the result of using json.Unmarshal of a config
// entry into a map[string]interface{}.
//
// Important caveats:
//
// - This will NOT work if the map[string]interface{} was produced using HCL
// decoding as that requires more extensive parsing to work around the issues
// with map[string][]interface{} that arise.
//
// - This will only decode fields using their camel case json field
// representations.
func DecodeConfigEntry(raw map[string]interface{}) (ConfigEntry, error) {
	var entry ConfigEntry

	kindVal, ok := raw["Kind"]
	if !ok {
		kindVal, ok = raw["kind"]
	}
	if !ok {
		return nil, fmt.Errorf("Payload does not contain a kind/Kind key at the top level")
	}

	if kindStr, ok := kindVal.(string); ok {
		newEntry, err := makeConfigEntry(kindStr, "")
		if err != nil {
			return nil, err
		}
		entry = newEntry
	} else {
		return nil, fmt.Errorf("Kind value in payload is not a string")
	}

	decodeConf := &mapstructure.DecoderConfig{
		DecodeHook: mapstructure.ComposeDecodeHookFunc(
			mapstructure.StringToTimeDurationHookFunc(),
			mapstructure.StringToTimeHookFunc(time.RFC3339),
		),
		Result:           &entry,
		WeaklyTypedInput: true,
	}

	decoder, err := mapstructure.NewDecoder(decodeConf)
	if err != nil {
		return nil, err
	}

	return entry, decoder.Decode(raw)
}

func DecodeConfigEntryFromJSON(data []byte) (ConfigEntry, error) {
	var raw map[string]interface{}
	if err := json.Unmarshal(data, &raw); err != nil {
		return nil, err
	}

	return DecodeConfigEntry(raw)
}

func decodeConfigEntrySlice(raw []map[string]interface{}) ([]ConfigEntry, error) {
	var entries []ConfigEntry
	for _, rawEntry := range raw {
		entry, err := DecodeConfigEntry(rawEntry)
		if err != nil {
			return nil, err
		}
		entries = append(entries, entry)
	}
	return entries, nil
}

// ConfigEntries can be used to query the Config endpoints
type ConfigEntries struct {
	c *Client
}

// Config returns a handle to the Config endpoints
func (c *Client) ConfigEntries() *ConfigEntries {
	return &ConfigEntries{c}
}

func (conf *ConfigEntries) Get(kind string, name string, q *QueryOptions) (ConfigEntry, *QueryMeta, error) {
	if kind == "" || name == "" {
		return nil, nil, fmt.Errorf("Both kind and name parameters must not be empty")
	}

	entry, err := makeConfigEntry(kind, name)
	if err != nil {
		return nil, nil, err
	}

	r := conf.c.newRequest("GET", fmt.Sprintf("/v1/config/%s/%s", kind, name))
	r.setQueryOptions(q)
	rtt, resp, err := conf.c.doRequest(r)
	if err != nil {
		return nil, nil, err
	}
	defer closeResponseBody(resp)
	if err := requireOK(resp); err != nil {
		return nil, nil, err
	}

	qm := &QueryMeta{}
	parseQueryMeta(resp, qm)
	qm.RequestTime = rtt

	if err := decodeBody(resp, entry); err != nil {
		return nil, nil, err
	}

	return entry, qm, nil
}

func (conf *ConfigEntries) List(kind string, q *QueryOptions) ([]ConfigEntry, *QueryMeta, error) {
	if kind == "" {
		return nil, nil, fmt.Errorf("The kind parameter must not be empty")
	}

	r := conf.c.newRequest("GET", fmt.Sprintf("/v1/config/%s", kind))
	r.setQueryOptions(q)
	rtt, resp, err := conf.c.doRequest(r)
	if err != nil {
		return nil, nil, err
	}
	defer closeResponseBody(resp)
	if err := requireOK(resp); err != nil {
		return nil, nil, err
	}

	qm := &QueryMeta{}
	parseQueryMeta(resp, qm)
	qm.RequestTime = rtt

	var raw []map[string]interface{}
	if err := decodeBody(resp, &raw); err != nil {
		return nil, nil, err
	}

	entries, err := decodeConfigEntrySlice(raw)
	if err != nil {
		return nil, nil, err
	}

	return entries, qm, nil
}

func (conf *ConfigEntries) Set(entry ConfigEntry, w *WriteOptions) (bool, *WriteMeta, error) {
	return conf.set(entry, nil, w)
}

func (conf *ConfigEntries) CAS(entry ConfigEntry, index uint64, w *WriteOptions) (bool, *WriteMeta, error) {
	return conf.set(entry, map[string]string{"cas": strconv.FormatUint(index, 10)}, w)
}

func (conf *ConfigEntries) set(entry ConfigEntry, params map[string]string, w *WriteOptions) (bool, *WriteMeta, error) {
	r := conf.c.newRequest("PUT", "/v1/config")
	r.setWriteOptions(w)
	for param, value := range params {
		r.params.Set(param, value)
	}
	r.obj = entry
	rtt, resp, err := conf.c.doRequest(r)
	if err != nil {
		return false, nil, err
	}
	defer closeResponseBody(resp)
	if err := requireOK(resp); err != nil {
		return false, nil, err
	}

	var buf bytes.Buffer
	if _, err := io.Copy(&buf, resp.Body); err != nil {
		return false, nil, fmt.Errorf("Failed to read response: %v", err)
	}
	res := strings.Contains(buf.String(), "true")

	wm := &WriteMeta{RequestTime: rtt}
	return res, wm, nil
}

func (conf *ConfigEntries) Delete(kind string, name string, w *WriteOptions) (*WriteMeta, error) {
	_, wm, err := conf.delete(kind, name, nil, w)
	return wm, err
}

// DeleteCAS performs a Check-And-Set deletion of the given config entry, and
// returns true if it was successful. If the provided index no longer matches
// the entry's ModifyIndex (i.e. it was modified by another process) then the
// operation will fail and return false.
func (conf *ConfigEntries) DeleteCAS(kind, name string, index uint64, w *WriteOptions) (bool, *WriteMeta, error) {
	return conf.delete(kind, name, map[string]string{"cas": strconv.FormatUint(index, 10)}, w)
}

func (conf *ConfigEntries) delete(kind, name string, params map[string]string, w *WriteOptions) (bool, *WriteMeta, error) {
	if kind == "" || name == "" {
		return false, nil, fmt.Errorf("Both kind and name parameters must not be empty")
	}

	r := conf.c.newRequest("DELETE", fmt.Sprintf("/v1/config/%s/%s", kind, name))
	r.setWriteOptions(w)
	for param, value := range params {
		r.params.Set(param, value)
	}

	rtt, resp, err := conf.c.doRequest(r)
	if err != nil {
		return false, nil, err
	}
	defer closeResponseBody(resp)

	if err := requireOK(resp); err != nil {
		return false, nil, err
	}

	var buf bytes.Buffer
	if _, err := io.Copy(&buf, resp.Body); err != nil {
		return false, nil, fmt.Errorf("Failed to read response: %v", err)
	}

	res := strings.Contains(buf.String(), "true")
	wm := &WriteMeta{RequestTime: rtt}
	return res, wm, nil
}<|MERGE_RESOLUTION|>--- conflicted
+++ resolved
@@ -30,14 +30,11 @@
 	TCPRoute          string = "tcp-route"
 	InlineCertificate string = "inline-certificate"
 	HTTPRoute         string = "http-route"
-<<<<<<< HEAD
-=======
 )
 
 const (
 	BuiltinAWSLambdaExtension string = "builtin/aws/lambda"
 	BuiltinLuaExtension       string = "builtin/lua"
->>>>>>> f6da81c9
 )
 
 type ConfigEntry interface {
