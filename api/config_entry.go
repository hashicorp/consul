--- conflicted
+++ resolved
@@ -308,15 +308,12 @@
 		return &ExportedServicesConfigEntry{Name: name}, nil
 	case APIGateway:
 		return &APIGatewayConfigEntry{Kind: kind, Name: name}, nil
-<<<<<<< HEAD
 	case TCPRoute:
 		return &TCPRouteConfigEntry{Kind: kind, Name: name}, nil
-	//case InlineCertificate:
-	//	return &InlineCertificateConfigEntry{Kind: kind, Name: name}, nil
-=======
+	case InlineCertificate:
+		return &InlineCertificateConfigEntry{Kind: kind, Name: name}, nil
 	case HTTPRoute:
 		return &HTTPRouteConfigEntry{Kind: kind, Name: name}, nil
->>>>>>> 682766d6
 	default:
 		return nil, fmt.Errorf("invalid config entry kind: %s", kind)
 	}
