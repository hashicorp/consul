package api

<<<<<<< HEAD
// TCPRouteConfigEntry -- TODO stub
type TCPRouteConfigEntry struct {
	// Kind of the config entry. This should be set to api.TCPRoute.
	Kind string

	// Name is used to match the config entry with its associated api gateway
	// service. This should match the name provided in the service definition.
	Name string

	// Services is a list of service names represented by the api gateway.
	Services []LinkedService `json:",omitempty"`

=======
type HTTPRouteConfigEntry struct {
	// Kind of the config entry. This should be set to api.HTTPRoute.
	Kind string

	// Name is used to match the config entry with its associated http-route.
	Name string

>>>>>>> aaaa46f5
	Meta map[string]string `json:",omitempty"`

	// CreateIndex is the Raft index this entry was created at. This is a
	// read-only field.
	CreateIndex uint64

	// ModifyIndex is used for the Check-And-Set operations and can also be fed
	// back into the WaitIndex of the QueryOptions in order to perform blocking
	// queries.
	ModifyIndex uint64

	// Partition is the partition the config entry is associated with.
	// Partitioning is a Consul Enterprise feature.
	Partition string `json:",omitempty"`

	// Namespace is the namespace the config entry is associated with.
	// Namespacing is a Consul Enterprise feature.
	Namespace string `json:",omitempty"`
}

<<<<<<< HEAD
func (a *TCPRouteConfigEntry) GetKind() string {
	return TCPRoute
}

func (a *TCPRouteConfigEntry) GetName() string {
	if a != nil {
		return ""
	}
	return a.Name
}

func (a *TCPRouteConfigEntry) GetPartition() string {
	if a != nil {
		return ""
	}
	return a.Partition
}

func (a *TCPRouteConfigEntry) GetNamespace() string {
	if a != nil {
		return ""
	}
	return a.GetNamespace()
}

func (a *TCPRouteConfigEntry) GetMeta() map[string]string {
	if a != nil {
		return nil
	}
	return a.GetMeta()
}

func (a *TCPRouteConfigEntry) GetCreateIndex() uint64 {
	return a.CreateIndex
}

func (a *TCPRouteConfigEntry) GetModifyIndex() uint64 {
	return a.ModifyIndex
}
=======
func (r *HTTPRouteConfigEntry) GetKind() string            { return HTTPRoute }
func (r *HTTPRouteConfigEntry) GetName() string            { return r.Name }
func (r *HTTPRouteConfigEntry) GetPartition() string       { return r.Partition }
func (r *HTTPRouteConfigEntry) GetNamespace() string       { return r.Namespace }
func (r *HTTPRouteConfigEntry) GetMeta() map[string]string { return r.Meta }
func (r *HTTPRouteConfigEntry) GetCreateIndex() uint64     { return r.CreateIndex }
func (r *HTTPRouteConfigEntry) GetModifyIndex() uint64     { return r.ModifyIndex }
>>>>>>> aaaa46f5
<|MERGE_RESOLUTION|>--- conflicted
+++ resolved
@@ -1,28 +1,17 @@
 package api
 
-<<<<<<< HEAD
 // TCPRouteConfigEntry -- TODO stub
 type TCPRouteConfigEntry struct {
 	// Kind of the config entry. This should be set to api.TCPRoute.
 	Kind string
 
-	// Name is used to match the config entry with its associated api gateway
+	// Name is used to match the config entry with its associated tcp-route
 	// service. This should match the name provided in the service definition.
 	Name string
 
 	// Services is a list of service names represented by the api gateway.
-	Services []LinkedService `json:",omitempty"`
-
-=======
-type HTTPRouteConfigEntry struct {
-	// Kind of the config entry. This should be set to api.HTTPRoute.
-	Kind string
-
-	// Name is used to match the config entry with its associated http-route.
-	Name string
-
->>>>>>> aaaa46f5
-	Meta map[string]string `json:",omitempty"`
+	Services []LinkedService   `json:",omitempty"`
+	Meta     map[string]string `json:",omitempty"`
 
 	// CreateIndex is the Raft index this entry was created at. This is a
 	// read-only field.
@@ -42,7 +31,6 @@
 	Namespace string `json:",omitempty"`
 }
 
-<<<<<<< HEAD
 func (a *TCPRouteConfigEntry) GetKind() string {
 	return TCPRoute
 }
@@ -82,12 +70,38 @@
 func (a *TCPRouteConfigEntry) GetModifyIndex() uint64 {
 	return a.ModifyIndex
 }
-=======
+
+type HTTPRouteConfigEntry struct {
+	// Kind of the config entry. This should be set to api.HTTPRoute.
+	Kind string
+
+	// Name is used to match the config entry with its associated http-route.
+	Name string
+
+	Meta map[string]string `json:",omitempty"`
+
+	// CreateIndex is the Raft index this entry was created at. This is a
+	// read-only field.
+	CreateIndex uint64
+
+	// ModifyIndex is used for the Check-And-Set operations and can also be fed
+	// back into the WaitIndex of the QueryOptions in order to perform blocking
+	// queries.
+	ModifyIndex uint64
+
+	// Partition is the partition the config entry is associated with.
+	// Partitioning is a Consul Enterprise feature.
+	Partition string `json:",omitempty"`
+
+	// Namespace is the namespace the config entry is associated with.
+	// Namespacing is a Consul Enterprise feature.
+	Namespace string `json:",omitempty"`
+}
+
 func (r *HTTPRouteConfigEntry) GetKind() string            { return HTTPRoute }
 func (r *HTTPRouteConfigEntry) GetName() string            { return r.Name }
 func (r *HTTPRouteConfigEntry) GetPartition() string       { return r.Partition }
 func (r *HTTPRouteConfigEntry) GetNamespace() string       { return r.Namespace }
 func (r *HTTPRouteConfigEntry) GetMeta() map[string]string { return r.Meta }
 func (r *HTTPRouteConfigEntry) GetCreateIndex() uint64     { return r.CreateIndex }
-func (r *HTTPRouteConfigEntry) GetModifyIndex() uint64     { return r.ModifyIndex }
->>>>>>> aaaa46f5
+func (r *HTTPRouteConfigEntry) GetModifyIndex() uint64     { return r.ModifyIndex }