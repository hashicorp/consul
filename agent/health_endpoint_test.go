package agent

import (
	"fmt"
	"net/http"
	"net/http/httptest"
	"net/url"
	"reflect"
	"strconv"
	"strings"
	"testing"
	"time"

	"github.com/armon/go-metrics"
	"github.com/hashicorp/serf/coordinate"
	"github.com/stretchr/testify/assert"
	"github.com/stretchr/testify/require"

	"github.com/hashicorp/consul/agent/structs"
	"github.com/hashicorp/consul/api"
	"github.com/hashicorp/consul/sdk/testutil"
	"github.com/hashicorp/consul/sdk/testutil/retry"
	"github.com/hashicorp/consul/testrpc"
	"github.com/hashicorp/consul/types"
)

func TestHealthChecksInState(t *testing.T) {
	if testing.Short() {
		t.Skip("too slow for testing.Short")
	}

	t.Parallel()
	t.Run("warning", func(t *testing.T) {
		a := NewTestAgent(t, "")
		defer a.Shutdown()

		req, _ := http.NewRequest("GET", "/v1/health/state/warning?dc=dc1", nil)
		retry.Run(t, func(r *retry.R) {
			resp := httptest.NewRecorder()
			obj, err := a.srv.HealthChecksInState(resp, req)
			if err != nil {
				r.Fatal(err)
			}
			if err := checkIndex(resp); err != nil {
				r.Fatal(err)
			}

			// Should be a non-nil empty list
			nodes := obj.(structs.HealthChecks)
			if nodes == nil || len(nodes) != 0 {
				r.Fatalf("bad: %v", obj)
			}
		})
	})

	t.Run("passing", func(t *testing.T) {
		a := NewTestAgent(t, "")
		defer a.Shutdown()

		req, _ := http.NewRequest("GET", "/v1/health/state/passing?dc=dc1", nil)
		retry.Run(t, func(r *retry.R) {
			resp := httptest.NewRecorder()
			obj, err := a.srv.HealthChecksInState(resp, req)
			if err != nil {
				r.Fatal(err)
			}
			if err := checkIndex(resp); err != nil {
				r.Fatal(err)
			}

			// Should be 1 health check for the server
			nodes := obj.(structs.HealthChecks)
			if len(nodes) != 1 {
				r.Fatalf("bad: %v", obj)
			}
		})
	})
}

func TestHealthChecksInState_NodeMetaFilter(t *testing.T) {
	if testing.Short() {
		t.Skip("too slow for testing.Short")
	}

	t.Parallel()
	a := NewTestAgent(t, "")
	defer a.Shutdown()

	args := &structs.RegisterRequest{
		Datacenter: "dc1",
		Node:       "bar",
		Address:    "127.0.0.1",
		NodeMeta:   map[string]string{"somekey": "somevalue"},
		Check: &structs.HealthCheck{
			Node:   "bar",
			Name:   "node check",
			Status: api.HealthCritical,
		},
	}
	var out struct{}
	if err := a.RPC("Catalog.Register", args, &out); err != nil {
		t.Fatalf("err: %v", err)
	}

	req, _ := http.NewRequest("GET", "/v1/health/state/critical?node-meta=somekey:somevalue", nil)
	retry.Run(t, func(r *retry.R) {
		resp := httptest.NewRecorder()
		obj, err := a.srv.HealthChecksInState(resp, req)
		if err != nil {
			r.Fatal(err)
		}
		if err := checkIndex(resp); err != nil {
			r.Fatal(err)
		}

		// Should be 1 health check for the server
		nodes := obj.(structs.HealthChecks)
		if len(nodes) != 1 {
			r.Fatalf("bad: %v", obj)
		}
	})
}

func TestHealthChecksInState_Filter(t *testing.T) {
	if testing.Short() {
		t.Skip("too slow for testing.Short")
	}

	t.Parallel()
	a := NewTestAgent(t, "")
	defer a.Shutdown()

	args := &structs.RegisterRequest{
		Datacenter: "dc1",
		Node:       "bar",
		Address:    "127.0.0.1",
		NodeMeta:   map[string]string{"somekey": "somevalue"},
		Check: &structs.HealthCheck{
			Node:   "bar",
			Name:   "node check",
			Status: api.HealthCritical,
		},
	}
	var out struct{}
	require.NoError(t, a.RPC("Catalog.Register", args, &out))

	args = &structs.RegisterRequest{
		Datacenter: "dc1",
		Node:       "bar",
		Address:    "127.0.0.1",
		NodeMeta:   map[string]string{"somekey": "somevalue"},
		Check: &structs.HealthCheck{
			Node:   "bar",
			Name:   "node check 2",
			Status: api.HealthCritical,
		},
		SkipNodeUpdate: true,
	}
	require.NoError(t, a.RPC("Catalog.Register", args, &out))

	req, _ := http.NewRequest("GET", "/v1/health/state/critical?filter="+url.QueryEscape("Name == `node check 2`"), nil)
	retry.Run(t, func(r *retry.R) {
		resp := httptest.NewRecorder()
		obj, err := a.srv.HealthChecksInState(resp, req)
		require.NoError(r, err)
		require.NoError(r, checkIndex(resp))

		// Should be 1 health check for the server
		nodes := obj.(structs.HealthChecks)
		require.Len(r, nodes, 1)
	})
}

func TestHealthChecksInState_DistanceSort(t *testing.T) {
	if testing.Short() {
		t.Skip("too slow for testing.Short")
	}

	t.Parallel()
	a := NewTestAgent(t, "")
	defer a.Shutdown()

	args := &structs.RegisterRequest{
		Datacenter: "dc1",
		Node:       "bar",
		Address:    "127.0.0.1",
		Check: &structs.HealthCheck{
			Node:   "bar",
			Name:   "node check",
			Status: api.HealthCritical,
		},
	}

	var out struct{}
	if err := a.RPC("Catalog.Register", args, &out); err != nil {
		t.Fatalf("err: %v", err)
	}

	args.Node, args.Check.Node = "foo", "foo"
	if err := a.RPC("Catalog.Register", args, &out); err != nil {
		t.Fatalf("err: %v", err)
	}

	req, _ := http.NewRequest("GET", "/v1/health/state/critical?dc=dc1&near=foo", nil)
	resp := httptest.NewRecorder()
	obj, err := a.srv.HealthChecksInState(resp, req)
	if err != nil {
		t.Fatalf("err: %v", err)
	}
	assertIndex(t, resp)
	nodes := obj.(structs.HealthChecks)
	if len(nodes) != 2 {
		t.Fatalf("bad: %v", nodes)
	}
	if nodes[0].Node != "bar" {
		t.Fatalf("bad: %v", nodes)
	}
	if nodes[1].Node != "foo" {
		t.Fatalf("bad: %v", nodes)
	}

	// Send an update for the node and wait for it to get applied.
	arg := structs.CoordinateUpdateRequest{
		Datacenter: "dc1",
		Node:       "foo",
		Coord:      coordinate.NewCoordinate(coordinate.DefaultConfig()),
	}
	if err := a.RPC("Coordinate.Update", &arg, &out); err != nil {
		t.Fatalf("err: %v", err)
	}
	// Retry until foo moves to the front of the line.
	retry.Run(t, func(r *retry.R) {
		resp = httptest.NewRecorder()
		obj, err = a.srv.HealthChecksInState(resp, req)
		if err != nil {
			r.Fatalf("err: %v", err)
		}
		assertIndex(t, resp)
		nodes = obj.(structs.HealthChecks)
		if len(nodes) != 2 {
			r.Fatalf("bad: %v", nodes)
		}
		if nodes[0].Node != "foo" {
			r.Fatalf("bad: %v", nodes)
		}
		if nodes[1].Node != "bar" {
			r.Fatalf("bad: %v", nodes)
		}
	})
}

func TestHealthNodeChecks(t *testing.T) {
	if testing.Short() {
		t.Skip("too slow for testing.Short")
	}

	t.Parallel()
	a := NewTestAgent(t, "")
	defer a.Shutdown()
	testrpc.WaitForTestAgent(t, a.RPC, "dc1")

	req, _ := http.NewRequest("GET", "/v1/health/node/nope?dc=dc1", nil)
	resp := httptest.NewRecorder()
	obj, err := a.srv.HealthNodeChecks(resp, req)
	if err != nil {
		t.Fatalf("err: %v", err)
	}
	assertIndex(t, resp)

	// Should be a non-nil empty list
	nodes := obj.(structs.HealthChecks)
	if nodes == nil || len(nodes) != 0 {
		t.Fatalf("bad: %v", obj)
	}

	req, _ = http.NewRequest("GET", fmt.Sprintf("/v1/health/node/%s?dc=dc1", a.Config.NodeName), nil)
	resp = httptest.NewRecorder()
	obj, err = a.srv.HealthNodeChecks(resp, req)
	if err != nil {
		t.Fatalf("err: %v", err)
	}
	assertIndex(t, resp)

	// Should be 1 health check for the server
	nodes = obj.(structs.HealthChecks)
	if len(nodes) != 1 {
		t.Fatalf("bad: %v", obj)
	}
}

func TestHealthNodeChecks_Filtering(t *testing.T) {
	if testing.Short() {
		t.Skip("too slow for testing.Short")
	}

	t.Parallel()
	a := NewTestAgent(t, "")
	defer a.Shutdown()
	testrpc.WaitForTestAgent(t, a.RPC, "dc1")

	// Create a node check
	args := &structs.RegisterRequest{
		Datacenter: "dc1",
		Node:       "test-health-node",
		Address:    "127.0.0.2",
		Check: &structs.HealthCheck{
			Node: "test-health-node",
			Name: "check1",
		},
	}

	var out struct{}
	require.NoError(t, a.RPC("Catalog.Register", args, &out))

	// Create a second check
	args = &structs.RegisterRequest{
		Datacenter: "dc1",
		Node:       "test-health-node",
		Address:    "127.0.0.2",
		Check: &structs.HealthCheck{
			Node: "test-health-node",
			Name: "check2",
		},
		SkipNodeUpdate: true,
	}
	require.NoError(t, a.RPC("Catalog.Register", args, &out))

	req, _ := http.NewRequest("GET", "/v1/health/node/test-health-node?filter="+url.QueryEscape("Name == check2"), nil)
	resp := httptest.NewRecorder()
	obj, err := a.srv.HealthNodeChecks(resp, req)
	require.NoError(t, err)
	assertIndex(t, resp)

	// Should be 1 health check for the server
	nodes := obj.(structs.HealthChecks)
	require.Len(t, nodes, 1)
}

func TestHealthServiceChecks(t *testing.T) {
	if testing.Short() {
		t.Skip("too slow for testing.Short")
	}

	t.Parallel()
	a := NewTestAgent(t, "")
	defer a.Shutdown()
	testrpc.WaitForTestAgent(t, a.RPC, "dc1")

	req, _ := http.NewRequest("GET", "/v1/health/checks/consul?dc=dc1", nil)
	resp := httptest.NewRecorder()
	obj, err := a.srv.HealthServiceChecks(resp, req)
	if err != nil {
		t.Fatalf("err: %v", err)
	}
	assertIndex(t, resp)

	// Should be a non-nil empty list
	nodes := obj.(structs.HealthChecks)
	if nodes == nil || len(nodes) != 0 {
		t.Fatalf("bad: %v", obj)
	}

	// Create a service check
	args := &structs.RegisterRequest{
		Datacenter: "dc1",
		Node:       a.Config.NodeName,
		Address:    "127.0.0.1",
		Check: &structs.HealthCheck{
			Node:      a.Config.NodeName,
			Name:      "consul check",
			ServiceID: "consul",
			Type:      "grpc",
		},
	}

	var out struct{}
	if err = a.RPC("Catalog.Register", args, &out); err != nil {
		t.Fatalf("err: %v", err)
	}

	req, _ = http.NewRequest("GET", "/v1/health/checks/consul?dc=dc1", nil)
	resp = httptest.NewRecorder()
	obj, err = a.srv.HealthServiceChecks(resp, req)
	if err != nil {
		t.Fatalf("err: %v", err)
	}
	assertIndex(t, resp)

	// Should be 1 health check for consul
	nodes = obj.(structs.HealthChecks)
	if len(nodes) != 1 {
		t.Fatalf("bad: %v", obj)
	}
	if nodes[0].Type != "grpc" {
		t.Fatalf("expected grpc check type, got %s", nodes[0].Type)
	}
}

func TestHealthServiceChecks_NodeMetaFilter(t *testing.T) {
	if testing.Short() {
		t.Skip("too slow for testing.Short")
	}

	t.Parallel()
	a := NewTestAgent(t, "")
	defer a.Shutdown()
	testrpc.WaitForTestAgent(t, a.RPC, "dc1")

	req, _ := http.NewRequest("GET", "/v1/health/checks/consul?dc=dc1&node-meta=somekey:somevalue", nil)
	resp := httptest.NewRecorder()
	obj, err := a.srv.HealthServiceChecks(resp, req)
	if err != nil {
		t.Fatalf("err: %v", err)
	}
	assertIndex(t, resp)

	// Should be a non-nil empty list
	nodes := obj.(structs.HealthChecks)
	if nodes == nil || len(nodes) != 0 {
		t.Fatalf("bad: %v", obj)
	}

	// Create a service check
	args := &structs.RegisterRequest{
		Datacenter: "dc1",
		Node:       a.Config.NodeName,
		Address:    "127.0.0.1",
		NodeMeta:   map[string]string{"somekey": "somevalue"},
		Check: &structs.HealthCheck{
			Node:      a.Config.NodeName,
			Name:      "consul check",
			ServiceID: "consul",
		},
	}

	var out struct{}
	if err = a.RPC("Catalog.Register", args, &out); err != nil {
		t.Fatalf("err: %v", err)
	}

	req, _ = http.NewRequest("GET", "/v1/health/checks/consul?dc=dc1&node-meta=somekey:somevalue", nil)
	resp = httptest.NewRecorder()
	obj, err = a.srv.HealthServiceChecks(resp, req)
	if err != nil {
		t.Fatalf("err: %v", err)
	}
	assertIndex(t, resp)

	// Should be 1 health check for consul
	nodes = obj.(structs.HealthChecks)
	if len(nodes) != 1 {
		t.Fatalf("bad: %v", obj)
	}
}

func TestHealthServiceChecks_Filtering(t *testing.T) {
	if testing.Short() {
		t.Skip("too slow for testing.Short")
	}

	t.Parallel()
	a := NewTestAgent(t, "")
	defer a.Shutdown()
	testrpc.WaitForTestAgent(t, a.RPC, "dc1")

	req, _ := http.NewRequest("GET", "/v1/health/checks/consul?dc=dc1&node-meta=somekey:somevalue", nil)
	resp := httptest.NewRecorder()
	obj, err := a.srv.HealthServiceChecks(resp, req)
	require.NoError(t, err)
	assertIndex(t, resp)

	// Should be a non-nil empty list
	nodes := obj.(structs.HealthChecks)
	require.Empty(t, nodes)

	args := &structs.RegisterRequest{
		Datacenter: "dc1",
		Node:       a.Config.NodeName,
		Address:    "127.0.0.1",
		NodeMeta:   map[string]string{"somekey": "somevalue"},
		Check: &structs.HealthCheck{
			Node:      a.Config.NodeName,
			Name:      "consul check",
			ServiceID: "consul",
		},
		SkipNodeUpdate: true,
	}

	var out struct{}
	require.NoError(t, a.RPC("Catalog.Register", args, &out))

	// Create a new node, service and check
	args = &structs.RegisterRequest{
		Datacenter: "dc1",
		Node:       "test-health-node",
		Address:    "127.0.0.2",
		NodeMeta:   map[string]string{"somekey": "somevalue"},
		Service: &structs.NodeService{
			ID:      "consul",
			Service: "consul",
		},
		Check: &structs.HealthCheck{
			Node:      "test-health-node",
			Name:      "consul check",
			ServiceID: "consul",
		},
	}
	require.NoError(t, a.RPC("Catalog.Register", args, &out))

	req, _ = http.NewRequest("GET", "/v1/health/checks/consul?dc=dc1&filter="+url.QueryEscape("Node == `test-health-node`"), nil)
	resp = httptest.NewRecorder()
	obj, err = a.srv.HealthServiceChecks(resp, req)
	require.NoError(t, err)
	assertIndex(t, resp)

	// Should be 1 health check for consul
	nodes = obj.(structs.HealthChecks)
	require.Len(t, nodes, 1)
}

func TestHealthServiceChecks_DistanceSort(t *testing.T) {
	if testing.Short() {
		t.Skip("too slow for testing.Short")
	}

	t.Parallel()
	a := NewTestAgent(t, "")
	defer a.Shutdown()
	testrpc.WaitForTestAgent(t, a.RPC, "dc1")

	// Create a service check
	args := &structs.RegisterRequest{
		Datacenter: "dc1",
		Node:       "bar",
		Address:    "127.0.0.1",
		Service: &structs.NodeService{
			ID:      "test",
			Service: "test",
		},
		Check: &structs.HealthCheck{
			Node:      "bar",
			Name:      "test check",
			ServiceID: "test",
		},
	}

	var out struct{}
	if err := a.RPC("Catalog.Register", args, &out); err != nil {
		t.Fatalf("err: %v", err)
	}

	args.Node, args.Check.Node = "foo", "foo"
	if err := a.RPC("Catalog.Register", args, &out); err != nil {
		t.Fatalf("err: %v", err)
	}

	req, _ := http.NewRequest("GET", "/v1/health/checks/test?dc=dc1&near=foo", nil)
	resp := httptest.NewRecorder()
	obj, err := a.srv.HealthServiceChecks(resp, req)
	if err != nil {
		t.Fatalf("err: %v", err)
	}
	assertIndex(t, resp)
	nodes := obj.(structs.HealthChecks)
	if len(nodes) != 2 {
		t.Fatalf("bad: %v", obj)
	}
	if nodes[0].Node != "bar" {
		t.Fatalf("bad: %v", nodes)
	}
	if nodes[1].Node != "foo" {
		t.Fatalf("bad: %v", nodes)
	}

	// Send an update for the node and wait for it to get applied.
	arg := structs.CoordinateUpdateRequest{
		Datacenter: "dc1",
		Node:       "foo",
		Coord:      coordinate.NewCoordinate(coordinate.DefaultConfig()),
	}
	if err := a.RPC("Coordinate.Update", &arg, &out); err != nil {
		t.Fatalf("err: %v", err)
	}
	// Retry until foo has moved to the front of the line.
	retry.Run(t, func(r *retry.R) {
		resp = httptest.NewRecorder()
		obj, err = a.srv.HealthServiceChecks(resp, req)
		if err != nil {
			r.Fatalf("err: %v", err)
		}
		assertIndex(t, resp)
		nodes = obj.(structs.HealthChecks)
		if len(nodes) != 2 {
			r.Fatalf("bad: %v", obj)
		}
		if nodes[0].Node != "foo" {
			r.Fatalf("bad: %v", nodes)
		}
		if nodes[1].Node != "bar" {
			r.Fatalf("bad: %v", nodes)
		}
	})
}

func TestHealthServiceNodes(t *testing.T) {
	if testing.Short() {
		t.Skip("too slow for testing.Short")
	}

	t.Parallel()
	a := NewTestAgent(t, "")
	testrpc.WaitForTestAgent(t, a.RPC, "dc1")

	testingPeerNames := []string{"", "my-peer"}

	for _, peerName := range testingPeerNames {
		req, err := http.NewRequest("GET", "/v1/health/service/consul?dc=dc1"+peerQuerySuffix(peerName), nil)
		require.NoError(t, err)
		resp := httptest.NewRecorder()
		obj, err := a.srv.HealthServiceNodes(resp, req)
		require.NoError(t, err)

		assertIndex(t, resp)

		nodes := obj.(structs.CheckServiceNodes)
		if peerName == "" {
			// Should be 1 health check for consul
			require.Len(t, nodes, 1)
		} else {
			require.NotNil(t, nodes)
			require.Len(t, nodes, 0)
		}

		req, err = http.NewRequest("GET", "/v1/health/service/nope?dc=dc1"+peerQuerySuffix(peerName), nil)
		require.NoError(t, err)
		resp = httptest.NewRecorder()
		obj, err = a.srv.HealthServiceNodes(resp, req)
		require.NoError(t, err)

		assertIndex(t, resp)

		// Should be a non-nil empty list
		nodes = obj.(structs.CheckServiceNodes)
		require.NotNil(t, nodes)
		require.Len(t, nodes, 0)
	}

	// TODO(peering): will have to seed this data differently in the future
	originalRegister := make(map[string]*structs.RegisterRequest)
	for _, peerName := range testingPeerNames {
		args := &structs.RegisterRequest{
			Datacenter: "dc1",
			Node:       "bar",
			Address:    "127.0.0.1",
			PeerName:   peerName,
			Service: &structs.NodeService{
				ID:       "test",
				Service:  "test",
				PeerName: peerName,
			},
		}

		var out struct{}
		require.NoError(t, a.RPC("Catalog.Register", args, &out))
		originalRegister[peerName] = args
	}

	verify := func(t *testing.T, peerName string, nodes structs.CheckServiceNodes) {
		require.Len(t, nodes, 1)
		require.Equal(t, peerName, nodes[0].Node.PeerName)
		require.Equal(t, "bar", nodes[0].Node.Node)
		require.Equal(t, peerName, nodes[0].Service.PeerName)
		require.Equal(t, "test", nodes[0].Service.Service)
		require.NotNil(t, nodes[0].Checks)
		require.Len(t, nodes[0].Checks, 0)
	}

	for _, peerName := range testingPeerNames {
		req, err := http.NewRequest("GET", "/v1/health/service/test?dc=dc1"+peerQuerySuffix(peerName), nil)
		require.NoError(t, err)
		resp := httptest.NewRecorder()
		obj, err := a.srv.HealthServiceNodes(resp, req)
		require.NoError(t, err)

		assertIndex(t, resp)

		// Should be a non-nil empty list for checks
		nodes := obj.(structs.CheckServiceNodes)
		verify(t, peerName, nodes)

		// Test caching
		{
			// List instances with cache enabled
			req, err := http.NewRequest("GET", "/v1/health/service/test?cached"+peerQuerySuffix(peerName), nil)
			require.NoError(t, err)
			resp := httptest.NewRecorder()
			obj, err := a.srv.HealthServiceNodes(resp, req)
			require.NoError(t, err)
			nodes := obj.(structs.CheckServiceNodes)
			verify(t, peerName, nodes)

			// Should be a cache miss
			require.Equal(t, "MISS", resp.Header().Get("X-Cache"))
		}

		{
			// List instances with cache enabled
			req, err := http.NewRequest("GET", "/v1/health/service/test?cached"+peerQuerySuffix(peerName), nil)
			require.NoError(t, err)
			resp := httptest.NewRecorder()
			obj, err := a.srv.HealthServiceNodes(resp, req)
			require.NoError(t, err)
			nodes := obj.(structs.CheckServiceNodes)
			verify(t, peerName, nodes)

			// Should be a cache HIT now!
			require.Equal(t, "HIT", resp.Header().Get("X-Cache"))
		}
	}

	// Ensure background refresh works
	{
		// TODO(peering): will have to seed this data differently in the future
		for _, peerName := range testingPeerNames {
			args := originalRegister[peerName]
			// Register a new instance of the service
			args2 := *args
			args2.Node = "baz"
			args2.Address = "127.0.0.2"
			var out struct{}
			require.NoError(t, a.RPC("Catalog.Register", &args2, &out))
		}

		for _, peerName := range testingPeerNames {
			retry.Run(t, func(r *retry.R) {
				// List it again
				req, err := http.NewRequest("GET", "/v1/health/service/test?cached"+peerQuerySuffix(peerName), nil)
				require.NoError(r, err)
				resp := httptest.NewRecorder()
				obj, err := a.srv.HealthServiceNodes(resp, req)
				require.NoError(r, err)

				nodes := obj.(structs.CheckServiceNodes)
				require.Len(r, nodes, 2)

				header := resp.Header().Get("X-Consul-Index")
				if header == "" || header == "0" {
					r.Fatalf("Want non-zero header: %q", header)
				}
				_, err = strconv.ParseUint(header, 10, 64)
				require.NoError(r, err)

				// Should be a cache hit! The data should've updated in the cache
				// in the background so this should've been fetched directly from
				// the cache.
				if resp.Header().Get("X-Cache") != "HIT" {
					r.Fatalf("should be a cache hit")
				}
			})
		}
	}
}

func TestHealthServiceNodes_Blocking(t *testing.T) {
	t.Run("local data", func(t *testing.T) {
		testHealthServiceNodes_Blocking(t, structs.DefaultPeerKeyword)
	})

	t.Run("peered data", func(t *testing.T) {
		testHealthServiceNodes_Blocking(t, "my-peer")
	})
}

func testHealthServiceNodes_Blocking(t *testing.T, peerName string) {
	cases := []struct {
		name         string
		hcl          string
		grpcMetrics  bool
		queryBackend string
	}{
		{
			name:         "no streaming",
			queryBackend: "blocking-query",
			hcl:          `use_streaming_backend = false`,
		},
		{
			name:        "streaming",
			grpcMetrics: true,
			hcl: `
rpc { enable_streaming = true }
use_streaming_backend = true
`,
			queryBackend: "streaming",
		},
	}

	verify := func(t *testing.T, expectN int, nodes structs.CheckServiceNodes) {
		require.Len(t, nodes, expectN)

		for i, node := range nodes {
			require.Equal(t, peerName, node.Node.PeerName)
			if i == 2 {
				require.Equal(t, "zoo", node.Node.Node)
			} else {
				require.Equal(t, "bar", node.Node.Node)
			}
			require.Equal(t, "test", node.Service.Service)
		}
	}

	for _, tc := range cases {
		tc := tc
		t.Run(tc.name, func(t *testing.T) {
			sink := metrics.NewInmemSink(5*time.Second, time.Minute)
			metrics.NewGlobal(&metrics.Config{
				ServiceName:     "testing",
				AllowedPrefixes: []string{"testing.grpc."},
			}, sink)

			a := NewTestAgent(t, tc.hcl)
			defer a.Shutdown()
			testrpc.WaitForTestAgent(t, a.RPC, "dc1")

			// Register some initial service instances
			// TODO(peering): will have to seed this data differently in the future
			for i := 0; i < 2; i++ {
				args := &structs.RegisterRequest{
					Datacenter: "dc1",
					Node:       "bar",
					Address:    "127.0.0.1",
					PeerName:   peerName,
					Service: &structs.NodeService{
						ID:       fmt.Sprintf("test%03d", i),
						Service:  "test",
						PeerName: peerName,
					},
				}

				var out struct{}
				require.NoError(t, a.RPC("Catalog.Register", args, &out))
			}

			// Initial request should return two instances
			req, _ := http.NewRequest("GET", "/v1/health/service/test?dc=dc1"+peerQuerySuffix(peerName), nil)
			resp := httptest.NewRecorder()
			obj, err := a.srv.HealthServiceNodes(resp, req)
			require.NoError(t, err)

			nodes := obj.(structs.CheckServiceNodes)
			verify(t, 2, nodes)

			idx := getIndex(t, resp)
			require.True(t, idx > 0)

			// errCh collects errors from goroutines since it's unsafe for them to use
			// t to fail tests directly.
			errCh := make(chan error, 1)

			checkErrs := func() {
				// Ensure no errors were sent on errCh and drain any nils we have
				for {
					select {
					case err := <-errCh:
						require.NoError(t, err)
					default:
						return
					}
				}
			}

			// Blocking on that index should block. We test that by launching another
			// goroutine that will wait a while before updating the registration and
			// make sure that we unblock before timeout and see the update but that it
			// takes at least as long as the sleep time.
			sleep := 200 * time.Millisecond
			start := time.Now()
			go func() {
				time.Sleep(sleep)

				// TODO(peering): will have to seed this data differently in the future
				args := &structs.RegisterRequest{
					Datacenter: "dc1",
					Node:       "zoo",
					Address:    "127.0.0.3",
					PeerName:   peerName,
					Service: &structs.NodeService{
						ID:       "test",
						Service:  "test",
						PeerName: peerName,
					},
				}

				var out struct{}
				errCh <- a.RPC("Catalog.Register", args, &out)
			}()

			{
				timeout := 30 * time.Second
				url := fmt.Sprintf("/v1/health/service/test?dc=dc1&index=%d&wait=%s"+peerQuerySuffix(peerName), idx, timeout)
				req, _ := http.NewRequest("GET", url, nil)
				resp := httptest.NewRecorder()
				obj, err := a.srv.HealthServiceNodes(resp, req)
				require.NoError(t, err)
				elapsed := time.Since(start)
				require.True(t, elapsed > sleep, "request should block for at "+
					" least as long as sleep. sleep=%s, elapsed=%s", sleep, elapsed)

				require.True(t, elapsed < timeout, "request should unblock before"+
					" it timed out. timeout=%s, elapsed=%s", timeout, elapsed)

				nodes := obj.(structs.CheckServiceNodes)
				verify(t, 3, nodes)

				newIdx := getIndex(t, resp)
				require.True(t, idx < newIdx, "index should have increased."+
					"idx=%d, newIdx=%d", idx, newIdx)

				require.Equal(t, tc.queryBackend, resp.Header().Get("X-Consul-Query-Backend"))

				idx = newIdx

				checkErrs()
			}

			// Blocking should last until timeout in absence of updates
			start = time.Now()
			{
				timeout := 200 * time.Millisecond
				url := fmt.Sprintf("/v1/health/service/test?dc=dc1&index=%d&wait=%s"+peerQuerySuffix(peerName),
					idx, timeout)
				req, _ := http.NewRequest("GET", url, nil)
				resp := httptest.NewRecorder()
				obj, err := a.srv.HealthServiceNodes(resp, req)
				require.NoError(t, err)
				elapsed := time.Since(start)
				// Note that servers add jitter to timeout requested but don't remove it
				// so this should always be true.
				require.True(t, elapsed > timeout, "request should block for at "+
					" least as long as timeout. timeout=%s, elapsed=%s", timeout, elapsed)

				nodes := obj.(structs.CheckServiceNodes)
				verify(t, 3, nodes)

				newIdx := getIndex(t, resp)
				require.Equal(t, idx, newIdx)
				require.Equal(t, tc.queryBackend, resp.Header().Get("X-Consul-Query-Backend"))
			}

			if tc.grpcMetrics {
				data := sink.Data()
				if l := len(data); l < 1 {
					t.Errorf("expected at least 1 metrics interval, got :%v", l)
				}
				if count := len(data[0].Gauges); count < 2 {
					t.Errorf("expected at least 2 grpc gauge metrics, got: %v", count)
				}
			}
		})
	}
}

func TestHealthServiceNodes_Blocking_withFilter(t *testing.T) {
	t.Run("local data", func(t *testing.T) {
		testHealthServiceNodes_Blocking_withFilter(t, structs.DefaultPeerKeyword)
	})

	t.Run("peered data", func(t *testing.T) {
		testHealthServiceNodes_Blocking_withFilter(t, "my-peer")
	})
}

func testHealthServiceNodes_Blocking_withFilter(t *testing.T, peerName string) {
	cases := []struct {
		name         string
		hcl          string
		queryBackend string
	}{
		{
			name:         "no streaming",
			queryBackend: "blocking-query",
			hcl:          `use_streaming_backend = false`,
		},
		{
			name: "streaming",
			hcl: `
rpc { enable_streaming = true }
use_streaming_backend = true
`,
			queryBackend: "streaming",
		},
	}

	// TODO(peering): will have to seed this data differently in the future
	register := func(t *testing.T, a *TestAgent, name, tag string) {
		args := &structs.RegisterRequest{
			Datacenter: "dc1",
			ID:         types.NodeID("43d419c0-433b-42c3-bf8a-193eba0b41a3"),
			Node:       "node1",
			Address:    "127.0.0.1",
			PeerName:   peerName,
			Service: &structs.NodeService{
				ID:       name,
				Service:  name,
				PeerName: peerName,
				Tags:     []string{tag},
			},
		}

		var out struct{}
		require.NoError(t, a.RPC("Catalog.Register", args, &out))
	}

	for _, tc := range cases {
		tc := tc
		t.Run(tc.name, func(t *testing.T) {
			a := NewTestAgent(t, tc.hcl)
			defer a.Shutdown()
			testrpc.WaitForTestAgent(t, a.RPC, "dc1")

			// Register one with a tag.
			register(t, a, "web", "foo")

			filterUrlPart := "filter=" + url.QueryEscape("foo in Service.Tags")

			// TODO: use other call format

			// Initial request with a filter should return one.
			var lastIndex uint64
			testutil.RunStep(t, "read original", func(t *testing.T) {
				req, err := http.NewRequest("GET", "/v1/health/service/web?dc=dc1&"+filterUrlPart+peerQuerySuffix(peerName), nil)
				require.NoError(t, err)

				resp := httptest.NewRecorder()
				obj, err := a.srv.HealthServiceNodes(resp, req)
				require.NoError(t, err)

				nodes := obj.(structs.CheckServiceNodes)

				require.Len(t, nodes, 1)

				node := nodes[0]
				require.Equal(t, "node1", node.Node.Node)
				require.Equal(t, "web", node.Service.Service)
				require.Equal(t, []string{"foo"}, node.Service.Tags)

				require.Equal(t, "blocking-query", resp.Header().Get("X-Consul-Query-Backend"))

				idx := getIndex(t, resp)
				require.True(t, idx > 0)

				lastIndex = idx
			})

			const timeout = 30 * time.Second
			testutil.RunStep(t, "read blocking query result", func(t *testing.T) {
				var (
					// out and resp are not safe to read until reading from errCh
					out   structs.CheckServiceNodes
					resp  = httptest.NewRecorder()
					errCh = make(chan error, 1)
				)
				go func() {
					url := fmt.Sprintf("/v1/health/service/web?dc=dc1&index=%d&wait=%s&%s"+peerQuerySuffix(peerName), lastIndex, timeout, filterUrlPart)
					req, err := http.NewRequest("GET", url, nil)
					if err != nil {
						errCh <- err
						return
					}

					obj, err := a.srv.HealthServiceNodes(resp, req)
					if err != nil {
						errCh <- err
						return
					}

					nodes := obj.(structs.CheckServiceNodes)
					out = nodes
					errCh <- nil
				}()

				time.Sleep(200 * time.Millisecond)

				// Change the tags.
				register(t, a, "web", "bar")

				if err := <-errCh; err != nil {
					require.NoError(t, err)
				}

				require.Len(t, out, 0)
				require.Equal(t, tc.queryBackend, resp.Header().Get("X-Consul-Query-Backend"))
			})
		})
	}
}

func TestHealthServiceNodes_NodeMetaFilter(t *testing.T) {
	if testing.Short() {
		t.Skip("too slow for testing.Short")
	}

	t.Parallel()

	tests := []struct {
		name         string
		config       string
		queryBackend string
	}{
		{
			name:         "blocking-query",
			config:       `use_streaming_backend=false`,
			queryBackend: "blocking-query",
		},
		{
			name: "cache-with-streaming",
			config: `
			rpc{
				enable_streaming=true
			}
			use_streaming_backend=true
		    `,
			queryBackend: "streaming",
		},
	}
	for _, tst := range tests {
		t.Run(tst.name, func(t *testing.T) {

			a := NewTestAgent(t, tst.config)
			defer a.Shutdown()
			testrpc.WaitForLeader(t, a.RPC, "dc1")

			req, _ := http.NewRequest("GET", "/v1/health/service/consul?dc=dc1&node-meta=somekey:somevalue", nil)
			resp := httptest.NewRecorder()
			obj, err := a.srv.HealthServiceNodes(resp, req)
			if err != nil {
				t.Fatalf("err: %v", err)
			}

			assertIndex(t, resp)

			cIndex, err := strconv.ParseUint(resp.Header().Get("X-Consul-Index"), 10, 64)
			require.NoError(t, err)

			// Should be a non-nil empty list
			nodes := obj.(structs.CheckServiceNodes)
			if nodes == nil || len(nodes) != 0 {
				t.Fatalf("bad: %v", obj)
			}

			args := &structs.RegisterRequest{
				Datacenter: "dc1",
				Node:       "bar",
				Address:    "127.0.0.1",
				NodeMeta:   map[string]string{"somekey": "somevalue"},
				Service: &structs.NodeService{
					ID:      "test",
					Service: "test",
				},
			}

			var out struct{}
			if err := a.RPC("Catalog.Register", args, &out); err != nil {
				t.Fatalf("err: %v", err)
			}

			args = &structs.RegisterRequest{
				Datacenter: "dc1",
				Node:       "bar2",
				Address:    "127.0.0.1",
				NodeMeta:   map[string]string{"somekey": "othervalue"},
				Service: &structs.NodeService{
					ID:      "test2",
					Service: "test",
				},
			}

			if err := a.RPC("Catalog.Register", args, &out); err != nil {
				t.Fatalf("err: %v", err)
			}

			req, _ = http.NewRequest("GET", fmt.Sprintf("/v1/health/service/test?dc=dc1&node-meta=somekey:somevalue&index=%d&wait=10ms", cIndex), nil)
			resp = httptest.NewRecorder()
			obj, err = a.srv.HealthServiceNodes(resp, req)
			if err != nil {
				t.Fatalf("err: %v", err)
			}

			assertIndex(t, resp)

			// Should be a non-nil empty list for checks
			nodes = obj.(structs.CheckServiceNodes)
			if len(nodes) != 1 || nodes[0].Checks == nil || len(nodes[0].Checks) != 0 {
				t.Fatalf("bad: %v", obj)
			}

			require.Equal(t, tst.queryBackend, resp.Header().Get("X-Consul-Query-Backend"))
		})
	}
}

func TestHealthServiceNodes_Filter(t *testing.T) {
	if testing.Short() {
		t.Skip("too slow for testing.Short")
	}

	t.Parallel()
	a := NewTestAgent(t, "")
	defer a.Shutdown()
	testrpc.WaitForTestAgent(t, a.RPC, "dc1")

	req, _ := http.NewRequest("GET", "/v1/health/service/consul?dc=dc1&filter="+url.QueryEscape("Node.Node == `test-health-node`"), nil)
	resp := httptest.NewRecorder()
	obj, err := a.srv.HealthServiceNodes(resp, req)
	require.NoError(t, err)
	assertIndex(t, resp)

	// Should be a non-nil empty list
	nodes := obj.(structs.CheckServiceNodes)
	require.Empty(t, nodes)

	args := &structs.RegisterRequest{
		Datacenter: "dc1",
		Node:       a.Config.NodeName,
		Address:    "127.0.0.1",
		NodeMeta:   map[string]string{"somekey": "somevalue"},
		Check: &structs.HealthCheck{
			Node:      a.Config.NodeName,
			Name:      "consul check",
			ServiceID: "consul",
		},
	}

	var out struct{}
	require.NoError(t, a.RPC("Catalog.Register", args, &out))

	// Create a new node, service and check
	args = &structs.RegisterRequest{
		Datacenter: "dc1",
		Node:       "test-health-node",
		Address:    "127.0.0.2",
		NodeMeta:   map[string]string{"somekey": "somevalue"},
		Service: &structs.NodeService{
			ID:      "consul",
			Service: "consul",
		},
		Check: &structs.HealthCheck{
			Node:      "test-health-node",
			Name:      "consul check",
			ServiceID: "consul",
		},
	}
	require.NoError(t, a.RPC("Catalog.Register", args, &out))

	req, _ = http.NewRequest("GET", "/v1/health/service/consul?dc=dc1&filter="+url.QueryEscape("Node.Node == `test-health-node`"), nil)
	resp = httptest.NewRecorder()
	obj, err = a.srv.HealthServiceNodes(resp, req)
	require.NoError(t, err)

	assertIndex(t, resp)

	// Should be a list of checks with 1 element
	nodes = obj.(structs.CheckServiceNodes)
	require.Len(t, nodes, 1)
	require.Len(t, nodes[0].Checks, 1)
}

func TestHealthServiceNodes_DistanceSort(t *testing.T) {
	if testing.Short() {
		t.Skip("too slow for testing.Short")
	}

	t.Parallel()
	a := NewTestAgent(t, "")
	defer a.Shutdown()
	dc := "dc1"
	// Create a service check
	args := &structs.RegisterRequest{
		Datacenter: dc,
		Node:       "bar",
		Address:    "127.0.0.1",
		Service: &structs.NodeService{
			ID:      "test",
			Service: "test",
		},
		Check: &structs.HealthCheck{
			Node:      "bar",
			Name:      "test check",
			ServiceID: "test",
		},
	}
	testrpc.WaitForLeader(t, a.RPC, dc)
	var out struct{}
	if err := a.RPC("Catalog.Register", args, &out); err != nil {
		t.Fatalf("err: %v", err)
	}

	args.Node, args.Check.Node = "foo", "foo"
	if err := a.RPC("Catalog.Register", args, &out); err != nil {
		t.Fatalf("err: %v", err)
	}

	req, _ := http.NewRequest("GET", "/v1/health/service/test?dc=dc1&near=foo", nil)
	resp := httptest.NewRecorder()
	obj, err := a.srv.HealthServiceNodes(resp, req)
	if err != nil {
		t.Fatalf("err: %v", err)
	}
	assertIndex(t, resp)
	nodes := obj.(structs.CheckServiceNodes)
	if len(nodes) != 2 {
		t.Fatalf("bad: %v", obj)
	}
	if nodes[0].Node.Node != "bar" {
		t.Fatalf("bad: %v", nodes)
	}
	if nodes[1].Node.Node != "foo" {
		t.Fatalf("bad: %v", nodes)
	}

	// Send an update for the node and wait for it to get applied.
	arg := structs.CoordinateUpdateRequest{
		Datacenter: "dc1",
		Node:       "foo",
		Coord:      coordinate.NewCoordinate(coordinate.DefaultConfig()),
	}
	if err := a.RPC("Coordinate.Update", &arg, &out); err != nil {
		t.Fatalf("err: %v", err)
	}
	// Retry until foo has moved to the front of the line.
	retry.Run(t, func(r *retry.R) {
		resp = httptest.NewRecorder()
		obj, err = a.srv.HealthServiceNodes(resp, req)
		if err != nil {
			r.Fatalf("err: %v", err)
		}
		assertIndex(t, resp)
		nodes = obj.(structs.CheckServiceNodes)
		if len(nodes) != 2 {
			r.Fatalf("bad: %v", obj)
		}
		if nodes[0].Node.Node != "foo" {
			r.Fatalf("bad: %v", nodes)
		}
		if nodes[1].Node.Node != "bar" {
			r.Fatalf("bad: %v", nodes)
		}
	})
}

func TestHealthServiceNodes_PassingFilter(t *testing.T) {
	if testing.Short() {
		t.Skip("too slow for testing.Short")
	}

	t.Parallel()
	a := NewTestAgent(t, "")
	defer a.Shutdown()

	dc := "dc1"
	// Create a failing service check
	args := &structs.RegisterRequest{
		Datacenter: dc,
		Node:       a.Config.NodeName,
		Address:    "127.0.0.1",
		Check: &structs.HealthCheck{
			Node:      a.Config.NodeName,
			Name:      "consul check",
			ServiceID: "consul",
			Status:    api.HealthCritical,
		},
	}

	retry.Run(t, func(r *retry.R) {
		var out struct{}
		if err := a.RPC("Catalog.Register", args, &out); err != nil {
			r.Fatalf("err: %v", err)
		}
	})

	t.Run("bc_no_query_value", func(t *testing.T) {
		req, _ := http.NewRequest("GET", "/v1/health/service/consul?passing", nil)
		resp := httptest.NewRecorder()
		obj, err := a.srv.HealthServiceNodes(resp, req)
		if err != nil {
			t.Fatalf("err: %v", err)
		}

		assertIndex(t, resp)

		// Should be 0 health check for consul
		nodes := obj.(structs.CheckServiceNodes)
		if len(nodes) != 0 {
			t.Fatalf("bad: %v", obj)
		}
	})

	t.Run("passing_true", func(t *testing.T) {
		req, _ := http.NewRequest("GET", "/v1/health/service/consul?passing=true", nil)
		resp := httptest.NewRecorder()
		obj, err := a.srv.HealthServiceNodes(resp, req)
		if err != nil {
			t.Fatalf("err: %v", err)
		}

		assertIndex(t, resp)

		// Should be 0 health check for consul
		nodes := obj.(structs.CheckServiceNodes)
		if len(nodes) != 0 {
			t.Fatalf("bad: %v", obj)
		}
	})

	t.Run("passing_false", func(t *testing.T) {
		req, _ := http.NewRequest("GET", "/v1/health/service/consul?passing=false", nil)
		resp := httptest.NewRecorder()
		obj, err := a.srv.HealthServiceNodes(resp, req)
		if err != nil {
			t.Fatalf("err: %v", err)
		}

		assertIndex(t, resp)

		// Should be 1 consul, it's unhealthy, but we specifically asked for
		// everything.
		nodes := obj.(structs.CheckServiceNodes)
		if len(nodes) != 1 {
			t.Fatalf("bad: %v", obj)
		}
	})

	t.Run("passing_bad", func(t *testing.T) {
		req, _ := http.NewRequest("GET", "/v1/health/service/consul?passing=nope-nope-nope", nil)
		resp := httptest.NewRecorder()
		_, err := a.srv.HealthServiceNodes(resp, req)
		require.True(t, isHTTPBadRequest(err), fmt.Sprintf("Expected bad request HTTP error but got %v", err))
		if !strings.Contains(err.Error(), "Invalid value for ?passing") {
			t.Errorf("bad %s", err.Error())
		}
	})
}

func TestHealthServiceNodes_CheckType(t *testing.T) {
	if testing.Short() {
		t.Skip("too slow for testing.Short")
	}

	t.Parallel()
	a := NewTestAgent(t, "")
	defer a.Shutdown()
	testrpc.WaitForTestAgent(t, a.RPC, "dc1")

	req, _ := http.NewRequest("GET", "/v1/health/service/consul?dc=dc1", nil)
	resp := httptest.NewRecorder()
	obj, err := a.srv.HealthServiceNodes(resp, req)
	require.NoError(t, err)
	assertIndex(t, resp)

	// Should be 1 health check for consul
	nodes := obj.(structs.CheckServiceNodes)
	if len(nodes) != 1 {
		t.Fatalf("expected 1 node, got %d", len(nodes))
	}

	args := &structs.RegisterRequest{
		Datacenter: "dc1",
		Node:       a.Config.NodeName,
		Address:    "127.0.0.1",
		NodeMeta:   map[string]string{"somekey": "somevalue"},
		Check: &structs.HealthCheck{
			Node:      a.Config.NodeName,
			Name:      "consul check",
			ServiceID: "consul",
			Type:      "grpc",
		},
	}

	var out struct{}
	require.NoError(t, a.RPC("Catalog.Register", args, &out))

	req, _ = http.NewRequest("GET", "/v1/health/service/consul?dc=dc1", nil)
	resp = httptest.NewRecorder()
	obj, err = a.srv.HealthServiceNodes(resp, req)
	require.NoError(t, err)

	assertIndex(t, resp)

	// Should be a non-nil empty list for checks
	nodes = obj.(structs.CheckServiceNodes)
	require.Len(t, nodes, 1)
	require.Len(t, nodes[0].Checks, 2)

	for _, check := range nodes[0].Checks {
		if check.Name == "consul check" && check.Type != "grpc" {
			t.Fatalf("exptected grpc check type, got %s", check.Type)
		}
	}
}

func TestHealthServiceNodes_WanTranslation(t *testing.T) {
	if testing.Short() {
		t.Skip("too slow for testing.Short")
	}

	t.Parallel()
	a1 := NewTestAgent(t, `
		datacenter = "dc1"
		translate_wan_addrs = true
		acl_datacenter = ""
	`)
	defer a1.Shutdown()

	a2 := NewTestAgent(t, `
		datacenter = "dc2"
		translate_wan_addrs = true
		acl_datacenter = ""
	`)
	defer a2.Shutdown()

	// Wait for the WAN join.
	addr := fmt.Sprintf("127.0.0.1:%d", a1.Config.SerfPortWAN)
	_, err := a2.srv.agent.JoinWAN([]string{addr})
	require.NoError(t, err)
	retry.Run(t, func(r *retry.R) {
		require.Len(r, a1.WANMembers(), 2)
	})

	// Register a node with DC2.
	{
		args := &structs.RegisterRequest{
			Datacenter: "dc2",
			Node:       "foo",
			Address:    "127.0.0.1",
			TaggedAddresses: map[string]string{
				"wan": "127.0.0.2",
			},
			Service: &structs.NodeService{
				Service: "http_wan_translation_test",
				Address: "127.0.0.1",
				Port:    8080,
				TaggedAddresses: map[string]structs.ServiceAddress{
					"wan": {
						Address: "1.2.3.4",
						Port:    80,
					},
				},
			},
		}

		var out struct{}
		require.NoError(t, a2.RPC("Catalog.Register", args, &out))
	}

	// Query for a service in DC2 from DC1.
	req, _ := http.NewRequest("GET", "/v1/health/service/http_wan_translation_test?dc=dc2", nil)
	resp1 := httptest.NewRecorder()
	obj1, err1 := a1.srv.HealthServiceNodes(resp1, req)
	require.NoError(t, err1)
	require.NoError(t, checkIndex(resp1))

	// Expect that DC1 gives us a WAN address (since the node is in DC2).
	nodes1, ok := obj1.(structs.CheckServiceNodes)
	require.True(t, ok, "obj1 is not a structs.CheckServiceNodes")
	require.Len(t, nodes1, 1)
	node1 := nodes1[0]
	require.NotNil(t, node1.Node)
	require.Equal(t, node1.Node.Address, "127.0.0.2")
	require.NotNil(t, node1.Service)
	require.Equal(t, node1.Service.Address, "1.2.3.4")
	require.Equal(t, node1.Service.Port, 80)

	// Query DC2 from DC2.
	resp2 := httptest.NewRecorder()
	obj2, err2 := a2.srv.HealthServiceNodes(resp2, req)
	require.NoError(t, err2)
	require.NoError(t, checkIndex(resp2))

	// Expect that DC2 gives us a local address (since the node is in DC2).
	nodes2, ok := obj2.(structs.CheckServiceNodes)
	require.True(t, ok, "obj2 is not a structs.ServiceNodes")
	require.Len(t, nodes2, 1)
	node2 := nodes2[0]
	require.NotNil(t, node2.Node)
	require.Equal(t, node2.Node.Address, "127.0.0.1")
	require.NotNil(t, node2.Service)
	require.Equal(t, node2.Service.Address, "127.0.0.1")
	require.Equal(t, node2.Service.Port, 8080)
}

func TestHealthConnectServiceNodes(t *testing.T) {
	if testing.Short() {
		t.Skip("too slow for testing.Short")
	}

	t.Parallel()

	a := NewTestAgent(t, "")
	defer a.Shutdown()

	// Register
	args := structs.TestRegisterRequestProxy(t)
	var out struct{}
	assert.Nil(t, a.RPC("Catalog.Register", args, &out))

	// Request
	req, _ := http.NewRequest("GET", fmt.Sprintf(
		"/v1/health/connect/%s?dc=dc1", args.Service.Proxy.DestinationServiceName), nil)
	resp := httptest.NewRecorder()
	obj, err := a.srv.HealthConnectServiceNodes(resp, req)
	assert.Nil(t, err)
	assertIndex(t, resp)

	// Should be a non-nil empty list for checks
	nodes := obj.(structs.CheckServiceNodes)
	assert.Len(t, nodes, 1)
	assert.Len(t, nodes[0].Checks, 0)
}

func TestHealthIngressServiceNodes(t *testing.T) {
	t.Run("no streaming", func(t *testing.T) {
		testHealthIngressServiceNodes(t, ` rpc { enable_streaming = false } use_streaming_backend = false `)
	})
	t.Run("cache with streaming", func(t *testing.T) {
		testHealthIngressServiceNodes(t, ` rpc { enable_streaming = true } use_streaming_backend = true `)
	})
}

func testHealthIngressServiceNodes(t *testing.T, agentHCL string) {
	if testing.Short() {
		t.Skip("too slow for testing.Short")
	}

	a := NewTestAgent(t, agentHCL)
	defer a.Shutdown()
	testrpc.WaitForLeader(t, a.RPC, "dc1")

	// Register gateway
	gatewayArgs := structs.TestRegisterIngressGateway(t)
	gatewayArgs.Service.Address = "127.0.0.27"
	var out struct{}
	require.NoError(t, a.RPC("Catalog.Register", gatewayArgs, &out))

	args := structs.TestRegisterRequest(t)
	require.NoError(t, a.RPC("Catalog.Register", args, &out))

	// Associate service to gateway
	cfgArgs := &structs.IngressGatewayConfigEntry{
		Name: "ingress-gateway",
		Kind: structs.IngressGateway,
		Listeners: []structs.IngressListener{
			{
				Port:     8888,
				Protocol: "tcp",
				Services: []structs.IngressService{
					{Name: args.Service.Service},
				},
			},
		},
	}

	req := structs.ConfigEntryRequest{
		Op:         structs.ConfigEntryUpsert,
		Datacenter: "dc1",
		Entry:      cfgArgs,
	}
	var outB bool
	require.Nil(t, a.RPC("ConfigEntry.Apply", req, &outB))
	require.True(t, outB)

	checkResults := func(t *testing.T, obj interface{}) {
		nodes := obj.(structs.CheckServiceNodes)
		require.Len(t, nodes, 1)
		require.Equal(t, structs.ServiceKindIngressGateway, nodes[0].Service.Kind)
		require.Equal(t, gatewayArgs.Service.Address, nodes[0].Service.Address)
		require.Equal(t, gatewayArgs.Service.Proxy, nodes[0].Service.Proxy)
	}

	require.True(t, t.Run("associated service", func(t *testing.T) {
		req, _ := http.NewRequest("GET", fmt.Sprintf(
			"/v1/health/ingress/%s", args.Service.Service), nil)
		resp := httptest.NewRecorder()
		obj, err := a.srv.HealthIngressServiceNodes(resp, req)
		require.NoError(t, err)
		assertIndex(t, resp)

		checkResults(t, obj)
	}))

	require.True(t, t.Run("non-associated service", func(t *testing.T) {
		req, _ := http.NewRequest("GET",
			"/v1/health/connect/notexist", nil)
		resp := httptest.NewRecorder()
		obj, err := a.srv.HealthIngressServiceNodes(resp, req)
		require.NoError(t, err)
		assertIndex(t, resp)

		nodes := obj.(structs.CheckServiceNodes)
		require.Len(t, nodes, 0)
	}))

	require.True(t, t.Run("test caching miss", func(t *testing.T) {
		// List instances with cache enabled
		req, _ := http.NewRequest("GET", fmt.Sprintf(
			"/v1/health/ingress/%s?cached", args.Service.Service), nil)
		resp := httptest.NewRecorder()
		obj, err := a.srv.HealthIngressServiceNodes(resp, req)
		require.NoError(t, err)

		checkResults(t, obj)

		// Should be a cache miss
		require.Equal(t, "MISS", resp.Header().Get("X-Cache"))
		// always a blocking query, because the ingress endpoint does not yet support streaming.
		require.Equal(t, "blocking-query", resp.Header().Get("X-Consul-Query-Backend"))
	}))

	require.True(t, t.Run("test caching hit", func(t *testing.T) {
		// List instances with cache enabled
		req, _ := http.NewRequest("GET", fmt.Sprintf(
			"/v1/health/ingress/%s?cached", args.Service.Service), nil)
		resp := httptest.NewRecorder()
		obj, err := a.srv.HealthIngressServiceNodes(resp, req)
		require.NoError(t, err)

		checkResults(t, obj)

		// Should be a cache HIT now!
		require.Equal(t, "HIT", resp.Header().Get("X-Cache"))
		// always a blocking query, because the ingress endpoint does not yet support streaming.
		require.Equal(t, "blocking-query", resp.Header().Get("X-Consul-Query-Backend"))
	}))
}

func TestHealthConnectServiceNodes_Filter(t *testing.T) {
	if testing.Short() {
		t.Skip("too slow for testing.Short")
	}

	t.Parallel()

	a := NewTestAgent(t, "")
	defer a.Shutdown()
	testrpc.WaitForLeader(t, a.RPC, "dc1")

	// Register
	args := structs.TestRegisterRequestProxy(t)
	args.Service.Address = "127.0.0.55"
	var out struct{}
	require.NoError(t, a.RPC("Catalog.Register", args, &out))

	args = structs.TestRegisterRequestProxy(t)
	args.Service.Address = "127.0.0.55"
	args.Service.Meta = map[string]string{
		"version": "2",
	}
	args.Service.ID = "web-proxy2"
	args.SkipNodeUpdate = true
	require.NoError(t, a.RPC("Catalog.Register", args, &out))

	req, _ := http.NewRequest("GET", fmt.Sprintf(
		"/v1/health/connect/%s?filter=%s",
		args.Service.Proxy.DestinationServiceName,
		url.QueryEscape("Service.Meta.version == 2")), nil)
	resp := httptest.NewRecorder()
	obj, err := a.srv.HealthConnectServiceNodes(resp, req)
	require.NoError(t, err)
	assertIndex(t, resp)

	nodes := obj.(structs.CheckServiceNodes)
	require.Len(t, nodes, 1)
	require.Equal(t, structs.ServiceKindConnectProxy, nodes[0].Service.Kind)
	require.Equal(t, args.Service.Address, nodes[0].Service.Address)
	require.Equal(t, args.Service.Proxy, nodes[0].Service.Proxy)
}

func TestHealthConnectServiceNodes_PassingFilter(t *testing.T) {
	if testing.Short() {
		t.Skip("too slow for testing.Short")
	}

	t.Parallel()

	a := NewTestAgent(t, "")
	defer a.Shutdown()

	// Register
	args := structs.TestRegisterRequestProxy(t)
	args.Check = &structs.HealthCheck{
		Node:      args.Node,
		Name:      "check",
		ServiceID: args.Service.Service,
		Status:    api.HealthCritical,
	}
	var out struct{}
	assert.Nil(t, a.RPC("Catalog.Register", args, &out))

	t.Run("bc_no_query_value", func(t *testing.T) {
		req, _ := http.NewRequest("GET", fmt.Sprintf(
			"/v1/health/connect/%s?passing", args.Service.Proxy.DestinationServiceName), nil)
		resp := httptest.NewRecorder()
		obj, err := a.srv.HealthConnectServiceNodes(resp, req)
		assert.Nil(t, err)
		assertIndex(t, resp)

		// Should be 0 health check for consul
		nodes := obj.(structs.CheckServiceNodes)
		assert.Len(t, nodes, 0)
	})

	t.Run("passing_true", func(t *testing.T) {
		req, _ := http.NewRequest("GET", fmt.Sprintf(
			"/v1/health/connect/%s?passing=true", args.Service.Proxy.DestinationServiceName), nil)
		resp := httptest.NewRecorder()
		obj, err := a.srv.HealthConnectServiceNodes(resp, req)
		assert.Nil(t, err)
		assertIndex(t, resp)

		// Should be 0 health check for consul
		nodes := obj.(structs.CheckServiceNodes)
		assert.Len(t, nodes, 0)
	})

	t.Run("passing_false", func(t *testing.T) {
		req, _ := http.NewRequest("GET", fmt.Sprintf(
			"/v1/health/connect/%s?passing=false", args.Service.Proxy.DestinationServiceName), nil)
		resp := httptest.NewRecorder()
		obj, err := a.srv.HealthConnectServiceNodes(resp, req)
		assert.Nil(t, err)
		assertIndex(t, resp)

		// Should be 1
		nodes := obj.(structs.CheckServiceNodes)
		assert.Len(t, nodes, 1)
	})

	t.Run("passing_bad", func(t *testing.T) {
		req, _ := http.NewRequest("GET", fmt.Sprintf(
			"/v1/health/connect/%s?passing=nope-nope", args.Service.Proxy.DestinationServiceName), nil)
		resp := httptest.NewRecorder()
		_, err := a.srv.HealthConnectServiceNodes(resp, req)
		assert.NotNil(t, err)
		assert.True(t, isHTTPBadRequest(err))

		assert.True(t, strings.Contains(err.Error(), "Invalid value for ?passing"))
	})
}

func TestFilterNonPassing(t *testing.T) {
	t.Parallel()
	nodes := structs.CheckServiceNodes{
		structs.CheckServiceNode{
			Checks: structs.HealthChecks{
				&structs.HealthCheck{
					Status: api.HealthCritical,
				},
				&structs.HealthCheck{
					Status: api.HealthCritical,
				},
			},
		},
		structs.CheckServiceNode{
			Checks: structs.HealthChecks{
				&structs.HealthCheck{
					Status: api.HealthCritical,
				},
				&structs.HealthCheck{
					Status: api.HealthCritical,
				},
			},
		},
		structs.CheckServiceNode{
			Checks: structs.HealthChecks{
				&structs.HealthCheck{
					Status: api.HealthPassing,
				},
			},
		},
	}
	out := filterNonPassing(nodes)
	if len(out) != 1 && reflect.DeepEqual(out[0], nodes[2]) {
		t.Fatalf("bad: %v", out)
	}
}

<<<<<<< HEAD
func TestListHealthyServiceNodes_MergeCentralConfig(t *testing.T) {
	if testing.Short() {
		t.Skip("too slow for testing.Short")
	}

	t.Parallel()

	a := NewTestAgent(t, "")
	defer a.Shutdown()
	testrpc.WaitForLeader(t, a.RPC, "dc1")

	// Register the service
	registerServiceReq := structs.TestRegisterRequestProxy(t)
	registerServiceReq.Check = &structs.HealthCheck{
		Node: registerServiceReq.Node,
		Name: "check1",
	}
	var out struct{}
	assert.Nil(t, a.RPC("Catalog.Register", registerServiceReq, &out))

	// Register proxy-defaults
	proxyGlobalEntry := registerProxyDefaults(t, a)

	// Register service-defaults
	serviceDefaultsConfigEntry := registerServiceDefaults(t, a, registerServiceReq.Service.Proxy.DestinationServiceName)

	type testCase struct {
		testCaseName string
		serviceName  string
		connect      bool
	}

	run := func(t *testing.T, tc testCase) {
		url := fmt.Sprintf("/v1/health/service/%s?merge-central-config", tc.serviceName)
		if tc.connect {
			url = fmt.Sprintf("/v1/health/connect/%s?merge-central-config", tc.serviceName)
		}
		req, _ := http.NewRequest("GET", url, nil)
		resp := httptest.NewRecorder()
		var obj interface{}
		var err error
		if tc.connect {
			obj, err = a.srv.HealthConnectServiceNodes(resp, req)
		} else {
			obj, err = a.srv.HealthServiceNodes(resp, req)
		}

		assert.Nil(t, err)
		assertIndex(t, resp)

		checkServiceNodes := obj.(structs.CheckServiceNodes)

		// validate response
		assert.Len(t, checkServiceNodes, 1)
		v := checkServiceNodes[0]

		validateMergeCentralConfigResponse(t, v.Service.ToServiceNode(registerServiceReq.Node), registerServiceReq, proxyGlobalEntry, serviceDefaultsConfigEntry)
	}
	testCases := []testCase{
		{
			testCaseName: "List healthy service instances with merge-central-config",
			serviceName:  registerServiceReq.Service.Service,
		},
		{
			testCaseName: "List healthy connect capable service instances with merge-central-config",
			serviceName:  registerServiceReq.Service.Proxy.DestinationServiceName,
			connect:      true,
		},
	}
	for _, tc := range testCases {
		t.Run(tc.testCaseName, func(t *testing.T) {
			run(t, tc)
		})
	}
}

func TestHealthServiceNodes_MergeCentralConfigBlocking(t *testing.T) {
	if testing.Short() {
		t.Skip("too slow for testing.Short")
	}

	t.Parallel()
	a := NewTestAgent(t, "")
	defer a.Shutdown()

	testrpc.WaitForLeader(t, a.RPC, "dc1")

	// Register the service
	registerServiceReq := structs.TestRegisterRequestProxy(t)
	registerServiceReq.Check = &structs.HealthCheck{
		Node: registerServiceReq.Node,
		Name: "check1",
	}
	var out struct{}
	assert.Nil(t, a.RPC("Catalog.Register", registerServiceReq, &out))

	// Register proxy-defaults
	proxyGlobalEntry := registerProxyDefaults(t, a)

	// Run the query
	rpcReq := structs.ServiceSpecificRequest{
		Datacenter:         "dc1",
		ServiceName:        registerServiceReq.Service.Service,
		MergeCentralConfig: true,
	}
	var rpcResp structs.IndexedCheckServiceNodes
	assert.Nil(t, a.RPC("Health.ServiceNodes", &rpcReq, &rpcResp))

	assert.Len(t, rpcResp.Nodes, 1)
	nodeService := rpcResp.Nodes[0].Service
	assert.Equal(t, registerServiceReq.Service.Service, nodeService.Service)
	// validate proxy global defaults are resolved in the merged service config
	assert.Equal(t, proxyGlobalEntry.Config, nodeService.Proxy.Config)
	assert.Equal(t, proxyGlobalEntry.Mode, nodeService.Proxy.Mode)

	// Async cause a change - register service defaults
	waitIndex := rpcResp.Index
	start := time.Now()
	var serviceDefaultsConfigEntry structs.ServiceConfigEntry
	go func() {
		time.Sleep(100 * time.Millisecond)
		// Register service-defaults
		serviceDefaultsConfigEntry = registerServiceDefaults(t, a, registerServiceReq.Service.Proxy.DestinationServiceName)
	}()

	const waitDuration = 3 * time.Second
RUN_BLOCKING_QUERY:
	url := fmt.Sprintf("/v1/health/service/%s?merge-central-config&wait=%s&index=%d",
		registerServiceReq.Service.Service, waitDuration.String(), waitIndex)
	req, _ := http.NewRequest("GET", url, nil)
	resp := httptest.NewRecorder()
	obj, err := a.srv.HealthServiceNodes(resp, req)

	assert.Nil(t, err)
	assertIndex(t, resp)

	elapsed := time.Since(start)
	idx := getIndex(t, resp)
	if idx < waitIndex {
		t.Fatalf("bad index returned: %v", idx)
	} else if idx == waitIndex {
		if elapsed > waitDuration {
			// This should prevent the loop from running longer than the waitDuration
			t.Fatalf("too slow: %v", elapsed)
		}
		goto RUN_BLOCKING_QUERY
	}
	// Should block at least 100ms before getting the changed results
	if elapsed < 100*time.Millisecond {
		t.Fatalf("too fast: %v", elapsed)
	}

	checkServiceNodes := obj.(structs.CheckServiceNodes)

	// validate response
	assert.Len(t, checkServiceNodes, 1)
	v := checkServiceNodes[0].Service.ToServiceNode(registerServiceReq.Node)

	validateMergeCentralConfigResponse(t, v, registerServiceReq, proxyGlobalEntry, serviceDefaultsConfigEntry)
=======
func peerQuerySuffix(peerName string) string {
	if peerName == "" {
		return ""
	}
	return "&peer=" + peerName
>>>>>>> 26f4ea3f
}<|MERGE_RESOLUTION|>--- conflicted
+++ resolved
@@ -1882,7 +1882,6 @@
 	}
 }
 
-<<<<<<< HEAD
 func TestListHealthyServiceNodes_MergeCentralConfig(t *testing.T) {
 	if testing.Short() {
 		t.Skip("too slow for testing.Short")
@@ -2042,11 +2041,11 @@
 	v := checkServiceNodes[0].Service.ToServiceNode(registerServiceReq.Node)
 
 	validateMergeCentralConfigResponse(t, v, registerServiceReq, proxyGlobalEntry, serviceDefaultsConfigEntry)
-=======
+}
+
 func peerQuerySuffix(peerName string) string {
 	if peerName == "" {
 		return ""
 	}
 	return "&peer=" + peerName
->>>>>>> 26f4ea3f
 }