package agent

import (
	"fmt"

	"github.com/hashicorp/consul/acl"
	"github.com/hashicorp/consul/agent/structs"
	"github.com/hashicorp/serf/serf"
)

// resolveToken is the primary interface used by ACL-checkers in the agent
// endpoints, which is the one place where we do some ACL enforcement on
// clients. Some of the enforcement is normative (e.g. self and monitor)
// and some is informative (e.g. catalog and health).
func (a *Agent) resolveToken(id string) (acl.Authorizer, error) {
	return a.resolveTokenAndDefaultMeta(id, nil, nil)
}

// resolveTokenAndDefaultMeta is used to resolve an ACL token secret to an
// acl.Authorizer and to default any enterprise specific metadata for the request.
// The defaulted metadata is then used to fill in an acl.AuthorizationContext.
func (a *Agent) resolveTokenAndDefaultMeta(id string, entMeta *structs.EnterpriseMeta, authzContext *acl.AuthorizerContext) (acl.Authorizer, error) {
	// ACLs are disabled
	if !a.delegate.ACLsEnabled() {
		return nil, nil
	}

	// Disable ACLs if version 8 enforcement isn't enabled.
	if !a.config.ACLEnforceVersion8 {
		return nil, nil
	}

	if acl.RootAuthorizer(id) != nil {
		return nil, acl.ErrRootDenied
	}

	if a.tokens.IsAgentMasterToken(id) {
		return a.aclMasterAuthorizer, nil
	}

	return a.delegate.ResolveTokenAndDefaultMeta(id, entMeta, authzContext)
}

// resolveIdentityFromToken is used to resolve an ACLToken's secretID to a structs.ACLIdentity
func (a *Agent) resolveIdentityFromToken(secretID string) (bool, structs.ACLIdentity, error) {
	// ACLs are disabled
	if !a.delegate.ACLsEnabled() {
		return false, nil, nil
	}

	// Disable ACLs if version 8 enforcement isn't enabled.
	if !a.config.ACLEnforceVersion8 {
		return false, nil, nil
	}

	return a.delegate.ResolveIdentityFromToken(secretID)
}

// aclAccessorID is used to convert an ACLToken's secretID to its accessorID for non-
// critical purposes, such as logging. Therefore we interpret all errors as empty-string
// so we can safely log it without handling non-critical errors at the usage site.
func (a *Agent) aclAccessorID(secretID string) string {
	_, ident, err := a.resolveIdentityFromToken(secretID)
	if err != nil {
		a.logger.Printf("[DEBUG] agent.acl: %v", err)
		return ""
	}
	if ident == nil {
		return ""
	}
	return ident.ID()
}

func (a *Agent) initializeACLs() error {
	// Build a policy for the agent master token.
	// The builtin agent master policy allows reading any node information
	// and allows writes to the agent with the node name of the running agent
	// only. This used to allow a prefix match on agent names but that seems
	// entirely unnecessary so it is now using an exact match.
	policy := &acl.Policy{
		PolicyRules: acl.PolicyRules{
			Agents: []*acl.AgentRule{
				&acl.AgentRule{
					Node:   a.config.NodeName,
					Policy: acl.PolicyWrite,
				},
			},
			NodePrefixes: []*acl.NodeRule{
				&acl.NodeRule{
					Name:   "",
					Policy: acl.PolicyRead,
				},
			},
		},
	}
	master, err := acl.NewPolicyAuthorizerWithDefaults(acl.DenyAll(), []*acl.Policy{policy}, nil)
	if err != nil {
		return err
	}
	a.aclMasterAuthorizer = master
	return nil
}

// vetServiceRegister makes sure the service registration action is allowed by
// the given token.
func (a *Agent) vetServiceRegister(token string, service *structs.NodeService) error {
	// Resolve the token and bail if ACLs aren't enabled.
	authz, err := a.resolveToken(token)
	if err != nil {
		return err
	}

	return a.vetServiceRegisterWithAuthorizer(authz, service)
}

func (a *Agent) vetServiceRegisterWithAuthorizer(authz acl.Authorizer, service *structs.NodeService) error {
	if authz == nil {
		return nil
	}

	var authzContext acl.AuthorizerContext
	service.FillAuthzContext(&authzContext)
	// Vet the service itself.
	if authz.ServiceWrite(service.Service, &authzContext) != acl.Allow {
		return acl.ErrPermissionDenied
	}

	// Vet any service that might be getting overwritten.
	if existing := a.State.Service(service.CompoundServiceID()); existing != nil {
		existing.FillAuthzContext(&authzContext)
		if authz.ServiceWrite(existing.Service, &authzContext) != acl.Allow {
			return acl.ErrPermissionDenied
		}
	}

	// If the service is a proxy, ensure that it has write on the destination too
	// since it can be discovered as an instance of that service.
	if service.Kind == structs.ServiceKindConnectProxy {
		service.FillAuthzContext(&authzContext)
		if authz.ServiceWrite(service.Proxy.DestinationServiceName, &authzContext) != acl.Allow {
			return acl.ErrPermissionDenied
		}
	}

	return nil
}

// vetServiceUpdate makes sure the service update action is allowed by the given
// token.
func (a *Agent) vetServiceUpdate(token string, serviceID structs.ServiceID) error {
	// Resolve the token and bail if ACLs aren't enabled.
	authz, err := a.resolveToken(token)
	if err != nil {
		return err
	}

	return a.vetServiceUpdateWithAuthorizer(authz, serviceID)
}

func (a *Agent) vetServiceUpdateWithAuthorizer(authz acl.Authorizer, serviceID structs.ServiceID) error {
	if authz == nil {
		return nil
	}

	var authzContext acl.AuthorizerContext

	// Vet any changes based on the existing services's info.
	if existing := a.State.Service(serviceID); existing != nil {
		existing.FillAuthzContext(&authzContext)
		if authz.ServiceWrite(existing.Service, &authzContext) != acl.Allow {
			return acl.ErrPermissionDenied
		}
	} else {
		return fmt.Errorf("Unknown service %q", serviceID)
	}

	return nil
}

// vetCheckRegister makes sure the check registration action is allowed by the
// given token.
func (a *Agent) vetCheckRegister(token string, check *structs.HealthCheck) error {
	// Resolve the token and bail if ACLs aren't enabled.
	authz, err := a.resolveToken(token)
	if err != nil {
		return err
	}

	return a.vetCheckRegisterWithAuthorizer(authz, check)
}

func (a *Agent) vetCheckRegisterWithAuthorizer(authz acl.Authorizer, check *structs.HealthCheck) error {
	if authz == nil {
		return nil
	}

	var authzContext acl.AuthorizerContext
	check.FillAuthzContext(&authzContext)
	// Vet the check itself.
	if len(check.ServiceName) > 0 {
		if authz.ServiceWrite(check.ServiceName, &authzContext) != acl.Allow {
			return acl.ErrPermissionDenied
		}
	} else {
		if authz.NodeWrite(a.config.NodeName, &authzContext) != acl.Allow {
			return acl.ErrPermissionDenied
		}
	}

	// Vet any check that might be getting overwritten.
	if existing := a.State.Check(check.CompoundCheckID()); existing != nil {
		if len(existing.ServiceName) > 0 {
			if authz.ServiceWrite(existing.ServiceName, &authzContext) != acl.Allow {
				return acl.ErrPermissionDenied
			}
		} else {
			if authz.NodeWrite(a.config.NodeName, &authzContext) != acl.Allow {
				return acl.ErrPermissionDenied
			}
		}
	}

	return nil
}

// vetCheckUpdate makes sure that a check update is allowed by the given token.
func (a *Agent) vetCheckUpdate(token string, checkID structs.CheckID) error {
	// Resolve the token and bail if ACLs aren't enabled.
	authz, err := a.resolveToken(token)
	if err != nil {
		return err
	}

	return a.vetCheckUpdateWithAuthorizer(authz, checkID)
}

func (a *Agent) vetCheckUpdateWithAuthorizer(authz acl.Authorizer, checkID structs.CheckID) error {
	if authz == nil {
		return nil
	}

	var authzContext acl.AuthorizerContext
	checkID.FillAuthzContext(&authzContext)

	// Vet any changes based on the existing check's info.
	if existing := a.State.Check(checkID); existing != nil {
		if len(existing.ServiceName) > 0 {
			if authz.ServiceWrite(existing.ServiceName, &authzContext) != acl.Allow {
				return acl.ErrPermissionDenied
			}
		} else {
			if authz.NodeWrite(a.config.NodeName, &authzContext) != acl.Allow {
				return acl.ErrPermissionDenied
			}
		}
	} else {
		return fmt.Errorf("Unknown check %q", checkID.String())
	}

	return nil
}

// filterMembers redacts members that the token doesn't have access to.
func (a *Agent) filterMembers(token string, members *[]serf.Member) error {
	// Resolve the token and bail if ACLs aren't enabled.
	rule, err := a.resolveToken(token)
	if err != nil {
		return err
	}
	if rule == nil {
		return nil
	}

	var authzContext acl.AuthorizerContext
	structs.DefaultEnterpriseMeta().FillAuthzContext(&authzContext)
	// Filter out members based on the node policy.
	m := *members
	for i := 0; i < len(m); i++ {
		node := m[i].Name
		if rule.NodeRead(node, &authzContext) == acl.Allow {
			continue
		}
<<<<<<< HEAD
		a.logger.Debug("dropping node from result due to ACLs", "node", node)
=======
		accessorID := a.aclAccessorID(token)
		a.logger.Printf("[DEBUG] agent: dropping node from result due to ACLs, node=%q accessorID=%q", node, accessorID)
>>>>>>> 14369f03
		m = append(m[:i], m[i+1:]...)
		i--
	}
	*members = m
	return nil
}

// filterServices redacts services that the token doesn't have access to.
func (a *Agent) filterServices(token string, services *map[structs.ServiceID]*structs.NodeService) error {
	// Resolve the token and bail if ACLs aren't enabled.
	authz, err := a.resolveToken(token)
	if err != nil {
		return err
	}

	return a.filterServicesWithAuthorizer(authz, services)
}

func (a *Agent) filterServicesWithAuthorizer(authz acl.Authorizer, services *map[structs.ServiceID]*structs.NodeService) error {
	if authz == nil {
		return nil
	}
	var authzContext acl.AuthorizerContext
	// Filter out services based on the service policy.
	for id, service := range *services {
		service.FillAuthzContext(&authzContext)
		if authz.ServiceRead(service.Service, &authzContext) == acl.Allow {
			continue
		}
<<<<<<< HEAD
		a.logger.Debug("dropping service from result due to ACLs", "service", id.String())
=======
		a.logger.Printf("[DEBUG] agent: dropping service from result due to ACLs, service=%q", id.String())
>>>>>>> 14369f03
		delete(*services, id)
	}
	return nil
}

// filterChecks redacts checks that the token doesn't have access to.
func (a *Agent) filterChecks(token string, checks *map[structs.CheckID]*structs.HealthCheck) error {
	// Resolve the token and bail if ACLs aren't enabled.
	authz, err := a.resolveToken(token)
	if err != nil {
		return err
	}

	return a.filterChecksWithAuthorizer(authz, checks)
}

func (a *Agent) filterChecksWithAuthorizer(authz acl.Authorizer, checks *map[structs.CheckID]*structs.HealthCheck) error {
	if authz == nil {
		return nil
	}

	var authzContext acl.AuthorizerContext
	// Filter out checks based on the node or service policy.
	for id, check := range *checks {
		if len(check.ServiceName) > 0 {
			check.FillAuthzContext(&authzContext)
			if authz.ServiceRead(check.ServiceName, &authzContext) == acl.Allow {
				continue
			}
		} else {
			structs.DefaultEnterpriseMeta().FillAuthzContext(&authzContext)
			if authz.NodeRead(a.config.NodeName, &authzContext) == acl.Allow {
				continue
			}
		}
<<<<<<< HEAD
		a.logger.Debug("dropping check from result due to ACLs", "check", id.String())
=======
		a.logger.Printf("[DEBUG] agent: dropping check from result due to ACLs, check=%q", id.String())
>>>>>>> 14369f03
		delete(*checks, id)
	}
	return nil
}<|MERGE_RESOLUTION|>--- conflicted
+++ resolved
@@ -280,12 +280,8 @@
 		if rule.NodeRead(node, &authzContext) == acl.Allow {
 			continue
 		}
-<<<<<<< HEAD
-		a.logger.Debug("dropping node from result due to ACLs", "node", node)
-=======
-		accessorID := a.aclAccessorID(token)
-		a.logger.Printf("[DEBUG] agent: dropping node from result due to ACLs, node=%q accessorID=%q", node, accessorID)
->>>>>>> 14369f03
+    accessorID := a.aclAccessorID(token)
+		a.logger.Debug("dropping node from result due to ACLs", "node", node, "accessorID", accessorID)
 		m = append(m[:i], m[i+1:]...)
 		i--
 	}
@@ -315,11 +311,7 @@
 		if authz.ServiceRead(service.Service, &authzContext) == acl.Allow {
 			continue
 		}
-<<<<<<< HEAD
 		a.logger.Debug("dropping service from result due to ACLs", "service", id.String())
-=======
-		a.logger.Printf("[DEBUG] agent: dropping service from result due to ACLs, service=%q", id.String())
->>>>>>> 14369f03
 		delete(*services, id)
 	}
 	return nil
@@ -355,11 +347,7 @@
 				continue
 			}
 		}
-<<<<<<< HEAD
 		a.logger.Debug("dropping check from result due to ACLs", "check", id.String())
-=======
-		a.logger.Printf("[DEBUG] agent: dropping check from result due to ACLs, check=%q", id.String())
->>>>>>> 14369f03
 		delete(*checks, id)
 	}
 	return nil
