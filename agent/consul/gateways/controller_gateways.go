package gateways

import (
	"context"
	"errors"
	"fmt"
	"sync"

	"github.com/hashicorp/go-hclog"
	"github.com/hashicorp/go-memdb"

	"github.com/hashicorp/consul/acl"
	"github.com/hashicorp/consul/agent/consul/controller"
	"github.com/hashicorp/consul/agent/consul/discoverychain"
	"github.com/hashicorp/consul/agent/consul/fsm"
	"github.com/hashicorp/consul/agent/consul/state"
	"github.com/hashicorp/consul/agent/consul/stream"
	"github.com/hashicorp/consul/agent/structs"
	"github.com/hashicorp/consul/api"
)

var (
	errServiceDoesNotExist = errors.New("service does not exist")
	errInvalidProtocol     = errors.New("route protocol does not match targeted service protocol")
)

// Updater is a thin wrapper around a set of callbacks used for updating
// and deleting config entries via raft operations.
type Updater struct {
	UpdateWithStatus func(entry structs.ControlledConfigEntry) error
	Update           func(entry structs.ConfigEntry) error
	Delete           func(entry structs.ConfigEntry) error
}

// apiGatewayReconciler is the monolithic reconciler used for reconciling
// all of our routes and gateways into bound gateway state.
type apiGatewayReconciler struct {
	fsm        *fsm.FSM
	logger     hclog.Logger
	updater    *Updater
	controller controller.Controller
}

// Reconcile is the main reconciliation function for the gateway reconciler, it
// delegates each reconciliation request to functions designated for a
// particular type of config entry.
func (r *apiGatewayReconciler) Reconcile(ctx context.Context, req controller.Request) error {
	// We do this in a single threaded way to avoid race conditions around setting
	// shared state. In our current out-of-repo code, this is handled via a global
	// lock on our shared store, but this makes it so we don't have to deal with lock
	// contention, and instead just work with a single control loop.
	switch req.Kind {
	case structs.APIGateway:
		return reconcileEntry(r.fsm.State(), r.logger, ctx, req, r.reconcileGateway, r.cleanupGateway)
	case structs.BoundAPIGateway:
		return reconcileEntry(r.fsm.State(), r.logger, ctx, req, r.reconcileBoundGateway, r.cleanupBoundGateway)
	case structs.HTTPRoute:
		return reconcileEntry(r.fsm.State(), r.logger, ctx, req, r.reconcileHTTPRoute, r.cleanupRoute)
	case structs.TCPRoute:
		return reconcileEntry(r.fsm.State(), r.logger, ctx, req, r.reconcileTCPRoute, r.cleanupRoute)
	case structs.InlineCertificate:
		return r.enqueueCertificateReferencedGateways(r.fsm.State(), ctx, req)
	default:
		return nil
	}
}

// reconcileEntry converts the controller request into a config entry that we then pass
// along to either a cleanup function if the entry no longer exists (it's been deleted),
// or a reconciler if the entry has been updated or created.
func reconcileEntry[T structs.ControlledConfigEntry](store *state.Store, logger hclog.Logger, ctx context.Context, req controller.Request, reconciler func(ctx context.Context, req controller.Request, store *state.Store, entry T) error, cleaner func(ctx context.Context, req controller.Request, store *state.Store) error) error {
	_, entry, err := store.ConfigEntry(nil, req.Kind, req.Name, req.Meta)
	if err != nil {
		requestLogger(logger, req).Warn("error fetching config entry for reconciliation request", "error", err)
		return err
	}

	if entry == nil {
		return cleaner(ctx, req, store)
	}

	return reconciler(ctx, req, store, entry.(T))
}

// enqueueCertificateReferencedGateways retrieves all gateway objects, filters to those referencing
// the provided certificate, and enqueues the gateways for reconciliation
func (r *apiGatewayReconciler) enqueueCertificateReferencedGateways(store *state.Store, _ context.Context, req controller.Request) error {
	logger := certificateRequestLogger(r.logger, req)

	logger.Trace("certificate changed, enqueueing dependent gateways")
	defer logger.Trace("finished enqueuing gateways")

	_, entries, err := store.ConfigEntriesByKind(nil, structs.APIGateway, wildcardMeta())
	if err != nil {
		logger.Warn("error retrieving api gateways", "error", err)
		return err
	}

	requests := []controller.Request{}

	for _, entry := range entries {
		gateway := entry.(*structs.APIGatewayConfigEntry)
		for _, listener := range gateway.Listeners {
			for _, certificate := range listener.TLS.Certificates {
				if certificate.IsSame(&structs.ResourceReference{
					Kind:           req.Kind,
					Name:           req.Name,
					EnterpriseMeta: *req.Meta,
				}) {
					requests = append(requests, controller.Request{
						Kind: structs.APIGateway,
						Name: gateway.Name,
						Meta: &gateway.EnterpriseMeta,
					})
				}
			}
		}
	}

	r.controller.Enqueue(requests...)

	return nil
}

// cleanupBoundGateway retrieves all routes from the store and removes the gateway from any
// routes that are bound to it, updating their status appropriately
func (r *apiGatewayReconciler) cleanupBoundGateway(_ context.Context, req controller.Request, store *state.Store) error {
	logger := gatewayRequestLogger(r.logger, req)

	logger.Trace("cleaning up bound gateway")
	defer logger.Trace("finished cleaning up bound gateway")

	routes, err := retrieveAllRoutesFromStore(store)
	if err != nil {
		logger.Warn("error retrieving routes", "error", err)
		return err
	}

	resource := requestToResourceRef(req)
	resource.Kind = structs.APIGateway

	for _, modifiedRoute := range removeGateway(resource, routes...) {
		routeLogger := routeLogger(logger, modifiedRoute)
		routeLogger.Trace("persisting route status")
		if err := r.updater.Update(modifiedRoute); err != nil {
			routeLogger.Warn("error removing gateway from route", "error", err)
			return err
		}
	}

	return nil
}

// reconcileBoundGateway mainly handles orphaned bound gateways at startup, it just checks
// to make sure there's still an existing gateway, and if not, it deletes the bound gateway
func (r *apiGatewayReconciler) reconcileBoundGateway(_ context.Context, req controller.Request, store *state.Store, bound *structs.BoundAPIGatewayConfigEntry) error {
	logger := gatewayRequestLogger(r.logger, req)

	logger.Trace("reconciling bound gateway")
	defer logger.Trace("finished reconciling bound gateway")

	_, gateway, err := store.ConfigEntry(nil, structs.APIGateway, req.Name, req.Meta)
	if err != nil {
		logger.Warn("error retrieving api gateway", "error", err)
		return err
	}

	if gateway == nil {
		// delete the bound gateway
		logger.Trace("deleting bound api gateway")
		if err := r.updater.Delete(bound); err != nil {
			logger.Warn("error deleting bound api gateway", "error", err)
			return err
		}
	}

	return nil
}

// cleanupGateway deletes the associated bound gateway state with the config entry, route
// cleanup occurs when the bound gateway is re-reconciled or on the next reconciliation
// pass for the route.
func (r *apiGatewayReconciler) cleanupGateway(_ context.Context, req controller.Request, store *state.Store) error {
	logger := gatewayRequestLogger(r.logger, req)

	logger.Trace("cleaning up deleted gateway")
	defer logger.Trace("finished cleaning up deleted gateway")

	_, bound, err := store.ConfigEntry(nil, structs.BoundAPIGateway, req.Name, req.Meta)
	if err != nil {
		logger.Warn("error retrieving bound api gateway", "error", err)
		return err
	}

	logger.Trace("deleting bound api gateway")
	if err := r.updater.Delete(bound); err != nil {
		logger.Warn("error deleting bound api gateway", "error", err)
		return err
	}

	return nil
}

// reconcileGateway attempts to initialize or fetch the associated bound
// gateway state, fetch all route references, validate the existence of any
// referenced certificates, and then update the bound gateway with certificate
// references and add or remove any routes that reference or previously
// referenced this gateway. It then persists any status updates for the gateway,
// the modified routes, and updates the bound gateway.
func (r *apiGatewayReconciler) reconcileGateway(_ context.Context, req controller.Request, store *state.Store, gateway *structs.APIGatewayConfigEntry) error {
	logger := gatewayRequestLogger(r.logger, req)

	logger.Trace("started reconciling gateway")
	defer logger.Trace("finished reconciling gateway")

	updater := structs.NewStatusUpdater(gateway)
	// we clear out the initial status conditions since we're doing a full update
	// of this gateway's status
	updater.ClearConditions()

	routes, err := retrieveAllRoutesFromStore(store)
	if err != nil {
		logger.Warn("error retrieving routes", "error", err)
		return err
	}

	// construct the tuple we'll be working on to update state
	_, bound, err := store.ConfigEntry(nil, structs.BoundAPIGateway, req.Name, req.Meta)
	if err != nil {
		logger.Warn("error retrieving bound api gateway", "error", err)
		return err
	}
	meta := newGatewayMeta(gateway, bound)

	certificateErrors, err := meta.checkCertificates(store)
	if err != nil {
		logger.Warn("error checking gateway certificates", "error", err)
		return err
	}

	// set each listener as having valid certs, then overwrite that status condition
	// if there are any certificate errors
	meta.eachListener(func(listener *structs.APIGatewayListener, bound *structs.BoundAPIGatewayListener) error {
		listenerRef := structs.ResourceReference{
			Kind:           structs.APIGateway,
			Name:           meta.BoundGateway.Name,
			SectionName:    bound.Name,
			EnterpriseMeta: meta.BoundGateway.EnterpriseMeta,
		}
		updater.SetCondition(conditions.validCertificate(listenerRef))
		return nil
	})

	for ref, err := range certificateErrors {
		updater.SetCondition(invalidCertificate(ref, err))
	}

	if len(certificateErrors) > 0 {
		updater.SetCondition(invalidCertificates())
	} else {
		updater.SetCondition(gatewayAccepted())
	}

	// now we bind all of the routes we can
	updatedRoutes := []structs.ControlledConfigEntry{}
	for _, route := range routes {
		routeUpdater := structs.NewStatusUpdater(route)
		_, boundRefs, bindErrors := bindRoutesToGateways(route, meta)

		// unset the old gateway binding in case it's stale
		for _, parent := range route.GetParents() {
			if parent.Kind == gateway.Kind && parent.Name == gateway.Name && parent.EnterpriseMeta.IsSame(&gateway.EnterpriseMeta) {
				routeUpdater.RemoveCondition(routeBound(parent))
			}
		}

		// set the status for parents that have bound successfully
		for _, ref := range boundRefs {
			routeUpdater.SetCondition(routeBound(ref))
		}

		// set the status for any parents that have errored trying to
		// bind
		for ref, err := range bindErrors {
			routeUpdater.SetCondition(routeUnbound(ref, err))
		}

		// if we've updated any statuses, then store them as needing
		// to be updated
		if entry, updated := routeUpdater.UpdateEntry(); updated {
			updatedRoutes = append(updatedRoutes, entry)
		}
	}

	// first set any gateway conflict statuses
	meta.setConflicts(updater)

	// now check if we need to update the gateway status
	if modifiedGateway, shouldUpdate := updater.UpdateEntry(); shouldUpdate {
		logger.Trace("persisting gateway status")
		if err := r.updater.UpdateWithStatus(modifiedGateway); err != nil {
			logger.Warn("error persisting gateway status", "error", err)
			return err
		}
	}

	// next update route statuses
	for _, modifiedRoute := range updatedRoutes {
		routeLogger := routeLogger(logger, modifiedRoute)
		routeLogger.Trace("persisting route status")
		if err := r.updater.UpdateWithStatus(modifiedRoute); err != nil {
			routeLogger.Warn("error persisting route status", "error", err)
			return err
		}
	}

	// now update the bound state if it changed
	if bound == nil || !bound.(*structs.BoundAPIGatewayConfigEntry).IsSame(meta.BoundGateway) {
		logger.Trace("persisting bound api gateway")
		if err := r.updater.Update(meta.BoundGateway); err != nil {
			logger.Warn("error persisting bound api gateway", "error", err)
			return err
		}
	}

	return nil
}

// cleanupRoute fetches all gateways and removes any existing reference to
// the route we're reconciling from them.
func (r *apiGatewayReconciler) cleanupRoute(_ context.Context, req controller.Request, store *state.Store) error {
	logger := routeRequestLogger(r.logger, req)

	logger.Trace("cleaning up route")
	defer logger.Trace("finished cleaning up route")

	meta, err := getAllGatewayMeta(store)
	if err != nil {
		logger.Warn("error retrieving gateways", "error", err)
		return err
	}

	for _, modifiedGateway := range removeRoute(requestToResourceRef(req), meta...) {
		gatewayLogger := gatewayLogger(logger, modifiedGateway.BoundGateway)
		gatewayLogger.Trace("persisting bound gateway state")
		if err := r.updater.Update(modifiedGateway.BoundGateway); err != nil {
			gatewayLogger.Warn("error updating bound api gateway", "error", err)
			return err
		}
	}

	r.controller.RemoveTrigger(req)

	return nil
}

// reconcileRoute attempts to validate a route against its referenced service
// discovery chain, it also fetches all gateways, and attempts to either remove
// the route being reconciled from gateways containing either stale references
// when this route no longer references them, or add the route to gateways that
// it now references. It then updates any necessary route statuses, checks for
// gateways that now have route conflicts, and updates all statuses and states
// as necessary.
func (r *apiGatewayReconciler) reconcileRoute(_ context.Context, req controller.Request, store *state.Store, route structs.BoundRoute) error {
	logger := routeRequestLogger(r.logger, req)

	logger.Trace("reconciling route")
	defer logger.Trace("finished reconciling route")

	meta, err := getAllGatewayMeta(store)
	if err != nil {
		logger.Warn("error retrieving gateways", "error", err)
		return err
	}

	updater := structs.NewStatusUpdater(route)
	// we clear out the initial status conditions since we're doing a full update
	// of this route's status
	updater.ClearConditions()

	ws := memdb.NewWatchSet()
	ws.Add(store.AbandonCh())

	finalize := func(modifiedGateways []*structs.BoundAPIGatewayConfigEntry) error {
		// first update any gateway statuses that are now in conflict
		for _, gateway := range meta {
			modifiedGateway, shouldUpdate := gateway.checkConflicts()
			if shouldUpdate {
				gatewayLogger := gatewayLogger(logger, modifiedGateway)
				gatewayLogger.Trace("persisting gateway status")
				if err := r.updater.UpdateWithStatus(modifiedGateway); err != nil {
					gatewayLogger.Warn("error persisting gateway", "error", err)
					return err
				}
			}
		}

		// next update the route status
		if modifiedRoute, shouldUpdate := updater.UpdateEntry(); shouldUpdate {
			r.logger.Trace("persisting route status")
			if err := r.updater.UpdateWithStatus(modifiedRoute); err != nil {
				r.logger.Warn("error persisting route", "error", err)
				return err
			}
		}

		// now update all of the bound gateways that have been modified
		for _, bound := range modifiedGateways {
			gatewayLogger := gatewayLogger(logger, bound)
			gatewayLogger.Trace("persisting bound api gateway")
			if err := r.updater.Update(bound); err != nil {
				gatewayLogger.Warn("error persisting bound api gateway", "error", err)
				return err
			}
		}

		return nil
	}

	var triggerOnce sync.Once
	for _, service := range route.GetServiceNames() {
		_, chainSet, err := store.ReadDiscoveryChainConfigEntries(ws, service.Name, pointerTo(service.EnterpriseMeta))
		if err != nil {
			logger.Warn("error reading discovery chain", "error", err)
			return err
		}

		// trigger a watch since we now need to check when the discovery chain gets updated
		triggerOnce.Do(func() {
			r.controller.AddTrigger(req, ws.WatchCtx)
		})

		// make sure that we can actually compile a discovery chain based on this route
		// the main check is to make sure that all of the protocols align
		chain, err := discoverychain.Compile(discoverychain.CompileRequest{
			ServiceName:           service.Name,
			EvaluateInNamespace:   service.NamespaceOrDefault(),
			EvaluateInPartition:   service.PartitionOrDefault(),
			EvaluateInDatacenter:  "dc1",           // just mock out a fake dc since we're just checking for compilation errors
			EvaluateInTrustDomain: "consul.domain", // just mock out a fake trust domain since we're just checking for compilation errors
			Entries:               chainSet,
		})
		if err != nil {
			updater.SetCondition(routeInvalidDiscoveryChain(err))
			continue
		}

		if chain.Protocol != string(route.GetProtocol()) {
			updater.SetCondition(routeInvalidDiscoveryChain(errInvalidProtocol))
			continue
		}

		updater.SetCondition(routeAccepted())
	}

	// if we have no upstream targets, then set the route as invalid
	// this should already happen in the validation check on write, but
	// we'll do it here too just in case
	if len(route.GetServiceNames()) == 0 {
		updater.SetCondition(routeNoUpstreams())
	}

	// the route is valid, attempt to bind it to all gateways
	r.logger.Trace("binding routes to gateway")
	modifiedGateways, boundRefs, bindErrors := bindRoutesToGateways(route, meta...)

	// set the status of the references that are bound
	for _, ref := range boundRefs {
		updater.SetCondition(routeBound(ref))
	}

	// set any binding errors
	for ref, err := range bindErrors {
		updater.SetCondition(routeUnbound(ref, err))
	}

	// set any refs that haven't been bound or explicitly errored
PARENT_LOOP:
	for _, ref := range route.GetParents() {
		for _, boundRef := range boundRefs {
			if ref.IsSame(&boundRef) {
				continue PARENT_LOOP
			}
		}
		if _, ok := bindErrors[ref]; ok {
			continue PARENT_LOOP
		}
		updater.SetCondition(gatewayNotFound(ref))
	}

	return finalize(modifiedGateways)
}

// reconcileHTTPRoute is a thin wrapper around recnocileRoute for a HTTPRoutes
func (r *apiGatewayReconciler) reconcileHTTPRoute(ctx context.Context, req controller.Request, store *state.Store, route *structs.HTTPRouteConfigEntry) error {
	return r.reconcileRoute(ctx, req, store, route)
}

// reconcileTCPRoute is a thin wrapper around recnocileRoute for a TCPRoutes
func (r *apiGatewayReconciler) reconcileTCPRoute(ctx context.Context, req controller.Request, store *state.Store, route *structs.TCPRouteConfigEntry) error {
	return r.reconcileRoute(ctx, req, store, route)
}

// NewAPIGatewayController initializes a controller that reconciles all APIGateway objects
func NewAPIGatewayController(fsm *fsm.FSM, publisher state.EventPublisher, updater *Updater, logger hclog.Logger) controller.Controller {
	reconciler := &apiGatewayReconciler{
		fsm:     fsm,
		logger:  logger,
		updater: updater,
	}
	reconciler.controller = controller.New(publisher, reconciler)
	return reconciler.controller.Subscribe(
		&stream.SubscribeRequest{
			Topic:   state.EventTopicAPIGateway,
			Subject: stream.SubjectWildcard,
		},
	).Subscribe(
		&stream.SubscribeRequest{
			Topic:   state.EventTopicHTTPRoute,
			Subject: stream.SubjectWildcard,
		},
	).Subscribe(
		&stream.SubscribeRequest{
			Topic:   state.EventTopicTCPRoute,
			Subject: stream.SubjectWildcard,
		},
	).Subscribe(
		&stream.SubscribeRequest{
			Topic:   state.EventTopicBoundAPIGateway,
			Subject: stream.SubjectWildcard,
		},
	).Subscribe(
		&stream.SubscribeRequest{
			Topic:   state.EventTopicInlineCertificate,
			Subject: stream.SubjectWildcard,
		})
}

// gatewayMeta embeds both a BoundAPIGateway and its corresponding APIGateway.
// This is used for binding routes to a gateway, because the binding logic
// requires correlation between fields on a gateway and a route, while persisting
// the state onto the corresponding subfields of a BoundAPIGateway. For example,
// when binding we need to validate that a route's protocol (e.g. http)
// matches the protocol of the listener it wants to bind to.
type gatewayMeta struct {
	// BoundGateway is the bound-api-gateway config entry for a given gateway.
	BoundGateway *structs.BoundAPIGatewayConfigEntry
	// Gateway is the api-gateway config entry for the gateway.
	Gateway *structs.APIGatewayConfigEntry
	// listeners is a map of gateway listeners by name for fast access
	// the map values are pointers so that we can update them directly
	// and have the changes propagate back to the container gateways.
	listeners map[string]*structs.APIGatewayListener
	// boundListeners is a map of gateway listeners by name for fast access
	// the map values are pointers so that we can update them directly
	// and have the changes propagate back to the container gateways.
	boundListeners map[string]*structs.BoundAPIGatewayListener
}

// getAllGatewayMeta returns a pre-constructed list of all valid gateway and state
// tuples based on the state coming from the store. Any gateway that does not have
// a corresponding bound-api-gateway config entry will be filtered out.
func getAllGatewayMeta(store *state.Store) ([]*gatewayMeta, error) {
	_, gateways, err := store.ConfigEntriesByKind(nil, structs.APIGateway, wildcardMeta())
	if err != nil {
		return nil, err
	}
	_, boundGateways, err := store.ConfigEntriesByKind(nil, structs.BoundAPIGateway, wildcardMeta())
	if err != nil {
		return nil, err
	}

	meta := make([]*gatewayMeta, 0, len(boundGateways))
	for _, b := range boundGateways {
		bound := b.(*structs.BoundAPIGatewayConfigEntry)
		for _, g := range gateways {
			gateway := g.(*structs.APIGatewayConfigEntry)
			if bound.IsInitializedForGateway(gateway) {
				meta = append(meta, (&gatewayMeta{
					BoundGateway: bound,
					Gateway:      gateway,
				}).initialize())
				break
			}
		}
	}
	return meta, nil
}

// updateRouteBinding takes a BoundRoute and modifies the listeners on the
// BoundAPIGateway config entry in GatewayMeta to reflect the binding of the
// route to the gateway.
//
// The return values correspond to:
// 1. whether the underlying BoundAPIGateway was actually modified
// 2. what references from the BoundRoute actually bound to the Gateway successfully
// 3. any errors that occurred while attempting to bind a particular reference to the Gateway
func (g *gatewayMeta) updateRouteBinding(route structs.BoundRoute) (bool, []structs.ResourceReference, map[structs.ResourceReference]error) {
	errors := make(map[structs.ResourceReference]error)

	boundRefs := []structs.ResourceReference{}
	listenerUnbound := make(map[string]bool, len(g.boundListeners))
	listenerBound := make(map[string]bool, len(g.boundListeners))

	routeRef := structs.ResourceReference{
		Kind:           route.GetKind(),
		Name:           route.GetName(),
		EnterpriseMeta: *route.GetEnterpriseMeta(),
	}

	// first attempt to unbind all of the routes from the listeners in case they're
	// stale
	g.eachListener(func(listener *structs.APIGatewayListener, bound *structs.BoundAPIGatewayListener) error {
		listenerUnbound[listener.Name] = bound.UnbindRoute(routeRef)
		return nil
	})

	// now try and bind all of the route's current refs
	for _, ref := range route.GetParents() {
		if !g.shouldBindRoute(ref) {
			continue
		}

		if len(g.boundListeners) == 0 {
			errors[ref] = fmt.Errorf("route cannot bind because gateway has no listeners")
			continue
		}

		// try to bind to all listeners
		refDidBind := false
		g.eachListener(func(listener *structs.APIGatewayListener, bound *structs.BoundAPIGatewayListener) error {
			didBind, err := g.bindRoute(listener, bound, route, ref)
			if err != nil {
				errors[ref] = err
			}
			if didBind {
				refDidBind = true
				listenerBound[listener.Name] = true
			}
			return nil
		})

		// double check that the wildcard ref actually bound to something
		if !refDidBind && errors[ref] == nil {
			errors[ref] = fmt.Errorf("failed to bind route %s to gateway %s with listener '%s'", route.GetName(), g.Gateway.Name, ref.SectionName)
		}
		if refDidBind {
			boundRefs = append(boundRefs, ref)
		}
	}

	didUpdate := false
	for name, didUnbind := range listenerUnbound {
		didBind := listenerBound[name]
		if didBind != didUnbind {
			didUpdate = true
			break
		}
	}

	return didUpdate, boundRefs, errors
}

// shouldBindRoute returns whether a Route's parent reference references the Gateway
// that we wrap.
func (g *gatewayMeta) shouldBindRoute(ref structs.ResourceReference) bool {
	return (ref.Kind == structs.APIGateway || ref.Kind == "") && g.Gateway.Name == ref.Name && g.Gateway.EnterpriseMeta.IsSame(&ref.EnterpriseMeta)
}

// shouldBindRouteToListener returns whether a Route's parent reference should attempt
// to bind to the given listener because it is either explicitly named or the Route
// is attempting to wildcard bind to the listener.
func (g *gatewayMeta) shouldBindRouteToListener(l *structs.BoundAPIGatewayListener, ref structs.ResourceReference) bool {
	return l.Name == ref.SectionName || ref.SectionName == ""
}

// bindRoute takes a particular listener that a Route is attempting to bind to with a given reference
// and returns whether the Route successfully bound to the listener or if it errored in the process.
func (g *gatewayMeta) bindRoute(listener *structs.APIGatewayListener, bound *structs.BoundAPIGatewayListener, route structs.BoundRoute, ref structs.ResourceReference) (bool, error) {
	if !g.shouldBindRouteToListener(bound, ref) {
		return false, nil
	}

	// check to make sure we're not binding to an invalid gateway
	if !g.Gateway.Status.MatchesConditionStatus(gatewayAccepted()) {
		return false, fmt.Errorf("failed to bind route to gateway %s: gateway has not been accepted", g.Gateway.Name)
	}

	// check to make sure we're not binding to an invalid route
	status := route.GetStatus()
	if !status.MatchesConditionStatus(routeAccepted()) {
		return false, fmt.Errorf("failed to bind route to gateway %s: route has not been accepted", g.Gateway.Name)
	}

	if route, ok := route.(*structs.HTTPRouteConfigEntry); ok {
		// check our hostnames
		hostnames := route.FilteredHostnames(listener.GetHostname())
		if len(hostnames) == 0 {
			return false, fmt.Errorf("failed to bind route to gateway %s: listener %s is does not have any hostnames that match the route", g.Gateway.Name, listener.Name)
		}
	}

	if listener.Protocol == route.GetProtocol() && bound.BindRoute(structs.ResourceReference{
		Kind:           route.GetKind(),
		Name:           route.GetName(),
		EnterpriseMeta: *route.GetEnterpriseMeta(),
	}) {
		return true, nil
	}

	if ref.SectionName != "" {
		return false, fmt.Errorf("failed to bind route %s to gateway %s: listener %s is not a %s listener", route.GetName(), g.Gateway.Name, bound.Name, route.GetProtocol())
	}

	return false, nil
}

// unbindRoute takes a route and unbinds it from all of the listeners on a gateway.
// It returns true if the route was unbound and false if it was not.
func (g *gatewayMeta) unbindRoute(route structs.ResourceReference) bool {
	didUnbind := false
	for _, listener := range g.boundListeners {
		if listener.UnbindRoute(route) {
			didUnbind = true
		}
	}

	return didUnbind
}

// eachListener iterates over all of the listeners for our underlying Gateway, it takes
// a callback function that can return an error, if an error is returned it halts execution
// and immediately returns the error.
func (g *gatewayMeta) eachListener(fn func(listener *structs.APIGatewayListener, bound *structs.BoundAPIGatewayListener) error) error {
	for name, listener := range g.listeners {
		if err := fn(listener, g.boundListeners[name]); err != nil {
			return err
		}
	}
	return nil
}

// checkCertificates verifies that all certificates referenced by the listeners on the gateway
// exist and collects them onto the bound gateway
func (g *gatewayMeta) checkCertificates(store *state.Store) (map[structs.ResourceReference]error, error) {
	certificateErrors := map[structs.ResourceReference]error{}

	err := g.eachListener(func(listener *structs.APIGatewayListener, bound *structs.BoundAPIGatewayListener) error {
		for _, ref := range listener.TLS.Certificates {
			_, certificate, err := store.ConfigEntry(nil, ref.Kind, ref.Name, &ref.EnterpriseMeta)
			if err != nil {
				return err
			}
			listenerRef := structs.ResourceReference{
				Kind:           structs.APIGateway,
				Name:           g.BoundGateway.Name,
				SectionName:    bound.Name,
				EnterpriseMeta: g.BoundGateway.EnterpriseMeta,
			}
			if certificate == nil {
				certificateErrors[listenerRef] = fmt.Errorf("certificate %q not found", ref.Name)
			} else {
				bound.Certificates = append(bound.Certificates, ref)
			}
		}
		return nil
	})
	if err != nil {
		return nil, err
	}
	return certificateErrors, nil
}

// checkConflicts returns whether a gateway status needs to be updated with
// conflicting route statuses
func (g *gatewayMeta) checkConflicts() (structs.ControlledConfigEntry, bool) {
	updater := structs.NewStatusUpdater(g.Gateway)
	g.setConflicts(updater)
	return updater.UpdateEntry()
}

// setConflicts ensures that no TCP listener has more than the one allowed route and
// assigns an appropriate status
func (g *gatewayMeta) setConflicts(updater *structs.StatusUpdater) {
	g.eachListener(func(listener *structs.APIGatewayListener, bound *structs.BoundAPIGatewayListener) error {
		ref := structs.ResourceReference{
			Kind:           structs.APIGateway,
			Name:           g.Gateway.Name,
			SectionName:    listener.Name,
			EnterpriseMeta: g.Gateway.EnterpriseMeta,
		}
		switch listener.Protocol {
		case structs.ListenerProtocolTCP:
			if len(bound.Routes) > 1 {
				updater.SetCondition(gatewayListenerConflicts(ref))
				return nil
			}
		}
		updater.SetCondition(gatewayListenerNoConflicts(ref))
		return nil
	})
}

// initialize sets up the listener maps that we use for quickly indexing the listeners in our binding logic
func (g *gatewayMeta) initialize() *gatewayMeta {
	// set up the maps for fast access
	g.boundListeners = make(map[string]*structs.BoundAPIGatewayListener, len(g.BoundGateway.Listeners))
	for i, listener := range g.BoundGateway.Listeners {
		g.boundListeners[listener.Name] = &g.BoundGateway.Listeners[i]
	}
	g.listeners = make(map[string]*structs.APIGatewayListener, len(g.Gateway.Listeners))
	for i, listener := range g.Gateway.Listeners {
		g.listeners[listener.Name] = &g.Gateway.Listeners[i]
	}
	return g
}

// newGatewayMeta returns an object that wraps the given APIGateway and BoundAPIGateway
func newGatewayMeta(gateway *structs.APIGatewayConfigEntry, bound structs.ConfigEntry) *gatewayMeta {
	var b *structs.BoundAPIGatewayConfigEntry
	if bound == nil {
		b = &structs.BoundAPIGatewayConfigEntry{
			Kind:           structs.BoundAPIGateway,
			Name:           gateway.Name,
			EnterpriseMeta: gateway.EnterpriseMeta,
		}
	} else {
		b = bound.(*structs.BoundAPIGatewayConfigEntry).DeepCopy()
	}

	// we just clear out the bound state here since we recalculate it entirely
	// in the gateway control loop
	listeners := make([]structs.BoundAPIGatewayListener, 0, len(gateway.Listeners))
	for _, listener := range gateway.Listeners {
		listeners = append(listeners, structs.BoundAPIGatewayListener{
			Name: listener.Name,
		})
	}

	b.Listeners = listeners

	return (&gatewayMeta{
		BoundGateway: b,
		Gateway:      gateway,
	}).initialize()
}

// gatewayAccepted marks the APIGateway as valid.
func gatewayAccepted() structs.Condition {
	return structs.NewGatewayCondition(
		api.GatewayConditionAccepted,
		api.ConditionStatusTrue,
		api.GatewayReasonAccepted,
		"gateway is valid",
		structs.ResourceReference{},
	)
}

// invalidCertificate returns a condition used when a gateway references a
// certificate that does not exist. It takes a ref used to scope the condition
// to a given APIGateway listener.
<<<<<<< HEAD
func invalidCertificate(ref structs.ResourceReference, err error) structs.Condition {
	return structs.NewGatewayCondition(
		api.GatewayConditionAccepted,
		api.ConditionStatusFalse,
		api.GatewayListenerReasonInvalidCertificateRef,
		err.Error(),
		ref,
	)
=======
func (g *gatewayConditionGenerator) invalidCertificate(ref structs.ResourceReference, err error) structs.Condition {
	return structs.Condition{
		Type:               "ResolvedRefs",
		Status:             "False",
		Reason:             "InvalidCertificate",
		Message:            err.Error(),
		Resource:           pointerTo(ref),
		LastTransitionTime: g.now,
	}
>>>>>>> 1291786d
}

func (g *gatewayConditionGenerator) validCertificate(ref structs.ResourceReference) structs.Condition {
	return structs.Condition{
		Type:               "ResolvedRefs",
		Status:             "True",
		Reason:             "ResolvedRefs",
		Message:            "resolved refs",
		Resource:           pointerTo(ref),
		LastTransitionTime: g.now,
	}
}

// invalidCertificates is used to set the overall condition of the APIGateway
// to invalid due to missing certificates that it references.
func invalidCertificates() structs.Condition {
	return structs.NewGatewayCondition(
		api.GatewayConditionAccepted,
		api.ConditionStatusFalse,
		api.GatewayReasonInvalidCertificates,
		"gateway references invalid certificates",
		structs.ResourceReference{},
	)
}

// gatewayListenerNoConflicts marks an APIGateway listener as having no conflicts within its
// bound routes
func gatewayListenerNoConflicts(ref structs.ResourceReference) structs.Condition {
	return structs.NewGatewayCondition(
		api.GatewayConditionConflicted,
		api.ConditionStatusFalse,
		api.GatewayReasonNoConflict,
		"listener has no route conflicts",
		ref,
	)
}

// gatewayListenerConflicts marks an APIGateway listener as having bound routes that conflict with each other
// and make the listener, therefore invalid
func gatewayListenerConflicts(ref structs.ResourceReference) structs.Condition {
	return structs.NewGatewayCondition(
		api.GatewayConditionConflicted,
		api.ConditionStatusTrue,
		api.GatewayReasonRouteConflict,
		"TCP-based listeners currently only support binding a single route",
		ref,
	)
}

// routeBound marks a Route as bound to the referenced APIGateway
func routeBound(ref structs.ResourceReference) structs.Condition {
	return structs.NewRouteCondition(
		api.RouteConditionBound,
		api.ConditionStatusTrue,
		api.RouteReasonBound,
		"successfully bound route",
		ref,
	)
}

// gatewayNotFound marks a Route as having failed to bind to a referenced APIGateway due to
// the Gateway not existing (or having not been reconciled yet)
func gatewayNotFound(ref structs.ResourceReference) structs.Condition {
	return structs.NewRouteCondition(
		api.RouteConditionBound,
		api.ConditionStatusFalse,
		api.RouteReasonGatewayNotFound,
		"gateway was not found",
		ref,
	)
}

// routeUnbound marks the route as having failed to bind to the referenced APIGateway
func routeUnbound(ref structs.ResourceReference, err error) structs.Condition {
	return structs.NewRouteCondition(
		api.RouteConditionBound,
		api.ConditionStatusFalse,
		api.RouteReasonFailedToBind,
		err.Error(),
		ref,
	)
}

// routeAccepted marks the Route as valid
func routeAccepted() structs.Condition {
	return structs.NewRouteCondition(
		api.RouteConditionAccepted,
		api.ConditionStatusTrue,
		api.RouteReasonAccepted,
		"route is valid",
		structs.ResourceReference{},
	)
}

// routeInvalidDiscoveryChain marks the route as invalid due to an error while validating its referenced
// discovery chian
func routeInvalidDiscoveryChain(err error) structs.Condition {
	return structs.NewRouteCondition(
		api.RouteConditionAccepted,
		api.ConditionStatusFalse,
		api.RouteReasonInvalidDiscoveryChain,
		err.Error(),
		structs.ResourceReference{},
	)
}

// routeNoUpstreams marks the route as invalid because it has no upstreams that it targets
func routeNoUpstreams() structs.Condition {
	return structs.NewRouteCondition(
		api.RouteConditionAccepted,
		api.ConditionStatusFalse,
		api.RouteReasonNoUpstreamServicesTargeted,
		"route must target at least one upstream service",
		structs.ResourceReference{},
	)
}

// bindRoutesToGateways takes a route variadic number of gateways.
// It iterates over the parent references for the route. These parents are gateways the
// route should be bound to. If the parent matches a bound gateway, the route is bound to the
// gateway. Otherwise, the route is unbound from the gateway if it was previously bound.
//
// The function returns a list of references to the modified BoundAPIGatewayConfigEntry objects,
// a list of parent references on the route that were successfully used to bind the route, and
// a map of resource references to errors that occurred when they were attempted to be
// bound to a gateway.
func bindRoutesToGateways(route structs.BoundRoute, gateways ...*gatewayMeta) ([]*structs.BoundAPIGatewayConfigEntry, []structs.ResourceReference, map[structs.ResourceReference]error) {
	boundRefs := []structs.ResourceReference{}
	modified := make([]*structs.BoundAPIGatewayConfigEntry, 0, len(gateways))

	// errored stores the errors from events where a resource reference failed to bind to a gateway.
	errored := make(map[structs.ResourceReference]error)

	// Iterate over all BoundAPIGateway config entries and try to bind them to the route if they are a parent.
	for _, gateway := range gateways {
		didUpdate, bound, errors := gateway.updateRouteBinding(route)

		if didUpdate {
			modified = append(modified, gateway.BoundGateway)
		}

		for ref, err := range errors {
			errored[ref] = err
		}

		boundRefs = append(boundRefs, bound...)
	}

	return modified, boundRefs, errored
}

// removeGateway sets the route's status appropriately when the gateway that it's
// attempting to bind to does not exist
func removeGateway(gateway structs.ResourceReference, entries ...structs.BoundRoute) []structs.ControlledConfigEntry {
	modified := []structs.ControlledConfigEntry{}

	for _, route := range entries {
		updater := structs.NewStatusUpdater(route)

		for _, parent := range route.GetParents() {
			if parent.Kind == gateway.Kind && parent.Name == gateway.Name && parent.EnterpriseMeta.IsSame(&gateway.EnterpriseMeta) {
				updater.SetCondition(gatewayNotFound(parent))
			}
		}

		if toUpdate, shouldUpdate := updater.UpdateEntry(); shouldUpdate {
			modified = append(modified, toUpdate)
		}
	}

	return modified
}

// removeRoute unbinds the route from the given gateways, returning the list of gateways that were modified.
func removeRoute(route structs.ResourceReference, entries ...*gatewayMeta) []*gatewayMeta {
	modified := []*gatewayMeta{}

	for _, entry := range entries {
		if entry.unbindRoute(route) {
			modified = append(modified, entry)
		}
	}

	return modified
}

// requestToResourceRef constructs a resource reference from the given controller request
func requestToResourceRef(req controller.Request) structs.ResourceReference {
	ref := structs.ResourceReference{
		Kind: req.Kind,
		Name: req.Name,
	}

	if req.Meta != nil {
		ref.EnterpriseMeta = *req.Meta
	}

	return ref
}

// retrieveAllRoutesFromStore retrieves all HTTP and TCP routes from the given store
func retrieveAllRoutesFromStore(store *state.Store) ([]structs.BoundRoute, error) {
	_, httpRoutes, err := store.ConfigEntriesByKind(nil, structs.HTTPRoute, wildcardMeta())
	if err != nil {
		return nil, err
	}

	_, tcpRoutes, err := store.ConfigEntriesByKind(nil, structs.TCPRoute, wildcardMeta())
	if err != nil {
		return nil, err
	}

	routes := make([]structs.BoundRoute, 0, len(tcpRoutes)+len(httpRoutes))

	for _, route := range httpRoutes {
		routes = append(routes, route.(*structs.HTTPRouteConfigEntry))
	}

	for _, route := range tcpRoutes {
		routes = append(routes, route.(*structs.TCPRouteConfigEntry))
	}

	return routes, nil
}

// pointerTo returns a pointer to the value passed as an argument
func pointerTo[T any](value T) *T {
	return &value
}

// requestLogger returns a logger that adds some request-specific fields to the given logger
func requestLogger(logger hclog.Logger, request controller.Request) hclog.Logger {
	meta := request.Meta
	return logger.With("kind", request.Kind, "name", request.Name, "namespace", meta.NamespaceOrDefault(), "partition", meta.PartitionOrDefault())
}

// certificateRequestLogger returns a logger that adds some certificate-specific fields to the given logger
func certificateRequestLogger(logger hclog.Logger, request controller.Request) hclog.Logger {
	meta := request.Meta
	return logger.With("inline-certificate", request.Name, "namespace", meta.NamespaceOrDefault(), "partition", meta.PartitionOrDefault())
}

// gatewayRequestLogger returns a logger that adds some gateway-specific fields to the given logger
func gatewayRequestLogger(logger hclog.Logger, request controller.Request) hclog.Logger {
	meta := request.Meta
	return logger.With("gateway", request.Name, "namespace", meta.NamespaceOrDefault(), "partition", meta.PartitionOrDefault())
}

// gatewayLogger returns a logger that adds some gateway-specific fields to the given logger,
// it should be used when logging info about a gateway resource being modified from a non-gateway
// reconciliation funciton
func gatewayLogger(logger hclog.Logger, gateway structs.ConfigEntry) hclog.Logger {
	meta := gateway.GetEnterpriseMeta()
	return logger.With("gateway.name", gateway.GetName(), "gateway.namespace", meta.NamespaceOrDefault(), "gateway.partition", meta.PartitionOrDefault())
}

// routeRequestLogger returns a logger that adds some route-specific fields to the given logger
func routeRequestLogger(logger hclog.Logger, request controller.Request) hclog.Logger {
	meta := request.Meta
	return logger.With("kind", request.Kind, "route", request.Name, "namespace", meta.NamespaceOrDefault(), "partition", meta.PartitionOrDefault())
}

// routeLogger returns a logger that adds some route-specific fields to the given logger,
// it should be used when logging info about a route resource being modified from a non-route
// reconciliation funciton
func routeLogger(logger hclog.Logger, route structs.ConfigEntry) hclog.Logger {
	meta := route.GetEnterpriseMeta()
	return logger.With("route.kind", route.GetKind(), "route.name", route.GetName(), "route.namespace", meta.NamespaceOrDefault(), "route.partition", meta.PartitionOrDefault())
}

func wildcardMeta() *acl.EnterpriseMeta {
	meta := acl.WildcardEnterpriseMeta()
	meta.OverridePartition(acl.WildcardPartitionName)
	return meta
}<|MERGE_RESOLUTION|>--- conflicted
+++ resolved
@@ -859,16 +859,6 @@
 // invalidCertificate returns a condition used when a gateway references a
 // certificate that does not exist. It takes a ref used to scope the condition
 // to a given APIGateway listener.
-<<<<<<< HEAD
-func invalidCertificate(ref structs.ResourceReference, err error) structs.Condition {
-	return structs.NewGatewayCondition(
-		api.GatewayConditionAccepted,
-		api.ConditionStatusFalse,
-		api.GatewayListenerReasonInvalidCertificateRef,
-		err.Error(),
-		ref,
-	)
-=======
 func (g *gatewayConditionGenerator) invalidCertificate(ref structs.ResourceReference, err error) structs.Condition {
 	return structs.Condition{
 		Type:               "ResolvedRefs",
@@ -878,7 +868,6 @@
 		Resource:           pointerTo(ref),
 		LastTransitionTime: g.now,
 	}
->>>>>>> 1291786d
 }
 
 func (g *gatewayConditionGenerator) validCertificate(ref structs.ResourceReference) structs.Condition {
