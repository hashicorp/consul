--- conflicted
+++ resolved
@@ -1122,11 +1122,7 @@
 				Gateway:     structs.NewServiceName("terminating-gateway", nil),
 				Service:     structs.NewServiceName("db", nil),
 				GatewayKind: "terminating-gateway",
-<<<<<<< HEAD
-				Kind:        structs.GatewayservicekindService,
-=======
 				ServiceKind: structs.GatewayServiceKindService,
->>>>>>> 74ca6406
 			},
 		},
 		{
@@ -1160,11 +1156,7 @@
 				Gateway:     structs.NewServiceName("terminating-gateway", nil),
 				Service:     structs.NewServiceName("db", nil),
 				GatewayKind: "terminating-gateway",
-<<<<<<< HEAD
-				Kind:        structs.GatewayservicekindService,
-=======
 				ServiceKind: structs.GatewayServiceKindService,
->>>>>>> 74ca6406
 			},
 		},
 		{
