--- conflicted
+++ resolved
@@ -1457,7 +1457,6 @@
 
 	connect.HackSANExtensionForCSR(csr)
 
-<<<<<<< HEAD
 	root, err := provider.ActiveRoot()
 	if err != nil {
 		return nil, err
@@ -1478,8 +1477,6 @@
 		return nil, fmt.Errorf("intermediate expired: %w", err)
 	}
 
-=======
->>>>>>> 5ed56fc7
 	// All seems to be in order, actually sign it.
 
 	pem, err := provider.Sign(csr)
@@ -1496,17 +1493,6 @@
 	}
 
 	// Append our local CA's intermediate if there is one.
-<<<<<<< HEAD
-=======
-	inter, err := provider.ActiveIntermediate()
-	if err != nil {
-		return nil, err
-	}
-	root, err := provider.ActiveRoot()
-	if err != nil {
-		return nil, err
-	}
->>>>>>> 5ed56fc7
 	if inter != root {
 		pem = pem + ca.EnsureTrailingNewline(inter)
 	}
@@ -1542,7 +1528,6 @@
 	}
 
 	return &reply, nil
-<<<<<<< HEAD
 }
 
 func (ca *CAManager) checkExpired(pem string) error {
@@ -1554,6 +1539,4 @@
 		return fmt.Errorf("certificate expired end date %s ", cert.NotAfter.String())
 	}
 	return nil
-=======
->>>>>>> 5ed56fc7
-}+}
