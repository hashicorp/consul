--- conflicted
+++ resolved
@@ -272,11 +272,8 @@
 		}
 	}
 
-<<<<<<< HEAD
-	srv, err := NewServer(c, deps, nil)
-=======
-	srv, err := NewServer(c, newDefaultDeps(t, c), grpc.NewServer())
->>>>>>> 96748197
+	srv, err := NewServer(c, deps, grpc.NewServer())
+
 	if err != nil {
 		return nil, err
 	}
