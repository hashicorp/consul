package consul

import (
	"context"
	"fmt"
	"net"
	"strconv"
	"sync"
	"sync/atomic"
	"time"

	"github.com/armon/go-metrics"
	"github.com/hashicorp/consul/acl"
<<<<<<< HEAD
	"github.com/hashicorp/consul/agent/connect"
	"github.com/hashicorp/consul/agent/connect/ca"
=======
>>>>>>> 2552f4a1
	"github.com/hashicorp/consul/agent/consul/autopilot"
	"github.com/hashicorp/consul/agent/metadata"
	"github.com/hashicorp/consul/agent/structs"
	"github.com/hashicorp/consul/api"
	"github.com/hashicorp/consul/lib"
	"github.com/hashicorp/consul/types"
	"github.com/hashicorp/go-memdb"
	"github.com/hashicorp/go-uuid"
	"github.com/hashicorp/go-version"
	"github.com/hashicorp/raft"
	"github.com/hashicorp/serf/serf"
	"golang.org/x/time/rate"
)

const (
	newLeaderEvent      = "consul:new-leader"
	barrierWriteTimeout = 2 * time.Minute
)

var (
	// caRootPruneInterval is how often we check for stale CARoots to remove.
	caRootPruneInterval = time.Hour

	// minAutopilotVersion is the minimum Consul version in which Autopilot features
	// are supported.
	minAutopilotVersion = version.Must(version.NewVersion("0.8.0"))

	// minCentralizedConfigVersion is the minimum Consul version in which centralized
	// config is supported
	minCentralizedConfigVersion = version.Must(version.NewVersion("1.5.0"))
)

// monitorLeadership is used to monitor if we acquire or lose our role
// as the leader in the Raft cluster. There is some work the leader is
// expected to do, so we must react to changes
func (s *Server) monitorLeadership() {
	// We use the notify channel we configured Raft with, NOT Raft's
	// leaderCh, which is only notified best-effort. Doing this ensures
	// that we get all notifications in order, which is required for
	// cleanup and to ensure we never run multiple leader loops.
	raftNotifyCh := s.raftNotifyCh

	aclModeCheckWait := aclModeCheckMinInterval
	var aclUpgradeCh <-chan time.Time
	if s.ACLsEnabled() {
		aclUpgradeCh = time.After(aclModeCheckWait)
	}
	var weAreLeaderCh chan struct{}
	var leaderLoop sync.WaitGroup
	for {
		select {
		case isLeader := <-raftNotifyCh:
			switch {
			case isLeader:
				if weAreLeaderCh != nil {
					s.logger.Printf("[ERR] consul: attempted to start the leader loop while running")
					continue
				}

				weAreLeaderCh = make(chan struct{})
				leaderLoop.Add(1)
				go func(ch chan struct{}) {
					defer leaderLoop.Done()
					s.leaderLoop(ch)
				}(weAreLeaderCh)
				s.logger.Printf("[INFO] consul: cluster leadership acquired")

			default:
				if weAreLeaderCh == nil {
					s.logger.Printf("[ERR] consul: attempted to stop the leader loop while not running")
					continue
				}

				s.logger.Printf("[DEBUG] consul: shutting down leader loop")
				close(weAreLeaderCh)
				leaderLoop.Wait()
				weAreLeaderCh = nil
				s.logger.Printf("[INFO] consul: cluster leadership lost")
			}
		case <-aclUpgradeCh:
			if atomic.LoadInt32(&s.useNewACLs) == 0 {
				aclModeCheckWait = aclModeCheckWait * 2
				if aclModeCheckWait > aclModeCheckMaxInterval {
					aclModeCheckWait = aclModeCheckMaxInterval
				}
				aclUpgradeCh = time.After(aclModeCheckWait)

				if canUpgrade := s.canUpgradeToNewACLs(weAreLeaderCh != nil); canUpgrade {
					if weAreLeaderCh != nil {
						if err := s.initializeACLs(true); err != nil {
							s.logger.Printf("[ERR] consul: error transitioning to using new ACLs: %v", err)
							continue
						}
					}

					s.logger.Printf("[DEBUG] acl: transitioning out of legacy ACL mode")
					atomic.StoreInt32(&s.useNewACLs, 1)
					s.updateACLAdvertisement()

					// setting this to nil ensures that we will never hit this case again
					aclUpgradeCh = nil
				}
			} else {
				// establishLeadership probably transitioned us
				aclUpgradeCh = nil
			}
		case <-s.shutdownCh:
			return
		}
	}
}

func (s *Server) leadershipTransfer() error {
	retryCount := 3
	for i := 0; i < retryCount; i++ {
		future := s.raft.LeadershipTransfer()
		if err := future.Error(); err != nil {
			s.logger.Printf("[ERR] consul: failed to transfer leadership attempt %d/%d: %v", i, retryCount, err)
		} else {
			s.logger.Printf("[ERR] consul: successfully transferred leadership attempt %d/%d", i, retryCount)
			return nil
		}

	}
	return fmt.Errorf("failed to transfer leadership in %d attempts", retryCount)
}

// leaderLoop runs as long as we are the leader to run various
// maintenance activities
func (s *Server) leaderLoop(stopCh chan struct{}) {
	// Fire a user event indicating a new leader
	payload := []byte(s.config.NodeName)
	for name, segment := range s.LANSegments() {
		if err := segment.UserEvent(newLeaderEvent, payload, false); err != nil {
			s.logger.Printf("[WARN] consul: failed to broadcast new leader event on segment %q: %v", name, err)
		}
	}

	// Reconcile channel is only used once initial reconcile
	// has succeeded
	var reconcileCh chan serf.Member
	establishedLeader := false

RECONCILE:
	// Setup a reconciliation timer
	reconcileCh = nil
	interval := time.After(s.config.ReconcileInterval)

	// Apply a raft barrier to ensure our FSM is caught up
	start := time.Now()
	barrier := s.raft.Barrier(barrierWriteTimeout)
	if err := barrier.Error(); err != nil {
		s.logger.Printf("[ERR] consul: failed to wait for barrier: %v", err)
		goto WAIT
	}
	metrics.MeasureSince([]string{"leader", "barrier"}, start)

	// Check if we need to handle initial leadership actions
	if !establishedLeader {
		if err := s.establishLeadership(); err != nil {
			s.logger.Printf("[ERR] consul: failed to establish leadership: %v", err)
			// Immediately revoke leadership since we didn't successfully
			// establish leadership.
			s.revokeLeadership()

			// attempt to transfer leadership. If successful it is
			// time to leave the leaderLoop since this node is no
			// longer the leader. If leadershipTransfer() fails, we
			// will try to acquire it again after
			// 5 seconds.
			if err := s.leadershipTransfer(); err != nil {
				s.logger.Printf("[ERR] consul: %v", err)
				interval = time.After(5 * time.Second)
				goto WAIT
			}
			return
		}
		establishedLeader = true
		defer s.revokeLeadership()
	}

	// Reconcile any missing data
	if err := s.reconcile(); err != nil {
		s.logger.Printf("[ERR] consul: failed to reconcile: %v", err)
		goto WAIT
	}

	// Initial reconcile worked, now we can process the channel
	// updates
	reconcileCh = s.reconcileCh

WAIT:
	// Poll the stop channel to give it priority so we don't waste time
	// trying to perform the other operations if we have been asked to shut
	// down.
	select {
	case <-stopCh:
		return
	default:
	}

	// Periodically reconcile as long as we are the leader,
	// or when Serf events arrive
	for {
		select {
		case <-stopCh:
			return
		case <-s.shutdownCh:
			return
		case <-interval:
			goto RECONCILE
		case member := <-reconcileCh:
			s.reconcileMember(member)
		case index := <-s.tombstoneGC.ExpireCh():
			go s.reapTombstones(index)
		case errCh := <-s.reassertLeaderCh:
			// we can get into this state when the initial
			// establishLeadership has failed as well as the follow
			// up leadershipTransfer. Afterwards we will be waiting
			// for the interval to trigger a reconciliation and can
			// potentially end up here. There is no point to
			// reassert because this agent was never leader in the
			// first place.
			if !establishedLeader {
				errCh <- fmt.Errorf("leadership has not been established")
				continue
			}

			// continue to reassert only if we previously were the
			// leader, which means revokeLeadership followed by an
			// establishLeadership().
			s.revokeLeadership()
			err := s.establishLeadership()
			errCh <- err

			// in case establishLeadership failed, we will try to
			// transfer leadership. At this time raft thinks we are
			// the leader, but consul disagrees.
			if err != nil {
				if err := s.leadershipTransfer(); err != nil {
					// establishedLeader was true before,
					// but it no longer is since it revoked
					// leadership and Leadership transfer
					// also failed. Which is why it stays
					// in the leaderLoop, but now
					// establishedLeader needs to be set to
					// false.
					establishedLeader = false
					interval = time.After(5 * time.Second)
					goto WAIT
				}

				// leadershipTransfer was successful and it is
				// time to leave the leaderLoop.
				return
			}

		}
	}
}

// establishLeadership is invoked once we become leader and are able
// to invoke an initial barrier. The barrier is used to ensure any
// previously inflight transactions have been committed and that our
// state is up-to-date.
func (s *Server) establishLeadership() error {
	// check for the upgrade here - this helps us transition to new ACLs much
	// quicker if this is a new cluster or this is a test agent
	if canUpgrade := s.canUpgradeToNewACLs(true); canUpgrade {
		if err := s.initializeACLs(true); err != nil {
			return err
		}
		atomic.StoreInt32(&s.useNewACLs, 1)
		s.updateACLAdvertisement()
	} else if err := s.initializeACLs(false); err != nil {
		return err
	}

	// Hint the tombstone expiration timer. When we freshly establish leadership
	// we become the authoritative timer, and so we need to start the clock
	// on any pending GC events.
	s.tombstoneGC.SetEnabled(true)
	lastIndex := s.raft.LastIndex()
	s.tombstoneGC.Hint(lastIndex)

	// Setup the session timers. This is done both when starting up or when
	// a leader fail over happens. Since the timers are maintained by the leader
	// node along, effectively this means all the timers are renewed at the
	// time of failover. The TTL contract is that the session will not be expired
	// before the TTL, so expiring it later is allowable.
	//
	// This MUST be done after the initial barrier to ensure the latest Sessions
	// are available to be initialized. Otherwise initialization may use stale
	// data.
	if err := s.initializeSessionTimers(); err != nil {
		return err
	}

	// attempt to bootstrap config entries
	if err := s.bootstrapConfigEntries(s.config.ConfigEntryBootstrap); err != nil {
		return err
	}

	s.getOrCreateAutopilotConfig()
	s.autopilot.Start()

	// todo(kyhavlov): start a goroutine here for handling periodic CA rotation
	if err := s.initializeCA(); err != nil {
		return err
	}

	s.startConfigReplication()

	s.startConnectLeader()

	s.setConsistentReadReady()
	return nil
}

// revokeLeadership is invoked once we step down as leader.
// This is used to cleanup any state that may be specific to a leader.
func (s *Server) revokeLeadership() {
	// Disable the tombstone GC, since it is only useful as a leader
	s.tombstoneGC.SetEnabled(false)

	// Clear the session timers on either shutdown or step down, since we
	// are no longer responsible for session expirations.
	s.clearAllSessionTimers()

	s.stopConfigReplication()

	s.stopConnectLeader()

	s.setCAProvider(nil, nil)

	s.stopACLTokenReaping()

	s.stopACLUpgrade()

	s.resetConsistentReadReady()

	s.autopilot.Stop()
}

// DEPRECATED (ACL-Legacy-Compat) - Remove once old ACL compatibility is removed
func (s *Server) initializeLegacyACL() error {
	if !s.ACLsEnabled() {
		return nil
	}

	authDC := s.config.ACLDatacenter

	// Create anonymous token if missing.
	state := s.fsm.State()
	_, token, err := state.ACLTokenGetBySecret(nil, anonymousToken)
	if err != nil {
		return fmt.Errorf("failed to get anonymous token: %v", err)
	}
	// Ignoring expiration times to avoid an insertion collision.
	if token == nil {
		req := structs.ACLRequest{
			Datacenter: authDC,
			Op:         structs.ACLSet,
			ACL: structs.ACL{
				ID:   anonymousToken,
				Name: "Anonymous Token",
				Type: structs.ACLTokenTypeClient,
			},
		}
		_, err := s.raftApply(structs.ACLRequestType, &req)
		if err != nil {
			return fmt.Errorf("failed to create anonymous token: %v", err)
		}
		s.logger.Printf("[INFO] acl: Created the anonymous token")
	}

	// Check for configured master token.
	if master := s.config.ACLMasterToken; len(master) > 0 {
		_, token, err = state.ACLTokenGetBySecret(nil, master)
		if err != nil {
			return fmt.Errorf("failed to get master token: %v", err)
		}
		// Ignoring expiration times to avoid an insertion collision.
		if token == nil {
			req := structs.ACLRequest{
				Datacenter: authDC,
				Op:         structs.ACLSet,
				ACL: structs.ACL{
					ID:   master,
					Name: "Master Token",
					Type: structs.ACLTokenTypeManagement,
				},
			}
			_, err := s.raftApply(structs.ACLRequestType, &req)
			if err != nil {
				return fmt.Errorf("failed to create master token: %v", err)
			}
			s.logger.Printf("[INFO] consul: Created ACL master token from configuration")
		}
	}

	// Check to see if we need to initialize the ACL bootstrap info. This
	// needs a Consul version check since it introduces a new Raft operation
	// that'll produce an error on older servers, and it also makes a piece
	// of state in the state store that will cause problems with older
	// servers consuming snapshots, so we have to wait to create it.
	var minVersion = version.Must(version.NewVersion("0.9.1"))
	if ServersMeetMinimumVersion(s.LANMembers(), minVersion) {
		canBootstrap, _, err := state.CanBootstrapACLToken()
		if err != nil {
			return fmt.Errorf("failed looking for ACL bootstrap info: %v", err)
		}
		if canBootstrap {
			req := structs.ACLRequest{
				Datacenter: authDC,
				Op:         structs.ACLBootstrapInit,
			}
			resp, err := s.raftApply(structs.ACLRequestType, &req)
			if err != nil {
				return fmt.Errorf("failed to initialize ACL bootstrap: %v", err)
			}
			switch v := resp.(type) {
			case error:
				return fmt.Errorf("failed to initialize ACL bootstrap: %v", v)

			case bool:
				if v {
					s.logger.Printf("[INFO] consul: ACL bootstrap enabled")
				} else {
					s.logger.Printf("[INFO] consul: ACL bootstrap disabled, existing management tokens found")
				}

			default:
				return fmt.Errorf("unexpected response trying to initialize ACL bootstrap: %T", v)
			}
		}
	} else {
		s.logger.Printf("[WARN] consul: Can't initialize ACL bootstrap until all servers are >= %s", minVersion.String())
	}

	return nil
}

// initializeACLs is used to setup the ACLs if we are the leader
// and need to do this.
func (s *Server) initializeACLs(upgrade bool) error {
	if !s.ACLsEnabled() {
		return nil
	}

	// Purge the cache, since it could've changed while we were not the
	// leader.
	s.acls.cache.Purge()

	// Purge the auth method validators since they could've changed while we
	// were not leader.
	s.purgeAuthMethodValidators()

	// Remove any token affected by CVE-2019-8336
	if !s.InACLDatacenter() {
		_, token, err := s.fsm.State().ACLTokenGetBySecret(nil, redactedToken)
		if err == nil && token != nil {
			req := structs.ACLTokenBatchDeleteRequest{
				TokenIDs: []string{token.AccessorID},
			}

			_, err := s.raftApply(structs.ACLTokenDeleteRequestType, &req)
			if err != nil {
				return fmt.Errorf("failed to remove token with a redacted secret: %v", err)
			}
		}
	}

	if s.InACLDatacenter() {
		if s.UseLegacyACLs() && !upgrade {
			s.logger.Printf("[INFO] acl: initializing legacy acls")
			return s.initializeLegacyACL()
		}

		s.logger.Printf("[INFO] acl: initializing acls")

		// Create the builtin global-management policy
		_, policy, err := s.fsm.State().ACLPolicyGetByID(nil, structs.ACLPolicyGlobalManagementID)
		if err != nil {
			return fmt.Errorf("failed to get the builtin global-management policy")
		}
		if policy == nil {
			policy := structs.ACLPolicy{
				ID:          structs.ACLPolicyGlobalManagementID,
				Name:        "global-management",
				Description: "Builtin Policy that grants unlimited access",
				Rules:       structs.ACLPolicyGlobalManagement,
				Syntax:      acl.SyntaxCurrent,
			}
			policy.SetHash(true)

			req := structs.ACLPolicyBatchSetRequest{
				Policies: structs.ACLPolicies{&policy},
			}
			_, err := s.raftApply(structs.ACLPolicySetRequestType, &req)
			if err != nil {
				return fmt.Errorf("failed to create global-management policy: %v", err)
			}
			s.logger.Printf("[INFO] consul: Created ACL 'global-management' policy")
		}

		// Check for configured master token.
		if master := s.config.ACLMasterToken; len(master) > 0 {
			state := s.fsm.State()
			if _, err := uuid.ParseUUID(master); err != nil {
				s.logger.Printf("[WARN] consul: Configuring a non-UUID master token is deprecated")
			}

			_, token, err := state.ACLTokenGetBySecret(nil, master)
			if err != nil {
				return fmt.Errorf("failed to get master token: %v", err)
			}
			// Ignoring expiration times to avoid an insertion collision.
			if token == nil {
				accessor, err := lib.GenerateUUID(s.checkTokenUUID)
				if err != nil {
					return fmt.Errorf("failed to generate the accessor ID for the master token: %v", err)
				}

				token := structs.ACLToken{
					AccessorID:  accessor,
					SecretID:    master,
					Description: "Master Token",
					Policies: []structs.ACLTokenPolicyLink{
						{
							ID: structs.ACLPolicyGlobalManagementID,
						},
					},
					CreateTime: time.Now(),
					Local:      false,

					// DEPRECATED (ACL-Legacy-Compat) - only needed for compatibility
					Type: structs.ACLTokenTypeManagement,
				}

				token.SetHash(true)

				done := false
				if canBootstrap, _, err := state.CanBootstrapACLToken(); err == nil && canBootstrap {
					req := structs.ACLTokenBootstrapRequest{
						Token:      token,
						ResetIndex: 0,
					}
					if _, err := s.raftApply(structs.ACLBootstrapRequestType, &req); err == nil {
						s.logger.Printf("[INFO] consul: Bootstrapped ACL master token from configuration")
						done = true
					} else {
						if err.Error() != structs.ACLBootstrapNotAllowedErr.Error() &&
							err.Error() != structs.ACLBootstrapInvalidResetIndexErr.Error() {
							return fmt.Errorf("failed to bootstrap master token: %v", err)
						}
					}
				}

				if !done {
					// either we didn't attempt to or setting the token with a bootstrap request failed.
					req := structs.ACLTokenBatchSetRequest{
						Tokens: structs.ACLTokens{&token},
						CAS:    false,
					}
					if _, err := s.raftApply(structs.ACLTokenSetRequestType, &req); err != nil {
						return fmt.Errorf("failed to create master token: %v", err)
					}

					s.logger.Printf("[INFO] consul: Created ACL master token from configuration")
				}
			}
		}

		state := s.fsm.State()
		_, token, err := state.ACLTokenGetBySecret(nil, structs.ACLTokenAnonymousID)
		if err != nil {
			return fmt.Errorf("failed to get anonymous token: %v", err)
		}
		// Ignoring expiration times to avoid an insertion collision.
		if token == nil {
			// DEPRECATED (ACL-Legacy-Compat) - Don't need to query for previous "anonymous" token
			// check for legacy token that needs an upgrade
			_, legacyToken, err := state.ACLTokenGetBySecret(nil, anonymousToken)
			if err != nil {
				return fmt.Errorf("failed to get anonymous token: %v", err)
			}
			// Ignoring expiration times to avoid an insertion collision.

			// the token upgrade routine will take care of upgrading the token if a legacy version exists
			if legacyToken == nil {
				token = &structs.ACLToken{
					AccessorID:  structs.ACLTokenAnonymousID,
					SecretID:    anonymousToken,
					Description: "Anonymous Token",
					CreateTime:  time.Now(),
				}
				token.SetHash(true)

				req := structs.ACLTokenBatchSetRequest{
					Tokens: structs.ACLTokens{token},
					CAS:    false,
				}
				_, err := s.raftApply(structs.ACLTokenSetRequestType, &req)
				if err != nil {
					return fmt.Errorf("failed to create anonymous token: %v", err)
				}
				s.logger.Printf("[INFO] consul: Created ACL anonymous token from configuration")
			}
		}
		// launch the upgrade go routine to generate accessors for everything
		s.startACLUpgrade()
	} else {
		if s.UseLegacyACLs() && !upgrade {
			if s.IsACLReplicationEnabled() {
				s.startLegacyACLReplication()
			}
		}

		if upgrade {
			s.stopACLReplication()
		}

		// ACL replication is now mandatory
		s.startACLReplication()
	}

	s.startACLTokenReaping()

	return nil
}

func (s *Server) startACLUpgrade() {
	s.aclUpgradeLock.Lock()
	defer s.aclUpgradeLock.Unlock()

	if s.aclUpgradeEnabled {
		return
	}

	ctx, cancel := context.WithCancel(context.Background())
	s.aclUpgradeCancel = cancel

	go func() {
		limiter := rate.NewLimiter(aclUpgradeRateLimit, int(aclUpgradeRateLimit))
		for {
			if err := limiter.Wait(ctx); err != nil {
				return
			}

			// actually run the upgrade here
			state := s.fsm.State()
			tokens, waitCh, err := state.ACLTokenListUpgradeable(aclUpgradeBatchSize)
			if err != nil {
				s.logger.Printf("[WARN] acl: encountered an error while searching for tokens without accessor ids: %v", err)
			}
			// No need to check expiration time here, as that only exists for v2 tokens.

			if len(tokens) == 0 {
				ws := memdb.NewWatchSet()
				ws.Add(state.AbandonCh())
				ws.Add(waitCh)
				ws.Add(ctx.Done())

				// wait for more tokens to need upgrading or the aclUpgradeCh to be closed
				ws.Watch(nil)
				continue
			}

			var newTokens structs.ACLTokens
			for _, token := range tokens {
				// This should be entirely unnecessary but is just a small safeguard against changing accessor IDs
				if token.AccessorID != "" {
					continue
				}

				newToken := *token
				if token.SecretID == anonymousToken {
					newToken.AccessorID = structs.ACLTokenAnonymousID
				} else {
					accessor, err := lib.GenerateUUID(s.checkTokenUUID)
					if err != nil {
						s.logger.Printf("[WARN] acl: failed to generate accessor during token auto-upgrade: %v", err)
						continue
					}
					newToken.AccessorID = accessor
				}

				// Assign the global-management policy to legacy management tokens
				if len(newToken.Policies) == 0 &&
					len(newToken.ServiceIdentities) == 0 &&
					len(newToken.Roles) == 0 &&
					newToken.Type == structs.ACLTokenTypeManagement {
					newToken.Policies = append(newToken.Policies, structs.ACLTokenPolicyLink{ID: structs.ACLPolicyGlobalManagementID})
				}

				// need to copy these as we are going to do a CAS operation.
				newToken.CreateIndex = token.CreateIndex
				newToken.ModifyIndex = token.ModifyIndex

				newToken.SetHash(true)

				newTokens = append(newTokens, &newToken)
			}

			req := &structs.ACLTokenBatchSetRequest{Tokens: newTokens, CAS: true}

			resp, err := s.raftApply(structs.ACLTokenSetRequestType, req)
			if err != nil {
				s.logger.Printf("[ERR] acl: failed to apply acl token upgrade batch: %v", err)
			}

			if err, ok := resp.(error); ok {
				s.logger.Printf("[ERR] acl: failed to apply acl token upgrade batch: %v", err)
			}
		}
	}()

	s.aclUpgradeEnabled = true
}

func (s *Server) stopACLUpgrade() {
	s.aclUpgradeLock.Lock()
	defer s.aclUpgradeLock.Unlock()

	if !s.aclUpgradeEnabled {
		return
	}

	s.aclUpgradeCancel()
	s.aclUpgradeCancel = nil
	s.aclUpgradeEnabled = false
}

func (s *Server) startLegacyACLReplication() {
	s.aclReplicationLock.Lock()
	defer s.aclReplicationLock.Unlock()

	if s.aclReplicationEnabled {
		return
	}

	s.initReplicationStatus()
	ctx, cancel := context.WithCancel(context.Background())
	s.aclReplicationCancel = cancel

	go func() {
		var lastRemoteIndex uint64
		limiter := rate.NewLimiter(rate.Limit(s.config.ACLReplicationRate), s.config.ACLReplicationBurst)

		for {
			if err := limiter.Wait(ctx); err != nil {
				return
			}

			if s.tokens.ReplicationToken() == "" {
				continue
			}

			index, exit, err := s.replicateLegacyACLs(lastRemoteIndex, ctx)
			if exit {
				return
			}

			if err != nil {
				lastRemoteIndex = 0
				s.updateACLReplicationStatusError()
				s.logger.Printf("[WARN] consul: Legacy ACL replication error (will retry if still leader): %v", err)
			} else {
				lastRemoteIndex = index
				s.updateACLReplicationStatusIndex(structs.ACLReplicateLegacy, index)
				s.logger.Printf("[DEBUG] consul: Legacy ACL replication completed through remote index %d", index)
			}
		}
	}()

	s.updateACLReplicationStatusRunning(structs.ACLReplicateLegacy)
	s.aclReplicationEnabled = true
}

func (s *Server) startACLReplication() {
	s.aclReplicationLock.Lock()
	defer s.aclReplicationLock.Unlock()

	if s.aclReplicationEnabled {
		return
	}

	s.initReplicationStatus()
	ctx, cancel := context.WithCancel(context.Background())
	s.aclReplicationCancel = cancel

	s.startACLReplicator(ctx, structs.ACLReplicatePolicies, s.replicateACLPolicies)
	s.startACLReplicator(ctx, structs.ACLReplicateRoles, s.replicateACLRoles)

	if s.config.ACLTokenReplication {
		s.startACLReplicator(ctx, structs.ACLReplicateTokens, s.replicateACLTokens)
		s.updateACLReplicationStatusRunning(structs.ACLReplicateTokens)
	} else {
		s.updateACLReplicationStatusRunning(structs.ACLReplicatePolicies)
	}

	s.aclReplicationEnabled = true
}

type replicateFunc func(ctx context.Context, lastRemoteIndex uint64) (uint64, bool, error)

func (s *Server) startACLReplicator(ctx context.Context, replicationType structs.ACLReplicationType, replicateFunc replicateFunc) {
	go func() {
		var failedAttempts uint
		limiter := rate.NewLimiter(rate.Limit(s.config.ACLReplicationRate), s.config.ACLReplicationBurst)

		var lastRemoteIndex uint64
		for {
			if err := limiter.Wait(ctx); err != nil {
				return
			}

			if s.tokens.ReplicationToken() == "" {
				continue
			}

			index, exit, err := replicateFunc(ctx, lastRemoteIndex)
			if exit {
				return
			}

			if err != nil {
				lastRemoteIndex = 0
				s.updateACLReplicationStatusError()
				s.logger.Printf("[WARN] consul: ACL %s replication error (will retry if still leader): %v", replicationType.SingularNoun(), err)
				if (1 << failedAttempts) < aclReplicationMaxRetryBackoff {
					failedAttempts++
				}

				select {
				case <-ctx.Done():
					return
				case <-time.After((1 << failedAttempts) * time.Second):
					// do nothing
				}
			} else {
				lastRemoteIndex = index
				s.updateACLReplicationStatusIndex(replicationType, index)
				s.logger.Printf("[DEBUG] consul: ACL %s replication completed through remote index %d", replicationType.SingularNoun(), index)
				failedAttempts = 0
			}
		}
	}()

	s.logger.Printf("[INFO] acl: started ACL %s replication", replicationType.SingularNoun())
}

func (s *Server) stopACLReplication() {
	s.aclReplicationLock.Lock()
	defer s.aclReplicationLock.Unlock()

	if !s.aclReplicationEnabled {
		return
	}

	s.aclReplicationCancel()
	s.aclReplicationCancel = nil
	s.updateACLReplicationStatusStopped()
	s.aclReplicationEnabled = false
}

func (s *Server) startConfigReplication() {
	if s.config.PrimaryDatacenter == "" || s.config.PrimaryDatacenter == s.config.Datacenter {
		// replication shouldn't run in the primary DC
		return
	}

	s.configReplicator.Start()
}

func (s *Server) stopConfigReplication() {
	// will be a no-op when not started
	s.configReplicator.Stop()
}

// getOrCreateAutopilotConfig is used to get the autopilot config, initializing it if necessary
func (s *Server) getOrCreateAutopilotConfig() *autopilot.Config {
	state := s.fsm.State()
	_, config, err := state.AutopilotConfig()
	if err != nil {
		s.logger.Printf("[ERR] autopilot: failed to get config: %v", err)
		return nil
	}
	if config != nil {
		return config
	}

	if !ServersMeetMinimumVersion(s.LANMembers(), minAutopilotVersion) {
		s.logger.Printf("[WARN] autopilot: can't initialize until all servers are >= %s", minAutopilotVersion.String())
		return nil
	}

	config = s.config.AutopilotConfig
	req := structs.AutopilotSetConfigRequest{Config: *config}
	if _, err = s.raftApply(structs.AutopilotRequestType, req); err != nil {
		s.logger.Printf("[ERR] autopilot: failed to initialize config: %v", err)
		return nil
	}

	return config
}

func (s *Server) bootstrapConfigEntries(entries []structs.ConfigEntry) error {
	if s.config.PrimaryDatacenter != "" && s.config.PrimaryDatacenter != s.config.Datacenter {
		// only bootstrap in the primary datacenter
		return nil
	}

	if len(entries) < 1 {
		// nothing to initialize
		return nil
	}

	if !ServersMeetMinimumVersion(s.LANMembers(), minCentralizedConfigVersion) {
		s.logger.Printf("[WARN] centralized config: can't initialize until all servers >= %s", minCentralizedConfigVersion.String())
		return nil
	}

	state := s.fsm.State()
	for _, entry := range entries {
		// avoid a round trip through Raft if we know the CAS is going to fail
		_, existing, err := state.ConfigEntry(nil, entry.GetKind(), entry.GetName())
		if err != nil {
			return fmt.Errorf("Failed to determine whether the configuration for %q / %q already exists: %v", entry.GetKind(), entry.GetName(), err)
		}

		if existing == nil {
			// ensure the ModifyIndex is set to 0 for the CAS request
			entry.GetRaftIndex().ModifyIndex = 0

			req := structs.ConfigEntryRequest{
				Op:         structs.ConfigEntryUpsertCAS,
				Datacenter: s.config.Datacenter,
				Entry:      entry,
			}

			if _, err = s.raftApply(structs.ConfigEntryRequestType, &req); err != nil {
				return fmt.Errorf("Failed to apply configuration entry %q / %q: %v", entry.GetKind(), entry.GetName(), err)
			}
		}
	}
	return nil
}

<<<<<<< HEAD
// initializeCAConfig is used to initialize the CA config if necessary
// when setting up the CA during establishLeadership
func (s *Server) initializeCAConfig() (*structs.CAConfiguration, error) {
	state := s.fsm.State()
	_, config, err := state.CAConfig()
	if err != nil {
		return nil, err
	}
	if config != nil {
		return config, nil
	}

	config = s.config.CAConfig
	if config.ClusterID == "" {
		id, err := uuid.GenerateUUID()
		if err != nil {
			return nil, err
		}
		config.ClusterID = id
	}

	req := structs.CARequest{
		Op:     structs.CAOpSetConfig,
		Config: config,
	}
	if _, err = s.raftApply(structs.ConnectCARequestType, req); err != nil {
		return nil, err
	}

	return config, nil
}

// initializeRootCA runs the initialization logic for a root CA.
func (s *Server) initializeRootCA(provider ca.Provider, conf *structs.CAConfiguration) error {
	if err := provider.Configure(conf.ClusterID, true, conf.Config); err != nil {
		return fmt.Errorf("error configuring provider: %v", err)
	}
	if err := provider.GenerateRoot(); err != nil {
		return fmt.Errorf("error generating CA root certificate: %v", err)
	}

	// Get the active root cert from the CA
	rootPEM, err := provider.ActiveRoot()
	if err != nil {
		return fmt.Errorf("error getting root cert: %v", err)
	}

	rootCA, err := parseCARoot(rootPEM, conf.Provider, conf.ClusterID)
	if err != nil {
		return err
	}

	interPEM, err := provider.GenerateIntermediate()
	if err != nil {
		return fmt.Errorf("error getting intermediate cert: %v", err)
	}

	interCA, err := parseCAIntermediate(interPEM, conf.Provider, conf.ClusterID)
	if err != nil {
		return fmt.Errorf("error parsing intermediate cert: %v", err)
	}

	if interCA.ID != rootCA.ID {
		//rootCA.IntermediateCerts = append(rootCA.IntermediateCerts, interPEM)
		rootCA.SigningKeyID = interCA.SigningKeyID
	}

	commonConfig, err := conf.GetCommonConfig()
	if err != nil {
		return err
	}
	rootCA.PrivateKeyType = commonConfig.PrivateKeyType
	rootCA.PrivateKeyBits = commonConfig.PrivateKeyBits

	// Check if the CA root is already initialized and exit if it is,
	// adding on any existing intermediate certs since they aren't directly
	// tied to the provider.
	// Every change to the CA after this initial bootstrapping should
	// be done through the rotation process.
	state := s.fsm.State()
	_, activeRoot, err := state.CARootActive(nil)
	if err != nil {
		return err
	}
	if activeRoot != nil {
		// This state shouldn't be possible to get into because we update the root and
		// CA config in the same FSM operation.
		if activeRoot.ID != rootCA.ID {
			return fmt.Errorf("stored CA root %q is not the active root (%s)", rootCA.ID, activeRoot.ID)
		}

		rootCA.IntermediateCerts = activeRoot.IntermediateCerts
		s.setCAProvider(provider, rootCA)

		return nil
	}

	// Get the highest index
	idx, _, err := state.CARoots(nil)
	if err != nil {
		return err
	}

	// Store the root cert in raft
	resp, err := s.raftApply(structs.ConnectCARequestType, &structs.CARequest{
		Op:    structs.CAOpSetRoots,
		Index: idx,
		Roots: []*structs.CARoot{rootCA},
	})
	if err != nil {
		s.logger.Printf("[ERR] connect: Apply failed %v", err)
		return err
	}
	if respErr, ok := resp.(error); ok {
		return respErr
	}

	s.setCAProvider(provider, rootCA)

	s.logger.Printf("[INFO] connect: initialized primary datacenter CA with provider %q", conf.Provider)

	return nil
}

// parseCARoot returns a filled-in structs.CARoot from a raw PEM value.
func parseCARoot(pemValue, provider, clusterID string) (*structs.CARoot, error) {
	id, err := connect.CalculateCertFingerprint(pemValue)
	if err != nil {
		return nil, fmt.Errorf("error parsing root fingerprint: %v", err)
	}
	rootCert, err := connect.ParseCert(pemValue)
	if err != nil {
		return nil, fmt.Errorf("error parsing root cert: %v", err)
	}
	return &structs.CARoot{
		ID:                  id,
		Name:                fmt.Sprintf("%s CA Root Cert", strings.Title(provider)),
		SerialNumber:        rootCert.SerialNumber.Uint64(),
		SigningKeyID:        connect.HexString(rootCert.SubjectKeyId),
		ExternalTrustDomain: clusterID,
		NotBefore:           rootCert.NotBefore,
		NotAfter:            rootCert.NotAfter,
		RootCert:            pemValue,
		Active:              true,
	}, nil
}

// parseCAIntermediate returns a filled-in structs.CAIntermediate from a raw PEM value.
func parseCAIntermediate(pemValue, provider, clusterID string) (*structs.CAIntermediate, error) {
	id, err := connect.CalculateCertFingerprint(pemValue)
	if err != nil {
		return nil, fmt.Errorf("error parsing intermediate fingerprint: %v", err)
	}
	cert, err := connect.ParseCert(pemValue)
	if err != nil {
		return nil, fmt.Errorf("error parsing intermediate cert: %v", err)
	}
	return &structs.CAIntermediate{
		ID:                  id,
		Name:                fmt.Sprintf("%s CA Intermediate Cert", strings.Title(provider)),
		SerialNumber:        cert.SerialNumber.Uint64(),
		SigningKeyID:        connect.HexString(cert.SubjectKeyId),
		ExternalTrustDomain: clusterID,
		NotBefore:           cert.NotBefore,
		NotAfter:            cert.NotAfter,
		IntermediateCert:    pemValue,
		Active:              true,
	}, nil
}

// createProvider returns a connect CA provider from the given config.
func (s *Server) createCAProvider(conf *structs.CAConfiguration) (ca.Provider, error) {
	var newProvider ca.Provider
	switch conf.Provider {
	case structs.ConsulCAProvider:
		newProvider = &ca.ConsulProvider{Delegate: &consulCADelegate{s}}
	case structs.VaultCAProvider:
		newProvider = &ca.VaultProvider{}
	case structs.AWSCAProvider:
		newProvider = &ca.AWSProvider{}
	default:
		return nil, fmt.Errorf("unknown CA provider %q", conf.Provider)
	}

	// If the provider implements the `NeedsLogger` interface, pass it our logger.
	if needsLogger, ok := newProvider.(ca.NeedsLogger); ok {
		needsLogger.SetLogger(s.logger)
	}

	commonConfig, err := conf.GetCommonConfig()
	if err != nil {
		return nil, fmt.Errorf("error retrieving common config: %s", err)
	}

	// If the provider is configured with a LeafCertTTL less than the provider's
	// permissible minimum, warn the user but proceed.
	if commonConfig.LeafCertTTL < newProvider.MinLifetime() {
		s.logger.Printf("[WARN] configured LeafCertTTL value %v is below provider minimum of %v",
			commonConfig.LeafCertTTL, newProvider.MinLifetime())
	}

	return newProvider, nil
}

func (s *Server) getCAProvider() (ca.Provider, *structs.CARoot) {
	retries := 0
	var result ca.Provider
	var resultRoot *structs.CARoot
	for result == nil {
		s.caProviderLock.RLock()
		result = s.caProvider
		resultRoot = s.caProviderRoot
		s.caProviderLock.RUnlock()

		// In cases where an agent is started with managed proxies, we may ask
		// for the provider before establishLeadership completes. If we're the
		// leader, then wait and get the provider again
		if result == nil && s.IsLeader() && retries < 10 {
			retries++
			time.Sleep(50 * time.Millisecond)
			continue
		}

		break
	}

	return result, resultRoot
}

func (s *Server) setCAProvider(newProvider ca.Provider, root *structs.CARoot) {
	s.caProviderLock.Lock()
	defer s.caProviderLock.Unlock()
	s.caProvider = newProvider
	s.caProviderRoot = root
}

// startCARootPruning starts a goroutine that looks for stale CARoots
// and removes them from the state store.
func (s *Server) startCARootPruning() {
	s.caPruningLock.Lock()
	defer s.caPruningLock.Unlock()

	if s.caPruningEnabled {
		return
	}

	s.caPruningCh = make(chan struct{})

	go func() {
		ticker := time.NewTicker(caRootPruneInterval)
		defer ticker.Stop()

		for {
			select {
			case <-s.caPruningCh:
				return
			case <-ticker.C:
				if err := s.pruneCARoots(); err != nil {
					s.logger.Printf("[ERR] connect: error pruning CA roots: %v", err)
				}
			}
		}
	}()

	s.caPruningEnabled = true
}

// pruneCARoots looks for any CARoots that have been rotated out and expired.
func (s *Server) pruneCARoots() error {
	if !s.config.ConnectEnabled {
		return nil
	}

	state := s.fsm.State()
	idx, roots, err := state.CARoots(nil)
	if err != nil {
		return err
	}

	_, caConf, err := state.CAConfig()
	if err != nil {
		return err
	}

	common, err := caConf.GetCommonConfig()
	if err != nil {
		return err
	}

	var newRoots structs.CARoots
	for _, r := range roots {
		if !r.Active && !r.RotatedOutAt.IsZero() && time.Since(r.RotatedOutAt) > common.LeafCertTTL*2 {
			s.logger.Printf("[INFO] connect: pruning old unused root CA (ID: %s)", r.ID)
			continue
		}
		newRoot := *r
		newRoots = append(newRoots, &newRoot)
	}

	// Return early if there's nothing to remove.
	if len(newRoots) == len(roots) {
		return nil
	}

	// Commit the new root state.
	var args structs.CARequest
	args.Op = structs.CAOpSetRoots
	args.Index = idx
	args.Roots = newRoots
	resp, err := s.raftApply(structs.ConnectCARequestType, args)
	if err != nil {
		return err
	}
	if respErr, ok := resp.(error); ok {
		return respErr
	}

	return nil
}

// stopCARootPruning stops the CARoot pruning process.
func (s *Server) stopCARootPruning() {
	s.caPruningLock.Lock()
	defer s.caPruningLock.Unlock()

	if !s.caPruningEnabled {
		return
	}

	close(s.caPruningCh)
	s.caPruningEnabled = false
}

=======
>>>>>>> 2552f4a1
// reconcileReaped is used to reconcile nodes that have failed and been reaped
// from Serf but remain in the catalog. This is done by looking for unknown nodes with serfHealth checks registered.
// We generate a "reap" event to cause the node to be cleaned up.
func (s *Server) reconcileReaped(known map[string]struct{}) error {
	state := s.fsm.State()
	_, checks, err := state.ChecksInState(nil, api.HealthAny)
	if err != nil {
		return err
	}
	for _, check := range checks {
		// Ignore any non serf checks
		if check.CheckID != structs.SerfCheckID {
			continue
		}

		// Check if this node is "known" by serf
		if _, ok := known[check.Node]; ok {
			continue
		}

		// Get the node services, look for ConsulServiceID
		_, services, err := state.NodeServices(nil, check.Node)
		if err != nil {
			return err
		}
		serverPort := 0
		serverAddr := ""
		serverID := ""

	CHECKS:
		for _, service := range services.Services {
			if service.ID == structs.ConsulServiceID {
				_, node, err := state.GetNode(check.Node)
				if err != nil {
					s.logger.Printf("[ERR] consul: Unable to look up node with name %q: %v", check.Node, err)
					continue CHECKS
				}

				serverAddr = node.Address
				serverPort = service.Port
				lookupAddr := net.JoinHostPort(serverAddr, strconv.Itoa(serverPort))
				svr := s.serverLookup.Server(raft.ServerAddress(lookupAddr))
				if svr != nil {
					serverID = svr.ID
				}
				break
			}
		}

		// Create a fake member
		member := serf.Member{
			Name: check.Node,
			Tags: map[string]string{
				"dc":   s.config.Datacenter,
				"role": "node",
			},
		}

		// Create the appropriate tags if this was a server node
		if serverPort > 0 {
			member.Tags["role"] = "consul"
			member.Tags["port"] = strconv.FormatUint(uint64(serverPort), 10)
			member.Tags["id"] = serverID
			member.Addr = net.ParseIP(serverAddr)
		}

		// Attempt to reap this member
		if err := s.handleReapMember(member); err != nil {
			return err
		}
	}
	return nil
}

// reconcileMember is used to do an async reconcile of a single
// serf member
func (s *Server) reconcileMember(member serf.Member) error {
	// Check if this is a member we should handle
	if !s.shouldHandleMember(member) {
		s.logger.Printf("[WARN] consul: skipping reconcile of node %v", member)
		return nil
	}
	defer metrics.MeasureSince([]string{"leader", "reconcileMember"}, time.Now())
	var err error
	switch member.Status {
	case serf.StatusAlive:
		err = s.handleAliveMember(member)
	case serf.StatusFailed:
		err = s.handleFailedMember(member)
	case serf.StatusLeft:
		err = s.handleLeftMember(member)
	case StatusReap:
		err = s.handleReapMember(member)
	}
	if err != nil {
		s.logger.Printf("[ERR] consul: failed to reconcile member: %v: %v",
			member, err)

		// Permission denied should not bubble up
		if acl.IsErrPermissionDenied(err) {
			return nil
		}
	}
	return nil
}

// shouldHandleMember checks if this is a Consul pool member
func (s *Server) shouldHandleMember(member serf.Member) bool {
	if valid, dc := isConsulNode(member); valid && dc == s.config.Datacenter {
		return true
	}
	if valid, parts := metadata.IsConsulServer(member); valid &&
		parts.Segment == "" &&
		parts.Datacenter == s.config.Datacenter {
		return true
	}
	return false
}

// handleAliveMember is used to ensure the node
// is registered, with a passing health check.
func (s *Server) handleAliveMember(member serf.Member) error {
	// Register consul service if a server
	var service *structs.NodeService
	if valid, parts := metadata.IsConsulServer(member); valid {
		service = &structs.NodeService{
			ID:      structs.ConsulServiceID,
			Service: structs.ConsulServiceName,
			Port:    parts.Port,
			Weights: &structs.Weights{
				Passing: 1,
				Warning: 1,
			},
			Meta: map[string]string{
				"raft_version":          strconv.Itoa(parts.RaftVersion),
				"serf_protocol_current": strconv.FormatUint(uint64(member.ProtocolCur), 10),
				"serf_protocol_min":     strconv.FormatUint(uint64(member.ProtocolMin), 10),
				"serf_protocol_max":     strconv.FormatUint(uint64(member.ProtocolMax), 10),
				"version":               parts.Build.String(),
			},
		}

		// Attempt to join the consul server
		if err := s.joinConsulServer(member, parts); err != nil {
			return err
		}
	}

	// Check if the node exists
	state := s.fsm.State()
	_, node, err := state.GetNode(member.Name)
	if err != nil {
		return err
	}
	if node != nil && node.Address == member.Addr.String() {
		// Check if the associated service is available
		if service != nil {
			match := false
			_, services, err := state.NodeServices(nil, member.Name)
			if err != nil {
				return err
			}
			if services != nil {
				for id := range services.Services {
					if id == service.ID {
						match = true
					}
				}
			}
			if !match {
				goto AFTER_CHECK
			}
		}

		// Check if the serfCheck is in the passing state
		_, checks, err := state.NodeChecks(nil, member.Name)
		if err != nil {
			return err
		}
		for _, check := range checks {
			if check.CheckID == structs.SerfCheckID && check.Status == api.HealthPassing {
				return nil
			}
		}
	}
AFTER_CHECK:
	s.logger.Printf("[INFO] consul: member '%s' joined, marking health alive", member.Name)

	// Register with the catalog.
	req := structs.RegisterRequest{
		Datacenter: s.config.Datacenter,
		Node:       member.Name,
		ID:         types.NodeID(member.Tags["id"]),
		Address:    member.Addr.String(),
		Service:    service,
		Check: &structs.HealthCheck{
			Node:    member.Name,
			CheckID: structs.SerfCheckID,
			Name:    structs.SerfCheckName,
			Status:  api.HealthPassing,
			Output:  structs.SerfCheckAliveOutput,
		},
	}
	if node != nil {
		req.TaggedAddresses = node.TaggedAddresses
		req.NodeMeta = node.Meta
	}

	_, err = s.raftApply(structs.RegisterRequestType, &req)
	return err
}

// handleFailedMember is used to mark the node's status
// as being critical, along with all checks as unknown.
func (s *Server) handleFailedMember(member serf.Member) error {
	// Check if the node exists
	state := s.fsm.State()
	_, node, err := state.GetNode(member.Name)
	if err != nil {
		return err
	}

	if node == nil {
		s.logger.Printf("[INFO] consul: ignoring failed event for member '%s' because it does not exist in the catalog", member.Name)
		return nil
	}

	if node.Address == member.Addr.String() {
		// Check if the serfCheck is in the critical state
		_, checks, err := state.NodeChecks(nil, member.Name)
		if err != nil {
			return err
		}
		for _, check := range checks {
			if check.CheckID == structs.SerfCheckID && check.Status == api.HealthCritical {
				return nil
			}
		}
	}
	s.logger.Printf("[INFO] consul: member '%s' failed, marking health critical", member.Name)

	// Register with the catalog
	req := structs.RegisterRequest{
		Datacenter: s.config.Datacenter,
		Node:       member.Name,
		ID:         types.NodeID(member.Tags["id"]),
		Address:    member.Addr.String(),
		Check: &structs.HealthCheck{
			Node:    member.Name,
			CheckID: structs.SerfCheckID,
			Name:    structs.SerfCheckName,
			Status:  api.HealthCritical,
			Output:  structs.SerfCheckFailedOutput,
		},

		// If there's existing information about the node, do not
		// clobber it.
		SkipNodeUpdate: true,
	}
	_, err = s.raftApply(structs.RegisterRequestType, &req)
	return err
}

// handleLeftMember is used to handle members that gracefully
// left. They are deregistered if necessary.
func (s *Server) handleLeftMember(member serf.Member) error {
	return s.handleDeregisterMember("left", member)
}

// handleReapMember is used to handle members that have been
// reaped after a prolonged failure. They are deregistered.
func (s *Server) handleReapMember(member serf.Member) error {
	return s.handleDeregisterMember("reaped", member)
}

// handleDeregisterMember is used to deregister a member of a given reason
func (s *Server) handleDeregisterMember(reason string, member serf.Member) error {
	// Do not deregister ourself. This can only happen if the current leader
	// is leaving. Instead, we should allow a follower to take-over and
	// deregister us later.
	if member.Name == s.config.NodeName {
		s.logger.Printf("[WARN] consul: deregistering self (%s) should be done by follower", s.config.NodeName)
		return nil
	}

	// Remove from Raft peers if this was a server
	if valid, parts := metadata.IsConsulServer(member); valid {
		if err := s.removeConsulServer(member, parts.Port); err != nil {
			return err
		}
	}

	// Check if the node does not exist
	state := s.fsm.State()
	_, node, err := state.GetNode(member.Name)
	if err != nil {
		return err
	}
	if node == nil {
		return nil
	}

	// Deregister the node
	s.logger.Printf("[INFO] consul: member '%s' %s, deregistering", member.Name, reason)
	req := structs.DeregisterRequest{
		Datacenter: s.config.Datacenter,
		Node:       member.Name,
	}
	_, err = s.raftApply(structs.DeregisterRequestType, &req)
	return err
}

// joinConsulServer is used to try to join another consul server
func (s *Server) joinConsulServer(m serf.Member, parts *metadata.Server) error {
	// Check for possibility of multiple bootstrap nodes
	if parts.Bootstrap {
		members := s.serfLAN.Members()
		for _, member := range members {
			valid, p := metadata.IsConsulServer(member)
			if valid && member.Name != m.Name && p.Bootstrap {
				s.logger.Printf("[ERR] consul: '%v' and '%v' are both in bootstrap mode. Only one node should be in bootstrap mode, not adding Raft peer.", m.Name, member.Name)
				return nil
			}
		}
	}

	// Processing ourselves could result in trying to remove ourselves to
	// fix up our address, which would make us step down. This is only
	// safe to attempt if there are multiple servers available.
	configFuture := s.raft.GetConfiguration()
	if err := configFuture.Error(); err != nil {
		s.logger.Printf("[ERR] consul: failed to get raft configuration: %v", err)
		return err
	}
	if m.Name == s.config.NodeName {
		if l := len(configFuture.Configuration().Servers); l < 3 {
			s.logger.Printf("[DEBUG] consul: Skipping self join check for %q since the cluster is too small", m.Name)
			return nil
		}
	}

	// See if it's already in the configuration. It's harmless to re-add it
	// but we want to avoid doing that if possible to prevent useless Raft
	// log entries. If the address is the same but the ID changed, remove the
	// old server before adding the new one.
	addr := (&net.TCPAddr{IP: m.Addr, Port: parts.Port}).String()
	minRaftProtocol, err := s.autopilot.MinRaftProtocol()
	if err != nil {
		return err
	}
	for _, server := range configFuture.Configuration().Servers {
		// No-op if the raft version is too low
		if server.Address == raft.ServerAddress(addr) && (minRaftProtocol < 2 || parts.RaftVersion < 3) {
			return nil
		}

		// If the address or ID matches an existing server, see if we need to remove the old one first
		if server.Address == raft.ServerAddress(addr) || server.ID == raft.ServerID(parts.ID) {
			// Exit with no-op if this is being called on an existing server
			if server.Address == raft.ServerAddress(addr) && server.ID == raft.ServerID(parts.ID) {
				return nil
			}
			future := s.raft.RemoveServer(server.ID, 0, 0)
			if server.Address == raft.ServerAddress(addr) {
				if err := future.Error(); err != nil {
					return fmt.Errorf("error removing server with duplicate address %q: %s", server.Address, err)
				}
				s.logger.Printf("[INFO] consul: removed server with duplicate address: %s", server.Address)
			} else {
				if err := future.Error(); err != nil {
					return fmt.Errorf("error removing server with duplicate ID %q: %s", server.ID, err)
				}
				s.logger.Printf("[INFO] consul: removed server with duplicate ID: %s", server.ID)
			}
		}
	}

	// Attempt to add as a peer
	switch {
	case minRaftProtocol >= 3:
		addFuture := s.raft.AddNonvoter(raft.ServerID(parts.ID), raft.ServerAddress(addr), 0, 0)
		if err := addFuture.Error(); err != nil {
			s.logger.Printf("[ERR] consul: failed to add raft peer: %v", err)
			return err
		}
	case minRaftProtocol == 2 && parts.RaftVersion >= 3:
		addFuture := s.raft.AddVoter(raft.ServerID(parts.ID), raft.ServerAddress(addr), 0, 0)
		if err := addFuture.Error(); err != nil {
			s.logger.Printf("[ERR] consul: failed to add raft peer: %v", err)
			return err
		}
	default:
		addFuture := s.raft.AddPeer(raft.ServerAddress(addr))
		if err := addFuture.Error(); err != nil {
			s.logger.Printf("[ERR] consul: failed to add raft peer: %v", err)
			return err
		}
	}

	// Trigger a check to remove dead servers
	s.autopilot.RemoveDeadServers()

	return nil
}

// removeConsulServer is used to try to remove a consul server that has left
func (s *Server) removeConsulServer(m serf.Member, port int) error {
	addr := (&net.TCPAddr{IP: m.Addr, Port: port}).String()

	// See if it's already in the configuration. It's harmless to re-remove it
	// but we want to avoid doing that if possible to prevent useless Raft
	// log entries.
	configFuture := s.raft.GetConfiguration()
	if err := configFuture.Error(); err != nil {
		s.logger.Printf("[ERR] consul: failed to get raft configuration: %v", err)
		return err
	}

	minRaftProtocol, err := s.autopilot.MinRaftProtocol()
	if err != nil {
		return err
	}

	_, parts := metadata.IsConsulServer(m)

	// Pick which remove API to use based on how the server was added.
	for _, server := range configFuture.Configuration().Servers {
		// If we understand the new add/remove APIs and the server was added by ID, use the new remove API
		if minRaftProtocol >= 2 && server.ID == raft.ServerID(parts.ID) {
			s.logger.Printf("[INFO] consul: removing server by ID: %q", server.ID)
			future := s.raft.RemoveServer(raft.ServerID(parts.ID), 0, 0)
			if err := future.Error(); err != nil {
				s.logger.Printf("[ERR] consul: failed to remove raft peer '%v': %v",
					server.ID, err)
				return err
			}
			break
		} else if server.Address == raft.ServerAddress(addr) {
			// If not, use the old remove API
			s.logger.Printf("[INFO] consul: removing server by address: %q", server.Address)
			future := s.raft.RemovePeer(raft.ServerAddress(addr))
			if err := future.Error(); err != nil {
				s.logger.Printf("[ERR] consul: failed to remove raft peer '%v': %v",
					addr, err)
				return err
			}
			break
		}
	}

	return nil
}

// reapTombstones is invoked by the current leader to manage garbage
// collection of tombstones. When a key is deleted, we trigger a tombstone
// GC clock. Once the expiration is reached, this routine is invoked
// to clear all tombstones before this index. This must be replicated
// through Raft to ensure consistency. We do this outside the leader loop
// to avoid blocking.
func (s *Server) reapTombstones(index uint64) {
	defer metrics.MeasureSince([]string{"leader", "reapTombstones"}, time.Now())
	req := structs.TombstoneRequest{
		Datacenter: s.config.Datacenter,
		Op:         structs.TombstoneReap,
		ReapIndex:  index,
	}
	_, err := s.raftApply(structs.TombstoneRequestType, &req)
	if err != nil {
		s.logger.Printf("[ERR] consul: failed to reap tombstones up to %d: %v",
			index, err)
	}
}<|MERGE_RESOLUTION|>--- conflicted
+++ resolved
@@ -11,11 +11,6 @@
 
 	"github.com/armon/go-metrics"
 	"github.com/hashicorp/consul/acl"
-<<<<<<< HEAD
-	"github.com/hashicorp/consul/agent/connect"
-	"github.com/hashicorp/consul/agent/connect/ca"
-=======
->>>>>>> 2552f4a1
 	"github.com/hashicorp/consul/agent/consul/autopilot"
 	"github.com/hashicorp/consul/agent/metadata"
 	"github.com/hashicorp/consul/agent/structs"
@@ -966,342 +961,6 @@
 	return nil
 }
 
-<<<<<<< HEAD
-// initializeCAConfig is used to initialize the CA config if necessary
-// when setting up the CA during establishLeadership
-func (s *Server) initializeCAConfig() (*structs.CAConfiguration, error) {
-	state := s.fsm.State()
-	_, config, err := state.CAConfig()
-	if err != nil {
-		return nil, err
-	}
-	if config != nil {
-		return config, nil
-	}
-
-	config = s.config.CAConfig
-	if config.ClusterID == "" {
-		id, err := uuid.GenerateUUID()
-		if err != nil {
-			return nil, err
-		}
-		config.ClusterID = id
-	}
-
-	req := structs.CARequest{
-		Op:     structs.CAOpSetConfig,
-		Config: config,
-	}
-	if _, err = s.raftApply(structs.ConnectCARequestType, req); err != nil {
-		return nil, err
-	}
-
-	return config, nil
-}
-
-// initializeRootCA runs the initialization logic for a root CA.
-func (s *Server) initializeRootCA(provider ca.Provider, conf *structs.CAConfiguration) error {
-	if err := provider.Configure(conf.ClusterID, true, conf.Config); err != nil {
-		return fmt.Errorf("error configuring provider: %v", err)
-	}
-	if err := provider.GenerateRoot(); err != nil {
-		return fmt.Errorf("error generating CA root certificate: %v", err)
-	}
-
-	// Get the active root cert from the CA
-	rootPEM, err := provider.ActiveRoot()
-	if err != nil {
-		return fmt.Errorf("error getting root cert: %v", err)
-	}
-
-	rootCA, err := parseCARoot(rootPEM, conf.Provider, conf.ClusterID)
-	if err != nil {
-		return err
-	}
-
-	interPEM, err := provider.GenerateIntermediate()
-	if err != nil {
-		return fmt.Errorf("error getting intermediate cert: %v", err)
-	}
-
-	interCA, err := parseCAIntermediate(interPEM, conf.Provider, conf.ClusterID)
-	if err != nil {
-		return fmt.Errorf("error parsing intermediate cert: %v", err)
-	}
-
-	if interCA.ID != rootCA.ID {
-		//rootCA.IntermediateCerts = append(rootCA.IntermediateCerts, interPEM)
-		rootCA.SigningKeyID = interCA.SigningKeyID
-	}
-
-	commonConfig, err := conf.GetCommonConfig()
-	if err != nil {
-		return err
-	}
-	rootCA.PrivateKeyType = commonConfig.PrivateKeyType
-	rootCA.PrivateKeyBits = commonConfig.PrivateKeyBits
-
-	// Check if the CA root is already initialized and exit if it is,
-	// adding on any existing intermediate certs since they aren't directly
-	// tied to the provider.
-	// Every change to the CA after this initial bootstrapping should
-	// be done through the rotation process.
-	state := s.fsm.State()
-	_, activeRoot, err := state.CARootActive(nil)
-	if err != nil {
-		return err
-	}
-	if activeRoot != nil {
-		// This state shouldn't be possible to get into because we update the root and
-		// CA config in the same FSM operation.
-		if activeRoot.ID != rootCA.ID {
-			return fmt.Errorf("stored CA root %q is not the active root (%s)", rootCA.ID, activeRoot.ID)
-		}
-
-		rootCA.IntermediateCerts = activeRoot.IntermediateCerts
-		s.setCAProvider(provider, rootCA)
-
-		return nil
-	}
-
-	// Get the highest index
-	idx, _, err := state.CARoots(nil)
-	if err != nil {
-		return err
-	}
-
-	// Store the root cert in raft
-	resp, err := s.raftApply(structs.ConnectCARequestType, &structs.CARequest{
-		Op:    structs.CAOpSetRoots,
-		Index: idx,
-		Roots: []*structs.CARoot{rootCA},
-	})
-	if err != nil {
-		s.logger.Printf("[ERR] connect: Apply failed %v", err)
-		return err
-	}
-	if respErr, ok := resp.(error); ok {
-		return respErr
-	}
-
-	s.setCAProvider(provider, rootCA)
-
-	s.logger.Printf("[INFO] connect: initialized primary datacenter CA with provider %q", conf.Provider)
-
-	return nil
-}
-
-// parseCARoot returns a filled-in structs.CARoot from a raw PEM value.
-func parseCARoot(pemValue, provider, clusterID string) (*structs.CARoot, error) {
-	id, err := connect.CalculateCertFingerprint(pemValue)
-	if err != nil {
-		return nil, fmt.Errorf("error parsing root fingerprint: %v", err)
-	}
-	rootCert, err := connect.ParseCert(pemValue)
-	if err != nil {
-		return nil, fmt.Errorf("error parsing root cert: %v", err)
-	}
-	return &structs.CARoot{
-		ID:                  id,
-		Name:                fmt.Sprintf("%s CA Root Cert", strings.Title(provider)),
-		SerialNumber:        rootCert.SerialNumber.Uint64(),
-		SigningKeyID:        connect.HexString(rootCert.SubjectKeyId),
-		ExternalTrustDomain: clusterID,
-		NotBefore:           rootCert.NotBefore,
-		NotAfter:            rootCert.NotAfter,
-		RootCert:            pemValue,
-		Active:              true,
-	}, nil
-}
-
-// parseCAIntermediate returns a filled-in structs.CAIntermediate from a raw PEM value.
-func parseCAIntermediate(pemValue, provider, clusterID string) (*structs.CAIntermediate, error) {
-	id, err := connect.CalculateCertFingerprint(pemValue)
-	if err != nil {
-		return nil, fmt.Errorf("error parsing intermediate fingerprint: %v", err)
-	}
-	cert, err := connect.ParseCert(pemValue)
-	if err != nil {
-		return nil, fmt.Errorf("error parsing intermediate cert: %v", err)
-	}
-	return &structs.CAIntermediate{
-		ID:                  id,
-		Name:                fmt.Sprintf("%s CA Intermediate Cert", strings.Title(provider)),
-		SerialNumber:        cert.SerialNumber.Uint64(),
-		SigningKeyID:        connect.HexString(cert.SubjectKeyId),
-		ExternalTrustDomain: clusterID,
-		NotBefore:           cert.NotBefore,
-		NotAfter:            cert.NotAfter,
-		IntermediateCert:    pemValue,
-		Active:              true,
-	}, nil
-}
-
-// createProvider returns a connect CA provider from the given config.
-func (s *Server) createCAProvider(conf *structs.CAConfiguration) (ca.Provider, error) {
-	var newProvider ca.Provider
-	switch conf.Provider {
-	case structs.ConsulCAProvider:
-		newProvider = &ca.ConsulProvider{Delegate: &consulCADelegate{s}}
-	case structs.VaultCAProvider:
-		newProvider = &ca.VaultProvider{}
-	case structs.AWSCAProvider:
-		newProvider = &ca.AWSProvider{}
-	default:
-		return nil, fmt.Errorf("unknown CA provider %q", conf.Provider)
-	}
-
-	// If the provider implements the `NeedsLogger` interface, pass it our logger.
-	if needsLogger, ok := newProvider.(ca.NeedsLogger); ok {
-		needsLogger.SetLogger(s.logger)
-	}
-
-	commonConfig, err := conf.GetCommonConfig()
-	if err != nil {
-		return nil, fmt.Errorf("error retrieving common config: %s", err)
-	}
-
-	// If the provider is configured with a LeafCertTTL less than the provider's
-	// permissible minimum, warn the user but proceed.
-	if commonConfig.LeafCertTTL < newProvider.MinLifetime() {
-		s.logger.Printf("[WARN] configured LeafCertTTL value %v is below provider minimum of %v",
-			commonConfig.LeafCertTTL, newProvider.MinLifetime())
-	}
-
-	return newProvider, nil
-}
-
-func (s *Server) getCAProvider() (ca.Provider, *structs.CARoot) {
-	retries := 0
-	var result ca.Provider
-	var resultRoot *structs.CARoot
-	for result == nil {
-		s.caProviderLock.RLock()
-		result = s.caProvider
-		resultRoot = s.caProviderRoot
-		s.caProviderLock.RUnlock()
-
-		// In cases where an agent is started with managed proxies, we may ask
-		// for the provider before establishLeadership completes. If we're the
-		// leader, then wait and get the provider again
-		if result == nil && s.IsLeader() && retries < 10 {
-			retries++
-			time.Sleep(50 * time.Millisecond)
-			continue
-		}
-
-		break
-	}
-
-	return result, resultRoot
-}
-
-func (s *Server) setCAProvider(newProvider ca.Provider, root *structs.CARoot) {
-	s.caProviderLock.Lock()
-	defer s.caProviderLock.Unlock()
-	s.caProvider = newProvider
-	s.caProviderRoot = root
-}
-
-// startCARootPruning starts a goroutine that looks for stale CARoots
-// and removes them from the state store.
-func (s *Server) startCARootPruning() {
-	s.caPruningLock.Lock()
-	defer s.caPruningLock.Unlock()
-
-	if s.caPruningEnabled {
-		return
-	}
-
-	s.caPruningCh = make(chan struct{})
-
-	go func() {
-		ticker := time.NewTicker(caRootPruneInterval)
-		defer ticker.Stop()
-
-		for {
-			select {
-			case <-s.caPruningCh:
-				return
-			case <-ticker.C:
-				if err := s.pruneCARoots(); err != nil {
-					s.logger.Printf("[ERR] connect: error pruning CA roots: %v", err)
-				}
-			}
-		}
-	}()
-
-	s.caPruningEnabled = true
-}
-
-// pruneCARoots looks for any CARoots that have been rotated out and expired.
-func (s *Server) pruneCARoots() error {
-	if !s.config.ConnectEnabled {
-		return nil
-	}
-
-	state := s.fsm.State()
-	idx, roots, err := state.CARoots(nil)
-	if err != nil {
-		return err
-	}
-
-	_, caConf, err := state.CAConfig()
-	if err != nil {
-		return err
-	}
-
-	common, err := caConf.GetCommonConfig()
-	if err != nil {
-		return err
-	}
-
-	var newRoots structs.CARoots
-	for _, r := range roots {
-		if !r.Active && !r.RotatedOutAt.IsZero() && time.Since(r.RotatedOutAt) > common.LeafCertTTL*2 {
-			s.logger.Printf("[INFO] connect: pruning old unused root CA (ID: %s)", r.ID)
-			continue
-		}
-		newRoot := *r
-		newRoots = append(newRoots, &newRoot)
-	}
-
-	// Return early if there's nothing to remove.
-	if len(newRoots) == len(roots) {
-		return nil
-	}
-
-	// Commit the new root state.
-	var args structs.CARequest
-	args.Op = structs.CAOpSetRoots
-	args.Index = idx
-	args.Roots = newRoots
-	resp, err := s.raftApply(structs.ConnectCARequestType, args)
-	if err != nil {
-		return err
-	}
-	if respErr, ok := resp.(error); ok {
-		return respErr
-	}
-
-	return nil
-}
-
-// stopCARootPruning stops the CARoot pruning process.
-func (s *Server) stopCARootPruning() {
-	s.caPruningLock.Lock()
-	defer s.caPruningLock.Unlock()
-
-	if !s.caPruningEnabled {
-		return
-	}
-
-	close(s.caPruningCh)
-	s.caPruningEnabled = false
-}
-
-=======
->>>>>>> 2552f4a1
 // reconcileReaped is used to reconcile nodes that have failed and been reaped
 // from Serf but remain in the catalog. This is done by looking for unknown nodes with serfHealth checks registered.
 // We generate a "reap" event to cause the node to be cleaned up.
