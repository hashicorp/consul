--- conflicted
+++ resolved
@@ -144,11 +144,7 @@
 }
 
 func NewHandlerWithLimiter(cfg HandlerConfig, delegate HandlerDelegate,
-<<<<<<< HEAD
-	limiter multilimiter.RateLimiter) *Handler {
-=======
 	limiter multilimiter.RateLimiter, logger hclog.Logger) *Handler {
->>>>>>> d6fe54aa
 	limiter.UpdateConfig(cfg.GlobalWriteConfig, globalWrite)
 	limiter.UpdateConfig(cfg.GlobalReadConfig, globalRead)
 
@@ -164,15 +160,9 @@
 }
 
 // NewHandler creates a new RPC rate limit handler.
-<<<<<<< HEAD
-func NewHandler(cfg HandlerConfig, delegate HandlerDelegate) *Handler {
-	limiter := multilimiter.NewMultiLimiter(cfg.Config)
-	return NewHandlerWithLimiter(cfg, delegate, limiter)
-=======
 func NewHandler(cfg HandlerConfig, delegate HandlerDelegate, logger hclog.Logger) *Handler {
 	limiter := multilimiter.NewMultiLimiter(cfg.Config)
 	return NewHandlerWithLimiter(cfg, delegate, limiter, logger)
->>>>>>> d6fe54aa
 }
 
 // Run the limiter cleanup routine until the given context is canceled.
@@ -200,22 +190,15 @@
 func (h *Handler) UpdateConfig(cfg HandlerConfig) {
 	existingCfg := h.cfg.Load()
 	h.cfg.Store(&cfg)
-<<<<<<< HEAD
-=======
 	if reflect.DeepEqual(existingCfg, cfg) {
 		h.logger.Warn("UpdateConfig called but configuration has not changed.  Skipping updating the server rate limiter configuration.")
 		return
 	}
->>>>>>> d6fe54aa
 	if !reflect.DeepEqual(existingCfg.GlobalWriteConfig, cfg.GlobalWriteConfig) {
 		h.limiter.UpdateConfig(cfg.GlobalWriteConfig, globalWrite)
 	}
 	if !reflect.DeepEqual(existingCfg.GlobalReadConfig, cfg.GlobalReadConfig) {
 		h.limiter.UpdateConfig(cfg.GlobalReadConfig, globalRead)
-<<<<<<< HEAD
-
-=======
->>>>>>> d6fe54aa
 	}
 }
 
