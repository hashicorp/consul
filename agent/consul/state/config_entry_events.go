package state

import (
	"fmt"

	"github.com/hashicorp/consul/acl"
	"github.com/hashicorp/consul/agent/consul/stream"
	"github.com/hashicorp/consul/agent/structs"
	"github.com/hashicorp/consul/proto/pbconfigentry"
	"github.com/hashicorp/consul/proto/pbsubscribe"
)

// Adding events for a new config entry kind? Remember to update ConfigEntryFromStructs and ConfigEntryToStructs.
var configEntryKindToTopic = map[string]stream.Topic{
	structs.MeshConfig:        EventTopicMeshConfig,
	structs.ServiceResolver:   EventTopicServiceResolver,
	structs.IngressGateway:    EventTopicIngressGateway,
	structs.ServiceIntentions: EventTopicServiceIntentions,
	structs.ServiceDefaults:   EventTopicServiceDefaults,
	structs.APIGateway:        EventTopicAPIGateway,
	structs.TCPRoute:          EventTopicTCPRoute,
	structs.HTTPRoute:         EventTopicHTTPRoute,
	structs.InlineCertificate: EventTopicInlineCertificate,
	structs.BoundAPIGateway:   EventTopicBoundAPIGateway,
}

// EventSubjectConfigEntry is a stream.Subject used to route and receive events
// for a specific config entry (kind is encoded in the topic).
type EventSubjectConfigEntry struct {
	Name           string
	EnterpriseMeta *acl.EnterpriseMeta
}

func (s EventSubjectConfigEntry) String() string {
	return fmt.Sprintf(
		"%s/%s/%s",
		s.EnterpriseMeta.PartitionOrDefault(),
		s.EnterpriseMeta.NamespaceOrDefault(),
		s.Name,
	)
}

type EventPayloadConfigEntry struct {
	Op    pbsubscribe.ConfigEntryUpdate_UpdateOp
	Value structs.ConfigEntry
}

func (e EventPayloadConfigEntry) Subject() stream.Subject {
	return EventSubjectConfigEntry{
		Name:           e.Value.GetName(),
		EnterpriseMeta: e.Value.GetEnterpriseMeta(),
	}
}

func (e EventPayloadConfigEntry) HasReadPermission(authz acl.Authorizer) bool {
	return e.Value.CanRead(authz) == nil
}

func (e EventPayloadConfigEntry) ToSubscriptionEvent(idx uint64) *pbsubscribe.Event {
	return &pbsubscribe.Event{
		Index: idx,
		Payload: &pbsubscribe.Event_ConfigEntry{
			ConfigEntry: &pbsubscribe.ConfigEntryUpdate{
				Op:          e.Op,
				ConfigEntry: pbconfigentry.ConfigEntryFromStructs(e.Value),
			},
		},
	}
}

// ConfigEntryEventsFromChanges returns events that will be emitted when config
// entries change in the state store.
func ConfigEntryEventsFromChanges(tx ReadTxn, changes Changes) ([]stream.Event, error) {
	var events []stream.Event
	for _, c := range changes.Changes {
		if c.Table != tableConfigEntries {
			continue
		}

		configEntry := changeObject(c).(structs.ConfigEntry)
		topic, ok := configEntryKindToTopic[configEntry.GetKind()]
		if !ok {
			continue
		}

		op := pbsubscribe.ConfigEntryUpdate_Upsert
		if c.Deleted() {
			op = pbsubscribe.ConfigEntryUpdate_Delete
		}
		events = append(events, configEntryEvent(topic, changes.Index, op, configEntry))
	}
	return events, nil
}

// MeshConfigSnapshot is a stream.SnapshotFunc that returns a snapshot of mesh
// config entries.
func (s *Store) MeshConfigSnapshot(req stream.SubscribeRequest, buf stream.SnapshotAppender) (uint64, error) {
	return s.configEntrySnapshot(structs.MeshConfig, req, buf)
}

// ServiceResolverSnapshot is a stream.SnapshotFunc that returns a snapshot of
// service-resolver config entries.
func (s *Store) ServiceResolverSnapshot(req stream.SubscribeRequest, buf stream.SnapshotAppender) (uint64, error) {
	return s.configEntrySnapshot(structs.ServiceResolver, req, buf)
}

// IngressGatewaySnapshot is a stream.SnapshotFunc that returns a snapshot of
// ingress-gateway config entries.
func (s *Store) IngressGatewaySnapshot(req stream.SubscribeRequest, buf stream.SnapshotAppender) (uint64, error) {
	return s.configEntrySnapshot(structs.IngressGateway, req, buf)
}

// ServiceIntentionsSnapshot is a stream.SnapshotFunc that returns a snapshot of
// service-intentions config entries.
func (s *Store) ServiceIntentionsSnapshot(req stream.SubscribeRequest, buf stream.SnapshotAppender) (uint64, error) {
	return s.configEntrySnapshot(structs.ServiceIntentions, req, buf)
}

// ServiceDefaultsSnapshot is a stream.SnapshotFunc that returns a snapshot of
// service-defaults config entries.
func (s *Store) ServiceDefaultsSnapshot(req stream.SubscribeRequest, buf stream.SnapshotAppender) (uint64, error) {
	return s.configEntrySnapshot(structs.ServiceDefaults, req, buf)
}

// APIGatewaySnapshot is a stream.SnapshotFunc that returns a snapshot of
// api-gateway config entries.
func (s *Store) APIGatewaySnapshot(req stream.SubscribeRequest, buf stream.SnapshotAppender) (uint64, error) {
	return s.configEntrySnapshot(structs.APIGateway, req, buf)
}

// TCPRouteSnapshot is a stream.SnapshotFunc that returns a snapshot of
// tcp-route config entries.
func (s *Store) TCPRouteSnapshot(req stream.SubscribeRequest, buf stream.SnapshotAppender) (uint64, error) {
	return s.configEntrySnapshot(structs.TCPRoute, req, buf)
}

// HTTPRouteSnapshot is a stream.SnapshotFunc that retuns a snapshot of
// http-route config entries.
func (s *Store) HTTPRouteSnapshot(req stream.SubscribeRequest, buf stream.SnapshotAppender) (uint64, error) {
	return s.configEntrySnapshot(structs.HTTPRoute, req, buf)
}

// InlineCertificateSnapshot is a stream.SnapshotFunc that returns a snapshot of
// inline-certificate config entries.
func (s *Store) InlineCertificateSnapshot(req stream.SubscribeRequest, buf stream.SnapshotAppender) (uint64, error) {
	return s.configEntrySnapshot(structs.InlineCertificate, req, buf)
}

// BoundAPIGatewaySnapshot is a stream.SnapshotFunc that returns a snapshot of
<<<<<<< HEAD
// bound-api-gateways config entries.
=======
// bound-api-gateway config entries.
>>>>>>> 4889a0e7
func (s *Store) BoundAPIGatewaySnapshot(req stream.SubscribeRequest, buf stream.SnapshotAppender) (uint64, error) {
	return s.configEntrySnapshot(structs.BoundAPIGateway, req, buf)
}

func (s *Store) configEntrySnapshot(kind string, req stream.SubscribeRequest, buf stream.SnapshotAppender) (uint64, error) {
	var (
		idx     uint64
		err     error
		entries []structs.ConfigEntry
	)
	if subject, ok := req.Subject.(EventSubjectConfigEntry); ok {
		var entry structs.ConfigEntry
		idx, entry, err = s.ConfigEntry(nil, kind, subject.Name, subject.EnterpriseMeta)
		if entry != nil {
			entries = []structs.ConfigEntry{entry}
		}
	} else if req.Subject == stream.SubjectWildcard {
		entMeta := structs.WildcardEnterpriseMetaInPartition(structs.WildcardSpecifier)
		idx, entries, err = s.ConfigEntriesByKind(nil, kind, entMeta)
	} else {
		return 0, fmt.Errorf("subject must be of type EventSubjectConfigEntry or be SubjectWildcard, was: %T", req.Subject)
	}

	if err != nil {
		return 0, err
	}

	if l := len(entries); l != 0 {
		topic := configEntryKindToTopic[kind]
		events := make([]stream.Event, l)
		for i, e := range entries {
			events[i] = configEntryEvent(topic, idx, pbsubscribe.ConfigEntryUpdate_Upsert, e)
		}
		buf.Append(events)
	}

	return idx, nil
}

func configEntryEvent(topic stream.Topic, idx uint64, op pbsubscribe.ConfigEntryUpdate_UpdateOp, configEntry structs.ConfigEntry) stream.Event {
	return stream.Event{
		Topic: topic,
		Index: idx,
		Payload: EventPayloadConfigEntry{
			Op:    op,
			Value: configEntry,
		},
	}
}<|MERGE_RESOLUTION|>--- conflicted
+++ resolved
@@ -147,11 +147,7 @@
 }
 
 // BoundAPIGatewaySnapshot is a stream.SnapshotFunc that returns a snapshot of
-<<<<<<< HEAD
-// bound-api-gateways config entries.
-=======
 // bound-api-gateway config entries.
->>>>>>> 4889a0e7
 func (s *Store) BoundAPIGatewaySnapshot(req stream.SubscribeRequest, buf stream.SnapshotAppender) (uint64, error) {
 	return s.configEntrySnapshot(structs.BoundAPIGateway, req, buf)
 }
