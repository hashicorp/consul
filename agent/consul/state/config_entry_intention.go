--- conflicted
+++ resolved
@@ -223,13 +223,6 @@
 	return maxIndex, results, nil
 }
 
-<<<<<<< HEAD
-func configIntentionMatchOneTxn(tx ReadTxn, ws memdb.WatchSet, matchEntry structs.IntentionMatchEntry, matchType structs.IntentionMatchType, destinationType structs.IntentionTargetType) (uint64, structs.Intentions, error) {
-	switch matchType {
-	// destination type is only relevant for Source match, as destinations can only be targets
-	case structs.IntentionMatchSource:
-		return readSourceIntentionsFromConfigEntriesTxn(tx, ws, matchEntry.Name, matchEntry.GetEnterpriseMeta(), destinationType)
-=======
 func configIntentionMatchOneTxn(
 	tx ReadTxn, ws memdb.WatchSet,
 	matchEntry structs.IntentionMatchEntry,
@@ -240,7 +233,6 @@
 	// targetType is only relevant for Source matches as egress Destinations can only be Intention Destinations in the mesh
 	case structs.IntentionMatchSource:
 		return readSourceIntentionsFromConfigEntriesTxn(tx, ws, matchEntry.Name, matchEntry.GetEnterpriseMeta(), targetType)
->>>>>>> 5ec3274a
 	case structs.IntentionMatchDestination:
 		return readDestinationIntentionsFromConfigEntriesTxn(tx, ws, matchEntry.Name, matchEntry.GetEnterpriseMeta())
 	default:
@@ -248,9 +240,6 @@
 	}
 }
 
-<<<<<<< HEAD
-func readSourceIntentionsFromConfigEntriesTxn(tx ReadTxn, ws memdb.WatchSet, serviceName string, entMeta *acl.EnterpriseMeta, destinationType structs.IntentionTargetType) (uint64, structs.Intentions, error) {
-=======
 func readSourceIntentionsFromConfigEntriesTxn(
 	tx ReadTxn,
 	ws memdb.WatchSet,
@@ -258,7 +247,6 @@
 	entMeta *acl.EnterpriseMeta,
 	targetType structs.IntentionTargetType,
 ) (uint64, structs.Intentions, error) {
->>>>>>> 5ec3274a
 	idx := maxIndexTxn(tx, tableConfigEntries)
 
 	var (
@@ -268,11 +256,7 @@
 
 	names := getIntentionPrecedenceMatchServiceNames(serviceName, entMeta)
 	for _, sn := range names {
-<<<<<<< HEAD
-		results, err = readSourceIntentionsFromConfigEntriesForServiceTxn(tx, ws, sn.Name, &sn.EnterpriseMeta, results, destinationType)
-=======
 		results, err = readSourceIntentionsFromConfigEntriesForServiceTxn(tx, ws, sn.Name, &sn.EnterpriseMeta, results, targetType)
->>>>>>> 5ec3274a
 		if err != nil {
 			return 0, nil, err
 		}
@@ -284,9 +268,6 @@
 	return idx, results, nil
 }
 
-<<<<<<< HEAD
-func readSourceIntentionsFromConfigEntriesForServiceTxn(tx ReadTxn, ws memdb.WatchSet, serviceName string, entMeta *acl.EnterpriseMeta, results structs.Intentions, destinationType structs.IntentionTargetType) (structs.Intentions, error) {
-=======
 func readSourceIntentionsFromConfigEntriesForServiceTxn(
 	tx ReadTxn,
 	ws memdb.WatchSet,
@@ -295,7 +276,6 @@
 	results structs.Intentions,
 	targetType structs.IntentionTargetType,
 ) (structs.Intentions, error) {
->>>>>>> 5ec3274a
 	sn := structs.NewServiceName(serviceName, entMeta)
 
 	iter, err := tx.Get(tableConfigEntries, indexSource, sn)
@@ -313,30 +293,18 @@
 				if err != nil {
 					return nil, err
 				}
-<<<<<<< HEAD
-				switch destinationType {
-=======
 				switch targetType {
->>>>>>> 5ec3274a
 				case structs.IntentionTargetService:
 					if kind == structs.GatewayServiceKindService || kind == structs.GatewayServiceKindUnknown {
 						results = append(results, entry.ToIntention(src))
 					}
 				case structs.IntentionTargetDestination:
-<<<<<<< HEAD
 					// wildcard is needed here to be able to consider destinations in the wildcard intentions
 					if kind == structs.GatewayServiceKindDestination || entry.HasWildcardDestination() {
 						results = append(results, entry.ToIntention(src))
 					}
 				default:
-					return nil, fmt.Errorf("invalid destinationType")
-=======
-					if kind == structs.GatewayServiceKindDestination {
-						results = append(results, entry.ToIntention(src))
-					}
-				default:
 					return nil, fmt.Errorf("invalid target type")
->>>>>>> 5ec3274a
 				}
 			}
 		}
