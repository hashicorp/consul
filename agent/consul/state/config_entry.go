// Copyright (c) HashiCorp, Inc.
// SPDX-License-Identifier: MPL-2.0

package state

import (
	"errors"
	"fmt"

	memdb "github.com/hashicorp/go-memdb"
	"github.com/hashicorp/go-multierror"

	"github.com/hashicorp/consul/acl"
	"github.com/hashicorp/consul/agent/configentry"
	"github.com/hashicorp/consul/agent/connect"
	"github.com/hashicorp/consul/agent/consul/discoverychain"
	"github.com/hashicorp/consul/agent/structs"
	"github.com/hashicorp/consul/lib"
	"github.com/hashicorp/consul/lib/maps"
)

var (
	permissiveModeNotAllowedError = errors.New("cannot set MutualTLSMode=permissive because AllowEnablingPermissiveMutualTLS=false in the mesh config entry")
)

type ConfigEntryLinkIndex struct {
}

type discoveryChainConfigEntry interface {
	// ListRelatedServices returns a list of other names of services referenced
	// in this config entry.
	ListRelatedServices() []structs.ServiceID
}

func (s *ConfigEntryLinkIndex) FromObject(obj interface{}) (bool, [][]byte, error) {
	entry, ok := obj.(structs.ConfigEntry)
	if !ok {
		return false, nil, fmt.Errorf("object is not a ConfigEntry")
	}

	dcEntry, ok := entry.(discoveryChainConfigEntry)
	if !ok {
		return false, nil, nil
	}

	linkedServices := dcEntry.ListRelatedServices()

	numLinks := len(linkedServices)
	if numLinks == 0 {
		return false, nil, nil
	}

	vals := make([][]byte, 0, numLinks)
	for _, linkedService := range linkedServices {
		vals = append(vals, []byte(linkedService.String()+"\x00"))
	}

	return true, vals, nil
}

func (s *ConfigEntryLinkIndex) FromArgs(args ...interface{}) ([]byte, error) {
	if len(args) != 1 {
		return nil, fmt.Errorf("must provide only a single argument")
	}
	arg, ok := args[0].(structs.ServiceID)
	if !ok {
		return nil, fmt.Errorf("argument must be a structs.ServiceID: %#v", args[0])
	}
	// Add the null character as a terminator
	return []byte(arg.String() + "\x00"), nil
}

func (s *ConfigEntryLinkIndex) PrefixFromArgs(args ...interface{}) ([]byte, error) {
	val, err := s.FromArgs(args...)
	if err != nil {
		return nil, err
	}

	// Strip the null terminator, the rest is a prefix
	n := len(val)
	if n > 0 {
		return val[:n-1], nil
	}
	return val, nil
}

// ConfigEntries is used to pull all the config entries for the snapshot.
func (s *Snapshot) ConfigEntries() ([]structs.ConfigEntry, error) {
	entries, err := s.tx.Get(tableConfigEntries, "id")
	if err != nil {
		return nil, err
	}

	var ret []structs.ConfigEntry
	for wrapped := entries.Next(); wrapped != nil; wrapped = entries.Next() {
		ret = append(ret, wrapped.(structs.ConfigEntry))
	}

	return ret, nil
}

// ConfigEntry is used when restoring from a snapshot.
func (s *Restore) ConfigEntry(c structs.ConfigEntry) error {
	return insertConfigEntryWithTxn(s.tx, c.GetRaftIndex().ModifyIndex, c)
}

// ConfigEntry is called to get a given config entry.
func (s *Store) ConfigEntry(ws memdb.WatchSet, kind, name string, entMeta *acl.EnterpriseMeta) (uint64, structs.ConfigEntry, error) {
	tx := s.db.Txn(false)
	defer tx.Abort()
	return configEntryTxn(tx, ws, kind, name, entMeta)
}

func configEntryTxn(tx ReadTxn, ws memdb.WatchSet, kind, name string, entMeta *acl.EnterpriseMeta) (uint64, structs.ConfigEntry, error) {
	// Get the index
	idx := maxIndexTxn(tx, tableConfigEntries)

	// Get the existing config entry.
	watchCh, existing, err := tx.FirstWatch(tableConfigEntries, "id", configentry.NewKindName(kind, name, entMeta))
	if err != nil {
		return 0, nil, fmt.Errorf("failed config entry lookup: %s", err)
	}
	ws.Add(watchCh)
	if existing == nil {
		return idx, nil, nil
	}

	conf, ok := existing.(structs.ConfigEntry)
	if !ok {
		return 0, nil, fmt.Errorf("config entry %q (%s) is an invalid type: %T", name, kind, conf)
	}

	return idx, conf, nil
}

// ConfigEntries is called to get all config entry objects.
func (s *Store) ConfigEntries(ws memdb.WatchSet, entMeta *acl.EnterpriseMeta) (uint64, []structs.ConfigEntry, error) {
	return s.ConfigEntriesByKind(ws, "", entMeta)
}

// ConfigEntriesByKind is called to get all config entry objects with the given kind.
// If kind is empty, all config entries will be returned.
func (s *Store) ConfigEntriesByKind(ws memdb.WatchSet, kind string, entMeta *acl.EnterpriseMeta) (uint64, []structs.ConfigEntry, error) {
	tx := s.db.Txn(false)
	defer tx.Abort()
	return configEntriesByKindTxn(tx, ws, kind, entMeta)
}

func listDiscoveryChainNamesTxn(
	tx ReadTxn,
	ws memdb.WatchSet,
	overrides map[configentry.KindName]structs.ConfigEntry,
	entMeta acl.EnterpriseMeta,
) (uint64, []structs.ServiceName, error) {
	// Get the index and watch for updates
	idx := maxIndexWatchTxn(tx, ws, tableConfigEntries)

	// List all discovery chain top nodes.
	seen := make(map[structs.ServiceName]struct{})
	for _, kind := range []string{
		structs.ServiceRouter,
		structs.ServiceSplitter,
		structs.ServiceResolver,
	} {
		iter, err := getConfigEntryKindsWithTxn(tx, kind, &entMeta)
		if err != nil {
			return 0, nil, fmt.Errorf("failed config entry lookup: %s", err)
		}
		ws.Add(iter.WatchCh())

		for v := iter.Next(); v != nil; v = iter.Next() {
			entry := v.(structs.ConfigEntry)
			sn := structs.NewServiceName(entry.GetName(), entry.GetEnterpriseMeta())
			seen[sn] = struct{}{}
		}

		for kn, entry := range overrides {
			sn := structs.NewServiceName(kn.Name, &kn.EnterpriseMeta)
			if entry != nil {
				seen[sn] = struct{}{}
			} else {
				delete(seen, sn)
			}
		}
	}

	results := maps.SliceOfKeys(seen)
	structs.ServiceList(results).Sort()

	return idx, results, nil
}

func configEntriesByKindTxn(tx ReadTxn, ws memdb.WatchSet, kind string, entMeta *acl.EnterpriseMeta) (uint64, []structs.ConfigEntry, error) {
	// Get the index and watch for updates
	idx := maxIndexWatchTxn(tx, ws, tableConfigEntries)

	// Lookup by kind, or all if kind is empty
	var iter memdb.ResultIterator
	var err error
	if kind != "" {
		iter, err = getConfigEntryKindsWithTxn(tx, kind, entMeta)
	} else {
		iter, err = getAllConfigEntriesWithTxn(tx, entMeta)
	}
	if err != nil {
		return 0, nil, fmt.Errorf("failed config entry lookup: %s", err)
	}
	ws.Add(iter.WatchCh())

	var results []structs.ConfigEntry
	for v := iter.Next(); v != nil; v = iter.Next() {
		results = append(results, v.(structs.ConfigEntry))
	}
	return idx, results, nil
}

// EnsureConfigEntry is called to do an upsert of a given config entry.
func (s *Store) EnsureConfigEntry(idx uint64, conf structs.ConfigEntry) error {
	tx := s.db.WriteTxn(idx)
	defer tx.Abort()

	if err := ensureConfigEntryTxn(tx, idx, false, conf); err != nil {
		return err
	}

	return tx.Commit()
}

// ensureConfigEntryTxn upserts a config entry inside of a transaction.
func ensureConfigEntryTxn(tx WriteTxn, idx uint64, statusUpdate bool, conf structs.ConfigEntry) error {
	q := newConfigEntryQuery(conf)
	existing, err := tx.First(tableConfigEntries, indexID, q)
	if err != nil {
		return fmt.Errorf("failed configuration lookup: %s", err)
	}

	var existingConf structs.ConfigEntry
	raftIndex := conf.GetRaftIndex()
	if existing != nil {
		existingConf = existing.(structs.ConfigEntry)
		existingIdx := existingConf.GetRaftIndex()
		raftIndex.CreateIndex = existingIdx.CreateIndex

		// Handle optional upsert logic.
		if updatableConf, ok := conf.(structs.UpdatableConfigEntry); ok {
			if err := updatableConf.UpdateOver(existingConf); err != nil {
				return err
			}
		}

		if !statusUpdate {
			if controlledConf, ok := conf.(structs.ControlledConfigEntry); ok {
				controlledConf.SetStatus(existing.(structs.ControlledConfigEntry).GetStatus())
			}
		}
	} else {
		if !statusUpdate {
			if controlledConf, ok := conf.(structs.ControlledConfigEntry); ok {
				controlledConf.SetStatus(controlledConf.DefaultStatus())
			}
		}
		raftIndex.CreateIndex = idx
	}
	raftIndex.ModifyIndex = idx

	err = validateProposedConfigEntryInGraph(tx, q, conf, existingConf)
	if err != nil {
		return err // Err is already sufficiently decorated.
	}

	if err := validateConfigEntryEnterprise(tx, conf); err != nil {
		return err
	}

	return insertConfigEntryWithTxn(tx, idx, conf)
}

// EnsureConfigEntryCAS is called to do a check-and-set upsert of a given config entry.
func (s *Store) EnsureConfigEntryCAS(idx, cidx uint64, conf structs.ConfigEntry) (bool, error) {
	tx := s.db.WriteTxn(idx)
	defer tx.Abort()

	// Check for existing configuration.
	existing, err := tx.First(tableConfigEntries, indexID, newConfigEntryQuery(conf))
	if err != nil {
		return false, fmt.Errorf("failed configuration lookup: %s", err)
	}

	// Check if the we should do the set. A ModifyIndex of 0 means that
	// we are doing a set-if-not-exists.
	var existingIdx structs.RaftIndex
	if existing != nil {
		existingIdx = *existing.(structs.ConfigEntry).GetRaftIndex()
	}
	if cidx == 0 && existing != nil {
		return false, nil
	}
	if cidx != 0 && existing == nil {
		return false, nil
	}
	if existing != nil && cidx != 0 && cidx != existingIdx.ModifyIndex {
		return false, nil
	}

	if err := ensureConfigEntryTxn(tx, idx, false, conf); err != nil {
		return false, err
	}

	err = tx.Commit()
	return err == nil, err
}

// EnsureConfigEntryWithStatusCAS is called to do a check-and-set upsert of a given config entry and its status.
func (s *Store) EnsureConfigEntryWithStatusCAS(idx, cidx uint64, conf structs.ConfigEntry) (bool, error) {
	tx := s.db.WriteTxn(idx)
	defer tx.Abort()

	// Check for existing configuration.
	existing, err := tx.First(tableConfigEntries, indexID, newConfigEntryQuery(conf))
	if err != nil {
		return false, fmt.Errorf("failed configuration lookup: %s", err)
	}

	// Check if we should do the set. A ModifyIndex of 0 means that
	// we are doing a set-if-not-exists.
	var existingIdx structs.RaftIndex
	if existing != nil {
		existingIdx = *existing.(structs.ConfigEntry).GetRaftIndex()
	}
	if cidx == 0 && existing != nil {
		return false, nil
	}
	if cidx != 0 && existing == nil {
		return false, nil
	}
	if existing != nil && cidx != 0 && cidx != existingIdx.ModifyIndex {
		return false, nil
	}

	if err := ensureConfigEntryTxn(tx, idx, true, conf); err != nil {
		return false, err
	}

	err = tx.Commit()
	return err == nil, err
}

// DeleteConfigEntryCAS performs a check-and-set deletion of a config entry
// with the given raft index. If the index is not specified, or is not equal
// to the entry's current ModifyIndex then the call is a noop, otherwise the
// normal deletion is performed.
func (s *Store) DeleteConfigEntryCAS(idx, cidx uint64, conf structs.ConfigEntry) (bool, error) {
	tx := s.db.WriteTxn(idx)
	defer tx.Abort()

	existing, err := tx.First(tableConfigEntries, indexID, newConfigEntryQuery(conf))
	if err != nil {
		return false, fmt.Errorf("failed config entry lookup: %s", err)
	}

	if existing == nil {
		return false, nil
	}

	if existing.(structs.ConfigEntry).GetRaftIndex().ModifyIndex != cidx {
		return false, nil
	}

	if err := deleteConfigEntryTxn(
		tx,
		idx,
		conf.GetKind(),
		conf.GetName(),
		conf.GetEnterpriseMeta(),
	); err != nil {
		return false, err
	}

	err = tx.Commit()
	return err == nil, err
}

func (s *Store) DeleteConfigEntry(idx uint64, kind, name string, entMeta *acl.EnterpriseMeta) error {
	tx := s.db.WriteTxn(idx)
	defer tx.Abort()

	if err := deleteConfigEntryTxn(tx, idx, kind, name, entMeta); err != nil {
		return err
	}

	return tx.Commit()
}

// TODO: accept structs.ConfigEntry instead of individual fields
func deleteConfigEntryTxn(tx WriteTxn, idx uint64, kind, name string, entMeta *acl.EnterpriseMeta) error {
	q := configentry.NewKindName(kind, name, entMeta)
	existing, err := tx.First(tableConfigEntries, indexID, q)
	if err != nil {
		return fmt.Errorf("failed config entry lookup: %s", err)
	}
	if existing == nil {
		return nil
	}

	// If the config entry is for terminating or ingress gateways we delete entries from the memdb table
	// that associates gateways <-> services.
	sn := structs.NewServiceName(name, entMeta)

	if kind == structs.TerminatingGateway || kind == structs.IngressGateway {
		if _, err := tx.DeleteAll(tableGatewayServices, indexGateway, sn); err != nil {
			return fmt.Errorf("failed to truncate gateway services table: %v", err)
		}
		if err := indexUpdateMaxTxn(tx, idx, tableGatewayServices); err != nil {
			return fmt.Errorf("failed updating gateway-services index: %v", err)
		}
	}

	c := existing.(structs.ConfigEntry)
	switch x := c.(type) {
	case *structs.ServiceConfigEntry:
		if x.Destination != nil {
			gsKind, err := GatewayServiceKind(tx, sn.Name, &sn.EnterpriseMeta)
			if err != nil {
				return fmt.Errorf("failed to get gateway service kind for service %s: %v", sn.Name, err)
			}
			if gsKind == structs.GatewayServiceKindDestination {
				gsKind = structs.GatewayServiceKindUnknown
			}
			serviceName := structs.NewServiceName(c.GetName(), c.GetEnterpriseMeta())
			if err := checkGatewayWildcardsAndUpdate(tx, idx, &serviceName, nil, gsKind); err != nil {
				return fmt.Errorf("failed updating gateway mapping: %s", err)
			}
			if err := cleanupGatewayWildcards(tx, idx, serviceName, true); err != nil {
				return fmt.Errorf("failed to cleanup gateway mapping: \"%s\"; err: %v", serviceName, err)
			}
			if err := checkGatewayAndUpdate(tx, idx, &serviceName, gsKind); err != nil {
				return fmt.Errorf("failed updating gateway mapping: %s", err)
			}
			if err := cleanupKindServiceName(tx, idx, serviceName, structs.ServiceKindDestination); err != nil {
				return fmt.Errorf("failed to cleanup service name: \"%s\"; err: %v", serviceName, err)
			}
		}
	}

	// Also clean up associations in the mesh topology table for ingress gateways
	if kind == structs.IngressGateway {
		if _, err := tx.DeleteAll(tableMeshTopology, indexDownstream, sn); err != nil {
			return fmt.Errorf("failed to truncate %s table: %v", tableMeshTopology, err)
		}
		if err := indexUpdateMaxTxn(tx, idx, tableMeshTopology); err != nil {
			return fmt.Errorf("failed updating %s index: %v", tableMeshTopology, err)
		}
	}

	err = validateProposedConfigEntryInGraph(tx, q, nil, c)
	if err != nil {
		return err // Err is already sufficiently decorated.
	}

	// Delete the config entry from the DB and update the index.
	if err := tx.Delete(tableConfigEntries, existing); err != nil {
		return fmt.Errorf("failed removing config entry: %s", err)
	}
	if err := tx.Insert(tableIndex, &IndexEntry{tableConfigEntries, idx}); err != nil {
		return fmt.Errorf("failed updating index: %s", err)
	}

	// If this is a resolver/router/splitter, attempt to delete the virtual IP associated
	// with this service.
	if kind == structs.ServiceResolver || kind == structs.ServiceRouter || kind == structs.ServiceSplitter {
		psn := structs.PeeredServiceName{ServiceName: sn}
		if err := freeServiceVirtualIP(tx, idx, psn, nil); err != nil {
			return fmt.Errorf("failed to clean up virtual IP for %q: %v", psn.String(), err)
		}
	}

	return nil
}

func insertConfigEntryWithTxn(tx WriteTxn, idx uint64, conf structs.ConfigEntry) error {
	if conf == nil {
		return fmt.Errorf("cannot insert nil config entry")
	}

	// If the config entry is for a terminating or ingress gateway we update the memdb table
	// that associates gateways <-> services.
	kind := conf.GetKind()
	if kind == structs.TerminatingGateway || kind == structs.IngressGateway {
		err := updateGatewayServices(tx, idx, conf, conf.GetEnterpriseMeta())
		if err != nil {
			return fmt.Errorf("failed to associate services to gateway: %v", err)
		}
	}

	switch kind {
	case structs.ServiceDefaults:
		if conf.(*structs.ServiceConfigEntry).Destination != nil {
			sn := structs.ServiceName{Name: conf.GetName(), EnterpriseMeta: *conf.GetEnterpriseMeta()}
			gsKind, err := GatewayServiceKind(tx, sn.Name, &sn.EnterpriseMeta)
			if gsKind == structs.GatewayServiceKindUnknown {
				gsKind = structs.GatewayServiceKindDestination
			}
			if err != nil {
				return fmt.Errorf("failed updating gateway mapping: %s", err)
			}
			if err := checkGatewayWildcardsAndUpdate(tx, idx, &sn, nil, gsKind); err != nil {
				return fmt.Errorf("failed updating gateway mapping: %s", err)
			}
			if err := checkGatewayAndUpdate(tx, idx, &sn, gsKind); err != nil {
				return fmt.Errorf("failed updating gateway mapping: %s", err)
			}

			if err := upsertKindServiceName(tx, idx, structs.ServiceKindDestination, sn); err != nil {
				return fmt.Errorf("failed to persist service name: %v", err)
			}
		}
	case structs.SamenessGroup:
		err := checkSamenessGroup(tx, conf)
		if err != nil {
			return err
		}
	case structs.ServiceResolver:
		fallthrough
	case structs.ServiceRouter:
		fallthrough
	case structs.ServiceSplitter:
		psn := structs.PeeredServiceName{ServiceName: structs.NewServiceName(conf.GetName(), conf.GetEnterpriseMeta())}
		if _, err := assignServiceVirtualIP(tx, idx, psn); err != nil {
			return err
		}
	}

	// Insert the config entry and update the index
	if err := tx.Insert(tableConfigEntries, conf); err != nil {
		return fmt.Errorf("failed inserting config entry: %s", err)
	}
	if err := indexUpdateMaxTxn(tx, idx, tableConfigEntries); err != nil {
		return fmt.Errorf("failed updating index: %v", err)
	}

	return nil
}

// validateProposedConfigEntryInGraph can be used to verify graph integrity for
// a proposed graph create/update/delete.
//
// This must be called before any mutations occur on the config entries table!
//
// May return *ConfigEntryGraphValidationError if there is a concern to surface
// to the caller that they can correct.
func validateProposedConfigEntryInGraph(
	tx ReadTxn,
	kindName configentry.KindName,
	newEntry, existingEntry structs.ConfigEntry,
) error {
	switch kindName.Kind {
	case structs.ProxyDefaults:
		// TODO: why handle an invalid case?
		if kindName.Name != structs.ProxyConfigGlobal {
			return nil
		}
		if newPD, ok := newEntry.(*structs.ProxyConfigEntry); ok && newPD != nil {
			var existingMode structs.MutualTLSMode
			if existingPD, ok := existingEntry.(*structs.ProxyConfigEntry); ok && existingPD != nil {
				existingMode = existingPD.MutualTLSMode
			}
			if err := checkMutualTLSMode(tx, kindName, newPD.MutualTLSMode, existingMode); err != nil {
				return err
			}
		}
	case structs.ServiceDefaults:
		if newSD, ok := newEntry.(*structs.ServiceConfigEntry); ok && newSD != nil {
			var existingMode structs.MutualTLSMode
			if existingSD, ok := existingEntry.(*structs.ServiceConfigEntry); ok && existingSD != nil {
				existingMode = existingSD.MutualTLSMode
			}
			if err := checkMutualTLSMode(tx, kindName, newSD.MutualTLSMode, existingMode); err != nil {
				return err
			}
		}
	case structs.ServiceRouter:
	case structs.ServiceSplitter:
	case structs.ServiceResolver:
	case structs.IngressGateway:
		err := checkGatewayClash(tx, kindName, structs.TerminatingGateway)
		if err != nil {
			return err
		}
	case structs.TerminatingGateway:
		err := checkGatewayClash(tx, kindName, structs.IngressGateway)
		if err != nil {
			return err
		}
	case structs.SamenessGroup:
	case structs.ServiceIntentions:
		if newEntry != nil {
			err := validateJWTProvidersExist(tx, kindName, newEntry)
			if err != nil {

				return err
			}
		}
	case structs.MeshConfig:
	case structs.ExportedServices:
	case structs.APIGateway: // TODO Consider checkGatewayClash
	case structs.BoundAPIGateway:
	case structs.InlineCertificate:
	case structs.HTTPRoute:
	case structs.TCPRoute:
	case structs.RateLimitIPConfig:
	case structs.JWTProvider:
	default:
		return fmt.Errorf("unhandled kind %q during validation of %q", kindName.Kind, kindName.Name)
	}

	return validateProposedConfigEntryInServiceGraph(tx, kindName, newEntry)
}

<<<<<<< HEAD
func getExistingJWTProvidersByName(tx ReadTxn, kn configentry.KindName) (map[string]*structs.JWTProviderConfigEntry, error) {
	meta := acl.NewEnterpriseMetaWithPartition(
		kn.EnterpriseMeta.PartitionOrDefault(),
		acl.DefaultNamespaceName,
	)

	_, configEntries, err := configEntriesByKindTxn(tx, nil, structs.JWTProvider, &meta)

	providerNames := make(map[string]*structs.JWTProviderConfigEntry)

	for i := range configEntries {
		entry, ok := configEntries[i].(*structs.JWTProviderConfigEntry)
		if !ok {
			return nil, fmt.Errorf("Invalid type of jwt-provider config entry: %T", configEntries[i])
		}

		if _, ok := providerNames[entry.Name]; !ok {
			providerNames[entry.Name] = entry
		}
	}

	return providerNames, err
}

func validateJWTProvider(existingProviderNames map[string]*structs.JWTProviderConfigEntry, referencedProviderNames map[string]struct{}) error {
	var result error

	for referencedProvider := range referencedProviderNames {
		_, found := existingProviderNames[referencedProvider]
		if !found {
			result = multierror.Append(result, fmt.Errorf("Referenced JWT Provider does not exist. Provider Name: %s", referencedProvider)).ErrorOrNil()
		}
	}

	return result
}

func getReferencedProviderNames(j *structs.IntentionJWTRequirement, s []*structs.SourceIntention) map[string]struct{} {
	providerNames := make(map[string]struct{})

	if j != nil {
		for _, provider := range j.Providers {
			if _, ok := providerNames[provider.Name]; !ok {
				providerNames[provider.Name] = struct{}{}
			}
		}
	}

	for _, src := range s {
		for _, perm := range src.Permissions {
			if perm.JWT != nil {
				for _, provider := range perm.JWT.Providers {
					if _, ok := providerNames[provider.Name]; !ok {
						providerNames[provider.Name] = struct{}{}
					}
				}
			}
		}
	}

	return providerNames
}

// This fetches all the jwt-providers config entries and iterates over them
// to validate that any provider referenced exists.
// This is okay because we assume there are very few jwt-providers per partition
func validateJWTProvidersExist(tx ReadTxn, kn configentry.KindName, ce structs.ConfigEntry) error {
	var result error
	entry, ok := ce.(*structs.ServiceIntentionsConfigEntry)
	if !ok {
		return fmt.Errorf("Invalid service intention config entry: %T", entry)
	}

	referencedProvidersNames := getReferencedProviderNames(entry.JWT, entry.Sources)

	if len(referencedProvidersNames) > 0 {
		jwtProvidersNames, err := getExistingJWTProvidersByName(tx, kn)
		if err != nil {
			return fmt.Errorf("Failed retrieval of jwt config entries with err: %v", err)
		}

		result = multierror.Append(result, validateJWTProvider(jwtProvidersNames, referencedProvidersNames)).ErrorOrNil()
	}
	return result
=======
// checkMutualTLSMode validates the MutualTLSMode (in proxy-defaults or
// service-defaults) against the AllowEnablingPermissiveMutualTLS setting in the
// mesh config entry, as follows:
//
// - If AllowEnablingPermissiveMutualTLS=true, any value of MutualTLSMode is allowed.
// - If AllowEnablingPermissiveMutualTLS=false, *changing* to MutualTLSMode=permissive is not allowed
//
// If MutualTLSMode=permissive is already stored, but the setting is not being changed
// by this transaction, then the permissive setting is allowed (does not cause a validation error).
func checkMutualTLSMode(tx ReadTxn, kindName configentry.KindName, newMode, existingMode structs.MutualTLSMode) error {
	// Setting the mode to something not permissive is always allowed.
	if newMode != structs.MutualTLSModePermissive {
		return nil
	}

	// If the MutualTLSMode has not been changed, then do not error. This allows
	// remaining in MutualTLSMode=permissive without causing validation failures
	// after AllowEnablingPermissiveMutualTLS=false is set.
	if existingMode == newMode {
		return nil
	}

	// The mesh config entry exists in the default namespace in the given partition.
	metaInDefaultNS := acl.NewEnterpriseMetaWithPartition(
		kindName.EnterpriseMeta.PartitionOrDefault(),
		acl.DefaultNamespaceName,
	)
	_, mesh, err := configEntryTxn(tx, nil, structs.MeshConfig, structs.MeshConfigMesh, &metaInDefaultNS)
	if err != nil {
		return fmt.Errorf("unable to validate MutualTLSMode against mesh config entry: %w", err)
	}

	permissiveAllowed := false
	if mesh != nil {
		meshConfig, ok := mesh.(*structs.MeshConfigEntry)
		if !ok {
			return fmt.Errorf("unable to validate MutualTLSMode: invalid type from mesh config entry lookup: %T", mesh)
		}
		permissiveAllowed = meshConfig.AllowEnablingPermissiveMutualTLS
	}

	// If permissive is not allowed, then any value for MutualTLSMode is allowed.
	if !permissiveAllowed && newMode == structs.MutualTLSModePermissive {
		return permissiveModeNotAllowedError
	}
	return nil
>>>>>>> ac200cfe
}

func checkGatewayClash(tx ReadTxn, kindName configentry.KindName, otherKind string) error {
	_, entry, err := configEntryTxn(tx, nil, otherKind, kindName.Name, &kindName.EnterpriseMeta)
	if err != nil {
		return err
	}
	if entry != nil {
		return fmt.Errorf("cannot create a %q config entry with name %q, "+
			"a %q config entry with that name already exists", kindName.Kind, kindName.Name, otherKind)
	}
	return nil
}

var serviceGraphKinds = []string{
	structs.ServiceRouter,
	structs.ServiceSplitter,
	structs.ServiceResolver,
}

// discoveryChainTargets will return a list of services listed as a target for the input's discovery chain
func (s *Store) discoveryChainTargetsTxn(tx ReadTxn, ws memdb.WatchSet, dc, service string, entMeta *acl.EnterpriseMeta) (uint64, []structs.ServiceName, error) {
	idx, targets, err := discoveryChainOriginalTargetsTxn(tx, ws, dc, service, entMeta)
	if err != nil {
		return 0, nil, err
	}

	var resp []structs.ServiceName
	for _, t := range targets {
		em := acl.NewEnterpriseMetaWithPartition(entMeta.PartitionOrDefault(), t.Namespace)
		target := structs.NewServiceName(t.Service, &em)

		// TODO (freddy): Allow upstream DC and encode in response
		if t.Datacenter == dc {
			resp = append(resp, target)
		}
	}
	return idx, resp, nil
}

func discoveryChainOriginalTargetsTxn(
	tx ReadTxn,
	ws memdb.WatchSet,
	dc, service string,
	entMeta *acl.EnterpriseMeta,
) (uint64, []*structs.DiscoveryTarget, error) {
	source := structs.NewServiceName(service, entMeta)
	req := discoverychain.CompileRequest{
		ServiceName:          source.Name,
		EvaluateInNamespace:  source.NamespaceOrDefault(),
		EvaluateInPartition:  source.PartitionOrDefault(),
		EvaluateInDatacenter: dc,
	}
	idx, chain, _, err := serviceDiscoveryChainTxn(tx, ws, source.Name, entMeta, req)
	if err != nil {
		return 0, nil, fmt.Errorf("failed to fetch discovery chain for %q: %v", source.String(), err)
	}

	return idx, maps.SliceOfValues(chain.Targets), nil
}

// discoveryChainSourcesTxn will return a list of services whose discovery chains have the given service as a target
func (s *Store) discoveryChainSourcesTxn(tx ReadTxn, ws memdb.WatchSet, dc string, destination structs.ServiceName) (uint64, []structs.ServiceName, error) {
	seenLink := map[structs.ServiceName]bool{destination: true}

	queue := []structs.ServiceName{destination}
	for len(queue) > 0 {
		// The "link" index returns config entries that reference a service
		iter, err := tx.Get(tableConfigEntries, indexLink, queue[0].ToServiceID())
		if err != nil {
			return 0, nil, err
		}
		ws.Add(iter.WatchCh())

		for raw := iter.Next(); raw != nil; raw = iter.Next() {
			entry := raw.(structs.ConfigEntry)

			sn := structs.NewServiceName(entry.GetName(), entry.GetEnterpriseMeta())
			if !seenLink[sn] {
				seenLink[sn] = true
				queue = append(queue, sn)
			}
		}
		queue = queue[1:]
	}

	var (
		maxIdx uint64 = 1
		resp   []structs.ServiceName
	)

	// Only return the services that target the destination anywhere in their discovery chains.
	seenSource := make(map[structs.ServiceName]bool)
	for sn := range seenLink {
		req := discoverychain.CompileRequest{
			ServiceName:          sn.Name,
			EvaluateInNamespace:  sn.NamespaceOrDefault(),
			EvaluateInPartition:  sn.PartitionOrDefault(),
			EvaluateInDatacenter: dc,
		}
		idx, chain, _, err := serviceDiscoveryChainTxn(tx, ws, sn.Name, &sn.EnterpriseMeta, req)
		if err != nil {
			return 0, nil, fmt.Errorf("failed to fetch discovery chain for %q: %v", sn.String(), err)
		}

		for _, t := range chain.Targets {
			em := acl.NewEnterpriseMetaWithPartition(sn.PartitionOrDefault(), t.Namespace)
			candidate := structs.NewServiceName(t.Service, &em)

			if !candidate.Matches(destination) {
				continue
			}
			if idx > maxIdx {
				maxIdx = idx
			}
			if !seenSource[sn] {
				seenSource[sn] = true
				resp = append(resp, sn)
			}
		}
	}
	return maxIdx, resp, nil
}

func validateProposedConfigEntryInServiceGraph(
	tx ReadTxn,
	kindName configentry.KindName,
	newEntry structs.ConfigEntry,
) error {
	// Collect all of the chains that could be affected by this change
	// including our own.
	var (
		checkChains                  = make(map[structs.ServiceID]struct{})
		checkIngress                 []*structs.IngressGatewayConfigEntry
		checkIntentions              []*structs.ServiceIntentionsConfigEntry
		enforceIngressProtocolsMatch bool
	)

	wildcardEntMeta := kindName.WithWildcardNamespace()

	switch kindName.Kind {
	case structs.ExportedServices:
		// This is the case for deleting a config entry
		if newEntry == nil {
			return nil
		}

		entry := newEntry.(*structs.ExportedServicesConfigEntry)

		_, serviceList, err := listServicesExportedToAnyPeerByConfigEntry(nil, tx, entry.EnterpriseMeta, map[configentry.KindName]structs.ConfigEntry{
			configentry.NewKindNameForEntry(entry): entry,
		})
		if err != nil {
			return err
		}

		for _, sn := range serviceList {
			if err := validateChainIsPeerExportSafe(tx, sn, nil); err != nil {
				return err
			}
		}

		return nil

	case structs.MeshConfig:
		// Exported services and mesh config do not influence discovery chains.
		return nil

	case structs.SamenessGroup:
		// Any service resolver could reference a sameness group.
		_, resolverEntries, err := configEntriesByKindTxn(tx, nil, structs.ServiceResolver, wildcardEntMeta)
		if err != nil {
			return err
		}
		for _, entry := range resolverEntries {
			checkChains[structs.NewServiceID(entry.GetName(), entry.GetEnterpriseMeta())] = struct{}{}
		}

		// This is the case for deleting a config entry
		if newEntry == nil {
			break
		}

		entry := newEntry.(*structs.SamenessGroupConfigEntry)

		_, samenessGroupEntries, err := configEntriesByKindTxn(tx, nil, structs.SamenessGroup, wildcardEntMeta)
		if err != nil {
			return err
		}

		// Replace the existing sameness group if one exists.
		var exists bool
		for i := range samenessGroupEntries {
			sg := samenessGroupEntries[i]
			if sg.GetName() == entry.Name {
				samenessGroupEntries[i] = entry
				exists = true
				break
			}
		}

		// If this sameness group doesn't currently exist, add it.
		if !exists {
			samenessGroupEntries = append(samenessGroupEntries, entry)
		}

		existingPartitions := make(map[string]string)
		existingPeers := make(map[string]string)
		for _, e := range samenessGroupEntries {
			sg, ok := e.(*structs.SamenessGroupConfigEntry)
			if !ok {
				return fmt.Errorf("type %T is not a sameness group config entry", e)
			}

			for _, m := range sg.AllMembers() {
				if m.Peer != "" {
					if prev, ok := existingPeers[m.Peer]; ok {
						return fmt.Errorf("members can only belong to a single sameness group, but cluster peer %q is shared between groups %q and %q",
							m.Peer, prev, sg.Name,
						)
					}
					existingPeers[m.Peer] = sg.Name
					continue
				}

				if prev, ok := existingPartitions[m.Partition]; ok {
					return fmt.Errorf("members can only belong to a single sameness group, but partition %q is shared between groups %q and %q",
						m.Partition, prev, sg.Name,
					)
				}
				existingPartitions[m.Partition] = sg.Name
			}
		}

	case structs.ProxyDefaults:
		// Check anything that has a discovery chain entry. In the future we could
		// somehow omit the ones that have a default protocol configured.

		for _, kind := range serviceGraphKinds {
			_, entries, err := configEntriesByKindTxn(tx, nil, kind, wildcardEntMeta)
			if err != nil {
				return err
			}
			for _, entry := range entries {
				checkChains[structs.NewServiceID(entry.GetName(), entry.GetEnterpriseMeta())] = struct{}{}
			}
		}

		_, ingressEntries, err := configEntriesByKindTxn(tx, nil, structs.IngressGateway, wildcardEntMeta)
		if err != nil {
			return err
		}
		for _, entry := range ingressEntries {
			ingress, ok := entry.(*structs.IngressGatewayConfigEntry)
			if !ok {
				return fmt.Errorf("type %T is not an ingress gateway config entry", entry)
			}
			checkIngress = append(checkIngress, ingress)
		}

		_, ixnEntries, err := configEntriesByKindTxn(tx, nil, structs.ServiceIntentions, wildcardEntMeta)
		if err != nil {
			return err
		}
		for _, entry := range ixnEntries {
			ixn, ok := entry.(*structs.ServiceIntentionsConfigEntry)
			if !ok {
				return fmt.Errorf("type %T is not a service intentions config entry", entry)
			}
			checkIntentions = append(checkIntentions, ixn)
		}

	case structs.ServiceIntentions:
		// Check that the protocols match.

		// This is the case for deleting a config entry
		if newEntry == nil {
			return nil
		}

		ixn, ok := newEntry.(*structs.ServiceIntentionsConfigEntry)
		if !ok {
			return fmt.Errorf("type %T is not a service intentions config entry", newEntry)
		}
		checkIntentions = append(checkIntentions, ixn)

	case structs.IngressGateway:
		// Checking an ingress pointing to multiple chains.

		// This is the case for deleting a config entry
		if newEntry == nil {
			return nil
		}

		ingress, ok := newEntry.(*structs.IngressGatewayConfigEntry)
		if !ok {
			return fmt.Errorf("type %T is not an ingress gateway config entry", newEntry)
		}
		checkIngress = append(checkIngress, ingress)

		// When editing an ingress-gateway directly we are stricter about
		// validating the protocol equivalence.
		enforceIngressProtocolsMatch = true

	default:
		// Must be a single chain.

		// Check to see if we should ensure L7 intentions have an L7 protocol.
		_, ixn, err := getServiceIntentionsConfigEntryTxn(
			tx, nil, kindName.Name, nil, &kindName.EnterpriseMeta,
		)
		if err != nil {
			return err
		} else if ixn != nil {
			checkIntentions = append(checkIntentions, ixn)
		}

		_, ixnEntries, err := configEntriesByKindTxn(tx, nil, structs.ServiceIntentions, wildcardEntMeta)
		if err != nil {
			return err
		}
		for _, entry := range ixnEntries {
			ixn, ok := entry.(*structs.ServiceIntentionsConfigEntry)
			if !ok {
				return fmt.Errorf("type %T is not a service intentions config entry", entry)
			}
			checkIntentions = append(checkIntentions, ixn)
		}

		sid := structs.NewServiceID(kindName.Name, &kindName.EnterpriseMeta)
		checkChains[sid] = struct{}{}

		iter, err := tx.Get(tableConfigEntries, indexLink, sid)
		if err != nil {
			return err
		}
		for raw := iter.Next(); raw != nil; raw = iter.Next() {
			entry := raw.(structs.ConfigEntry)
			switch entry.GetKind() {
			case structs.ServiceRouter, structs.ServiceSplitter, structs.ServiceResolver:
				svcID := structs.NewServiceID(entry.GetName(), entry.GetEnterpriseMeta())
				checkChains[svcID] = struct{}{}
			case structs.IngressGateway:
				ingress, ok := entry.(*structs.IngressGatewayConfigEntry)
				if !ok {
					return fmt.Errorf("type %T is not an ingress gateway config entry", entry)
				}
				checkIngress = append(checkIngress, ingress)
			}
		}
	}

	// Ensure if any ingress or intention is affected that we fetch all of the
	// chains needed to fully validate them.
	for _, ingress := range checkIngress {
		for _, svcID := range ingress.ListRelatedServices() {
			checkChains[svcID] = struct{}{}
		}
	}
	for _, ixn := range checkIntentions {
		sn := ixn.DestinationServiceName()
		checkChains[sn.ToServiceID()] = struct{}{}
	}

	overrides := map[configentry.KindName]structs.ConfigEntry{
		kindName: newEntry,
	}

	var (
		svcProtocols                = make(map[structs.ServiceID]string)
		svcTopNodeType              = make(map[structs.ServiceID]string)
		exportedServicesByPartition = make(map[string]map[structs.ServiceName]struct{})
	)
	for chain := range checkChains {
		protocol, topNode, newTargets, err := testCompileDiscoveryChain(tx, chain.ID, overrides, &chain.EnterpriseMeta)
		if err != nil {
			return err
		}
		svcProtocols[chain] = protocol
		svcTopNodeType[chain] = topNode.Type

		chainSvc := structs.NewServiceName(chain.ID, &chain.EnterpriseMeta)

		// Validate that we aren't adding a cross-datacenter or cross-partition
		// reference to a peer-exported service's discovery chain by this pending
		// edit.
		partition := chain.PartitionOrDefault()
		exportedServices, ok := exportedServicesByPartition[partition]
		if !ok {
			entMeta := structs.NodeEnterpriseMetaInPartition(partition)
			_, exportedServices, err = listAllExportedServices(nil, tx, overrides, *entMeta)
			if err != nil {
				return err
			}
			exportedServicesByPartition[partition] = exportedServices
		}
		if _, exported := exportedServices[chainSvc]; exported {
			if err := validateChainIsPeerExportSafe(tx, chainSvc, overrides); err != nil {
				return err
			}

			// If a TCP (L4) discovery chain is peer exported we have to take
			// care to prohibit certain edits to service-resolvers.
			if !structs.IsProtocolHTTPLike(protocol) {
				_, _, oldTargets, err := testCompileDiscoveryChain(tx, chain.ID, nil, &chain.EnterpriseMeta)
				if err != nil {
					return fmt.Errorf("error compiling current discovery chain for %q: %w", chainSvc, err)
				}

				// Ensure that you can't introduce any new targets that would
				// produce a new SpiffeID for this L4 service.
				oldSpiffeIDs := convertTargetsToTestSpiffeIDs(oldTargets)
				newSpiffeIDs := convertTargetsToTestSpiffeIDs(newTargets)
				for id, targetID := range newSpiffeIDs {
					if _, exists := oldSpiffeIDs[id]; !exists {
						return fmt.Errorf("peer exported service %q uses protocol=%q and cannot introduce new discovery chain targets like %q",
							chainSvc, protocol, targetID,
						)
					}
				}
			}
		}
	}

	// Now validate all of our ingress gateways.
	for _, e := range checkIngress {
		for _, listener := range e.Listeners {
			expectedProto := listener.Protocol
			for _, service := range listener.Services {
				if service.Name == structs.WildcardSpecifier {
					continue
				}
				svcID := structs.NewServiceID(service.Name, &service.EnterpriseMeta)

				svcProto := svcProtocols[svcID]

				if svcProto != expectedProto {
					// The only time an ingress gateway and its upstreams can
					// have differing protocols is when:
					//
					// 1. ingress is tcp and the target is not-tcp
					//    AND
					// 2. the disco chain has a resolver as the top node
					topNodeType := svcTopNodeType[svcID]
					if enforceIngressProtocolsMatch ||
						(expectedProto != "tcp") ||
						(expectedProto == "tcp" && topNodeType != structs.DiscoveryGraphNodeTypeResolver) {
						return fmt.Errorf(
							"service %q has protocol %q, which does not match defined listener protocol %q",
							svcID.String(),
							svcProto,
							expectedProto,
						)
					}
				}
			}
		}
	}

	// Now validate that intentions with L7 permissions reference HTTP services
	for _, e := range checkIntentions {
		// We only have to double check things that try to use permissions
		if e.HasWildcardDestination() || !e.HasAnyPermissions() {
			continue
		}
		sn := e.DestinationServiceName()
		svcID := sn.ToServiceID()

		svcProto := svcProtocols[svcID]
		if !structs.IsProtocolHTTPLike(svcProto) {
			return fmt.Errorf(
				"service %q has protocol %q, which is incompatible with L7 intentions permissions",
				svcID.String(),
				svcProto,
			)
		}
	}

	return nil
}

func validateChainIsPeerExportSafe(
	tx ReadTxn,
	exportedSvc structs.ServiceName,
	overrides map[configentry.KindName]structs.ConfigEntry,
) error {
	_, chainEntries, err := readDiscoveryChainConfigEntriesTxn(tx, nil, exportedSvc.Name, overrides, &exportedSvc.EnterpriseMeta)
	if err != nil {
		return fmt.Errorf("error reading discovery chain for %q during config entry validation: %w", exportedSvc, err)
	}

	emptyOrMatchesEntryPartition := func(entry structs.ConfigEntry, found string) bool {
		if found == "" {
			return true
		}
		return acl.EqualPartitions(entry.GetEnterpriseMeta().PartitionOrEmpty(), found)
	}

	for _, e := range chainEntries.Routers {
		for _, route := range e.Routes {
			if route.Destination == nil {
				continue
			}
			if !emptyOrMatchesEntryPartition(e, route.Destination.Partition) {
				return fmt.Errorf("peer exported service %q contains cross-partition route destination", exportedSvc)
			}
		}
	}

	for _, e := range chainEntries.Splitters {
		for _, split := range e.Splits {
			if !emptyOrMatchesEntryPartition(e, split.Partition) {
				return fmt.Errorf("peer exported service %q contains cross-partition split destination", exportedSvc)
			}
		}
	}

	for _, e := range chainEntries.Resolvers {
		if e.Redirect != nil {
			if e.Redirect.Datacenter != "" {
				return fmt.Errorf("peer exported service %q contains cross-datacenter resolver redirect", exportedSvc)
			}
			if !emptyOrMatchesEntryPartition(e, e.Redirect.Partition) {
				return fmt.Errorf("peer exported service %q contains cross-partition resolver redirect", exportedSvc)
			}
		}
		if e.Failover != nil {
			for _, failover := range e.Failover {
				if len(failover.Datacenters) > 0 {
					return fmt.Errorf("peer exported service %q contains cross-datacenter failover", exportedSvc)
				}
			}
		}
	}

	return nil
}

// testCompileDiscoveryChain speculatively compiles a discovery chain with
// pending modifications to see if it would be valid. Also returns the computed
// protocol and topmost discovery chain node.
//
// If provided, the overrides map will service reads of specific config entries
// instead of the state store if the config entry kind name is present in the
// map. A nil in the map implies that the config entry should be tombstoned
// during evaluation and treated as erased.
//
// The override map lets us speculatively compile a discovery chain to see if
// doing so would error, so we can ultimately block config entry writes from
// happening.
func testCompileDiscoveryChain(
	tx ReadTxn,
	chainName string,
	overrides map[configentry.KindName]structs.ConfigEntry,
	entMeta *acl.EnterpriseMeta,
) (string, *structs.DiscoveryGraphNode, map[string]*structs.DiscoveryTarget, error) {
	_, speculativeEntries, err := readDiscoveryChainConfigEntriesTxn(tx, nil, chainName, overrides, entMeta)
	if err != nil {
		return "", nil, nil, err
	}

	// Note we use an arbitrary namespace and datacenter as those would not
	// currently affect the graph compilation in ways that matter here.
	//
	// TODO(rb): we should thread a better value than "dc1" and the throwaway trust domain down here as that is going to sometimes show up in user facing errors
	req := discoverychain.CompileRequest{
		ServiceName:           chainName,
		EvaluateInNamespace:   entMeta.NamespaceOrDefault(),
		EvaluateInPartition:   entMeta.PartitionOrDefault(),
		EvaluateInDatacenter:  "dc1",
		EvaluateInTrustDomain: "b6fc9da3-03d4-4b5a-9134-c045e9b20152.consul",
		Entries:               speculativeEntries,
	}
	chain, err := discoverychain.Compile(req)
	if err != nil {
		return "", nil, nil, err
	}

	return chain.Protocol, chain.Nodes[chain.StartNode], chain.Targets, nil
}

func (s *Store) ServiceDiscoveryChain(
	ws memdb.WatchSet,
	serviceName string,
	entMeta *acl.EnterpriseMeta,
	req discoverychain.CompileRequest,
) (uint64, *structs.CompiledDiscoveryChain, *configentry.DiscoveryChainSet, error) {
	tx := s.db.ReadTxn()
	defer tx.Abort()

	return serviceDiscoveryChainTxn(tx, ws, serviceName, entMeta, req)
}

func serviceDiscoveryChainTxn(
	tx ReadTxn,
	ws memdb.WatchSet,
	serviceName string,
	entMeta *acl.EnterpriseMeta,
	req discoverychain.CompileRequest,
) (uint64, *structs.CompiledDiscoveryChain, *configentry.DiscoveryChainSet, error) {

	index, entries, err := readDiscoveryChainConfigEntriesTxn(tx, ws, serviceName, nil, entMeta)
	if err != nil {
		return 0, nil, nil, err
	}
	req.Entries = entries

	_, config, err := caConfigTxn(tx, ws)
	if err != nil {
		return 0, nil, nil, err
	} else if config == nil {
		return 0, nil, nil, errors.New("no cluster ca config setup")
	}

	// Build TrustDomain based on the ClusterID stored.
	signingID := connect.SpiffeIDSigningForCluster(config.ClusterID)
	if signingID == nil {
		// If CA is bootstrapped at all then this should never happen but be
		// defensive.
		return 0, nil, nil, errors.New("no cluster trust domain setup")
	}
	req.EvaluateInTrustDomain = signingID.Host()

	// Then we compile it into something useful.
	chain, err := discoverychain.Compile(req)
	if err != nil {
		return 0, nil, nil, fmt.Errorf("failed to compile discovery chain: %v", err)
	}

	return index, chain, entries, nil
}

func (s *Store) ReadResolvedServiceConfigEntries(
	ws memdb.WatchSet,
	serviceName string,
	entMeta *acl.EnterpriseMeta,
	upstreamIDs []structs.ServiceID,
	proxyMode structs.ProxyMode,
) (uint64, *configentry.ResolvedServiceConfigSet, error) {
	tx := s.db.Txn(false)
	defer tx.Abort()

	var res configentry.ResolvedServiceConfigSet

	// The caller will likely calculate this again, but we need to do it here
	// to determine if we are going to traverse into implicit upstream
	// definitions.
	var inferredProxyMode structs.ProxyMode

	index, proxyEntry, err := configEntryTxn(tx, ws, structs.ProxyDefaults, structs.ProxyConfigGlobal, entMeta)
	if err != nil {
		return 0, nil, err
	}
	maxIndex := index

	if proxyEntry != nil {
		var ok bool
		proxyConf, ok := proxyEntry.(*structs.ProxyConfigEntry)
		if !ok {
			return 0, nil, fmt.Errorf("invalid proxy config type %T", proxyEntry)
		}
		res.AddProxyDefaults(proxyConf)

		inferredProxyMode = proxyConf.Mode
	}

	index, serviceEntry, err := configEntryTxn(tx, ws, structs.ServiceDefaults, serviceName, entMeta)
	if err != nil {
		return 0, nil, err
	}

	if index > maxIndex {
		maxIndex = index
	}

	var serviceConf *structs.ServiceConfigEntry
	if serviceEntry != nil {
		var ok bool
		serviceConf, ok = serviceEntry.(*structs.ServiceConfigEntry)
		if !ok {
			return 0, nil, fmt.Errorf("invalid service config type %T", serviceEntry)
		}
		res.AddServiceDefaults(serviceConf)

		if serviceConf.Mode != structs.ProxyModeDefault {
			inferredProxyMode = serviceConf.Mode
		}
	}

	var (
		noUpstreamArgs = len(upstreamIDs) == 0

		// Check the args and the resolved value. If it was exclusively set via a config entry, then proxyMode
		// will never be transparent because the service config request does not use the resolved value.
		tproxy = proxyMode == structs.ProxyModeTransparent || inferredProxyMode == structs.ProxyModeTransparent
	)

	// The upstreams passed as arguments to this endpoint are the upstreams explicitly defined in a proxy registration.
	// If no upstreams were passed, then we should only return the resolved config if the proxy is in transparent mode.
	// Otherwise we would return a resolved upstream config to a proxy with no configured upstreams.
	if noUpstreamArgs && !tproxy {
		return maxIndex, &res, nil
	}

	// First collect all upstreams into a set of seen upstreams.
	// Upstreams can come from:
	// - Explicitly from proxy registrations, and therefore as an argument to this RPC endpoint
	// - Implicitly from centralized upstream config in service-defaults
	seenUpstreams := map[structs.ServiceID]struct{}{}

	for _, sid := range upstreamIDs {
		if _, ok := seenUpstreams[sid]; !ok {
			seenUpstreams[sid] = struct{}{}
		}
	}

	if serviceConf != nil && serviceConf.UpstreamConfig != nil {
		for _, override := range serviceConf.UpstreamConfig.Overrides {
			if override.Name == "" {
				continue // skip this impossible condition
			}
			if override.Peer != "" {
				continue // Peer services do not have service-defaults config entries to fetch.
			}
			sid := override.PeeredServiceName().ServiceName.ToServiceID()
			seenUpstreams[sid] = struct{}{}
		}
	}

	for upstream := range seenUpstreams {
		index, rawEntry, err := configEntryTxn(tx, ws, structs.ServiceDefaults, upstream.ID, &upstream.EnterpriseMeta)
		if err != nil {
			return 0, nil, err
		}
		if index > maxIndex {
			maxIndex = index
		}

		if rawEntry != nil {
			entry, ok := rawEntry.(*structs.ServiceConfigEntry)
			if !ok {
				return 0, nil, fmt.Errorf("invalid service config type %T", rawEntry)
			}
			res.AddServiceDefaults(entry)
		}
	}

	return maxIndex, &res, nil
}

// ReadDiscoveryChainConfigEntries will query for the full discovery chain for
// the provided service name. All relevant config entries will be recursively
// fetched and included in the result.
//
// Once returned, the caller still needs to assemble these into a useful graph
// structure.
func (s *Store) ReadDiscoveryChainConfigEntries(
	ws memdb.WatchSet,
	serviceName string,
	entMeta *acl.EnterpriseMeta,
) (uint64, *configentry.DiscoveryChainSet, error) {
	return s.readDiscoveryChainConfigEntries(ws, serviceName, nil, entMeta)
}

// readDiscoveryChainConfigEntries will query for the full discovery chain for
// the provided service name. All relevant config entries will be recursively
// fetched and included in the result.
//
// If 'overrides' is provided then it will use entries in that map instead of
// the database to simulate the entries that go into a modified discovery chain
// without actually modifying it yet. Nil values are tombstones to simulate
// deleting an entry.
//
// Overrides is not mutated.
func (s *Store) readDiscoveryChainConfigEntries(
	ws memdb.WatchSet,
	serviceName string,
	overrides map[configentry.KindName]structs.ConfigEntry,
	entMeta *acl.EnterpriseMeta,
) (uint64, *configentry.DiscoveryChainSet, error) {
	tx := s.db.Txn(false)
	defer tx.Abort()
	return readDiscoveryChainConfigEntriesTxn(tx, ws, serviceName, overrides, entMeta)
}

func readDiscoveryChainConfigEntriesTxn(
	tx ReadTxn,
	ws memdb.WatchSet,
	serviceName string,
	overrides map[configentry.KindName]structs.ConfigEntry,
	entMeta *acl.EnterpriseMeta,
) (uint64, *configentry.DiscoveryChainSet, error) {
	res := configentry.NewDiscoveryChainSet()

	// Note that below we always look up splitters and resolvers in pairs, even
	// in some circumstances where both are not strictly necessary.
	//
	// For now we'll just eat the cost of fetching pairs of splitter/resolver
	// config entries even though we may not always need both. In the common
	// case we will need the pair so there's not a big drive to optimize this
	// here at this time.

	// Both Splitters and Resolvers maps will contain placeholder nils until
	// the end of this function to indicate "no such entry".

	var (
		todoSplitters      = make(map[structs.ServiceID]struct{})
		todoResolvers      = make(map[structs.ServiceID]struct{})
		todoDefaults       = make(map[structs.ServiceID]struct{})
		todoPeers          = make(map[string]struct{})
		todoSamenessGroups = make(map[string]struct{})
	)

	sid := structs.NewServiceID(serviceName, entMeta)

	// At every step we'll need service and proxy defaults.
	todoDefaults[sid] = struct{}{}

	var maxIdx uint64

	// first fetch the router, of which we only collect 1 per chain eval
	idx, router, err := getRouterConfigEntryTxn(tx, ws, serviceName, overrides, entMeta)
	if err != nil {
		return 0, nil, err
	} else if router != nil {
		res.Routers[sid] = router
	}
	if idx > maxIdx {
		maxIdx = idx
	}

	if router != nil {
		for _, svc := range router.ListRelatedServices() {
			todoSplitters[svc] = struct{}{}
		}
	} else {
		// Next hop in the chain is the splitter.
		todoSplitters[sid] = struct{}{}
	}

	for {
		splitID, ok := anyKey(todoSplitters)
		if !ok {
			break
		}
		delete(todoSplitters, splitID)

		if _, ok := res.Splitters[splitID]; ok {
			continue // already fetched
		}

		// Yes, even for splitters.
		todoDefaults[splitID] = struct{}{}

		idx, splitter, err := getSplitterConfigEntryTxn(tx, ws, splitID.ID, overrides, &splitID.EnterpriseMeta)
		if err != nil {
			return 0, nil, err
		}
		if idx > maxIdx {
			maxIdx = idx
		}

		if splitter == nil {
			res.Splitters[splitID] = nil

			// Next hop in the chain is the resolver.
			todoResolvers[splitID] = struct{}{}
			continue
		}

		res.Splitters[splitID] = splitter

		todoResolvers[splitID] = struct{}{}
		for _, svc := range splitter.ListRelatedServices() {
			// If there is no splitter, this will end up adding a resolver
			// after another iteration.
			todoSplitters[svc] = struct{}{}
		}
	}

	for {
		resolverID, ok := anyKey(todoResolvers)
		if !ok {
			break
		}
		delete(todoResolvers, resolverID)

		if _, ok := res.Resolvers[resolverID]; ok {
			continue // already fetched
		}

		// And resolvers, too.
		todoDefaults[resolverID] = struct{}{}

		idx, resolver, err := getResolverConfigEntryTxn(tx, ws, resolverID.ID, overrides, &resolverID.EnterpriseMeta)
		if err != nil {
			return 0, nil, err
		}
		if idx > maxIdx {
			maxIdx = idx
		}

		if resolver == nil {
			res.Resolvers[resolverID] = nil
			continue
		}

		res.Resolvers[resolverID] = resolver

		for _, svc := range resolver.ListRelatedServices() {
			todoResolvers[svc] = struct{}{}
		}

		for _, peer := range resolver.RelatedPeers() {
			todoPeers[peer] = struct{}{}
		}

		for _, sg := range resolver.RelatedSamenessGroups() {
			todoSamenessGroups[sg] = struct{}{}
		}
	}

	for {
		svcID, ok := anyKey(todoDefaults)
		if !ok {
			break
		}
		delete(todoDefaults, svcID)

		if _, ok := res.Services[svcID]; ok {
			continue // already fetched
		}

		if _, ok := res.ProxyDefaults[svcID.PartitionOrDefault()]; !ok {
			idx, proxy, err := getProxyConfigEntryTxn(tx, ws, structs.ProxyConfigGlobal, overrides, &svcID.EnterpriseMeta)
			if err != nil {
				return 0, nil, err
			}
			if idx > maxIdx {
				maxIdx = idx
			}
			if proxy != nil {
				res.ProxyDefaults[proxy.PartitionOrDefault()] = proxy
			}
		}

		idx, entry, err := getServiceConfigEntryTxn(tx, ws, svcID.ID, overrides, &svcID.EnterpriseMeta)
		if err != nil {
			return 0, nil, err
		}
		if idx > maxIdx {
			maxIdx = idx
		}

		if entry == nil {
			res.Services[svcID] = nil
			continue
		}
		res.Services[svcID] = entry
	}

	peerEntMeta := structs.DefaultEnterpriseMetaInPartition(entMeta.PartitionOrDefault())
	for sg := range todoSamenessGroups {
		idx, entry, err := getSamenessGroupConfigEntryTxn(tx, ws, sg, overrides, peerEntMeta.PartitionOrDefault())
		if err != nil {
			return 0, nil, err
		}
		if idx > maxIdx {
			maxIdx = idx
		}
		if entry == nil {
			continue
		}

		for _, peer := range entry.RelatedPeers() {
			todoPeers[peer] = struct{}{}
		}
		res.SamenessGroups[sg] = entry
	}

	if r := res.Resolvers[sid]; r == nil {
		idx, sg, err := getDefaultSamenessGroup(tx, ws, sid.PartitionOrDefault())
		if err != nil {
			return 0, nil, err
		}
		if idx > maxIdx {
			maxIdx = idx
		}
		if sg != nil {
			res.DefaultSamenessGroup = sg
			res.SamenessGroups[sg.Name] = sg
			for _, peer := range sg.RelatedPeers() {
				todoPeers[peer] = struct{}{}
			}
		}
	}

	for peerName := range todoPeers {
		q := Query{
			Value:          peerName,
			EnterpriseMeta: *peerEntMeta,
		}
		idx, entry, err := peeringReadTxn(tx, ws, q)
		if err != nil {
			return 0, nil, err
		}
		if idx > maxIdx {
			maxIdx = idx
		}

		res.Peers[peerName] = entry
	}

	// Strip nils now that they are no longer necessary.
	for sid, entry := range res.Routers {
		if entry == nil {
			delete(res.Routers, sid)
		}
	}
	for sid, entry := range res.Splitters {
		if entry == nil {
			delete(res.Splitters, sid)
		}
	}
	for sid, entry := range res.Resolvers {
		if entry == nil {
			delete(res.Resolvers, sid)
		}
	}
	for sid, entry := range res.Services {
		if entry == nil {
			delete(res.Services, sid)
		}
	}

	return maxIdx, res, nil
}

// anyKey returns any key from the provided map if any exist. Useful for using
// a map as a simple work queue of sorts.
func anyKey(m map[structs.ServiceID]struct{}) (structs.ServiceID, bool) {
	if len(m) == 0 {
		return structs.ServiceID{}, false
	}
	for k := range m {
		return k, true
	}
	return structs.ServiceID{}, false
}

// getProxyConfigEntryTxn is a convenience method for fetching a
// proxy-defaults kind of config entry.
//
// If an override KEY is present for the requested config entry, the index
// returned will be 0. Any override VALUE (nil or otherwise) will be returned
// if there is a KEY match.
func getProxyConfigEntryTxn(
	tx ReadTxn,
	ws memdb.WatchSet,
	name string,
	overrides map[configentry.KindName]structs.ConfigEntry,
	entMeta *acl.EnterpriseMeta,
) (uint64, *structs.ProxyConfigEntry, error) {
	idx, entry, err := configEntryWithOverridesTxn(tx, ws, structs.ProxyDefaults, name, overrides, entMeta)
	if err != nil {
		return 0, nil, err
	} else if entry == nil {
		return idx, nil, nil
	}

	proxy, ok := entry.(*structs.ProxyConfigEntry)
	if !ok {
		return 0, nil, fmt.Errorf("invalid service config type %T", entry)
	}
	return idx, proxy, nil
}

// getServiceConfigEntryTxn is a convenience method for fetching a
// service-defaults kind of config entry.
//
// If an override KEY is present for the requested config entry, the index
// returned will be 0. Any override VALUE (nil or otherwise) will be returned
// if there is a KEY match.
func getServiceConfigEntryTxn(
	tx ReadTxn,
	ws memdb.WatchSet,
	serviceName string,
	overrides map[configentry.KindName]structs.ConfigEntry,
	entMeta *acl.EnterpriseMeta,
) (uint64, *structs.ServiceConfigEntry, error) {
	idx, entry, err := configEntryWithOverridesTxn(tx, ws, structs.ServiceDefaults, serviceName, overrides, entMeta)
	if err != nil {
		return 0, nil, err
	} else if entry == nil {
		return idx, nil, nil
	}

	service, ok := entry.(*structs.ServiceConfigEntry)
	if !ok {
		return 0, nil, fmt.Errorf("invalid service config type %T", entry)
	}
	return idx, service, nil
}

// getRouterConfigEntryTxn is a convenience method for fetching a
// service-router kind of config entry.
//
// If an override KEY is present for the requested config entry, the index
// returned will be 0. Any override VALUE (nil or otherwise) will be returned
// if there is a KEY match.
func getRouterConfigEntryTxn(
	tx ReadTxn,
	ws memdb.WatchSet,
	serviceName string,
	overrides map[configentry.KindName]structs.ConfigEntry,
	entMeta *acl.EnterpriseMeta,
) (uint64, *structs.ServiceRouterConfigEntry, error) {
	idx, entry, err := configEntryWithOverridesTxn(tx, ws, structs.ServiceRouter, serviceName, overrides, entMeta)
	if err != nil {
		return 0, nil, err
	} else if entry == nil {
		return idx, nil, nil
	}

	router, ok := entry.(*structs.ServiceRouterConfigEntry)
	if !ok {
		return 0, nil, fmt.Errorf("invalid service config type %T", entry)
	}
	return idx, router, nil
}

// getSplitterConfigEntryTxn is a convenience method for fetching a
// service-splitter kind of config entry.
//
// If an override KEY is present for the requested config entry, the index
// returned will be 0. Any override VALUE (nil or otherwise) will be returned
// if there is a KEY match.
func getSplitterConfigEntryTxn(
	tx ReadTxn,
	ws memdb.WatchSet,
	serviceName string,
	overrides map[configentry.KindName]structs.ConfigEntry,
	entMeta *acl.EnterpriseMeta,
) (uint64, *structs.ServiceSplitterConfigEntry, error) {
	idx, entry, err := configEntryWithOverridesTxn(tx, ws, structs.ServiceSplitter, serviceName, overrides, entMeta)
	if err != nil {
		return 0, nil, err
	} else if entry == nil {
		return idx, nil, nil
	}

	splitter, ok := entry.(*structs.ServiceSplitterConfigEntry)
	if !ok {
		return 0, nil, fmt.Errorf("invalid service config type %T", entry)
	}
	return idx, splitter, nil
}

// getResolverConfigEntryTxn is a convenience method for fetching a
// service-resolver kind of config entry.
//
// If an override KEY is present for the requested config entry, the index
// returned will be 0. Any override VALUE (nil or otherwise) will be returned
// if there is a KEY match.
func getResolverConfigEntryTxn(
	tx ReadTxn,
	ws memdb.WatchSet,
	serviceName string,
	overrides map[configentry.KindName]structs.ConfigEntry,
	entMeta *acl.EnterpriseMeta,
) (uint64, *structs.ServiceResolverConfigEntry, error) {
	idx, entry, err := configEntryWithOverridesTxn(tx, ws, structs.ServiceResolver, serviceName, overrides, entMeta)
	if err != nil {
		return 0, nil, err
	} else if entry == nil {
		return idx, nil, nil
	}

	resolver, ok := entry.(*structs.ServiceResolverConfigEntry)
	if !ok {
		return 0, nil, fmt.Errorf("invalid service config type %T", entry)
	}
	return idx, resolver, nil
}

// getServiceIntentionsConfigEntryTxn is a convenience method for fetching a
// service-intentions kind of config entry.
//
// If an override KEY is present for the requested config entry, the index
// returned will be 0. Any override VALUE (nil or otherwise) will be returned
// if there is a KEY match.
func getServiceIntentionsConfigEntryTxn(
	tx ReadTxn,
	ws memdb.WatchSet,
	name string,
	overrides map[configentry.KindName]structs.ConfigEntry,
	entMeta *acl.EnterpriseMeta,
) (uint64, *structs.ServiceIntentionsConfigEntry, error) {
	idx, entry, err := configEntryWithOverridesTxn(tx, ws, structs.ServiceIntentions, name, overrides, entMeta)
	if err != nil {
		return 0, nil, err
	} else if entry == nil {
		return idx, nil, nil
	}

	ixn, ok := entry.(*structs.ServiceIntentionsConfigEntry)
	if !ok {
		return 0, nil, fmt.Errorf("invalid service config type %T", entry)
	}
	return idx, ixn, nil
}

func configEntryWithOverridesTxn(
	tx ReadTxn,
	ws memdb.WatchSet,
	kind string,
	name string,
	overrides map[configentry.KindName]structs.ConfigEntry,
	entMeta *acl.EnterpriseMeta,
) (uint64, structs.ConfigEntry, error) {
	if len(overrides) > 0 {
		kn := configentry.NewKindName(kind, name, entMeta)
		kn.Normalize()
		entry, ok := overrides[kn]
		if ok {
			return 0, entry, nil // a nil entry implies it should act like it is erased
		}
	}

	return configEntryTxn(tx, ws, kind, name, entMeta)
}

// protocolForService returns the service graph protocol associated to the
// provided service, checking all relevant config entries.
func protocolForService(
	tx ReadTxn,
	ws memdb.WatchSet,
	svc structs.ServiceName,
) (uint64, string, error) {
	// Get the global proxy defaults (for default protocol)
	maxIdx, proxyConfig, err := getProxyConfigEntryTxn(tx, ws, structs.ProxyConfigGlobal, nil, &svc.EnterpriseMeta)
	if err != nil {
		return 0, "", err
	}

	idx, serviceDefaults, err := getServiceConfigEntryTxn(tx, ws, svc.Name, nil, &svc.EnterpriseMeta)
	if err != nil {
		return 0, "", err
	}
	maxIdx = lib.MaxUint64(maxIdx, idx)

	entries := configentry.NewDiscoveryChainSet()
	if proxyConfig != nil {
		entries.AddEntries(proxyConfig)
	}
	if serviceDefaults != nil {
		entries.AddEntries(serviceDefaults)
	}
	req := discoverychain.CompileRequest{
		ServiceName:          svc.Name,
		EvaluateInNamespace:  svc.NamespaceOrDefault(),
		EvaluateInPartition:  svc.PartitionOrDefault(),
		EvaluateInDatacenter: "dc1",
		// Use a dummy trust domain since that won't affect the protocol here.
		EvaluateInTrustDomain: dummyTrustDomain,
		Entries:               entries,
	}
	chain, err := discoverychain.Compile(req)
	if err != nil {
		return 0, "", err
	}
	return maxIdx, chain.Protocol, nil
}

const dummyTrustDomain = "b6fc9da3-03d4-4b5a-9134-c045e9b20152.consul"

func newConfigEntryQuery(c structs.ConfigEntry) configentry.KindName {
	return configentry.NewKindName(c.GetKind(), c.GetName(), c.GetEnterpriseMeta())
}

// ConfigEntryKindQuery is used to lookup config entries by their kind.
type ConfigEntryKindQuery struct {
	Kind string
	acl.EnterpriseMeta
}

// NamespaceOrDefault exists because structs.EnterpriseMeta uses a pointer
// receiver for this method. Remove once that is fixed.
func (q ConfigEntryKindQuery) NamespaceOrDefault() string {
	return q.EnterpriseMeta.NamespaceOrDefault()
}

// PartitionOrDefault exists because structs.EnterpriseMeta uses a pointer
// receiver for this method. Remove once that is fixed.
func (q ConfigEntryKindQuery) PartitionOrDefault() string {
	return q.EnterpriseMeta.PartitionOrDefault()
}

// convertTargetsToTestSpiffeIDs indexes the provided targets by their eventual
// spiffeid values using a dummy trust domain. Returns a map of SpiffeIDs to
// targetID values which can be used for error output.
func convertTargetsToTestSpiffeIDs(targets map[string]*structs.DiscoveryTarget) map[string]string {
	out := make(map[string]string)
	for tid, t := range targets {
		testSpiffeID := connect.SpiffeIDService{
			Host:       dummyTrustDomain,
			Partition:  t.Partition,
			Namespace:  t.Namespace,
			Datacenter: t.Datacenter,
			Service:    t.Service,
		}
		uri := testSpiffeID.URI().String()
		if _, ok := out[uri]; !ok {
			out[uri] = tid
		}
	}
	return out
}<|MERGE_RESOLUTION|>--- conflicted
+++ resolved
@@ -616,7 +616,6 @@
 	return validateProposedConfigEntryInServiceGraph(tx, kindName, newEntry)
 }
 
-<<<<<<< HEAD
 func getExistingJWTProvidersByName(tx ReadTxn, kn configentry.KindName) (map[string]*structs.JWTProviderConfigEntry, error) {
 	meta := acl.NewEnterpriseMetaWithPartition(
 		kn.EnterpriseMeta.PartitionOrDefault(),
@@ -701,7 +700,8 @@
 		result = multierror.Append(result, validateJWTProvider(jwtProvidersNames, referencedProvidersNames)).ErrorOrNil()
 	}
 	return result
-=======
+}
+
 // checkMutualTLSMode validates the MutualTLSMode (in proxy-defaults or
 // service-defaults) against the AllowEnablingPermissiveMutualTLS setting in the
 // mesh config entry, as follows:
@@ -748,7 +748,6 @@
 		return permissiveModeNotAllowedError
 	}
 	return nil
->>>>>>> ac200cfe
 }
 
 func checkGatewayClash(tx ReadTxn, kindName configentry.KindName, otherKind string) error {
