package state

import (
	"errors"
	"fmt"

	memdb "github.com/hashicorp/go-memdb"

	"github.com/hashicorp/consul/acl"
	"github.com/hashicorp/consul/agent/configentry"
	"github.com/hashicorp/consul/agent/connect"
	"github.com/hashicorp/consul/agent/consul/discoverychain"
	"github.com/hashicorp/consul/agent/structs"
	"github.com/hashicorp/consul/lib"
	"github.com/hashicorp/consul/lib/maps"
)

type ConfigEntryLinkIndex struct {
}

type discoveryChainConfigEntry interface {
	// ListRelatedServices returns a list of other names of services referenced
	// in this config entry.
	ListRelatedServices() []structs.ServiceID
}

func (s *ConfigEntryLinkIndex) FromObject(obj interface{}) (bool, [][]byte, error) {
	entry, ok := obj.(structs.ConfigEntry)
	if !ok {
		return false, nil, fmt.Errorf("object is not a ConfigEntry")
	}

	dcEntry, ok := entry.(discoveryChainConfigEntry)
	if !ok {
		return false, nil, nil
	}

	linkedServices := dcEntry.ListRelatedServices()

	numLinks := len(linkedServices)
	if numLinks == 0 {
		return false, nil, nil
	}

	vals := make([][]byte, 0, numLinks)
	for _, linkedService := range linkedServices {
		vals = append(vals, []byte(linkedService.String()+"\x00"))
	}

	return true, vals, nil
}

func (s *ConfigEntryLinkIndex) FromArgs(args ...interface{}) ([]byte, error) {
	if len(args) != 1 {
		return nil, fmt.Errorf("must provide only a single argument")
	}
	arg, ok := args[0].(structs.ServiceID)
	if !ok {
		return nil, fmt.Errorf("argument must be a structs.ServiceID: %#v", args[0])
	}
	// Add the null character as a terminator
	return []byte(arg.String() + "\x00"), nil
}

func (s *ConfigEntryLinkIndex) PrefixFromArgs(args ...interface{}) ([]byte, error) {
	val, err := s.FromArgs(args...)
	if err != nil {
		return nil, err
	}

	// Strip the null terminator, the rest is a prefix
	n := len(val)
	if n > 0 {
		return val[:n-1], nil
	}
	return val, nil
}

// ConfigEntries is used to pull all the config entries for the snapshot.
func (s *Snapshot) ConfigEntries() ([]structs.ConfigEntry, error) {
	entries, err := s.tx.Get(tableConfigEntries, "id")
	if err != nil {
		return nil, err
	}

	var ret []structs.ConfigEntry
	for wrapped := entries.Next(); wrapped != nil; wrapped = entries.Next() {
		ret = append(ret, wrapped.(structs.ConfigEntry))
	}

	return ret, nil
}

// ConfigEntry is used when restoring from a snapshot.
func (s *Restore) ConfigEntry(c structs.ConfigEntry) error {
	return insertConfigEntryWithTxn(s.tx, c.GetRaftIndex().ModifyIndex, c)
}

// ConfigEntry is called to get a given config entry.
func (s *Store) ConfigEntry(ws memdb.WatchSet, kind, name string, entMeta *acl.EnterpriseMeta) (uint64, structs.ConfigEntry, error) {
	tx := s.db.Txn(false)
	defer tx.Abort()
	return configEntryTxn(tx, ws, kind, name, entMeta)
}

func configEntryTxn(tx ReadTxn, ws memdb.WatchSet, kind, name string, entMeta *acl.EnterpriseMeta) (uint64, structs.ConfigEntry, error) {
	// Get the index
	idx := maxIndexTxn(tx, tableConfigEntries)

	// Get the existing config entry.
	watchCh, existing, err := tx.FirstWatch(tableConfigEntries, "id", configentry.NewKindName(kind, name, entMeta))
	if err != nil {
		return 0, nil, fmt.Errorf("failed config entry lookup: %s", err)
	}
	ws.Add(watchCh)
	if existing == nil {
		return idx, nil, nil
	}

	conf, ok := existing.(structs.ConfigEntry)
	if !ok {
		return 0, nil, fmt.Errorf("config entry %q (%s) is an invalid type: %T", name, kind, conf)
	}

	return idx, conf, nil
}

// ConfigEntries is called to get all config entry objects.
func (s *Store) ConfigEntries(ws memdb.WatchSet, entMeta *acl.EnterpriseMeta) (uint64, []structs.ConfigEntry, error) {
	return s.ConfigEntriesByKind(ws, "", entMeta)
}

// ConfigEntriesByKind is called to get all config entry objects with the given kind.
// If kind is empty, all config entries will be returned.
func (s *Store) ConfigEntriesByKind(ws memdb.WatchSet, kind string, entMeta *acl.EnterpriseMeta) (uint64, []structs.ConfigEntry, error) {
	tx := s.db.Txn(false)
	defer tx.Abort()
	return configEntriesByKindTxn(tx, ws, kind, entMeta)
}

func listDiscoveryChainNamesTxn(tx ReadTxn, ws memdb.WatchSet, entMeta acl.EnterpriseMeta) (uint64, []structs.ServiceName, error) {
	// Get the index and watch for updates
	idx := maxIndexWatchTxn(tx, ws, tableConfigEntries)

	// List all discovery chain top nodes.
	seen := make(map[structs.ServiceName]struct{})
	for _, kind := range []string{
		structs.ServiceRouter,
		structs.ServiceSplitter,
		structs.ServiceResolver,
	} {
		iter, err := getConfigEntryKindsWithTxn(tx, kind, &entMeta)
		if err != nil {
			return 0, nil, fmt.Errorf("failed config entry lookup: %s", err)
		}
		ws.Add(iter.WatchCh())

		for v := iter.Next(); v != nil; v = iter.Next() {
			entry := v.(structs.ConfigEntry)
			sn := structs.NewServiceName(entry.GetName(), entry.GetEnterpriseMeta())
			seen[sn] = struct{}{}
		}
	}

	results := maps.SliceOfKeys(seen)
	structs.ServiceList(results).Sort()

	return idx, results, nil
}

func configEntriesByKindTxn(tx ReadTxn, ws memdb.WatchSet, kind string, entMeta *acl.EnterpriseMeta) (uint64, []structs.ConfigEntry, error) {
	// Get the index and watch for updates
	idx := maxIndexWatchTxn(tx, ws, tableConfigEntries)

	// Lookup by kind, or all if kind is empty
	var iter memdb.ResultIterator
	var err error
	if kind != "" {
		iter, err = getConfigEntryKindsWithTxn(tx, kind, entMeta)
	} else {
		iter, err = getAllConfigEntriesWithTxn(tx, entMeta)
	}
	if err != nil {
		return 0, nil, fmt.Errorf("failed config entry lookup: %s", err)
	}
	ws.Add(iter.WatchCh())

	var results []structs.ConfigEntry
	for v := iter.Next(); v != nil; v = iter.Next() {
		results = append(results, v.(structs.ConfigEntry))
	}
	return idx, results, nil
}

// EnsureConfigEntry is called to do an upsert of a given config entry.
func (s *Store) EnsureConfigEntry(idx uint64, conf structs.ConfigEntry) error {
	tx := s.db.WriteTxn(idx)
	defer tx.Abort()

	if err := ensureConfigEntryTxn(tx, idx, conf); err != nil {
		return err
	}

	return tx.Commit()
}

// ensureConfigEntryTxn upserts a config entry inside of a transaction.
func ensureConfigEntryTxn(tx WriteTxn, idx uint64, conf structs.ConfigEntry) error {
	q := newConfigEntryQuery(conf)
	existing, err := tx.First(tableConfigEntries, indexID, q)
	if err != nil {
		return fmt.Errorf("failed configuration lookup: %s", err)
	}

	raftIndex := conf.GetRaftIndex()
	if existing != nil {
		existingIdx := existing.(structs.ConfigEntry).GetRaftIndex()
		raftIndex.CreateIndex = existingIdx.CreateIndex

		// Handle optional upsert logic.
		if updatableConf, ok := conf.(structs.UpdatableConfigEntry); ok {
			if err := updatableConf.UpdateOver(existing.(structs.ConfigEntry)); err != nil {
				return err
			}
		}
	} else {
		raftIndex.CreateIndex = idx
	}
	raftIndex.ModifyIndex = idx

	err = validateProposedConfigEntryInGraph(tx, q, conf)
	if err != nil {
		return err // Err is already sufficiently decorated.
	}

	if err := validateConfigEntryEnterprise(tx, conf); err != nil {
		return err
	}

	return insertConfigEntryWithTxn(tx, idx, conf)
}

// EnsureConfigEntryCAS is called to do a check-and-set upsert of a given config entry.
func (s *Store) EnsureConfigEntryCAS(idx, cidx uint64, conf structs.ConfigEntry) (bool, error) {
	tx := s.db.WriteTxn(idx)
	defer tx.Abort()

	// Check for existing configuration.
	existing, err := tx.First(tableConfigEntries, indexID, newConfigEntryQuery(conf))
	if err != nil {
		return false, fmt.Errorf("failed configuration lookup: %s", err)
	}

	// Check if the we should do the set. A ModifyIndex of 0 means that
	// we are doing a set-if-not-exists.
	var existingIdx structs.RaftIndex
	if existing != nil {
		existingIdx = *existing.(structs.ConfigEntry).GetRaftIndex()
	}
	if cidx == 0 && existing != nil {
		return false, nil
	}
	if cidx != 0 && existing == nil {
		return false, nil
	}
	if existing != nil && cidx != 0 && cidx != existingIdx.ModifyIndex {
		return false, nil
	}

	if err := ensureConfigEntryTxn(tx, idx, conf); err != nil {
		return false, err
	}

	err = tx.Commit()
	return err == nil, err
}

// DeleteConfigEntryCAS performs a check-and-set deletion of a config entry
// with the given raft index. If the index is not specified, or is not equal
// to the entry's current ModifyIndex then the call is a noop, otherwise the
// normal deletion is performed.
func (s *Store) DeleteConfigEntryCAS(idx, cidx uint64, conf structs.ConfigEntry) (bool, error) {
	tx := s.db.WriteTxn(idx)
	defer tx.Abort()

	existing, err := tx.First(tableConfigEntries, indexID, newConfigEntryQuery(conf))
	if err != nil {
		return false, fmt.Errorf("failed config entry lookup: %s", err)
	}

	if existing == nil {
		return false, nil
	}

	if existing.(structs.ConfigEntry).GetRaftIndex().ModifyIndex != cidx {
		return false, nil
	}

	if err := deleteConfigEntryTxn(
		tx,
		idx,
		conf.GetKind(),
		conf.GetName(),
		conf.GetEnterpriseMeta(),
	); err != nil {
		return false, err
	}

	err = tx.Commit()
	return err == nil, err
}

func (s *Store) DeleteConfigEntry(idx uint64, kind, name string, entMeta *acl.EnterpriseMeta) error {
	tx := s.db.WriteTxn(idx)
	defer tx.Abort()

	if err := deleteConfigEntryTxn(tx, idx, kind, name, entMeta); err != nil {
		return err
	}

	return tx.Commit()
}

// TODO: accept structs.ConfigEntry instead of individual fields
func deleteConfigEntryTxn(tx WriteTxn, idx uint64, kind, name string, entMeta *acl.EnterpriseMeta) error {
	q := configentry.NewKindName(kind, name, entMeta)
	existing, err := tx.First(tableConfigEntries, indexID, q)
	if err != nil {
		return fmt.Errorf("failed config entry lookup: %s", err)
	}
	if existing == nil {
		return nil
	}

	// If the config entry is for terminating or ingress gateways we delete entries from the memdb table
	// that associates gateways <-> services.
	sn := structs.NewServiceName(name, entMeta)

	if kind == structs.TerminatingGateway || kind == structs.IngressGateway {
		if _, err := tx.DeleteAll(tableGatewayServices, indexGateway, sn); err != nil {
			return fmt.Errorf("failed to truncate gateway services table: %v", err)
		}
		if err := indexUpdateMaxTxn(tx, idx, tableGatewayServices); err != nil {
			return fmt.Errorf("failed updating gateway-services index: %v", err)
		}
	}

	c := existing.(structs.ConfigEntry)
	switch x := c.(type) {
	case *structs.ServiceConfigEntry:
		if x.Destination != nil {
			gsKind, err := GatewayServiceKind(tx, sn.Name, &sn.EnterpriseMeta)
			if err != nil {
				return fmt.Errorf("failed to get gateway service kind for service %s: %v", sn.Name, err)
			}
			if gsKind == structs.GatewayServiceKindDestination {
				gsKind = structs.GatewayServiceKindUnknown
			}
			serviceName := structs.NewServiceName(c.GetName(), c.GetEnterpriseMeta())
			if err := checkGatewayWildcardsAndUpdate(tx, idx, &serviceName, gsKind); err != nil {
				return fmt.Errorf("failed updating gateway mapping: %s", err)
			}
			if err := checkGatewayAndUpdate(tx, idx, &serviceName, gsKind); err != nil {
				return fmt.Errorf("failed updating gateway mapping: %s", err)
			}
			if err := cleanupKindServiceName(tx, idx, serviceName, structs.ServiceKindDestination); err != nil {
<<<<<<< HEAD
				return fmt.Errorf("failed to persist service name: \"%s\"; err: %v", serviceName, err)
=======
				return fmt.Errorf("failed to cleanup service name: \"%s\"; err: %v", serviceName, err)
>>>>>>> 5ec3274a
			}
		}
	}

	// Also clean up associations in the mesh topology table for ingress gateways
	if kind == structs.IngressGateway {
		if _, err := tx.DeleteAll(tableMeshTopology, indexDownstream, sn); err != nil {
			return fmt.Errorf("failed to truncate %s table: %v", tableMeshTopology, err)
		}
		if err := indexUpdateMaxTxn(tx, idx, tableMeshTopology); err != nil {
			return fmt.Errorf("failed updating %s index: %v", tableMeshTopology, err)
		}
	}

	err = validateProposedConfigEntryInGraph(tx, q, nil)
	if err != nil {
		return err // Err is already sufficiently decorated.
	}

	// Delete the config entry from the DB and update the index.
	if err := tx.Delete(tableConfigEntries, existing); err != nil {
		return fmt.Errorf("failed removing config entry: %s", err)
	}
	if err := tx.Insert(tableIndex, &IndexEntry{tableConfigEntries, idx}); err != nil {
		return fmt.Errorf("failed updating index: %s", err)
	}

	return nil
}

func insertConfigEntryWithTxn(tx WriteTxn, idx uint64, conf structs.ConfigEntry) error {
	if conf == nil {
		return fmt.Errorf("cannot insert nil config entry")
	}
	// If the config entry is for a terminating or ingress gateway we update the memdb table
	// that associates gateways <-> services.

	if conf.GetKind() == structs.TerminatingGateway || conf.GetKind() == structs.IngressGateway {
		err := updateGatewayServices(tx, idx, conf, conf.GetEnterpriseMeta())
		if err != nil {
			return fmt.Errorf("failed to associate services to gateway: %v", err)
		}
	}

	switch conf.GetKind() {
	case structs.ServiceDefaults:
		if conf.(*structs.ServiceConfigEntry).Destination != nil {
			sn := structs.ServiceName{Name: conf.GetName(), EnterpriseMeta: *conf.GetEnterpriseMeta()}
			gsKind, err := GatewayServiceKind(tx, sn.Name, &sn.EnterpriseMeta)
			if gsKind == structs.GatewayServiceKindUnknown {
				gsKind = structs.GatewayServiceKindDestination
			}
			if err != nil {
				return fmt.Errorf("failed updating gateway mapping: %s", err)
			}
			if err := checkGatewayWildcardsAndUpdate(tx, idx, &sn, gsKind); err != nil {
				return fmt.Errorf("failed updating gateway mapping: %s", err)
			}
			if err := checkGatewayAndUpdate(tx, idx, &sn, gsKind); err != nil {
				return fmt.Errorf("failed updating gateway mapping: %s", err)
			}

			if err := upsertKindServiceName(tx, idx, structs.ServiceKindDestination, sn); err != nil {
				return fmt.Errorf("failed to persist service name: %v", err)
			}
		}
	}

	// Insert the config entry and update the index
	if err := tx.Insert(tableConfigEntries, conf); err != nil {
		return fmt.Errorf("failed inserting config entry: %s", err)
	}
	if err := indexUpdateMaxTxn(tx, idx, tableConfigEntries); err != nil {
		return fmt.Errorf("failed updating index: %v", err)
	}

	return nil
}

// validateProposedConfigEntryInGraph can be used to verify graph integrity for
// a proposed graph create/update/delete.
//
// This must be called before any mutations occur on the config entries table!
//
// May return *ConfigEntryGraphValidationError if there is a concern to surface
// to the caller that they can correct.
func validateProposedConfigEntryInGraph(
	tx ReadTxn,
	kindName configentry.KindName,
	newEntry structs.ConfigEntry,
) error {
	switch kindName.Kind {
	case structs.ProxyDefaults:
		// TODO: why handle an invalid case?
		if kindName.Name != structs.ProxyConfigGlobal {
			return nil
		}
	case structs.ServiceDefaults:
	case structs.ServiceRouter:
	case structs.ServiceSplitter:
	case structs.ServiceResolver:
	case structs.IngressGateway:
		err := checkGatewayClash(tx, kindName, structs.TerminatingGateway)
		if err != nil {
			return err
		}
	case structs.TerminatingGateway:
		err := checkGatewayClash(tx, kindName, structs.IngressGateway)
		if err != nil {
			return err
		}
	case structs.ServiceIntentions:
	case structs.MeshConfig:
	case structs.ExportedServices:
	default:
		return fmt.Errorf("unhandled kind %q during validation of %q", kindName.Kind, kindName.Name)
	}

	return validateProposedConfigEntryInServiceGraph(tx, kindName, newEntry)
}

func checkGatewayClash(tx ReadTxn, kindName configentry.KindName, otherKind string) error {
	_, entry, err := configEntryTxn(tx, nil, otherKind, kindName.Name, &kindName.EnterpriseMeta)
	if err != nil {
		return err
	}
	if entry != nil {
		return fmt.Errorf("cannot create a %q config entry with name %q, "+
			"a %q config entry with that name already exists", kindName.Kind, kindName.Name, otherKind)
	}
	return nil
}

var serviceGraphKinds = []string{
	structs.ServiceRouter,
	structs.ServiceSplitter,
	structs.ServiceResolver,
}

// discoveryChainTargets will return a list of services listed as a target for the input's discovery chain
func (s *Store) discoveryChainTargetsTxn(tx ReadTxn, ws memdb.WatchSet, dc, service string, entMeta *acl.EnterpriseMeta) (uint64, []structs.ServiceName, error) {
	source := structs.NewServiceName(service, entMeta)
	req := discoverychain.CompileRequest{
		ServiceName:          source.Name,
		EvaluateInNamespace:  source.NamespaceOrDefault(),
		EvaluateInPartition:  source.PartitionOrDefault(),
		EvaluateInDatacenter: dc,
	}
	idx, chain, _, err := s.serviceDiscoveryChainTxn(tx, ws, source.Name, entMeta, req)
	if err != nil {
		return 0, nil, fmt.Errorf("failed to fetch discovery chain for %q: %v", source.String(), err)
	}

	var resp []structs.ServiceName
	for _, t := range chain.Targets {
		em := acl.NewEnterpriseMetaWithPartition(entMeta.PartitionOrDefault(), t.Namespace)
		target := structs.NewServiceName(t.Service, &em)

		// TODO (freddy): Allow upstream DC and encode in response
		if t.Datacenter == dc {
			resp = append(resp, target)
		}
	}
	return idx, resp, nil
}

// discoveryChainSourcesTxn will return a list of services whose discovery chains have the given service as a target
func (s *Store) discoveryChainSourcesTxn(tx ReadTxn, ws memdb.WatchSet, dc string, destination structs.ServiceName) (uint64, []structs.ServiceName, error) {
	seenLink := map[structs.ServiceName]bool{destination: true}

	queue := []structs.ServiceName{destination}
	for len(queue) > 0 {
		// The "link" index returns config entries that reference a service
		iter, err := tx.Get(tableConfigEntries, indexLink, queue[0].ToServiceID())
		if err != nil {
			return 0, nil, err
		}
		ws.Add(iter.WatchCh())

		for raw := iter.Next(); raw != nil; raw = iter.Next() {
			entry := raw.(structs.ConfigEntry)

			sn := structs.NewServiceName(entry.GetName(), entry.GetEnterpriseMeta())
			if !seenLink[sn] {
				seenLink[sn] = true
				queue = append(queue, sn)
			}
		}
		queue = queue[1:]
	}

	var (
		maxIdx uint64 = 1
		resp   []structs.ServiceName
	)

	// Only return the services that target the destination anywhere in their discovery chains.
	seenSource := make(map[structs.ServiceName]bool)
	for sn := range seenLink {
		req := discoverychain.CompileRequest{
			ServiceName:          sn.Name,
			EvaluateInNamespace:  sn.NamespaceOrDefault(),
			EvaluateInPartition:  sn.PartitionOrDefault(),
			EvaluateInDatacenter: dc,
		}
		idx, chain, _, err := s.serviceDiscoveryChainTxn(tx, ws, sn.Name, &sn.EnterpriseMeta, req)
		if err != nil {
			return 0, nil, fmt.Errorf("failed to fetch discovery chain for %q: %v", sn.String(), err)
		}

		for _, t := range chain.Targets {
			em := acl.NewEnterpriseMetaWithPartition(sn.PartitionOrDefault(), t.Namespace)
			candidate := structs.NewServiceName(t.Service, &em)

			if !candidate.Matches(destination) {
				continue
			}
			if idx > maxIdx {
				maxIdx = idx
			}
			if !seenSource[sn] {
				seenSource[sn] = true
				resp = append(resp, sn)
			}
		}
	}
	return maxIdx, resp, nil
}

func validateProposedConfigEntryInServiceGraph(
	tx ReadTxn,
	kindName configentry.KindName,
	newEntry structs.ConfigEntry,
) error {
	// Collect all of the chains that could be affected by this change
	// including our own.
	var (
		checkChains                  = make(map[structs.ServiceID]struct{})
		checkIngress                 []*structs.IngressGatewayConfigEntry
		checkIntentions              []*structs.ServiceIntentionsConfigEntry
		enforceIngressProtocolsMatch bool
	)

	wildcardEntMeta := kindName.WithWildcardNamespace()

	switch kindName.Kind {
	case structs.ExportedServices, structs.MeshConfig:
		// Exported services and mesh config do not influence discovery chains.
		return nil

	case structs.ProxyDefaults:
		// Check anything that has a discovery chain entry. In the future we could
		// somehow omit the ones that have a default protocol configured.

		for _, kind := range serviceGraphKinds {
			_, entries, err := configEntriesByKindTxn(tx, nil, kind, wildcardEntMeta)
			if err != nil {
				return err
			}
			for _, entry := range entries {
				checkChains[structs.NewServiceID(entry.GetName(), entry.GetEnterpriseMeta())] = struct{}{}
			}
		}

		_, ingressEntries, err := configEntriesByKindTxn(tx, nil, structs.IngressGateway, wildcardEntMeta)
		if err != nil {
			return err
		}
		for _, entry := range ingressEntries {
			ingress, ok := entry.(*structs.IngressGatewayConfigEntry)
			if !ok {
				return fmt.Errorf("type %T is not an ingress gateway config entry", entry)
			}
			checkIngress = append(checkIngress, ingress)
		}

		_, ixnEntries, err := configEntriesByKindTxn(tx, nil, structs.ServiceIntentions, wildcardEntMeta)
		if err != nil {
			return err
		}
		for _, entry := range ixnEntries {
			ixn, ok := entry.(*structs.ServiceIntentionsConfigEntry)
			if !ok {
				return fmt.Errorf("type %T is not a service intentions config entry", entry)
			}
			checkIntentions = append(checkIntentions, ixn)
		}

	case structs.ServiceIntentions:
		// Check that the protocols match.

		// This is the case for deleting a config entry
		if newEntry == nil {
			return nil
		}

		ixn, ok := newEntry.(*structs.ServiceIntentionsConfigEntry)
		if !ok {
			return fmt.Errorf("type %T is not a service intentions config entry", newEntry)
		}
		checkIntentions = append(checkIntentions, ixn)

	case structs.IngressGateway:
		// Checking an ingress pointing to multiple chains.

		// This is the case for deleting a config entry
		if newEntry == nil {
			return nil
		}

		ingress, ok := newEntry.(*structs.IngressGatewayConfigEntry)
		if !ok {
			return fmt.Errorf("type %T is not an ingress gateway config entry", newEntry)
		}
		checkIngress = append(checkIngress, ingress)

		// When editing an ingress-gateway directly we are stricter about
		// validating the protocol equivalence.
		enforceIngressProtocolsMatch = true

	default:
		// Must be a single chain.

		// Check to see if we should ensure L7 intentions have an L7 protocol.
		_, ixn, err := getServiceIntentionsConfigEntryTxn(
			tx, nil, kindName.Name, nil, &kindName.EnterpriseMeta,
		)
		if err != nil {
			return err
		} else if ixn != nil {
			checkIntentions = append(checkIntentions, ixn)
		}

		_, ixnEntries, err := configEntriesByKindTxn(tx, nil, structs.ServiceIntentions, wildcardEntMeta)
		if err != nil {
			return err
		}
		for _, entry := range ixnEntries {
			ixn, ok := entry.(*structs.ServiceIntentionsConfigEntry)
			if !ok {
				return fmt.Errorf("type %T is not a service intentions config entry", entry)
			}
			checkIntentions = append(checkIntentions, ixn)
		}

		sid := structs.NewServiceID(kindName.Name, &kindName.EnterpriseMeta)
		checkChains[sid] = struct{}{}

		iter, err := tx.Get(tableConfigEntries, indexLink, sid)
		if err != nil {
			return err
		}
		for raw := iter.Next(); raw != nil; raw = iter.Next() {
			entry := raw.(structs.ConfigEntry)
			switch entry.GetKind() {
			case structs.ServiceRouter, structs.ServiceSplitter, structs.ServiceResolver:
				svcID := structs.NewServiceID(entry.GetName(), entry.GetEnterpriseMeta())
				checkChains[svcID] = struct{}{}
			case structs.IngressGateway:
				ingress, ok := entry.(*structs.IngressGatewayConfigEntry)
				if !ok {
					return fmt.Errorf("type %T is not an ingress gateway config entry", entry)
				}
				checkIngress = append(checkIngress, ingress)
			}
		}
	}

	// Ensure if any ingress or intention is affected that we fetch all of the
	// chains needed to fully validate them.
	for _, ingress := range checkIngress {
		for _, svcID := range ingress.ListRelatedServices() {
			checkChains[svcID] = struct{}{}
		}
	}
	for _, ixn := range checkIntentions {
		sn := ixn.DestinationServiceName()
		checkChains[sn.ToServiceID()] = struct{}{}
	}

	overrides := map[configentry.KindName]structs.ConfigEntry{
		kindName: newEntry,
	}

	var (
		svcProtocols   = make(map[structs.ServiceID]string)
		svcTopNodeType = make(map[structs.ServiceID]string)
	)
	for chain := range checkChains {
		protocol, topNode, err := testCompileDiscoveryChain(tx, chain.ID, overrides, &chain.EnterpriseMeta)
		if err != nil {
			return err
		}
		svcProtocols[chain] = protocol
		svcTopNodeType[chain] = topNode.Type
	}

	// Now validate all of our ingress gateways.
	for _, e := range checkIngress {
		for _, listener := range e.Listeners {
			expectedProto := listener.Protocol
			for _, service := range listener.Services {
				if service.Name == structs.WildcardSpecifier {
					continue
				}
				svcID := structs.NewServiceID(service.Name, &service.EnterpriseMeta)

				svcProto := svcProtocols[svcID]

				if svcProto != expectedProto {
					// The only time an ingress gateway and its upstreams can
					// have differing protocols is when:
					//
					// 1. ingress is tcp and the target is not-tcp
					//    AND
					// 2. the disco chain has a resolver as the top node
					topNodeType := svcTopNodeType[svcID]
					if enforceIngressProtocolsMatch ||
						(expectedProto != "tcp") ||
						(expectedProto == "tcp" && topNodeType != structs.DiscoveryGraphNodeTypeResolver) {
						return fmt.Errorf(
							"service %q has protocol %q, which does not match defined listener protocol %q",
							svcID.String(),
							svcProto,
							expectedProto,
						)
					}
				}
			}
		}
	}

	// Now validate that intentions with L7 permissions reference HTTP services
	for _, e := range checkIntentions {
		// We only have to double check things that try to use permissions
		if e.HasWildcardDestination() || !e.HasAnyPermissions() {
			continue
		}
		sn := e.DestinationServiceName()
		svcID := sn.ToServiceID()

		svcProto := svcProtocols[svcID]
		if !structs.IsProtocolHTTPLike(svcProto) {
			return fmt.Errorf(
				"service %q has protocol %q, which is incompatible with L7 intentions permissions",
				svcID.String(),
				svcProto,
			)
		}
	}

	return nil
}

// testCompileDiscoveryChain speculatively compiles a discovery chain with
// pending modifications to see if it would be valid. Also returns the computed
// protocol and topmost discovery chain node.
func testCompileDiscoveryChain(
	tx ReadTxn,
	chainName string,
	overrides map[configentry.KindName]structs.ConfigEntry,
	entMeta *acl.EnterpriseMeta,
) (string, *structs.DiscoveryGraphNode, error) {
	_, speculativeEntries, err := readDiscoveryChainConfigEntriesTxn(tx, nil, chainName, overrides, entMeta)
	if err != nil {
		return "", nil, err
	}

	// Note we use an arbitrary namespace and datacenter as those would not
	// currently affect the graph compilation in ways that matter here.
	//
	// TODO(rb): we should thread a better value than "dc1" and the throwaway trust domain down here as that is going to sometimes show up in user facing errors
	req := discoverychain.CompileRequest{
		ServiceName:           chainName,
		EvaluateInNamespace:   entMeta.NamespaceOrDefault(),
		EvaluateInPartition:   entMeta.PartitionOrDefault(),
		EvaluateInDatacenter:  "dc1",
		EvaluateInTrustDomain: "b6fc9da3-03d4-4b5a-9134-c045e9b20152.consul",
		Entries:               speculativeEntries,
	}
	chain, err := discoverychain.Compile(req)
	if err != nil {
		return "", nil, err
	}

	return chain.Protocol, chain.Nodes[chain.StartNode], nil
}

func (s *Store) ServiceDiscoveryChain(
	ws memdb.WatchSet,
	serviceName string,
	entMeta *acl.EnterpriseMeta,
	req discoverychain.CompileRequest,
) (uint64, *structs.CompiledDiscoveryChain, *configentry.DiscoveryChainSet, error) {
	tx := s.db.ReadTxn()
	defer tx.Abort()

	return s.serviceDiscoveryChainTxn(tx, ws, serviceName, entMeta, req)
}

func (s *Store) serviceDiscoveryChainTxn(
	tx ReadTxn,
	ws memdb.WatchSet,
	serviceName string,
	entMeta *acl.EnterpriseMeta,
	req discoverychain.CompileRequest,
) (uint64, *structs.CompiledDiscoveryChain, *configentry.DiscoveryChainSet, error) {

	index, entries, err := readDiscoveryChainConfigEntriesTxn(tx, ws, serviceName, nil, entMeta)
	if err != nil {
		return 0, nil, nil, err
	}
	req.Entries = entries

	_, config, err := s.CAConfig(ws)
	if err != nil {
		return 0, nil, nil, err
	} else if config == nil {
		return 0, nil, nil, errors.New("no cluster ca config setup")
	}

	// Build TrustDomain based on the ClusterID stored.
	signingID := connect.SpiffeIDSigningForCluster(config.ClusterID)
	if signingID == nil {
		// If CA is bootstrapped at all then this should never happen but be
		// defensive.
		return 0, nil, nil, errors.New("no cluster trust domain setup")
	}
	req.EvaluateInTrustDomain = signingID.Host()

	// Then we compile it into something useful.
	chain, err := discoverychain.Compile(req)
	if err != nil {
		return 0, nil, nil, fmt.Errorf("failed to compile discovery chain: %v", err)
	}

	return index, chain, entries, nil
}

func (s *Store) ReadResolvedServiceConfigEntries(
	ws memdb.WatchSet,
	serviceName string,
	entMeta *acl.EnterpriseMeta,
	upstreamIDs []structs.ServiceID,
	proxyMode structs.ProxyMode,
) (uint64, *configentry.ResolvedServiceConfigSet, error) {
	tx := s.db.Txn(false)
	defer tx.Abort()

	var res configentry.ResolvedServiceConfigSet

	// The caller will likely calculate this again, but we need to do it here
	// to determine if we are going to traverse into implicit upstream
	// definitions.
	var inferredProxyMode structs.ProxyMode

	index, proxyEntry, err := configEntryTxn(tx, ws, structs.ProxyDefaults, structs.ProxyConfigGlobal, entMeta)
	if err != nil {
		return 0, nil, err
	}
	maxIndex := index

	if proxyEntry != nil {
		var ok bool
		proxyConf, ok := proxyEntry.(*structs.ProxyConfigEntry)
		if !ok {
			return 0, nil, fmt.Errorf("invalid proxy config type %T", proxyEntry)
		}
		res.AddProxyDefaults(proxyConf)

		inferredProxyMode = proxyConf.Mode
	}

	index, serviceEntry, err := configEntryTxn(tx, ws, structs.ServiceDefaults, serviceName, entMeta)
	if err != nil {
		return 0, nil, err
	}

	if index > maxIndex {
		maxIndex = index
	}

	var serviceConf *structs.ServiceConfigEntry
	if serviceEntry != nil {
		var ok bool
		serviceConf, ok = serviceEntry.(*structs.ServiceConfigEntry)
		if !ok {
			return 0, nil, fmt.Errorf("invalid service config type %T", serviceEntry)
		}
		res.AddServiceDefaults(serviceConf)

		if serviceConf.Mode != structs.ProxyModeDefault {
			inferredProxyMode = serviceConf.Mode
		}
	}

	var (
		noUpstreamArgs = len(upstreamIDs) == 0

		// Check the args and the resolved value. If it was exclusively set via a config entry, then proxyMode
		// will never be transparent because the service config request does not use the resolved value.
		tproxy = proxyMode == structs.ProxyModeTransparent || inferredProxyMode == structs.ProxyModeTransparent
	)

	// The upstreams passed as arguments to this endpoint are the upstreams explicitly defined in a proxy registration.
	// If no upstreams were passed, then we should only return the resolved config if the proxy is in transparent mode.
	// Otherwise we would return a resolved upstream config to a proxy with no configured upstreams.
	if noUpstreamArgs && !tproxy {
		return maxIndex, &res, nil
	}

	// First collect all upstreams into a set of seen upstreams.
	// Upstreams can come from:
	// - Explicitly from proxy registrations, and therefore as an argument to this RPC endpoint
	// - Implicitly from centralized upstream config in service-defaults
	seenUpstreams := map[structs.ServiceID]struct{}{}

	for _, sid := range upstreamIDs {
		if _, ok := seenUpstreams[sid]; !ok {
			seenUpstreams[sid] = struct{}{}
		}
	}

	if serviceConf != nil && serviceConf.UpstreamConfig != nil {
		for _, override := range serviceConf.UpstreamConfig.Overrides {
			if override.Name == "" {
				continue // skip this impossible condition
			}
			seenUpstreams[override.ServiceID()] = struct{}{}
		}
	}

	for upstream := range seenUpstreams {
		index, rawEntry, err := configEntryTxn(tx, ws, structs.ServiceDefaults, upstream.ID, &upstream.EnterpriseMeta)
		if err != nil {
			return 0, nil, err
		}
		if index > maxIndex {
			maxIndex = index
		}

		if rawEntry != nil {
			entry, ok := rawEntry.(*structs.ServiceConfigEntry)
			if !ok {
				return 0, nil, fmt.Errorf("invalid service config type %T", rawEntry)
			}
			res.AddServiceDefaults(entry)
		}
	}

	return maxIndex, &res, nil
}

// ReadDiscoveryChainConfigEntries will query for the full discovery chain for
// the provided service name. All relevant config entries will be recursively
// fetched and included in the result.
//
// Once returned, the caller still needs to assemble these into a useful graph
// structure.
func (s *Store) ReadDiscoveryChainConfigEntries(
	ws memdb.WatchSet,
	serviceName string,
	entMeta *acl.EnterpriseMeta,
) (uint64, *configentry.DiscoveryChainSet, error) {
	return s.readDiscoveryChainConfigEntries(ws, serviceName, nil, entMeta)
}

// readDiscoveryChainConfigEntries will query for the full discovery chain for
// the provided service name. All relevant config entries will be recursively
// fetched and included in the result.
//
// If 'overrides' is provided then it will use entries in that map instead of
// the database to simulate the entries that go into a modified discovery chain
// without actually modifying it yet. Nil values are tombstones to simulate
// deleting an entry.
//
// Overrides is not mutated.
func (s *Store) readDiscoveryChainConfigEntries(
	ws memdb.WatchSet,
	serviceName string,
	overrides map[configentry.KindName]structs.ConfigEntry,
	entMeta *acl.EnterpriseMeta,
) (uint64, *configentry.DiscoveryChainSet, error) {
	tx := s.db.Txn(false)
	defer tx.Abort()
	return readDiscoveryChainConfigEntriesTxn(tx, ws, serviceName, overrides, entMeta)
}

func readDiscoveryChainConfigEntriesTxn(
	tx ReadTxn,
	ws memdb.WatchSet,
	serviceName string,
	overrides map[configentry.KindName]structs.ConfigEntry,
	entMeta *acl.EnterpriseMeta,
) (uint64, *configentry.DiscoveryChainSet, error) {
	res := configentry.NewDiscoveryChainSet()

	// Note that below we always look up splitters and resolvers in pairs, even
	// in some circumstances where both are not strictly necessary.
	//
	// For now we'll just eat the cost of fetching pairs of splitter/resolver
	// config entries even though we may not always need both. In the common
	// case we will need the pair so there's not a big drive to optimize this
	// here at this time.

	// Both Splitters and Resolvers maps will contain placeholder nils until
	// the end of this function to indicate "no such entry".

	var (
		todoSplitters = make(map[structs.ServiceID]struct{})
		todoResolvers = make(map[structs.ServiceID]struct{})
		todoDefaults  = make(map[structs.ServiceID]struct{})
	)

	sid := structs.NewServiceID(serviceName, entMeta)

	// At every step we'll need service and proxy defaults.
	todoDefaults[sid] = struct{}{}

	var maxIdx uint64

	// first fetch the router, of which we only collect 1 per chain eval
	idx, router, err := getRouterConfigEntryTxn(tx, ws, serviceName, overrides, entMeta)
	if err != nil {
		return 0, nil, err
	} else if router != nil {
		res.Routers[sid] = router
	}
	if idx > maxIdx {
		maxIdx = idx
	}

	if router != nil {
		for _, svc := range router.ListRelatedServices() {
			todoSplitters[svc] = struct{}{}
		}
	} else {
		// Next hop in the chain is the splitter.
		todoSplitters[sid] = struct{}{}
	}

	for {
		splitID, ok := anyKey(todoSplitters)
		if !ok {
			break
		}
		delete(todoSplitters, splitID)

		if _, ok := res.Splitters[splitID]; ok {
			continue // already fetched
		}

		// Yes, even for splitters.
		todoDefaults[splitID] = struct{}{}

		idx, splitter, err := getSplitterConfigEntryTxn(tx, ws, splitID.ID, overrides, &splitID.EnterpriseMeta)
		if err != nil {
			return 0, nil, err
		}
		if idx > maxIdx {
			maxIdx = idx
		}

		if splitter == nil {
			res.Splitters[splitID] = nil

			// Next hop in the chain is the resolver.
			todoResolvers[splitID] = struct{}{}
			continue
		}

		res.Splitters[splitID] = splitter

		todoResolvers[splitID] = struct{}{}
		for _, svc := range splitter.ListRelatedServices() {
			// If there is no splitter, this will end up adding a resolver
			// after another iteration.
			todoSplitters[svc] = struct{}{}
		}
	}

	for {
		resolverID, ok := anyKey(todoResolvers)
		if !ok {
			break
		}
		delete(todoResolvers, resolverID)

		if _, ok := res.Resolvers[resolverID]; ok {
			continue // already fetched
		}

		// And resolvers, too.
		todoDefaults[resolverID] = struct{}{}

		idx, resolver, err := getResolverConfigEntryTxn(tx, ws, resolverID.ID, overrides, &resolverID.EnterpriseMeta)
		if err != nil {
			return 0, nil, err
		}
		if idx > maxIdx {
			maxIdx = idx
		}

		if resolver == nil {
			res.Resolvers[resolverID] = nil
			continue
		}

		res.Resolvers[resolverID] = resolver

		for _, svc := range resolver.ListRelatedServices() {
			todoResolvers[svc] = struct{}{}
		}
	}

	for {
		svcID, ok := anyKey(todoDefaults)
		if !ok {
			break
		}
		delete(todoDefaults, svcID)

		if _, ok := res.Services[svcID]; ok {
			continue // already fetched
		}

		if _, ok := res.ProxyDefaults[svcID.PartitionOrDefault()]; !ok {
			idx, proxy, err := getProxyConfigEntryTxn(tx, ws, structs.ProxyConfigGlobal, overrides, &svcID.EnterpriseMeta)
			if err != nil {
				return 0, nil, err
			}
			if idx > maxIdx {
				maxIdx = idx
			}
			if proxy != nil {
				res.ProxyDefaults[proxy.PartitionOrDefault()] = proxy
			}
		}

		idx, entry, err := getServiceConfigEntryTxn(tx, ws, svcID.ID, overrides, &svcID.EnterpriseMeta)
		if err != nil {
			return 0, nil, err
		}
		if idx > maxIdx {
			maxIdx = idx
		}

		if entry == nil {
			res.Services[svcID] = nil
			continue
		}
		res.Services[svcID] = entry
	}

	// Strip nils now that they are no longer necessary.
	for sid, entry := range res.Routers {
		if entry == nil {
			delete(res.Routers, sid)
		}
	}
	for sid, entry := range res.Splitters {
		if entry == nil {
			delete(res.Splitters, sid)
		}
	}
	for sid, entry := range res.Resolvers {
		if entry == nil {
			delete(res.Resolvers, sid)
		}
	}
	for sid, entry := range res.Services {
		if entry == nil {
			delete(res.Services, sid)
		}
	}

	return maxIdx, res, nil
}

// anyKey returns any key from the provided map if any exist. Useful for using
// a map as a simple work queue of sorts.
func anyKey(m map[structs.ServiceID]struct{}) (structs.ServiceID, bool) {
	if len(m) == 0 {
		return structs.ServiceID{}, false
	}
	for k := range m {
		return k, true
	}
	return structs.ServiceID{}, false
}

// getProxyConfigEntryTxn is a convenience method for fetching a
// proxy-defaults kind of config entry.
//
// If an override is returned the index returned will be 0.
func getProxyConfigEntryTxn(
	tx ReadTxn,
	ws memdb.WatchSet,
	name string,
	overrides map[configentry.KindName]structs.ConfigEntry,
	entMeta *acl.EnterpriseMeta,
) (uint64, *structs.ProxyConfigEntry, error) {
	idx, entry, err := configEntryWithOverridesTxn(tx, ws, structs.ProxyDefaults, name, overrides, entMeta)
	if err != nil {
		return 0, nil, err
	} else if entry == nil {
		return idx, nil, nil
	}

	proxy, ok := entry.(*structs.ProxyConfigEntry)
	if !ok {
		return 0, nil, fmt.Errorf("invalid service config type %T", entry)
	}
	return idx, proxy, nil
}

// getServiceConfigEntryTxn is a convenience method for fetching a
// service-defaults kind of config entry.
//
// If an override is returned the index returned will be 0.
func getServiceConfigEntryTxn(
	tx ReadTxn,
	ws memdb.WatchSet,
	serviceName string,
	overrides map[configentry.KindName]structs.ConfigEntry,
	entMeta *acl.EnterpriseMeta,
) (uint64, *structs.ServiceConfigEntry, error) {
	idx, entry, err := configEntryWithOverridesTxn(tx, ws, structs.ServiceDefaults, serviceName, overrides, entMeta)
	if err != nil {
		return 0, nil, err
	} else if entry == nil {
		return idx, nil, nil
	}

	service, ok := entry.(*structs.ServiceConfigEntry)
	if !ok {
		return 0, nil, fmt.Errorf("invalid service config type %T", entry)
	}
	return idx, service, nil
}

// getRouterConfigEntryTxn is a convenience method for fetching a
// service-router kind of config entry.
//
// If an override is returned the index returned will be 0.
func getRouterConfigEntryTxn(
	tx ReadTxn,
	ws memdb.WatchSet,
	serviceName string,
	overrides map[configentry.KindName]structs.ConfigEntry,
	entMeta *acl.EnterpriseMeta,
) (uint64, *structs.ServiceRouterConfigEntry, error) {
	idx, entry, err := configEntryWithOverridesTxn(tx, ws, structs.ServiceRouter, serviceName, overrides, entMeta)
	if err != nil {
		return 0, nil, err
	} else if entry == nil {
		return idx, nil, nil
	}

	router, ok := entry.(*structs.ServiceRouterConfigEntry)
	if !ok {
		return 0, nil, fmt.Errorf("invalid service config type %T", entry)
	}
	return idx, router, nil
}

// getSplitterConfigEntryTxn is a convenience method for fetching a
// service-splitter kind of config entry.
//
// If an override is returned the index returned will be 0.
func getSplitterConfigEntryTxn(
	tx ReadTxn,
	ws memdb.WatchSet,
	serviceName string,
	overrides map[configentry.KindName]structs.ConfigEntry,
	entMeta *acl.EnterpriseMeta,
) (uint64, *structs.ServiceSplitterConfigEntry, error) {
	idx, entry, err := configEntryWithOverridesTxn(tx, ws, structs.ServiceSplitter, serviceName, overrides, entMeta)
	if err != nil {
		return 0, nil, err
	} else if entry == nil {
		return idx, nil, nil
	}

	splitter, ok := entry.(*structs.ServiceSplitterConfigEntry)
	if !ok {
		return 0, nil, fmt.Errorf("invalid service config type %T", entry)
	}
	return idx, splitter, nil
}

// getResolverConfigEntryTxn is a convenience method for fetching a
// service-resolver kind of config entry.
//
// If an override is returned the index returned will be 0.
func getResolverConfigEntryTxn(
	tx ReadTxn,
	ws memdb.WatchSet,
	serviceName string,
	overrides map[configentry.KindName]structs.ConfigEntry,
	entMeta *acl.EnterpriseMeta,
) (uint64, *structs.ServiceResolverConfigEntry, error) {
	idx, entry, err := configEntryWithOverridesTxn(tx, ws, structs.ServiceResolver, serviceName, overrides, entMeta)
	if err != nil {
		return 0, nil, err
	} else if entry == nil {
		return idx, nil, nil
	}

	resolver, ok := entry.(*structs.ServiceResolverConfigEntry)
	if !ok {
		return 0, nil, fmt.Errorf("invalid service config type %T", entry)
	}
	return idx, resolver, nil
}

// getServiceIntentionsConfigEntryTxn is a convenience method for fetching a
// service-intentions kind of config entry.
//
// If an override is returned the index returned will be 0.
func getServiceIntentionsConfigEntryTxn(
	tx ReadTxn,
	ws memdb.WatchSet,
	name string,
	overrides map[configentry.KindName]structs.ConfigEntry,
	entMeta *acl.EnterpriseMeta,
) (uint64, *structs.ServiceIntentionsConfigEntry, error) {
	idx, entry, err := configEntryWithOverridesTxn(tx, ws, structs.ServiceIntentions, name, overrides, entMeta)
	if err != nil {
		return 0, nil, err
	} else if entry == nil {
		return idx, nil, nil
	}

	ixn, ok := entry.(*structs.ServiceIntentionsConfigEntry)
	if !ok {
		return 0, nil, fmt.Errorf("invalid service config type %T", entry)
	}
	return idx, ixn, nil
}

func configEntryWithOverridesTxn(
	tx ReadTxn,
	ws memdb.WatchSet,
	kind string,
	name string,
	overrides map[configentry.KindName]structs.ConfigEntry,
	entMeta *acl.EnterpriseMeta,
) (uint64, structs.ConfigEntry, error) {
	if len(overrides) > 0 {
		kn := configentry.NewKindName(kind, name, entMeta)
		kn.Normalize()
		entry, ok := overrides[kn]
		if ok {
			return 0, entry, nil // a nil entry implies it should act like it is erased
		}
	}

	return configEntryTxn(tx, ws, kind, name, entMeta)
}

// protocolForService returns the service graph protocol associated to the
// provided service, checking all relevant config entries.
func protocolForService(
	tx ReadTxn,
	ws memdb.WatchSet,
	svc structs.ServiceName,
) (uint64, string, error) {
	// Get the global proxy defaults (for default protocol)
	maxIdx, proxyConfig, err := configEntryTxn(tx, ws, structs.ProxyDefaults, structs.ProxyConfigGlobal, &svc.EnterpriseMeta)
	if err != nil {
		return 0, "", err
	}

	idx, serviceDefaults, err := configEntryTxn(tx, ws, structs.ServiceDefaults, svc.Name, &svc.EnterpriseMeta)
	if err != nil {
		return 0, "", err
	}
	maxIdx = lib.MaxUint64(maxIdx, idx)

	entries := configentry.NewDiscoveryChainSet()
	if proxyConfig != nil {
		entries.AddEntries(proxyConfig)
	}
	if serviceDefaults != nil {
		entries.AddEntries(serviceDefaults)
	}
	req := discoverychain.CompileRequest{
		ServiceName:          svc.Name,
		EvaluateInNamespace:  svc.NamespaceOrDefault(),
		EvaluateInPartition:  svc.PartitionOrDefault(),
		EvaluateInDatacenter: "dc1",
		// Use a dummy trust domain since that won't affect the protocol here.
		EvaluateInTrustDomain: "b6fc9da3-03d4-4b5a-9134-c045e9b20152.consul",
		Entries:               entries,
	}
	chain, err := discoverychain.Compile(req)
	if err != nil {
		return 0, "", err
	}
	return maxIdx, chain.Protocol, nil
}

func newConfigEntryQuery(c structs.ConfigEntry) configentry.KindName {
	return configentry.NewKindName(c.GetKind(), c.GetName(), c.GetEnterpriseMeta())
}

// ConfigEntryKindQuery is used to lookup config entries by their kind.
type ConfigEntryKindQuery struct {
	Kind string
	acl.EnterpriseMeta
}

// NamespaceOrDefault exists because structs.EnterpriseMeta uses a pointer
// receiver for this method. Remove once that is fixed.
func (q ConfigEntryKindQuery) NamespaceOrDefault() string {
	return q.EnterpriseMeta.NamespaceOrDefault()
}

// PartitionOrDefault exists because structs.EnterpriseMeta uses a pointer
// receiver for this method. Remove once that is fixed.
func (q ConfigEntryKindQuery) PartitionOrDefault() string {
	return q.EnterpriseMeta.PartitionOrDefault()
}<|MERGE_RESOLUTION|>--- conflicted
+++ resolved
@@ -364,11 +364,7 @@
 				return fmt.Errorf("failed updating gateway mapping: %s", err)
 			}
 			if err := cleanupKindServiceName(tx, idx, serviceName, structs.ServiceKindDestination); err != nil {
-<<<<<<< HEAD
-				return fmt.Errorf("failed to persist service name: \"%s\"; err: %v", serviceName, err)
-=======
 				return fmt.Errorf("failed to cleanup service name: \"%s\"; err: %v", serviceName, err)
->>>>>>> 5ec3274a
 			}
 		}
 	}
