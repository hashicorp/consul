--- conflicted
+++ resolved
@@ -263,15 +263,9 @@
 }
 
 // maxIndex is a helper used to retrieve the highest known index
-<<<<<<< HEAD
-// amongst a set of tables in the db.
-func (s *Store) maxIndex(tables ...string) uint64 {
-	tx := s.db.ReadTxn()
-=======
 // amongst a set of index keys (e.g. table names) in the db.
 func (s *Store) maxIndex(keys ...string) uint64 {
 	tx := s.db.Txn(false)
->>>>>>> d46b515b
 	defer tx.Abort()
 	return maxIndexTxn(tx, keys...)
 }
