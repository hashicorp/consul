package state

import (
	"errors"
	"fmt"
	"net"
	"reflect"
	"strings"

	"github.com/hashicorp/go-memdb"
	"github.com/mitchellh/copystructure"

	"github.com/hashicorp/consul/acl"
	"github.com/hashicorp/consul/agent/configentry"
	"github.com/hashicorp/consul/agent/structs"
	"github.com/hashicorp/consul/api"
	"github.com/hashicorp/consul/lib"
	"github.com/hashicorp/consul/types"
)

const (
	// indexServiceExtinction keeps track of the last raft index when the last instance
	// of any service was unregistered. This is used by blocking queries on missing services.
	indexServiceExtinction = "service_last_extinction"

	// indexNodeExtinction keeps track of the last raft index when the last instance
	// of any node was unregistered. This is used by blocking queries on missing nodes.
	indexNodeExtinction = "node_last_extinction"
)

const (
	// minUUIDLookupLen is used as a minimum length of a node name required before
	// we test to see if the name is actually a UUID and perform an ID-based node
	// lookup.
	minUUIDLookupLen = 2
)

var (
	// startingVirtualIP is the start of the virtual IP range we assign to services.
	// The effective CIDR range is startingVirtualIP to (startingVirtualIP + virtualIPMaxOffset).
	startingVirtualIP = net.IP{240, 0, 0, 0}

	virtualIPMaxOffset = net.IP{15, 255, 255, 254}

	ErrNodeNotFound = errors.New("node not found")
)

func resizeNodeLookupKey(s string) string {
	l := len(s)

	if l%2 != 0 {
		return s[0 : l-1]
	}

	return s
}

// Nodes is used to pull the full list of nodes for use during snapshots.
func (s *Snapshot) Nodes() (memdb.ResultIterator, error) {
	iter, err := s.tx.Get(tableNodes, indexID)
	if err != nil {
		return nil, err
	}
	return iter, nil
}

// Services is used to pull the full list of services for a given node for use
// during snapshots.
func (s *Snapshot) Services(node string, entMeta *acl.EnterpriseMeta, peerName string) (memdb.ResultIterator, error) {
	// TODO: accept non-pointer value
	if entMeta == nil {
		entMeta = structs.NodeEnterpriseMetaInDefaultPartition()
	}
	return s.tx.Get(tableServices, indexNode, Query{
		Value:          node,
		EnterpriseMeta: *entMeta,
		PeerName:       peerName,
	})
}

// Checks is used to pull the full list of checks for a given node for use
// during snapshots.
func (s *Snapshot) Checks(node string, entMeta *acl.EnterpriseMeta, peerName string) (memdb.ResultIterator, error) {
	// TODO: accept non-pointer value
	if entMeta == nil {
		entMeta = structs.NodeEnterpriseMetaInDefaultPartition()
	}
	return s.tx.Get(tableChecks, indexNode, Query{
		Value:          node,
		EnterpriseMeta: *entMeta,
		PeerName:       peerName,
	})
}

// ServiceVirtualIPs is used to pull the service virtual IP mappings for use during snapshots.
func (s *Snapshot) ServiceVirtualIPs() (memdb.ResultIterator, error) {
	iter, err := s.tx.Get(tableServiceVirtualIPs, indexID)
	if err != nil {
		return nil, err
	}
	return iter, nil
}

// FreeVirtualIPs is used to pull the freed virtual IPs for use during snapshots.
func (s *Snapshot) FreeVirtualIPs() (memdb.ResultIterator, error) {
	iter, err := s.tx.Get(tableFreeVirtualIPs, indexID)
	if err != nil {
		return nil, err
	}
	return iter, nil
}

// Registration is used to make sure a node, service, and check registration is
// performed within a single transaction to avoid race conditions on state
// updates.
func (s *Restore) Registration(idx uint64, req *structs.RegisterRequest) error {
	return s.store.ensureRegistrationTxn(s.tx, idx, true, req, true)
}

func (s *Restore) ServiceVirtualIP(req ServiceVirtualIP) error {
	if err := s.tx.Insert(tableServiceVirtualIPs, req); err != nil {
		return err
	}
	if err := updateVirtualIPMaxIndexes(s.tx, req.ModifyIndex, req.Service.ServiceName.PartitionOrDefault(), req.Service.Peer); err != nil {
		return err
	}
	return nil
}

func (s *Restore) FreeVirtualIP(req FreeVirtualIP) error {
	return s.tx.Insert(tableFreeVirtualIPs, req)
}

// EnsureRegistration is used to make sure a node, service, and check
// registration is performed within a single transaction to avoid race
// conditions on state updates.
func (s *Store) EnsureRegistration(idx uint64, req *structs.RegisterRequest) error {
	tx := s.db.WriteTxn(idx)
	defer tx.Abort()

	if err := s.ensureRegistrationTxn(tx, idx, false, req, false); err != nil {
		return err
	}

	return tx.Commit()
}

func (s *Store) ensureCheckIfNodeMatches(
	tx WriteTxn,
	idx uint64,
	preserveIndexes bool,
	node string,
	nodePartition string,
	nodePeerName string,
	check *structs.HealthCheck,
) error {
	if !strings.EqualFold(check.PeerName, nodePeerName) {
		return fmt.Errorf("check peer name %q does not match node peer name %q", check.PeerName, nodePeerName)
	}
	if !strings.EqualFold(check.Node, node) || !acl.EqualPartitions(nodePartition, check.PartitionOrDefault()) {
		return fmt.Errorf("check node %q does not match node %q",
			printNodeName(check.Node, check.PartitionOrDefault()),
			printNodeName(node, nodePartition),
		)
	}
	if err := s.ensureCheckTxn(tx, idx, preserveIndexes, check); err != nil {
		return fmt.Errorf("failed inserting check on node %q: %v", printNodeName(check.Node, check.PartitionOrDefault()), err)
	}
	return nil
}

func printNodeName(nodeName, partition string) string {
	if acl.IsDefaultPartition(partition) {
		return nodeName
	}
	return partition + "/" + nodeName
}

// ensureRegistrationTxn is used to make sure a node, service, and check
// registration is performed within a single transaction to avoid race
// conditions on state updates.
func (s *Store) ensureRegistrationTxn(tx WriteTxn, idx uint64, preserveIndexes bool, req *structs.RegisterRequest, restore bool) error {
	if err := validateRegisterRequestPeerNamesTxn(tx, req, restore); err != nil {
		return err
	}
	if _, err := validateRegisterRequestTxn(tx, req, restore); err != nil {
		return err
	}

	// Create a node structure.
	node := &structs.Node{
		ID:              req.ID,
		Node:            req.Node,
		Address:         req.Address,
		Datacenter:      req.Datacenter,
		Partition:       req.PartitionOrDefault(),
		TaggedAddresses: req.TaggedAddresses,
		Meta:            req.NodeMeta,
		PeerName:        req.PeerName,
	}
	if preserveIndexes {
		node.CreateIndex = req.CreateIndex
		node.ModifyIndex = req.ModifyIndex
	}

	// Since this gets called for all node operations (service and check
	// updates) and churn on the node itself is basically none after the
	// node updates itself the first time, it's worth seeing if we need to
	// modify the node at all so we prevent watch churn and useless writes
	// and modify index bumps on the node.
	{
		existing, err := tx.First(tableNodes, indexID, Query{
			Value:          node.Node,
			EnterpriseMeta: *node.GetEnterpriseMeta(),
			PeerName:       node.PeerName,
		})
		if err != nil {
			return fmt.Errorf("node lookup failed: %s", err)
		}
		if existing == nil || req.ChangesNode(existing.(*structs.Node)) {
			if err := s.ensureNodeTxn(tx, idx, preserveIndexes, node); err != nil {
				return fmt.Errorf("failed inserting node: %s", err)
			}
		}
	}

	// Add the service, if any. We perform a similar check as we do for the
	// node info above to make sure we actually need to update the service
	// definition in order to prevent useless churn if nothing has changed.
	if req.Service != nil {
		existing, err := tx.First(tableServices, indexID, NodeServiceQuery{
			EnterpriseMeta: req.Service.EnterpriseMeta,
			Node:           req.Node,
			Service:        req.Service.ID,
			PeerName:       req.PeerName,
		})
		if err != nil {
			return fmt.Errorf("failed service lookup: %s", err)
		}
		if existing == nil || !(existing.(*structs.ServiceNode).ToNodeService()).IsSame(req.Service) {
			if err := ensureServiceTxn(tx, idx, req.Node, preserveIndexes, req.Service); err != nil {
				return fmt.Errorf("failed inserting service: %s", err)

			}
		}
	}

	// Add the checks, if any.
	if req.Check != nil {
		err := s.ensureCheckIfNodeMatches(tx, idx, preserveIndexes, req.Node, req.PartitionOrDefault(), req.PeerName, req.Check)
		if err != nil {
			return err
		}
	}
	for _, check := range req.Checks {
		err := s.ensureCheckIfNodeMatches(tx, idx, preserveIndexes, req.Node, req.PartitionOrDefault(), req.PeerName, check)
		if err != nil {
			return err
		}
	}

	return nil
}

func validateRegisterRequestPeerNamesTxn(_ ReadTxn, args *structs.RegisterRequest, _ bool) error {
	var (
		peerNames = make(map[string]struct{})
	)
	if args.Service != nil {
		if args.Service.PeerName == "" {
			args.Service.PeerName = args.PeerName
		}

		peerName := args.Service.PeerName
		// TODO(peering): validate the peering exists (skip check on restore)

		peerNames[peerName] = struct{}{}
	}

	validateCheck := func(chk *structs.HealthCheck) error {
		if chk.PeerName == "" {
			chk.PeerName = args.PeerName
		}

		peerName := chk.PeerName
		// TODO(peering): validate the peering exists (skip check on restore)

		peerNames[peerName] = struct{}{}

		return nil
	}

	if args.Check != nil {
		if err := validateCheck(args.Check); err != nil {
			return err
		}
	}
	for _, chk := range args.Checks {
		if err := validateCheck(chk); err != nil {
			return err
		}
	}

	{
		// TODO(peering): validate the node's peering exists (skip check on restore)
		peerName := args.PeerName
		peerNames[peerName] = struct{}{}
	}

	if len(peerNames) > 1 {
		return fmt.Errorf("Cannot register services and checks for multiple peer names in one registration request")
	} else if len(peerNames) == 0 {
		return fmt.Errorf("No peer names are present on the registration request; this makes no sense")
	}

	return nil

}

// EnsureNode is used to upsert node registration or modification.
func (s *Store) EnsureNode(idx uint64, node *structs.Node) error {
	tx := s.db.WriteTxn(idx)
	defer tx.Abort()

	// Call the node upsert
	if err := s.ensureNodeTxn(tx, idx, false, node); err != nil {
		return err
	}

	return tx.Commit()
}

// ensureNoNodeWithSimilarNameTxn checks that no other node has conflict in its name
// If allowClashWithoutID then, getting a conflict on another node without ID will be allowed
func ensureNoNodeWithSimilarNameTxn(tx ReadTxn, node *structs.Node, allowClashWithoutID bool) error {
	// Retrieve all of the nodes
	q := Query{
		PeerName:       node.PeerName,
		EnterpriseMeta: *node.GetEnterpriseMeta(),
	}
	enodes, err := tx.Get(tableNodes, indexID+"_prefix", q)
	if err != nil {
		return fmt.Errorf("Cannot lookup all nodes: %s", err)
	}
	for nodeIt := enodes.Next(); nodeIt != nil; nodeIt = enodes.Next() {
		enode := nodeIt.(*structs.Node)
		if strings.EqualFold(node.Node, enode.Node) && node.ID != enode.ID {
			// Look up the existing node's Serf health check to see if it's failed.
			// If it is, the node can be renamed.
			enodeCheck, err := tx.First(tableChecks, indexID, NodeCheckQuery{
				EnterpriseMeta: *node.GetEnterpriseMeta(),
				Node:           enode.Node,
				CheckID:        string(structs.SerfCheckID),
				PeerName:       enode.PeerName,
			})
			if err != nil {
				return fmt.Errorf("Cannot get status of node %s: %s", enode.Node, err)
			}

			// Get the node health. If there's no Serf health check, we consider it safe to rename
			// the node as it's likely an external node registration not managed by Consul.
			var nodeHealthy bool
			if enodeCheck != nil {
				enodeSerfCheck, ok := enodeCheck.(*structs.HealthCheck)
				if ok {
					nodeHealthy = enodeSerfCheck.Status != api.HealthCritical
				}
			}

			if !(enode.ID == "" && allowClashWithoutID) && nodeHealthy {
				return fmt.Errorf("Node name %s is reserved by node %s with name %s (%s)", node.Node, enode.ID, enode.Node, enode.Address)
			}
		}
	}
	return nil
}

// ensureNodeCASTxn updates a node only if the existing index matches the given index.
// Returns a bool indicating if a write happened and any error.
func (s *Store) ensureNodeCASTxn(tx WriteTxn, idx uint64, node *structs.Node) (bool, error) {
	// Retrieve the existing entry.
	existing, err := getNodeTxn(tx, node.Node, node.GetEnterpriseMeta(), node.PeerName)
	if err != nil {
		return false, err
	}

	// Check if the we should do the set. A ModifyIndex of 0 means that
	// we are doing a set-if-not-exists.
	if node.ModifyIndex == 0 && existing != nil {
		return false, nil
	}
	if node.ModifyIndex != 0 && existing == nil {
		return false, nil
	}
	if existing != nil && node.ModifyIndex != 0 && node.ModifyIndex != existing.ModifyIndex {
		return false, nil
	}

	// Perform the update.
	if err := s.ensureNodeTxn(tx, idx, false, node); err != nil {
		return false, err
	}

	return true, nil
}

// ensureNodeTxn is the inner function called to actually create a node
// registration or modify an existing one in the state store. It allows
// passing in a memdb transaction so it may be part of a larger txn.
func (s *Store) ensureNodeTxn(tx WriteTxn, idx uint64, preserveIndexes bool, node *structs.Node) error {
	// See if there's an existing node with this UUID, and make sure the
	// name is the same.
	var n *structs.Node
	if node.ID != "" {
		existing, err := getNodeIDTxn(tx, node.ID, node.GetEnterpriseMeta(), node.PeerName)
		if err != nil {
			return fmt.Errorf("node lookup failed: %s", err)
		}
		if existing != nil {
			n = existing
			if !strings.EqualFold(n.Node, node.Node) {
				// Lets first get all nodes and check whether name do match, we do not allow clash on nodes without ID
				dupNameError := ensureNoNodeWithSimilarNameTxn(tx, node, false)
				if dupNameError != nil {
					return fmt.Errorf("Error while renaming Node ID: %q (%s): %s", node.ID, node.Address, dupNameError)
				}
				// We are actually renaming a node, remove its reference first
				err := s.deleteNodeTxn(tx, idx, n.Node, n.GetEnterpriseMeta(), n.PeerName)
				if err != nil {
					return fmt.Errorf("Error while renaming Node ID: %q (%s) from %s to %s: %w",
						node.ID, node.Address, n.Node, node.Node, err)
				}
			}
		} else {
			// We allow to "steal" another node name that would have no ID
			// It basically means that we allow upgrading a node without ID and add the ID
			dupNameError := ensureNoNodeWithSimilarNameTxn(tx, node, true)
			if dupNameError != nil {
				return fmt.Errorf("Error while renaming Node ID: %q: %s", node.ID, dupNameError)
			}
		}
	}
	// TODO: else Node.ID == "" should be forbidden in future Consul releases
	// See https://github.com/hashicorp/consul/pull/3983 for context

	// Check for an existing node by name to support nodes with no IDs.
	if n == nil {
		existing, err := tx.First(tableNodes, indexID, Query{
			Value:          node.Node,
			EnterpriseMeta: *node.GetEnterpriseMeta(),
			PeerName:       node.PeerName,
		})
		if err != nil {
			return fmt.Errorf("node name lookup failed: %s", err)
		}

		if existing != nil {
			n = existing.(*structs.Node)
		}
		// WARNING, for compatibility reasons with tests, we do not check
		// for case insensitive matches, which may lead to DB corruption
		// See https://github.com/hashicorp/consul/pull/3983 for context
	}

	// Get the indexes.
	if n != nil {
		node.CreateIndex = n.CreateIndex
		node.ModifyIndex = n.ModifyIndex
		// We do not need to update anything
		if node.IsSame(n) {
			return nil
		}
		node.ModifyIndex = idx
	} else if !preserveIndexes || node.CreateIndex == 0 {
		// If this isn't a snapshot or there were no saved indexes, set CreateIndex
		// and ModifyIndex from the given index. Prior to 1.9.0/1.8.3/1.7.7, nodes
		// were not saved with an index, so this is to avoid ending up with a 0 index
		// when loading a snapshot from an older version.
		node.CreateIndex = idx
		node.ModifyIndex = idx
	}

	// Insert the node and update the index.
	return catalogInsertNode(tx, node)
}

// GetNode is used to retrieve a node registration by node name ID.
func (s *Store) GetNode(nodeNameOrID string, entMeta *acl.EnterpriseMeta, peerName string) (uint64, *structs.Node, error) {
	tx := s.db.ReadTxn()
	defer tx.Abort()

	// TODO: accept non-pointer value
	if entMeta == nil {
		entMeta = structs.NodeEnterpriseMetaInDefaultPartition()
	}

	// Get the table index.
	idx := catalogNodesMaxIndex(tx, entMeta, peerName)

	// Retrieve the node from the state store
	node, err := getNodeTxn(tx, nodeNameOrID, entMeta, peerName)
	if err != nil {
		return 0, nil, fmt.Errorf("node lookup failed: %s", err)
	}
	return idx, node, nil
}

func getNodeTxn(tx ReadTxn, nodeNameOrID string, entMeta *acl.EnterpriseMeta, peerName string) (*structs.Node, error) {
	node, err := tx.First(tableNodes, indexID, Query{
		Value:          nodeNameOrID,
		EnterpriseMeta: *entMeta,
		PeerName:       peerName,
	})
	if err != nil {
		return nil, fmt.Errorf("node lookup failed: %s", err)
	}
	if node != nil {
		return node.(*structs.Node), nil
	}
	return nil, nil
}

func getNodeIDTxn(tx ReadTxn, id types.NodeID, entMeta *acl.EnterpriseMeta, peerName string) (*structs.Node, error) {
	node, err := tx.First(tableNodes, indexUUID+"_prefix", Query{
		Value:          string(id),
		EnterpriseMeta: *entMeta,
		PeerName:       peerName,
	})
	if err != nil {
		return nil, fmt.Errorf("node lookup by ID failed: %s", err)
	}
	if node != nil {
		return node.(*structs.Node), nil
	}
	return nil, nil
}

// GetNodeID is used to retrieve a node registration by node ID.
func (s *Store) GetNodeID(id types.NodeID, entMeta *acl.EnterpriseMeta, peerName string) (uint64, *structs.Node, error) {
	tx := s.db.ReadTxn()
	defer tx.Abort()

	// TODO: accept non-pointer value
	if entMeta == nil {
		entMeta = structs.NodeEnterpriseMetaInDefaultPartition()
	}

	idx := catalogNodesMaxIndex(tx, entMeta, peerName)

	// Retrieve the node from the state store
	node, err := getNodeIDTxn(tx, id, entMeta, peerName)
	return idx, node, err
}

// Nodes is used to return all of the known nodes.
func (s *Store) Nodes(ws memdb.WatchSet, entMeta *acl.EnterpriseMeta, peerName string) (uint64, structs.Nodes, error) {
	tx := s.db.ReadTxn()
	defer tx.Abort()

	// TODO: accept non-pointer value
	if entMeta == nil {
		entMeta = structs.NodeEnterpriseMetaInDefaultPartition()
	}

	idx := catalogNodesMaxIndex(tx, entMeta, peerName)

	// Retrieve all of the nodes
	q := Query{
		PeerName:       peerName,
		EnterpriseMeta: *entMeta,
	}
	nodes, err := tx.Get(tableNodes, indexID+"_prefix", q)
	if err != nil {
		return 0, nil, fmt.Errorf("failed nodes lookup: %s", err)
	}
	ws.Add(nodes.WatchCh())

	// Create and return the nodes list.
	var results structs.Nodes
	for node := nodes.Next(); node != nil; node = nodes.Next() {
		results = append(results, node.(*structs.Node))
	}
	return idx, results, nil
}

// NodesByMeta is used to return all nodes with the given metadata key/value pairs.
func (s *Store) NodesByMeta(ws memdb.WatchSet, filters map[string]string, entMeta *acl.EnterpriseMeta, peerName string) (uint64, structs.Nodes, error) {
	tx := s.db.ReadTxn()
	defer tx.Abort()

	// TODO: accept non-pointer value
	if entMeta == nil {
		entMeta = structs.NodeEnterpriseMetaInDefaultPartition()
	}

	idx := catalogNodesMaxIndex(tx, entMeta, peerName)

	if len(filters) == 0 {
		return idx, nil, nil // NodesByMeta is never called with an empty map, but just in case make it return no results.
	}

	// Retrieve all of the nodes. We'll do a lookup of just ONE KV pair, which
	// over-matches if multiple pairs are requested, but then in the loop below
	// we'll finish filtering.
	var firstKey, firstValue string
	for firstKey, firstValue = range filters {
		break
	}

	nodes, err := tx.Get(tableNodes, indexMeta, KeyValueQuery{
		Key:            firstKey,
		Value:          firstValue,
		EnterpriseMeta: *entMeta,
		PeerName:       peerName,
	})
	if err != nil {
		return 0, nil, fmt.Errorf("failed nodes lookup: %s", err)
	}
	ws.Add(nodes.WatchCh())

	// Create and return the nodes list.
	var results structs.Nodes
	for node := nodes.Next(); node != nil; node = nodes.Next() {
		n := node.(*structs.Node)
		if len(filters) <= 1 || structs.SatisfiesMetaFilters(n.Meta, filters) {
			results = append(results, n)
		}
	}
	return idx, results, nil
}

// DeleteNode is used to delete a given node by its ID.
func (s *Store) DeleteNode(idx uint64, nodeName string, entMeta *acl.EnterpriseMeta, peerName string) error {
	tx := s.db.WriteTxn(idx)
	defer tx.Abort()

	// TODO: accept non-pointer value
	if entMeta == nil {
		entMeta = structs.NodeEnterpriseMetaInDefaultPartition()
	}

	// Call the node deletion.
	if err := s.deleteNodeTxn(tx, idx, nodeName, entMeta, peerName); err != nil {
		return err
	}

	return tx.Commit()
}

// deleteNodeCASTxn is used to try doing a node delete operation with a given
// raft index. If the CAS index specified is not equal to the last observed index for
// the given check, then the call is a noop, otherwise a normal check delete is invoked.
func (s *Store) deleteNodeCASTxn(tx WriteTxn, idx, cidx uint64, nodeName string, entMeta *acl.EnterpriseMeta, peerName string) (bool, error) {
	// Look up the node.
	node, err := getNodeTxn(tx, nodeName, entMeta, peerName)
	if err != nil {
		return false, err
	}
	if node == nil {
		return false, nil
	}

	// If the existing index does not match the provided CAS
	// index arg, then we shouldn't update anything and can safely
	// return early here.
	if node.ModifyIndex != cidx {
		return false, nil
	}

	// Call the actual deletion if the above passed.
	if err := s.deleteNodeTxn(tx, idx, nodeName, entMeta, peerName); err != nil {
		return false, err
	}

	return true, nil
}

// deleteNodeTxn is the inner method used for removing a node from
// the store within a given transaction.
func (s *Store) deleteNodeTxn(tx WriteTxn, idx uint64, nodeName string, entMeta *acl.EnterpriseMeta, peerName string) error {
	// TODO: accept non-pointer value
	if entMeta == nil {
		entMeta = structs.DefaultEnterpriseMetaInDefaultPartition()
	}

	// Look up the node.
	nodeRaw, err := tx.First(tableNodes, indexID, Query{
		Value:          nodeName,
		EnterpriseMeta: *entMeta,
		PeerName:       peerName,
	})
	if err != nil {
		return fmt.Errorf("node lookup failed: %s", err)
	}
	if nodeRaw == nil {
		return nil
	}

	// Delete all services associated with the node and update the service index.
	services, err := tx.Get(tableServices, indexNode, Query{
		Value:          nodeName,
		EnterpriseMeta: *entMeta,
		PeerName:       peerName,
	})
	if err != nil {
		return fmt.Errorf("failed service lookup: %s", err)
	}
	var deleteServices []*structs.ServiceNode
	for service := services.Next(); service != nil; service = services.Next() {
		svc := service.(*structs.ServiceNode)
		deleteServices = append(deleteServices, svc)

		if err := catalogUpdateServiceIndexes(tx, idx, svc.ServiceName, &svc.EnterpriseMeta, svc.PeerName); err != nil {
			return err
		}
		if err := catalogUpdateServiceKindIndexes(tx, idx, svc.ServiceKind, &svc.EnterpriseMeta, svc.PeerName); err != nil {
			return err
		}
	}

	// Do the delete in a separate loop so we don't trash the iterator.
	for _, svc := range deleteServices {
		if err := s.deleteServiceTxn(tx, idx, nodeName, svc.ServiceID, &svc.EnterpriseMeta, svc.PeerName); err != nil {
			return err
		}
	}

	// Delete all checks associated with the node. This will invalidate
	// sessions as necessary.
	checks, err := tx.Get(tableChecks, indexNode, Query{
		Value:          nodeName,
		EnterpriseMeta: *entMeta,
		PeerName:       peerName,
	})
	if err != nil {
		return fmt.Errorf("failed check lookup: %s", err)
	}
	var deleteChecks []*structs.HealthCheck
	for check := checks.Next(); check != nil; check = checks.Next() {
		deleteChecks = append(deleteChecks, check.(*structs.HealthCheck))
	}

	// Do the delete in a separate loop so we don't trash the iterator.
	for _, chk := range deleteChecks {
		if err := s.deleteCheckTxn(tx, idx, nodeName, chk.CheckID, &chk.EnterpriseMeta, chk.PeerName); err != nil {
			return err
		}
	}

	if peerName == "" {
		// Delete any coordinates associated with this node.
		coords, err := tx.Get(tableCoordinates, indexNode, Query{
			Value:          nodeName,
			EnterpriseMeta: *entMeta,
			PeerName:       structs.DefaultPeerKeyword,
		})
		if err != nil {
			return fmt.Errorf("failed coordinate lookup: %s", err)
		}
		var coordsToDelete []*structs.Coordinate
		for coord := coords.Next(); coord != nil; coord = coords.Next() {
			coordsToDelete = append(coordsToDelete, coord.(*structs.Coordinate))
		}
		for _, coord := range coordsToDelete {
			if err := deleteCoordinateTxn(tx, idx, coord); err != nil {
				return fmt.Errorf("failed deleting coordinate: %s", err)
			}
		}
	}

	// Delete the node and update the index.
	if err := tx.Delete(tableNodes, nodeRaw); err != nil {
		return fmt.Errorf("failed deleting node: %s", err)
	}
	node := nodeRaw.(*structs.Node)
	if err := catalogUpdateNodesIndexes(tx, idx, entMeta, node.PeerName); err != nil {
		return fmt.Errorf("failed updating index: %s", err)
	}

	// Clean up node entry from index table
	if err := tx.Delete(tableIndex, &IndexEntry{Key: nodeIndexName(nodeName, entMeta, node.PeerName)}); err != nil {
		return fmt.Errorf("failed deleting nodeIndex %q: %w", nodeIndexName(nodeName, entMeta, node.PeerName), err)
	}

	if err := catalogUpdateNodeExtinctionIndex(tx, idx, entMeta, node.PeerName); err != nil {
		return err
	}

	if peerName == "" {
		// Invalidate any sessions for this node.
		toDelete, err := allNodeSessionsTxn(tx, nodeName, entMeta.PartitionOrDefault())
		if err != nil {
			return err
		}

		for _, session := range toDelete {
			if err := s.deleteSessionTxn(tx, idx, session.ID, &session.EnterpriseMeta); err != nil {
				return fmt.Errorf("failed to delete session '%s': %v", session.ID, err)
			}
		}
	}

	return nil
}

// EnsureService is called to upsert creation of a given NodeService.
func (s *Store) EnsureService(idx uint64, node string, svc *structs.NodeService) error {
	tx := s.db.WriteTxn(idx)
	defer tx.Abort()

	// Call the service registration upsert
	if err := ensureServiceTxn(tx, idx, node, false, svc); err != nil {
		return err
	}

	return tx.Commit()
}

var errCASCompareFailed = errors.New("compare-and-set: comparison failed")

// ensureServiceCASTxn updates a service only if the existing index matches the given index.
// Returns an error if the write didn't happen and nil if write was successful.
func ensureServiceCASTxn(tx WriteTxn, idx uint64, node string, svc *structs.NodeService) error {
	// Retrieve the existing service.
	existing, err := tx.First(tableServices, indexID,
		NodeServiceQuery{
			EnterpriseMeta: svc.EnterpriseMeta,
			Node:           node,
			Service:        svc.ID,
			PeerName:       svc.PeerName,
		})
	if err != nil {
		return fmt.Errorf("failed service lookup: %s", err)
	}

	// Check if the we should do the set. A ModifyIndex of 0 means that
	// we are doing a set-if-not-exists.
	if svc.ModifyIndex == 0 && existing != nil {
		return errCASCompareFailed
	}
	if svc.ModifyIndex != 0 && existing == nil {
		return errCASCompareFailed
	}
	e, ok := existing.(*structs.ServiceNode)
	if ok && svc.ModifyIndex != 0 && svc.ModifyIndex != e.ModifyIndex {
		return errCASCompareFailed
	}

	return ensureServiceTxn(tx, idx, node, false, svc)
}

// ensureServiceTxn is used to upsert a service registration within an
// existing memdb transaction.
func ensureServiceTxn(tx WriteTxn, idx uint64, node string, preserveIndexes bool, svc *structs.NodeService) error {
	// Check for existing service
	existing, err := tx.First(tableServices, indexID, NodeServiceQuery{
		EnterpriseMeta: svc.EnterpriseMeta,
		Node:           node,
		Service:        svc.ID,
		PeerName:       svc.PeerName,
	})
	if err != nil {
		return fmt.Errorf("failed service lookup: %s", err)
	}

	if err = structs.ValidateServiceMetadata(svc.Kind, svc.Meta, false); err != nil {
		return fmt.Errorf("Invalid Service Meta for node %s and serviceID %s: %v", node, svc.ID, err)
	}

	if svc.PeerName == "" {
		// Do not associate non-typical services with gateways or consul services
		if svc.Kind == structs.ServiceKindTypical && svc.Service != "consul" {
			// Check if this service is covered by a gateway's wildcard specifier, we force the service kind to a gateway-service here as that take precedence
			sn := structs.NewServiceName(svc.Service, &svc.EnterpriseMeta)
			if err = checkGatewayWildcardsAndUpdate(tx, idx, &sn, svc, structs.GatewayServiceKindService); err != nil {
				return fmt.Errorf("failed updating gateway mapping: %s", err)
			}
			if err = checkGatewayAndUpdate(tx, idx, &sn, structs.GatewayServiceKindService); err != nil {
				return fmt.Errorf("failed updating gateway mapping: %s", err)
			}
		}
		// Only upsert KindServiceName if service is local
		if err := upsertKindServiceName(tx, idx, svc.Kind, svc.CompoundServiceName()); err != nil {
			return fmt.Errorf("failed to persist service name: %v", err)
		}
	}

	// Update upstream/downstream mappings if it's a connect service
	if svc.Kind == structs.ServiceKindConnectProxy || svc.Connect.Native {
		if err = updateMeshTopology(tx, idx, node, svc, existing); err != nil {
			return fmt.Errorf("failed updating upstream/downstream association")
		}

		service := svc.Service
		if svc.Kind == structs.ServiceKindConnectProxy {
			service = svc.Proxy.DestinationServiceName
		}
		sn := structs.ServiceName{Name: service, EnterpriseMeta: svc.EnterpriseMeta}
		if err = checkGatewayWildcardsAndUpdate(tx, idx, &sn, svc, structs.GatewayServiceKindService); err != nil {
			return fmt.Errorf("failed updating gateway mapping: %s", err)
		}

		supported, err := virtualIPsSupported(tx, nil)
		if err != nil {
			return err
		}

		// Update the virtual IP for the service
		if supported {
			psn := structs.PeeredServiceName{Peer: svc.PeerName, ServiceName: sn}
			vip, err := assignServiceVirtualIP(tx, idx, psn)
			if err != nil {
				return fmt.Errorf("failed updating virtual IP: %s", err)
			}
			if svc.TaggedAddresses == nil {
				svc.TaggedAddresses = make(map[string]structs.ServiceAddress)
			}
			svc.TaggedAddresses[structs.TaggedAddressVirtualIP] = structs.ServiceAddress{Address: vip, Port: svc.Port}
		}
	}

	if svc.PeerName == "" {
		// If there's a terminating gateway config entry for this service, populate the tagged addresses
		// with virtual IP mappings.
		termGatewayVIPsSupported, err := terminatingGatewayVirtualIPsSupported(tx, nil)
		if err != nil {
			return err
		}
		if termGatewayVIPsSupported && svc.Kind == structs.ServiceKindTerminatingGateway {
			_, conf, err := configEntryTxn(tx, nil, structs.TerminatingGateway, svc.Service, &svc.EnterpriseMeta)
			if err != nil {
				return fmt.Errorf("failed to retrieve terminating gateway config: %s", err)
			}
			if conf != nil {
				termGatewayConf := conf.(*structs.TerminatingGatewayConfigEntry)
				addrs, err := getTermGatewayVirtualIPs(tx, idx, termGatewayConf.Services, &svc.EnterpriseMeta)
				if err != nil {
					return err
				}
				if svc.TaggedAddresses == nil {
					svc.TaggedAddresses = make(map[string]structs.ServiceAddress)
				}
				for key, addr := range addrs {
					svc.TaggedAddresses[key] = addr
				}
			}
		}
	}

	// Create the service node entry and populate the indexes. Note that
	// conversion doesn't populate any of the node-specific information.
	// That's always populated when we read from the state store.
	entry := svc.ToServiceNode(node)
	// Get the node
	n, err := tx.First(tableNodes, indexID, Query{
		Value:          node,
		EnterpriseMeta: svc.EnterpriseMeta,
		PeerName:       svc.PeerName,
	})
	if err != nil {
		return fmt.Errorf("failed node lookup: %s", err)
	}
	if n == nil {
		return ErrMissingNode
	}
	if existing != nil {
		serviceNode := existing.(*structs.ServiceNode)
		entry.CreateIndex = serviceNode.CreateIndex
		entry.ModifyIndex = serviceNode.ModifyIndex
		// We cannot return here because: we want to keep existing behavior (ex: failed node lookup -> ErrMissingNode)
		// It might be modified in future, but it requires changing many unit tests
		// Enforcing saving the entry also ensures that if we add default values in .ToServiceNode()
		// those values will be saved even if node is not really modified for a while.
		if entry.IsSameService(serviceNode) {
			return nil
		}
	}
	if !preserveIndexes {
		entry.ModifyIndex = idx
		if existing == nil {
			entry.CreateIndex = idx
		}
	}

	// Insert the service and update the index
	return catalogInsertService(tx, entry)
}

// assignServiceVirtualIP assigns a virtual IP to the target service and updates
// the global virtual IP counter if necessary.
func assignServiceVirtualIP(tx WriteTxn, idx uint64, psn structs.PeeredServiceName) (string, error) {
	serviceVIP, err := tx.First(tableServiceVirtualIPs, indexID, psn)
	if err != nil {
		return "", fmt.Errorf("failed service virtual IP lookup: %s", err)
	}

	// Service already has a virtual IP assigned, nothing to do.
	if serviceVIP != nil {
		sVIP := serviceVIP.(ServiceVirtualIP).IP
		result, err := addIPOffset(startingVirtualIP, sVIP)
		if err != nil {
			return "", err
		}

		return result.String(), nil
	}

	// Get the next available virtual IP, drawing from any freed from deleted services
	// first and then falling back to the global counter if none are available.
	latestVIP, err := tx.First(tableFreeVirtualIPs, indexCounterOnly, false)
	if err != nil {
		return "", fmt.Errorf("failed virtual IP index lookup: %s", err)
	}
	if latestVIP == nil {
		latestVIP, err = tx.First(tableFreeVirtualIPs, indexCounterOnly, true)
		if err != nil {
			return "", fmt.Errorf("failed virtual IP index lookup: %s", err)
		}
	}
	if latestVIP != nil {
		if err := tx.Delete(tableFreeVirtualIPs, latestVIP); err != nil {
			return "", fmt.Errorf("failed updating freed virtual IP table: %v", err)
		}
	}

	var latest FreeVirtualIP
	if latestVIP == nil {
		latest = FreeVirtualIP{
			IP:        net.IPv4zero,
			IsCounter: true,
		}
	} else {
		latest = latestVIP.(FreeVirtualIP)
	}

	// Store the next virtual IP from the counter if there aren't any freed IPs to draw from.
	// Then increment to store the next free virtual IP.
	newEntry := FreeVirtualIP{
		IP:        latest.IP,
		IsCounter: latest.IsCounter,
	}
	if latest.IsCounter {
		newEntry.IP = make(net.IP, len(latest.IP))
		copy(newEntry.IP, latest.IP)
		for i := len(newEntry.IP) - 1; i >= 0; i-- {
			newEntry.IP[i]++
			if newEntry.IP[i] != 0 {
				break
			}
		}

		// Out of virtual IPs, fail registration.
		if newEntry.IP.Equal(virtualIPMaxOffset) {
			return "", fmt.Errorf("cannot allocate any more unique service virtual IPs")
		}

		if err := tx.Insert(tableFreeVirtualIPs, newEntry); err != nil {
			return "", fmt.Errorf("failed updating freed virtual IP table: %v", err)
		}
	}

	assignedVIP := ServiceVirtualIP{
		Service: psn,
		IP:      newEntry.IP,
		RaftIndex: structs.RaftIndex{
			ModifyIndex: idx,
			CreateIndex: idx,
		},
	}
	if err := tx.Insert(tableServiceVirtualIPs, assignedVIP); err != nil {
		return "", fmt.Errorf("failed inserting service virtual IP entry: %s", err)
	}
	if err := updateVirtualIPMaxIndexes(tx, idx, psn.ServiceName.PartitionOrDefault(), psn.Peer); err != nil {
		return "", err
	}

	result, err := addIPOffset(startingVirtualIP, assignedVIP.IP)
	if err != nil {
		return "", err
	}
	return result.String(), nil
}

func updateVirtualIPMaxIndexes(txn WriteTxn, idx uint64, partition, peerName string) error {
	// update per-partition max index
	if err := indexUpdateMaxTxn(txn, idx, partitionedIndexEntryName(tableServiceVirtualIPs, partition)); err != nil {
		return fmt.Errorf("failed while updating partitioned index: %w", err)
	}
	if peerName != "" {
		// track a separate max index for imported services
		if err := indexUpdateMaxTxn(txn, idx, partitionedIndexEntryName(tableServiceVirtualIPs+".imported", partition)); err != nil {
			return fmt.Errorf("failed while updating partitioned index for imported services: %w", err)
		}
	}
	return nil
}

func addIPOffset(a, b net.IP) (net.IP, error) {
	a4 := a.To4()
	b4 := b.To4()
	if a4 == nil || b4 == nil {
		return nil, errors.New("ip is not ipv4")
	}

	var raw uint64
	for i := 0; i < 4; i++ {
		raw = raw<<8 + uint64(a4[i]) + uint64(b4[i])
	}
	return net.IPv4(byte(raw>>24), byte(raw>>16), byte(raw>>8), byte(raw)), nil
}

func virtualIPsSupported(tx ReadTxn, ws memdb.WatchSet) (bool, error) {
	_, entry, err := systemMetadataGetTxn(tx, ws, structs.SystemMetadataVirtualIPsEnabled)
	if err != nil {
		return false, fmt.Errorf("failed system metadata lookup: %s", err)
	}
	if entry == nil {
		return false, nil
	}

	return entry.Value != "", nil
}

func terminatingGatewayVirtualIPsSupported(tx ReadTxn, ws memdb.WatchSet) (bool, error) {
	_, entry, err := systemMetadataGetTxn(tx, ws, structs.SystemMetadataTermGatewayVirtualIPsEnabled)
	if err != nil {
		return false, fmt.Errorf("failed system metadata lookup: %s", err)
	}
	if entry == nil {
		return false, nil
	}

	return entry.Value != "", nil
}

// Services returns all services along with a list of associated tags.
func (s *Store) Services(ws memdb.WatchSet, entMeta *acl.EnterpriseMeta, peerName string) (uint64, structs.Services, error) {
	tx := s.db.ReadTxn()
	defer tx.Abort()

	// Get the table index.
	idx := catalogServicesMaxIndex(tx, entMeta, peerName)

	// List all the services.
	services, err := catalogServiceListNoWildcard(tx, entMeta, peerName)
	if err != nil {
		return 0, nil, fmt.Errorf("failed querying services: %s", err)
	}
	ws.Add(services.WatchCh())

	// Rip through the services and enumerate them and their unique set of
	// tags.
	unique := make(map[string]map[string]struct{})
	for service := services.Next(); service != nil; service = services.Next() {
		svc := service.(*structs.ServiceNode)
		tags, ok := unique[svc.ServiceName]
		if !ok {
			unique[svc.ServiceName] = make(map[string]struct{})
			tags = unique[svc.ServiceName]
		}
		for _, tag := range svc.ServiceTags {
			tags[tag] = struct{}{}
		}
	}

	// Generate the output structure.
	var results = make(structs.Services)
	for service, tags := range unique {
		results[service] = make([]string, 0, len(tags))
		for tag := range tags {
			results[service] = append(results[service], tag)
		}
	}
	return idx, results, nil
}

func (s *Store) ServiceList(ws memdb.WatchSet, entMeta *acl.EnterpriseMeta, peerName string) (uint64, structs.ServiceList, error) {
	tx := s.db.ReadTxn()
	defer tx.Abort()

	return serviceListTxn(tx, ws, entMeta, peerName)
}

func serviceListTxn(tx ReadTxn, ws memdb.WatchSet, entMeta *acl.EnterpriseMeta, peerName string) (uint64, structs.ServiceList, error) {
	if entMeta == nil {
		entMeta = structs.NodeEnterpriseMetaInDefaultPartition()
	}

	idx := catalogServicesMaxIndex(tx, entMeta, peerName)

	services, err := tx.Get(tableServices, indexID+"_prefix", Query{
		EnterpriseMeta: *entMeta,
		PeerName:       peerName,
	})
	if err != nil {
		return 0, nil, fmt.Errorf("failed querying services: %s", err)
	}
	ws.Add(services.WatchCh())

	unique := make(map[structs.ServiceName]struct{})
	for service := services.Next(); service != nil; service = services.Next() {
		svc := service.(*structs.ServiceNode)
		unique[svc.CompoundServiceName()] = struct{}{}
	}

	results := make(structs.ServiceList, 0, len(unique))
	for sn := range unique {
		results = append(results, structs.ServiceName{Name: sn.Name, EnterpriseMeta: sn.EnterpriseMeta})
	}

	return idx, results, nil
}

// ServicesByNodeMeta returns all services, filtered by the given node metadata.
func (s *Store) ServicesByNodeMeta(ws memdb.WatchSet, filters map[string]string, entMeta *acl.EnterpriseMeta, peerName string) (uint64, structs.Services, error) {
	tx := s.db.ReadTxn()
	defer tx.Abort()

	// TODO: accept non-pointer value
	if entMeta == nil {
		entMeta = structs.NodeEnterpriseMetaInDefaultPartition()
	}

	// Get the table index.
	idx := catalogServicesMaxIndex(tx, entMeta, peerName)

	if nodeIdx := catalogNodesMaxIndex(tx, entMeta, peerName); nodeIdx > idx {
		idx = nodeIdx
	}

	if len(filters) == 0 {
		return idx, nil, nil // ServicesByNodeMeta is never called with an empty map, but just in case make it return no results.
	}

	// Retrieve all of the nodes. We'll do a lookup of just ONE KV pair, which
	// over-matches if multiple pairs are requested, but then in the loop below
	// we'll finish filtering.
	var firstKey, firstValue string
	for firstKey, firstValue = range filters {
		break
	}

	nodes, err := tx.Get(tableNodes, indexMeta, KeyValueQuery{
		Key:            firstKey,
		Value:          firstValue,
		EnterpriseMeta: *entMeta,
		PeerName:       peerName,
	})
	if err != nil {
		return 0, nil, fmt.Errorf("failed nodes lookup: %s", err)
	}
	ws.Add(nodes.WatchCh())

	// We don't want to track an unlimited number of services, so we pull a
	// top-level watch to use as a fallback.
	allServices, err := catalogServiceListNoWildcard(tx, entMeta, peerName)
	if err != nil {
		return 0, nil, fmt.Errorf("failed services lookup: %s", err)
	}
	allServicesCh := allServices.WatchCh()

	// Populate the services map
	unique := make(map[string]map[string]struct{})
	for node := nodes.Next(); node != nil; node = nodes.Next() {
		n := node.(*structs.Node)
		if len(filters) > 1 && !structs.SatisfiesMetaFilters(n.Meta, filters) {
			continue
		}

		// List all the services on the node
		services, err := catalogServiceListByNode(tx, n.Node, entMeta, n.PeerName, false)
		if err != nil {
			return 0, nil, fmt.Errorf("failed querying services: %s", err)
		}
		ws.AddWithLimit(watchLimit, services.WatchCh(), allServicesCh)

		// Rip through the services and enumerate them and their unique set of
		// tags.
		for service := services.Next(); service != nil; service = services.Next() {
			svc := service.(*structs.ServiceNode)
			tags, ok := unique[svc.ServiceName]
			if !ok {
				unique[svc.ServiceName] = make(map[string]struct{})
				tags = unique[svc.ServiceName]
			}
			for _, tag := range svc.ServiceTags {
				tags[tag] = struct{}{}
			}
		}
	}

	// Generate the output structure.
	var results = make(structs.Services)
	for service, tags := range unique {
		results[service] = make([]string, 0, len(tags))
		for tag := range tags {
			results[service] = append(results[service], tag)
		}
	}
	return idx, results, nil
}

// maxIndexForService return the maximum Raft Index for a service
// If the index is not set for the service, it will return the missing
// service index.
// The service_last_extinction is set to the last raft index when a service
// was unregistered (or 0 if no services were ever unregistered). This
// allows blocking queries to
//   * return when the last instance of a service is removed
//   * block until an instance for this service is available, or another
//     service is unregistered.
func maxIndexForService(tx ReadTxn, serviceName string, serviceExists, checks bool, entMeta *acl.EnterpriseMeta, peerName string) uint64 {
	idx, _ := maxIndexAndWatchChForService(tx, serviceName, serviceExists, checks, entMeta, peerName)
	return idx
}

// maxIndexAndWatchChForService return the maximum Raft Index for a service. If
// the index is not set for the service, it will return the missing service
// index. The service_last_extinction is set to the last raft index when a
// service was unregistered (or 0 if no services were ever unregistered). This
// allows blocking queries to
//   * return when the last instance of a service is removed
//   * block until an instance for this service is available, or another
//     service is unregistered.
//
// It also _may_ return a watch chan to add to a WatchSet. It will only return
// one if the service exists, and has a service index. If it doesn't then nil is
// returned for the chan. This allows for blocking watchers to _only_ watch this
// one chan in the common case, falling back to watching all touched MemDB
// indexes in more complicated cases.
func maxIndexAndWatchChForService(tx ReadTxn, serviceName string, serviceExists, checks bool, entMeta *acl.EnterpriseMeta, peerName string) (uint64, <-chan struct{}) {
	if !serviceExists {
		res, err := catalogServiceLastExtinctionIndex(tx, entMeta, peerName)
		if missingIdx, ok := res.(*IndexEntry); ok && err == nil {
			// Note safe to only watch the extinction index as it's not updated when new instances come along so return nil watchCh
			return missingIdx.Value, nil
		}
	}

	ch, res, err := catalogServiceMaxIndex(tx, serviceName, entMeta, peerName)
	if idx, ok := res.(*IndexEntry); ok && err == nil {
		return idx.Value, ch
	}
	return catalogMaxIndex(tx, entMeta, peerName, checks), nil
}

// Wrapper for maxIndexAndWatchChForService that operates on a list of ServiceNodes
func maxIndexAndWatchChsForServiceNodes(tx ReadTxn,
	nodes structs.ServiceNodes, watchChecks bool) (uint64, []<-chan struct{}) {

	var watchChans []<-chan struct{}
	var maxIdx uint64

	seen := make(map[structs.ServiceName]bool)
	for i := 0; i < len(nodes); i++ {
		sn := structs.NewServiceName(nodes[i].ServiceName, &nodes[i].EnterpriseMeta)
		if ok := seen[sn]; !ok {
			idx, svcCh := maxIndexAndWatchChForService(tx, sn.Name, true, watchChecks, &sn.EnterpriseMeta, nodes[i].PeerName)
			if idx > maxIdx {
				maxIdx = idx
			}
			if svcCh != nil {
				watchChans = append(watchChans, svcCh)
			}
			seen[sn] = true
		}
	}

	return maxIdx, watchChans
}

// ConnectServiceNodes returns the nodes associated with a Connect
// compatible destination for the given service name. This will include
// both proxies and native integrations.
func (s *Store) ConnectServiceNodes(ws memdb.WatchSet, serviceName string, entMeta *acl.EnterpriseMeta, peerName string) (uint64, structs.ServiceNodes, error) {
	tx := s.db.ReadTxn()
	defer tx.Abort()

	// TODO: accept non-pointer value
	if entMeta == nil {
		entMeta = structs.DefaultEnterpriseMetaInDefaultPartition()
	}
	q := Query{
		Value:          serviceName,
		PeerName:       peerName,
		EnterpriseMeta: *entMeta,
	}
	return serviceNodesTxn(tx, ws, indexConnect, q)
}

// ServiceNodes returns the nodes associated with a given service name.
func (s *Store) ServiceNodes(ws memdb.WatchSet, serviceName string, entMeta *acl.EnterpriseMeta, peerName string) (uint64, structs.ServiceNodes, error) {
	tx := s.db.ReadTxn()
	defer tx.Abort()

	// TODO: accept non-pointer value
	if entMeta == nil {
		entMeta = structs.DefaultEnterpriseMetaInDefaultPartition()
	}
	q := Query{
		Value:          serviceName,
		PeerName:       peerName,
		EnterpriseMeta: *entMeta,
	}
	return serviceNodesTxn(tx, ws, indexService, q)
}

func serviceNodesTxn(tx ReadTxn, ws memdb.WatchSet, index string, q Query) (uint64, structs.ServiceNodes, error) {
	connect := index == indexConnect
	serviceName := q.Value
	services, err := tx.Get(tableServices, index, q)
	if err != nil {
		return 0, nil, fmt.Errorf("failed service lookup: %s", err)
	}
	ws.Add(services.WatchCh())

	var results structs.ServiceNodes
	for service := services.Next(); service != nil; service = services.Next() {
		results = append(results, service.(*structs.ServiceNode))
	}

	// If we are querying for Connect nodes, the associated proxy might be a gateway.
	// Gateways are tracked in a separate table, and we append them to the result set.
	// We append rather than replace since it allows users to migrate a service
	// to the mesh with a mix of sidecars and gateways until all its instances have a sidecar.
	var idx uint64
	if connect && q.PeerName == "" {
		// Look up gateway nodes associated with the service
		gwIdx, nodes, err := serviceGatewayNodes(tx, ws, serviceName, structs.ServiceKindTerminatingGateway, &q.EnterpriseMeta, structs.DefaultPeerKeyword)
		if err != nil {
			return 0, nil, fmt.Errorf("failed gateway nodes lookup: %v", err)
		}
		if idx < gwIdx {
			idx = gwIdx
		}

		// Watch for index changes to the gateway nodes
		svcIdx, chans := maxIndexAndWatchChsForServiceNodes(tx, nodes, false)
		if svcIdx > idx {
			idx = svcIdx
		}
		for _, ch := range chans {
			ws.Add(ch)
		}

		for i := 0; i < len(nodes); i++ {
			results = append(results, nodes[i])
		}
	}

	// Fill in the node details.
	results, err = parseServiceNodes(tx, ws, results, &q.EnterpriseMeta, q.PeerName)
	if err != nil {
		return 0, nil, fmt.Errorf("failed parsing service nodes: %s", err)
	}

	// Get the table index.
	// TODO (gateways) (freddy) Why do we always consider the main service index here?
	//      This doesn't seem to make sense for Connect when there's more than 1 result
	svcIdx := maxIndexForService(tx, serviceName, len(results) > 0, false, &q.EnterpriseMeta, q.PeerName)
	if idx < svcIdx {
		idx = svcIdx
	}

	return idx, results, nil
}

// ServiceTagNodes returns the nodes associated with a given service, filtering
// out services that don't contain the given tags.
func (s *Store) ServiceTagNodes(ws memdb.WatchSet, service string, tags []string, entMeta *acl.EnterpriseMeta, peerName string) (uint64, structs.ServiceNodes, error) {
	tx := s.db.ReadTxn()
	defer tx.Abort()

	// TODO: accept non-pointer value
	if entMeta == nil {
		entMeta = structs.DefaultEnterpriseMetaInDefaultPartition()
	}

	services, err := tx.Get(tableServices, indexService, Query{
		Value:          service,
		EnterpriseMeta: *entMeta,
		PeerName:       peerName,
	})
	if err != nil {
		return 0, nil, fmt.Errorf("failed service lookup: %s", err)
	}
	ws.Add(services.WatchCh())

	// Gather all the services and apply the tag filter.
	serviceExists := false
	var results structs.ServiceNodes
	for service := services.Next(); service != nil; service = services.Next() {
		svc := service.(*structs.ServiceNode)
		serviceExists = true
		if !serviceTagsFilter(svc, tags) {
			results = append(results, svc)
		}
	}

	// Fill in the node details.
	results, err = parseServiceNodes(tx, ws, results, entMeta, peerName)
	if err != nil {
		return 0, nil, fmt.Errorf("failed parsing service nodes: %s", err)
	}
	// Get the table index.
	idx := maxIndexForService(tx, service, serviceExists, false, entMeta, peerName)

	return idx, results, nil
}

// serviceTagFilter returns true (should filter) if the given service node
// doesn't contain the given tag.
func serviceTagFilter(sn *structs.ServiceNode, tag string) bool {
	tag = strings.ToLower(tag)

	// Look for the lower cased version of the tag.
	for _, t := range sn.ServiceTags {
		if strings.ToLower(t) == tag {
			return false
		}
	}

	// If we didn't hit the tag above then we should filter.
	return true
}

// serviceTagsFilter returns true (should filter) if the given service node
// doesn't contain the given set of tags.
func serviceTagsFilter(sn *structs.ServiceNode, tags []string) bool {
	for _, tag := range tags {
		if serviceTagFilter(sn, tag) {
			// If any one of the expected tags was not found, filter the service
			return true
		}
	}

	// If all tags were found, don't filter the service
	return false
}

// ServiceAddressNodes returns the nodes associated with a given service, filtering
// out services that don't match the given serviceAddress
func (s *Store) ServiceAddressNodes(ws memdb.WatchSet, address string, entMeta *acl.EnterpriseMeta, peerName string) (uint64, structs.ServiceNodes, error) {
	tx := s.db.ReadTxn()
	defer tx.Abort()

	// List all the services.
	q := Query{
		EnterpriseMeta: *entMeta,
		PeerName:       peerName,
	}
	services, err := tx.Get(tableServices, indexID+"_prefix", q)
	if err != nil {
		return 0, nil, fmt.Errorf("failed service lookup: %s", err)
	}
	ws.Add(services.WatchCh())

	// Gather all the services and apply the tag filter.
	var results structs.ServiceNodes
	for service := services.Next(); service != nil; service = services.Next() {
		svc := service.(*structs.ServiceNode)
		if svc.ServiceAddress == address {
			results = append(results, svc)
		} else {
			for _, addr := range svc.ServiceTaggedAddresses {
				if addr.Address == address {
					results = append(results, svc)
					break
				}
			}
		}
	}

	// Fill in the node details.
	results, err = parseServiceNodes(tx, ws, results, entMeta, peerName)
	if err != nil {
		return 0, nil, fmt.Errorf("failed parsing service nodes: %s", err)
	}
	return 0, results, nil
}

// parseServiceNodes iterates over a services query and fills in the node details,
// returning a ServiceNodes slice.
func parseServiceNodes(tx ReadTxn, ws memdb.WatchSet, services structs.ServiceNodes, entMeta *acl.EnterpriseMeta, peerName string) (structs.ServiceNodes, error) {
	// We don't want to track an unlimited number of nodes, so we pull a
	// top-level watch to use as a fallback.
	q := Query{
		EnterpriseMeta: *entMeta,
		PeerName:       peerName,
	}
	allNodes, err := tx.Get(tableNodes, indexID+"_prefix", q)
	if err != nil {
		return nil, fmt.Errorf("failed nodes lookup: %s", err)
	}
	allNodesCh := allNodes.WatchCh()

	// Fill in the node data for each service instance.
	var results structs.ServiceNodes
	for _, sn := range services {
		// Note that we have to clone here because we don't want to
		// modify the node-related fields on the object in the database,
		// which is what we are referencing.
		s := sn.PartialClone()

		// Grab the corresponding node record.
		watchCh, n, err := tx.FirstWatch(tableNodes, indexID, Query{
			Value:          sn.Node,
			EnterpriseMeta: sn.EnterpriseMeta,
			PeerName:       sn.PeerName,
		})
		if err != nil {
			return nil, fmt.Errorf("failed node lookup: %s", err)
		}
		ws.AddWithLimit(watchLimit, watchCh, allNodesCh)

		// Populate the node-related fields. The tagged addresses may be
		// used by agents to perform address translation if they are
		// configured to do that.
		node := n.(*structs.Node)
		s.ID = node.ID
		s.Address = node.Address
		s.Datacenter = node.Datacenter
		s.TaggedAddresses = node.TaggedAddresses
		s.EnterpriseMeta.Merge(node.GetEnterpriseMeta())
		s.NodeMeta = node.Meta

		results = append(results, s)
	}
	return results, nil
}

// NodeService is used to retrieve a specific service associated with the given
// node.
func (s *Store) NodeService(ws memdb.WatchSet, nodeName string, serviceID string, entMeta *acl.EnterpriseMeta, peerName string) (uint64, *structs.NodeService, error) {
	tx := s.db.ReadTxn()
	defer tx.Abort()

	// Get the table index.
	idx := catalogServicesMaxIndex(tx, entMeta, peerName)

	// Query the service
	service, err := getNodeServiceTxn(tx, ws, nodeName, serviceID, entMeta, peerName)
	if err != nil {
		return 0, nil, fmt.Errorf("failed querying service for node %q: %s", nodeName, err)
	}

	return idx, service, nil
}

func getNodeServiceTxn(tx ReadTxn, ws memdb.WatchSet, nodeName, serviceID string, entMeta *acl.EnterpriseMeta, peerName string) (*structs.NodeService, error) {
	sn, err := getServiceNodeTxn(tx, ws, nodeName, serviceID, entMeta, peerName)
	if err != nil {
		return nil, err
	}
	if sn != nil {
		return sn.ToNodeService(), nil
	}
	return nil, nil
}

func getServiceNodeTxn(tx ReadTxn, ws memdb.WatchSet, nodeName, serviceID string, entMeta *acl.EnterpriseMeta, peerName string) (*structs.ServiceNode, error) {
	// TODO: pass non-pointer type for ent meta
	if entMeta == nil {
		entMeta = structs.DefaultEnterpriseMetaInDefaultPartition()
	}

	// Query the service
	watch, service, err := tx.FirstWatch(tableServices, indexID, NodeServiceQuery{
		EnterpriseMeta: *entMeta,
		Node:           nodeName,
		Service:        serviceID,
		PeerName:       peerName,
	})
	if err != nil {
		return nil, fmt.Errorf("failed querying service for node %q: %s", nodeName, err)
	}
	ws.Add(watch)

	if service != nil {
		return service.(*structs.ServiceNode), nil
	}

	return nil, nil
}

// ServiceNode is used to retrieve a specific service by service ID and node ID or name.
func (s *Store) ServiceNode(nodeID, nodeName, serviceID string, entMeta *acl.EnterpriseMeta, peerName string) (uint64, *structs.ServiceNode, error) {
	var (
		node *structs.Node
		err  error
	)
	if nodeID != "" {
		_, node, err = s.GetNodeID(types.NodeID(nodeID), entMeta, peerName)
		if err != nil {
			return 0, nil, fmt.Errorf("Failure looking up node by ID %s: %w", nodeID, err)
		}
	} else if nodeName != "" {
		_, node, err = s.GetNode(nodeName, entMeta, peerName)
		if err != nil {
			return 0, nil, fmt.Errorf("Failure looking up node by name %s: %w", nodeName, err)
		}
	} else {
		return 0, nil, fmt.Errorf("Node ID or name required to lookup the service")
	}
	if node == nil {
		return 0, nil, ErrNodeNotFound
	}

	tx := s.db.ReadTxn()
	defer tx.Abort()

	// Get the table index.
	idx := catalogServicesMaxIndex(tx, entMeta, peerName)

	// Query the service
	service, err := getServiceNodeTxn(tx, nil, node.Node, serviceID, entMeta, peerName)
	if err != nil {
		return 0, nil, fmt.Errorf("failed querying service for node %q: %w", node.Node, err)
	}

	return idx, service, nil
}

func (s *Store) nodeServices(ws memdb.WatchSet, nodeNameOrID string, entMeta *acl.EnterpriseMeta, peerName string, allowWildcard bool) (bool, uint64, *structs.Node, memdb.ResultIterator, error) {
	tx := s.db.ReadTxn()
	defer tx.Abort()

	// TODO: accept non-pointer value for entMeta
	if entMeta == nil {
		entMeta = structs.DefaultEnterpriseMetaInDefaultPartition()
	}

	// Query the node by node name
	watchCh, n, err := tx.FirstWatch(tableNodes, indexID, Query{
		Value:          nodeNameOrID,
		EnterpriseMeta: *entMeta,
		PeerName:       peerName,
	})
	if err != nil {
		return true, 0, nil, nil, fmt.Errorf("node lookup failed: %s", err)
	}

	if n != nil {
		ws.Add(watchCh)
	} else {
		if len(nodeNameOrID) < minUUIDLookupLen {
			ws.Add(watchCh)
			return true, 0, nil, nil, nil
		}

		// Attempt to lookup the node by its node ID
		iter, err := tx.Get(tableNodes, indexUUID+"_prefix", Query{
			Value:          resizeNodeLookupKey(nodeNameOrID),
			EnterpriseMeta: *entMeta,
			PeerName:       peerName,
		})
		if err != nil {
			ws.Add(watchCh)
			idx := catalogNodeLastExtinctionIndex(tx, entMeta, peerName)
			return true, idx, nil, nil, nil
		}

		n = iter.Next()
		if n == nil {
			// No nodes matched, even with the Node ID: add a watch on the node name.
			ws.Add(watchCh)
			idx := catalogNodeLastExtinctionIndex(tx, entMeta, peerName)
			return true, idx, nil, nil, nil
		}

		idWatchCh := iter.WatchCh()
		if iter.Next() != nil {
			// More than one match present: Watch on the node name channel and return
			// an empty result (node lookups can not be ambiguous).
			ws.Add(watchCh)
			return true, 0, nil, nil, nil
		}

		ws.Add(idWatchCh)
	}

	node := n.(*structs.Node)
	nodeName := node.Node

	// Read all of the services
	services, err := catalogServiceListByNode(tx, nodeName, entMeta, peerName, allowWildcard)
	if err != nil {
		return true, 0, nil, nil, fmt.Errorf("failed querying services for node %q: %s", nodeName, err)
	}
	ws.Add(services.WatchCh())

	// Get the table index.
	idx := catalogNodeMaxIndex(tx, nodeName, entMeta, peerName)

	return false, idx, node, services, nil
}

// NodeServices is used to query service registrations by node name or UUID.
func (s *Store) NodeServices(ws memdb.WatchSet, nodeNameOrID string, entMeta *acl.EnterpriseMeta, peerName string) (uint64, *structs.NodeServices, error) {
	done, idx, node, services, err := s.nodeServices(ws, nodeNameOrID, entMeta, peerName, false)
	if done || err != nil {
		return idx, nil, err
	}

	// Initialize the node services struct
	ns := &structs.NodeServices{
		Node:     node,
		Services: make(map[string]*structs.NodeService),
	}

	if services != nil {
		// Add all of the services to the map.
		for service := services.Next(); service != nil; service = services.Next() {
			svc := service.(*structs.ServiceNode).ToNodeService()
			ns.Services[svc.ID] = svc
		}
	}

	return idx, ns, nil
}

// NodeServices is used to query service registrations by node name or UUID.
func (s *Store) NodeServiceList(ws memdb.WatchSet, nodeNameOrID string, entMeta *acl.EnterpriseMeta, peerName string) (uint64, *structs.NodeServiceList, error) {
	done, idx, node, services, err := s.nodeServices(ws, nodeNameOrID, entMeta, peerName, true)
	if done || err != nil {
		return idx, nil, err
	}

	if idx == 0 {
		return 0, nil, nil
	}

	// Initialize the node services struct
	ns := &structs.NodeServiceList{
		Node: node,
	}

	if services != nil {
		// Add all of the services to the map.
		for service := services.Next(); service != nil; service = services.Next() {
			svc := service.(*structs.ServiceNode).ToNodeService()
			ns.Services = append(ns.Services, svc)
		}
	}

	return idx, ns, nil
}

// DeleteService is used to delete a given service associated with a node.
func (s *Store) DeleteService(idx uint64, nodeName, serviceID string, entMeta *acl.EnterpriseMeta, peerName string) error {
	tx := s.db.WriteTxn(idx)
	defer tx.Abort()

	// Call the service deletion
	if err := s.deleteServiceTxn(tx, idx, nodeName, serviceID, entMeta, peerName); err != nil {
		return err
	}

	return tx.Commit()
}

// deleteServiceCASTxn is used to try doing a service delete operation with a given
// raft index. If the CAS index specified is not equal to the last observed index for
// the given service, then the call is a noop, otherwise a normal delete is invoked.
func (s *Store) deleteServiceCASTxn(tx WriteTxn, idx, cidx uint64, nodeName, serviceID string, entMeta *acl.EnterpriseMeta, peerName string) (bool, error) {
	// Look up the service.
	service, err := getNodeServiceTxn(tx, nil, nodeName, serviceID, entMeta, peerName)
	if err != nil {
		return false, fmt.Errorf("service lookup failed: %s", err)
	}
	if service == nil {
		return false, nil
	}

	// If the existing index does not match the provided CAS
	// index arg, then we shouldn't update anything and can safely
	// return early here.
	if service.ModifyIndex != cidx {
		return false, nil
	}

	// Call the actual deletion if the above passed.
	if err := s.deleteServiceTxn(tx, idx, nodeName, serviceID, entMeta, peerName); err != nil {
		return false, err
	}

	return true, nil
}

// deleteServiceTxn is the inner method called to remove a service
// registration within an existing transaction.
func (s *Store) deleteServiceTxn(tx WriteTxn, idx uint64, nodeName, serviceID string, entMeta *acl.EnterpriseMeta, peerName string) error {
	// TODO: pass non-pointer type for ent meta
	if entMeta == nil {
		entMeta = structs.DefaultEnterpriseMetaInDefaultPartition()
	}

	service, err := tx.First(tableServices, indexID,
		NodeServiceQuery{
			EnterpriseMeta: *entMeta,
			Node:           nodeName,
			Service:        serviceID,
			PeerName:       peerName,
		})
	if err != nil {
		return fmt.Errorf("failed service lookup: %s", err)
	}
	if service == nil {
		return nil
	}

	// Delete any checks associated with the service. This will invalidate
	// sessions as necessary.
	nsq := NodeServiceQuery{
		Node:           nodeName,
		Service:        serviceID,
		EnterpriseMeta: *entMeta,
		PeerName:       peerName,
	}
	checks, err := tx.Get(tableChecks, indexNodeService, nsq)
	if err != nil {
		return fmt.Errorf("failed service check lookup: %s", err)
	}
	var deleteChecks []*structs.HealthCheck
	for check := checks.Next(); check != nil; check = checks.Next() {
		deleteChecks = append(deleteChecks, check.(*structs.HealthCheck))
	}

	// Do the delete in a separate loop so we don't trash the iterator.
	for _, check := range deleteChecks {
		if err := s.deleteCheckTxn(tx, idx, nodeName, check.CheckID, &check.EnterpriseMeta, check.PeerName); err != nil {
			return err
		}
	}

	// Update the index.
	if err := catalogUpdateCheckIndexes(tx, idx, entMeta, peerName); err != nil {
		return err
	}

	// Delete the service and update the index
	if err := tx.Delete(tableServices, service); err != nil {
		return fmt.Errorf("failed deleting service: %s", err)
	}

	svc := service.(*structs.ServiceNode)
	if err := catalogUpdateServicesIndexes(tx, idx, entMeta, svc.PeerName); err != nil {
		return fmt.Errorf("failed updating services indexes: %w", err)
	}
	if err := catalogUpdateServiceKindIndexes(tx, idx, svc.ServiceKind, &svc.EnterpriseMeta, svc.PeerName); err != nil {
		return fmt.Errorf("failed updating service-kind indexes: %w", err)
	}
	// Update the node indexes as the service information is included in node catalog queries.
	if err := catalogUpdateNodesIndexes(tx, idx, entMeta, peerName); err != nil {
		return fmt.Errorf("failed updating nodes indexes: %w", err)
	}
	if err := catalogUpdateNodeIndexes(tx, idx, nodeName, entMeta, peerName); err != nil {
		return fmt.Errorf("failed updating node indexes: %w", err)
	}

	name := svc.CompoundServiceName()

	if err := cleanupMeshTopology(tx, idx, svc); err != nil {
		return fmt.Errorf("failed to clean up mesh-topology associations for %q: %v", name.String(), err)
	}

	q := Query{
		Value:          svc.ServiceName,
		EnterpriseMeta: *entMeta,
		PeerName:       svc.PeerName,
	}
	if remainingService, err := tx.First(tableServices, indexService, q); err == nil {
		if remainingService != nil {
			// We have at least one remaining service, update the index
			if err := catalogUpdateServiceIndexes(tx, idx, svc.ServiceName, entMeta, svc.PeerName); err != nil {
				return err
			}
		} else {
			// There are no more service instances, cleanup the service.<serviceName> index
			_, serviceIndex, err := catalogServiceMaxIndex(tx, svc.ServiceName, entMeta, svc.PeerName)
			if err == nil && serviceIndex != nil {
				// we found service.<serviceName> index, garbage collect it
				if err := tx.Delete(tableIndex, serviceIndex); err != nil {
					return fmt.Errorf("[FAILED] deleting serviceIndex %s: %s", svc.ServiceName, err)
				}
			}

			if err := catalogUpdateServiceExtinctionIndex(tx, idx, entMeta, svc.PeerName); err != nil {
				return err
			}
			psn := structs.PeeredServiceName{Peer: svc.PeerName, ServiceName: name}
			if err := freeServiceVirtualIP(tx, idx, psn, nil); err != nil {
				return fmt.Errorf("failed to clean up virtual IP for %q: %v", name.String(), err)
			}
			if err := cleanupKindServiceName(tx, idx, svc.CompoundServiceName(), svc.ServiceKind); err != nil {
				return fmt.Errorf("failed to persist service name: %v", err)
			}
		}
	} else {
		return fmt.Errorf("Could not find any service %s: %s", svc.ServiceName, err)
	}

	if svc.PeerName == "" {
		sn := structs.ServiceName{Name: svc.ServiceName, EnterpriseMeta: svc.EnterpriseMeta}
		if err := cleanupGatewayWildcards(tx, idx, sn, false); err != nil {
			return fmt.Errorf("failed to clean up gateway-service associations for %q: %v", name.String(), err)
		}
	}

	return nil
}

// freeServiceVirtualIP is used to free a virtual IP for a service after the last instance
// is removed.
func freeServiceVirtualIP(
	tx WriteTxn,
	idx uint64,
	psn structs.PeeredServiceName,
	excludeGateway *structs.ServiceName,
) error {
	supported, err := virtualIPsSupported(tx, nil)
	if err != nil {
		return err
	}
	if !supported {
		return nil
	}

	// Don't deregister the virtual IP if at least one terminating gateway still references this service.
	termGatewaySupported, err := terminatingGatewayVirtualIPsSupported(tx, nil)
	if err != nil {
		return err
	}
	if termGatewaySupported {
		svcGateways, err := tx.Get(tableGatewayServices, indexService, psn.ServiceName)
		if err != nil {
			return fmt.Errorf("failed gateway lookup for %q: %s", psn.ServiceName.Name, err)
		}

		for service := svcGateways.Next(); service != nil; service = svcGateways.Next() {
			if svc, ok := service.(*structs.GatewayService); ok && svc != nil {
				ignoreGateway := excludeGateway == nil || !svc.Gateway.Matches(*excludeGateway)
				if ignoreGateway && svc.GatewayKind == structs.ServiceKindTerminatingGateway {
					return nil
				}
			}
		}
	}

	serviceVIP, err := tx.First(tableServiceVirtualIPs, indexID, psn)
	if err != nil {
		return fmt.Errorf("failed service virtual IP lookup: %s", err)
	}
	// Service has no virtual IP assigned, nothing to do.
	if serviceVIP == nil {
		return nil
	}

	// Delete the service virtual IP and add it to the freed IPs list.
	if err := tx.Delete(tableServiceVirtualIPs, serviceVIP); err != nil {
		return fmt.Errorf("failed updating freed virtual IP table: %v", err)
	}

	newEntry := FreeVirtualIP{IP: serviceVIP.(ServiceVirtualIP).IP}
	if err := tx.Insert(tableFreeVirtualIPs, newEntry); err != nil {
		return fmt.Errorf("failed updating freed virtual IP table: %v", err)
	}

	if err := updateVirtualIPMaxIndexes(tx, idx, psn.ServiceName.PartitionOrDefault(), psn.Peer); err != nil {
		return err
	}

	return nil
}

// EnsureCheck is used to store a check registration in the db.
func (s *Store) EnsureCheck(idx uint64, hc *structs.HealthCheck) error {
	tx := s.db.WriteTxn(idx)
	defer tx.Abort()

	// Call the check registration
	if err := s.ensureCheckTxn(tx, idx, false, hc); err != nil {
		return err
	}

	return tx.Commit()
}

// updateAllServiceIndexesOfNode updates the Raft index of all the services associated with this node
func updateAllServiceIndexesOfNode(tx WriteTxn, idx uint64, nodeID string, entMeta *acl.EnterpriseMeta, peerName string) error {
	if peerName == "" {
		peerName = structs.LocalPeerKeyword
	}
	services, err := tx.Get(tableServices, indexNode, Query{
		Value:          nodeID,
		EnterpriseMeta: *entMeta.WithWildcardNamespace(),
		PeerName:       peerName,
	})
	if err != nil {
		return fmt.Errorf("failed updating services for node %s: %s", nodeID, err)
	}
	for service := services.Next(); service != nil; service = services.Next() {
		svc := service.(*structs.ServiceNode)
		if err := catalogUpdateServiceIndexes(tx, idx, svc.ServiceName, &svc.EnterpriseMeta, svc.PeerName); err != nil {
			return err
		}
		if err := catalogUpdateServiceKindIndexes(tx, idx, svc.ServiceKind, &svc.EnterpriseMeta, svc.PeerName); err != nil {
			return err
		}
	}
	return nil
}

// ensureCheckCASTxn updates a check only if the existing index matches the given index.
// Returns a bool indicating if a write happened and any error.
func (s *Store) ensureCheckCASTxn(tx WriteTxn, idx uint64, hc *structs.HealthCheck) (bool, error) {
	// Retrieve the existing entry.
	_, existing, err := getNodeCheckTxn(tx, hc.Node, hc.CheckID, &hc.EnterpriseMeta, hc.PeerName)
	if err != nil {
		return false, fmt.Errorf("failed health check lookup: %s", err)
	}

	// Check if the we should do the set. A ModifyIndex of 0 means that
	// we are doing a set-if-not-exists.
	if hc.ModifyIndex == 0 && existing != nil {
		return false, nil
	}
	if hc.ModifyIndex != 0 && existing == nil {
		return false, nil
	}
	if existing != nil && hc.ModifyIndex != 0 && hc.ModifyIndex != existing.ModifyIndex {
		return false, nil
	}

	// Perform the update.
	if err := s.ensureCheckTxn(tx, idx, false, hc); err != nil {
		return false, err
	}

	return true, nil
}

// ensureCheckTxn is used as the inner method to handle inserting
// a health check into the state store. It ensures safety against inserting
// checks with no matching node or service.
func (s *Store) ensureCheckTxn(tx WriteTxn, idx uint64, preserveIndexes bool, hc *structs.HealthCheck) error {
	// Check if we have an existing health check
	existing, err := tx.First(tableChecks, indexID, NodeCheckQuery{
		EnterpriseMeta: hc.EnterpriseMeta,
		Node:           hc.Node,
		CheckID:        string(hc.CheckID),
		PeerName:       hc.PeerName,
	})
	if err != nil {
		return fmt.Errorf("failed health check lookup: %s", err)
	}

	// Set the indexes
	if existing != nil {
		existingCheck := existing.(*structs.HealthCheck)
		hc.CreateIndex = existingCheck.CreateIndex
		hc.ModifyIndex = existingCheck.ModifyIndex
	} else if !preserveIndexes {
		hc.CreateIndex = idx
	}

	// Use the default check status if none was provided
	if hc.Status == "" {
		hc.Status = api.HealthCritical
	}

	// Get the node
	node, err := tx.First(tableNodes, indexID, Query{
		Value:          hc.Node,
		EnterpriseMeta: hc.EnterpriseMeta,
		PeerName:       hc.PeerName,
	})
	if err != nil {
		return fmt.Errorf("failed node lookup: %s", err)
	}
	if node == nil {
		return ErrMissingNode
	}

	modified := true
	// If the check is associated with a service, check that we have
	// a registration for the service.
	if hc.ServiceID != "" {
		service, err := tx.First(tableServices, indexID, NodeServiceQuery{
			EnterpriseMeta: hc.EnterpriseMeta,
			Node:           hc.Node,
			Service:        hc.ServiceID,
			PeerName:       hc.PeerName,
		})
		if err != nil {
			return fmt.Errorf("failed service lookup: %s", err)
		}
		if service == nil {
			return ErrMissingService
		}

		// Copy in the service name and tags
		svc := service.(*structs.ServiceNode)
		hc.ServiceName = svc.ServiceName
		hc.ServiceTags = svc.ServiceTags
		if existing != nil && existing.(*structs.HealthCheck).IsSame(hc) {
			modified = false
		} else {
			if err = catalogUpdateServiceIndexes(tx, idx, svc.ServiceName, &svc.EnterpriseMeta, svc.PeerName); err != nil {
				return err
			}
			if err := catalogUpdateServiceKindIndexes(tx, idx, svc.ServiceKind, &svc.EnterpriseMeta, svc.PeerName); err != nil {
				return err
			}
		}
	} else {
		if existing != nil && existing.(*structs.HealthCheck).IsSame(hc) {
			modified = false
		} else {
			// Since the check has been modified, it impacts all services of node
			// Update the status for all the services associated with this node
			err = updateAllServiceIndexesOfNode(tx, idx, hc.Node, &hc.EnterpriseMeta, hc.PeerName)
			if err != nil {
				return err
			}
		}
	}

	// Delete any sessions for this check if the health is critical.
	if hc.Status == api.HealthCritical && hc.PeerName == "" {
		sessions, err := checkSessionsTxn(tx, hc)
		if err != nil {
			return err
		}

		// Delete the session in a separate loop so we don't trash the
		// iterator.
		for _, sess := range sessions {
			if err := s.deleteSessionTxn(tx, idx, sess.Session, &sess.EnterpriseMeta); err != nil {
				return fmt.Errorf("failed deleting session: %s", err)
			}
		}
	}
	if !modified {
		return nil
	}
	if !preserveIndexes {
		hc.ModifyIndex = idx
	}

	return catalogInsertCheck(tx, hc, idx)
}

// NodeCheck is used to retrieve a specific check associated with the given
// node.
func (s *Store) NodeCheck(nodeName string, checkID types.CheckID, entMeta *acl.EnterpriseMeta, peerName string) (uint64, *structs.HealthCheck, error) {
	tx := s.db.ReadTxn()
	defer tx.Abort()

	return getNodeCheckTxn(tx, nodeName, checkID, entMeta, peerName)
}

// nodeCheckTxn is used as the inner method to handle reading a health check
// from the state store.
func getNodeCheckTxn(tx ReadTxn, nodeName string, checkID types.CheckID, entMeta *acl.EnterpriseMeta, peerName string) (uint64, *structs.HealthCheck, error) {
	// Get the table index.
	idx := catalogChecksMaxIndex(tx, entMeta, peerName)

	// TODO: accept non-pointer value
	if entMeta == nil {
		entMeta = structs.DefaultEnterpriseMetaInDefaultPartition()
	}

	// Return the check.
	check, err := tx.First(tableChecks, indexID,
		NodeCheckQuery{
			EnterpriseMeta: *entMeta,
			Node:           nodeName,
			CheckID:        string(checkID),
			PeerName:       peerName,
		})
	if err != nil {
		return 0, nil, fmt.Errorf("failed check lookup: %s", err)
	}

	if check != nil {
		return idx, check.(*structs.HealthCheck), nil
	}
	return idx, nil, nil
}

// NodeChecks is used to retrieve checks associated with the
// given node from the state store.
func (s *Store) NodeChecks(ws memdb.WatchSet, nodeName string, entMeta *acl.EnterpriseMeta, peerName string) (uint64, structs.HealthChecks, error) {
	tx := s.db.ReadTxn()
	defer tx.Abort()

	if entMeta == nil {
		entMeta = structs.DefaultEnterpriseMetaInDefaultPartition()
	}

	// Get the table index.
	idx := catalogChecksMaxIndex(tx, entMeta, peerName)

	// Return the checks.
	iter, err := catalogListChecksByNode(tx, Query{
		Value:          nodeName,
		EnterpriseMeta: *entMeta,
		PeerName:       peerName,
	})
	if err != nil {
		return 0, nil, fmt.Errorf("failed check lookup: %s", err)
	}
	ws.Add(iter.WatchCh())

	var results structs.HealthChecks
	for check := iter.Next(); check != nil; check = iter.Next() {
		results = append(results, check.(*structs.HealthCheck))
	}
	return idx, results, nil
}

// ServiceChecks is used to get all checks associated with a
// given service ID. The query is performed against a service
// _name_ instead of a service ID.
func (s *Store) ServiceChecks(ws memdb.WatchSet, serviceName string, entMeta *acl.EnterpriseMeta, peerName string) (uint64, structs.HealthChecks, error) {
	tx := s.db.ReadTxn()
	defer tx.Abort()

	// Get the table index.
	idx := catalogChecksMaxIndex(tx, entMeta, peerName)

	if entMeta == nil {
		entMeta = structs.DefaultEnterpriseMetaInDefaultPartition()
	}
	q := Query{
		Value:          serviceName,
		EnterpriseMeta: *entMeta,
		PeerName:       peerName,
	}
	iter, err := tx.Get(tableChecks, indexService, q)
	if err != nil {
		return 0, nil, fmt.Errorf("failed check lookup: %s", err)
	}
	ws.Add(iter.WatchCh())

	var results structs.HealthChecks
	for check := iter.Next(); check != nil; check = iter.Next() {
		results = append(results, check.(*structs.HealthCheck))
	}
	return idx, results, nil
}

// ServiceChecksByNodeMeta is used to get all checks associated with a
// given service ID, filtered by the given node metadata values. The query
// is performed against a service _name_ instead of a service ID.
func (s *Store) ServiceChecksByNodeMeta(ws memdb.WatchSet, serviceName string, filters map[string]string, entMeta *acl.EnterpriseMeta, peerName string) (uint64, structs.HealthChecks, error) {
	tx := s.db.ReadTxn()
	defer tx.Abort()

	// Get the table index.
	idx := maxIndexForService(tx, serviceName, true, true, entMeta, peerName)

	if entMeta == nil {
		entMeta = structs.DefaultEnterpriseMetaInDefaultPartition()
	}
	q := Query{
		Value:          serviceName,
		EnterpriseMeta: *entMeta,
		PeerName:       peerName,
	}
	iter, err := tx.Get(tableChecks, indexService, q)
	if err != nil {
		return 0, nil, fmt.Errorf("failed check lookup: %s", err)
	}
	ws.Add(iter.WatchCh())

	return parseChecksByNodeMeta(tx, ws, idx, iter, filters, entMeta, peerName)
}

// ChecksInState is used to query the state store for all checks
// which are in the provided state.
func (s *Store) ChecksInState(ws memdb.WatchSet, state string, entMeta *acl.EnterpriseMeta, peerName string) (uint64, structs.HealthChecks, error) {
	tx := s.db.ReadTxn()
	defer tx.Abort()

	idx, iter, err := checksInStateTxn(tx, ws, state, entMeta, peerName)
	if err != nil {
		return 0, nil, err
	}

	var results structs.HealthChecks
	for check := iter.Next(); check != nil; check = iter.Next() {
		results = append(results, check.(*structs.HealthCheck))
	}
	return idx, results, nil
}

// ChecksInStateByNodeMeta is used to query the state store for all checks
// which are in the provided state, filtered by the given node metadata values.
func (s *Store) ChecksInStateByNodeMeta(ws memdb.WatchSet, state string, filters map[string]string, entMeta *acl.EnterpriseMeta, peerName string) (uint64, structs.HealthChecks, error) {
	tx := s.db.ReadTxn()
	defer tx.Abort()

	idx, iter, err := checksInStateTxn(tx, ws, state, entMeta, peerName)
	if err != nil {
		return 0, nil, err
	}

	return parseChecksByNodeMeta(tx, ws, idx, iter, filters, entMeta, peerName)
}

func checksInStateTxn(tx ReadTxn, ws memdb.WatchSet, state string, entMeta *acl.EnterpriseMeta, peerName string) (uint64, memdb.ResultIterator, error) {
	// Get the table index.
	idx := catalogChecksMaxIndex(tx, entMeta, peerName)

	if entMeta == nil {
		entMeta = structs.DefaultEnterpriseMetaInDefaultPartition()
	}

	// Query all checks if HealthAny is passed, otherwise use the index.
	var iter memdb.ResultIterator
	var err error
	if state == api.HealthAny {
		q := Query{
			EnterpriseMeta: *entMeta,
			PeerName:       peerName,
		}
		iter, err = tx.Get(tableChecks, indexID+"_prefix", q)
	} else {
		q := Query{
			Value:          state,
			EnterpriseMeta: *entMeta,
			PeerName:       peerName,
		}
		iter, err = tx.Get(tableChecks, indexStatus, q)
	}
	if err != nil {
		return 0, nil, fmt.Errorf("failed check lookup: %s", err)
	}
	ws.Add(iter.WatchCh())

	return idx, iter, err
}

// parseChecksByNodeMeta is a helper function used to deduplicate some
// repetitive code for returning health checks filtered by node metadata fields.
func parseChecksByNodeMeta(
	tx ReadTxn,
	ws memdb.WatchSet,
	idx uint64,
	iter memdb.ResultIterator,
	filters map[string]string,
	entMeta *acl.EnterpriseMeta,
	peerName string,
) (uint64, structs.HealthChecks, error) {
	if entMeta == nil {
		entMeta = structs.DefaultEnterpriseMetaInDefaultPartition()
	}

	// We don't want to track an unlimited number of nodes, so we pull a
	// top-level watch to use as a fallback.
	q := Query{
		EnterpriseMeta: *entMeta,
		PeerName:       peerName,
	}
	allNodes, err := tx.Get(tableNodes, indexID+"_prefix", q)
	if err != nil {
		return 0, nil, fmt.Errorf("failed nodes lookup: %s", err)
	}
	allNodesCh := allNodes.WatchCh()

	// Only take results for nodes that satisfy the node metadata filters.
	var results structs.HealthChecks
	for check := iter.Next(); check != nil; check = iter.Next() {
		healthCheck := check.(*structs.HealthCheck)
		watchCh, node, err := tx.FirstWatch(tableNodes, indexID, Query{
			Value:          healthCheck.Node,
			EnterpriseMeta: healthCheck.EnterpriseMeta,
			PeerName:       healthCheck.PeerName,
		})
		if err != nil {
			return 0, nil, fmt.Errorf("failed node lookup: %s", err)
		}
		if node == nil {
			return 0, nil, ErrMissingNode
		}

		// Add even the filtered nodes so we wake up if the node metadata
		// changes.
		ws.AddWithLimit(watchLimit, watchCh, allNodesCh)
		if structs.SatisfiesMetaFilters(node.(*structs.Node).Meta, filters) {
			results = append(results, healthCheck)
		}
	}
	return idx, results, nil
}

// DeleteCheck is used to delete a health check registration.
func (s *Store) DeleteCheck(idx uint64, node string, checkID types.CheckID, entMeta *acl.EnterpriseMeta, peerName string) error {
	tx := s.db.WriteTxn(idx)
	defer tx.Abort()

	// Call the check deletion
	if err := s.deleteCheckTxn(tx, idx, node, checkID, entMeta, peerName); err != nil {
		return err
	}

	return tx.Commit()
}

// deleteCheckCASTxn is used to try doing a check delete operation with a given
// raft index. If the CAS index specified is not equal to the last observed index for
// the given check, then the call is a noop, otherwise a normal check delete is invoked.
func (s *Store) deleteCheckCASTxn(
	tx WriteTxn,
	idx, cidx uint64,
	node string,
	checkID types.CheckID,
	entMeta *acl.EnterpriseMeta,
	peerName string,
) (bool, error) {
	// Try to retrieve the existing health check.
	_, hc, err := getNodeCheckTxn(tx, node, checkID, entMeta, peerName)
	if err != nil {
		return false, fmt.Errorf("check lookup failed: %s", err)
	}
	if hc == nil {
		return false, nil
	}

	// If the existing index does not match the provided CAS
	// index arg, then we shouldn't update anything and can safely
	// return early here.
	if hc.ModifyIndex != cidx {
		return false, nil
	}

	// Call the actual deletion if the above passed.
	if err := s.deleteCheckTxn(tx, idx, node, checkID, entMeta, peerName); err != nil {
		return false, err
	}

	return true, nil
}

// NodeServiceQuery is a type used to query the checks table.
type NodeServiceQuery struct {
	Node     string
	Service  string
	PeerName string
	acl.EnterpriseMeta
}

func (q NodeServiceQuery) PeerOrEmpty() string {
	return q.PeerName
}

// NamespaceOrDefault exists because structs.EnterpriseMeta uses a pointer
// receiver for this method. Remove once that is fixed.
func (q NodeServiceQuery) NamespaceOrDefault() string {
	return q.EnterpriseMeta.NamespaceOrDefault()
}

// PartitionOrDefault exists because structs.EnterpriseMeta uses a pointer
// receiver for this method. Remove once that is fixed.
func (q NodeServiceQuery) PartitionOrDefault() string {
	return q.EnterpriseMeta.PartitionOrDefault()
}

// deleteCheckTxn is the inner method used to call a health
// check deletion within an existing transaction.
func (s *Store) deleteCheckTxn(tx WriteTxn, idx uint64, node string, checkID types.CheckID, entMeta *acl.EnterpriseMeta, peerName string) error {
	if entMeta == nil {
		entMeta = structs.DefaultEnterpriseMetaInDefaultPartition()
	}

	// Try to retrieve the existing health check.
	hc, err := tx.First(tableChecks, indexID,
		NodeCheckQuery{
			EnterpriseMeta: *entMeta,
			Node:           node,
			CheckID:        string(checkID),
			PeerName:       peerName,
		})
	if err != nil {
		return fmt.Errorf("check lookup failed: %s", err)
	}
	if hc == nil {
		return nil
	}
	existing := hc.(*structs.HealthCheck)
	if existing != nil {
		// When no service is linked to this service, update all services of node
		if existing.ServiceID != "" {
			if err := catalogUpdateServiceIndexes(tx, idx, existing.ServiceName, &existing.EnterpriseMeta, existing.PeerName); err != nil {
				return err
			}
			svcRaw, err := tx.First(tableServices, indexID,
				NodeServiceQuery{
					EnterpriseMeta: existing.EnterpriseMeta,
					Node:           existing.Node,
					Service:        existing.ServiceID,
					PeerName:       existing.PeerName,
				})
			if err != nil {
				return fmt.Errorf("failed retrieving service from state store: %v", err)
			}

			svc := svcRaw.(*structs.ServiceNode)
			if err := catalogUpdateServiceKindIndexes(tx, idx, svc.ServiceKind, &svc.EnterpriseMeta, svc.PeerName); err != nil {
				return err
			}
		} else {
			if err := updateAllServiceIndexesOfNode(tx, idx, existing.Node, &existing.EnterpriseMeta, existing.PeerName); err != nil {
				return fmt.Errorf("Failed to update services linked to deleted healthcheck: %s", err)
			}
			if err := catalogUpdateServicesIndexes(tx, idx, entMeta, existing.PeerName); err != nil {
				return err
			}
		}
	}

	// Delete the check from the DB and update the index.
	if err := tx.Delete(tableChecks, hc); err != nil {
		return fmt.Errorf("failed removing check: %s", err)
	}

	if err := catalogUpdateCheckIndexes(tx, idx, entMeta, peerName); err != nil {
		return err
	}

	if peerName == "" {
		// Delete any sessions for this check.
		sessions, err := checkSessionsTxn(tx, existing)
		if err != nil {
			return err
		}

		// Do the delete in a separate loop so we don't trash the iterator.
		for _, sess := range sessions {
			if err := s.deleteSessionTxn(tx, idx, sess.Session, &sess.EnterpriseMeta); err != nil {
				return fmt.Errorf("failed deleting session: %s", err)
			}
		}
	}

	return nil
}

// CombinedCheckServiceNodes is used to query all nodes and checks for both typical and Connect endpoints of a service
func (s *Store) CombinedCheckServiceNodes(ws memdb.WatchSet, service structs.ServiceName, peerName string) (uint64, structs.CheckServiceNodes, error) {
	var (
		resp   structs.CheckServiceNodes
		maxIdx uint64
	)
	idx, csn, err := s.CheckServiceNodes(ws, service.Name, &service.EnterpriseMeta, peerName)
	if err != nil {
		return 0, nil, fmt.Errorf("failed to get downstream nodes for %q: %v", service, err)
	}
	if idx > maxIdx {
		maxIdx = idx
	}
	resp = append(resp, csn...)
	idx, csn, err = s.CheckConnectServiceNodes(ws, service.Name, &service.EnterpriseMeta, peerName)
	if err != nil {
		return 0, nil, fmt.Errorf("failed to get downstream connect nodes for %q: %v", service, err)
	}
	if idx > maxIdx {
		maxIdx = idx
	}
	resp = append(resp, csn...)

	return maxIdx, resp, nil
}

// CheckServiceNodes is used to query all nodes and checks for a given service.
func (s *Store) CheckServiceNodes(ws memdb.WatchSet, serviceName string, entMeta *acl.EnterpriseMeta, peerName string) (uint64, structs.CheckServiceNodes, error) {
	return s.checkServiceNodes(ws, serviceName, false, entMeta, peerName)
}

// CheckConnectServiceNodes is used to query all nodes and checks for Connect
// compatible endpoints for a given service.
func (s *Store) CheckConnectServiceNodes(ws memdb.WatchSet, serviceName string, entMeta *acl.EnterpriseMeta, peerName string) (uint64, structs.CheckServiceNodes, error) {
	return s.checkServiceNodes(ws, serviceName, true, entMeta, peerName)
}

// CheckIngressServiceNodes is used to query all nodes and checks for ingress
// endpoints for a given service.
func (s *Store) CheckIngressServiceNodes(ws memdb.WatchSet, serviceName string, entMeta *acl.EnterpriseMeta) (uint64, structs.CheckServiceNodes, error) {
	tx := s.db.ReadTxn()
	defer tx.Abort()

	maxIdx, nodes, err := serviceGatewayNodes(tx, ws, serviceName, structs.ServiceKindIngressGateway, entMeta, structs.DefaultPeerKeyword)
	if err != nil {
		return 0, nil, fmt.Errorf("failed gateway nodes lookup: %v", err)
	}

	// TODO(ingress) : Deal with incorporating index from mapping table
	// Watch for index changes to the gateway nodes
	idx, chans := maxIndexAndWatchChsForServiceNodes(tx, nodes, false)
	for _, ch := range chans {
		ws.Add(ch)
	}
	maxIdx = lib.MaxUint64(maxIdx, idx)

	// TODO(ingress): Test namespace functionality here
	// De-dup services to lookup
	names := make(map[structs.ServiceName]struct{})
	for _, n := range nodes {
		names[n.CompoundServiceName()] = struct{}{}
	}

	var results structs.CheckServiceNodes
	for sn := range names {
		idx, n, err := checkServiceNodesTxn(tx, ws, sn.Name, false, &sn.EnterpriseMeta, structs.DefaultPeerKeyword)
		if err != nil {
			return 0, nil, err
		}
		maxIdx = lib.MaxUint64(maxIdx, idx)
		results = append(results, n...)
	}
	return maxIdx, results, nil
}

func (s *Store) checkServiceNodes(ws memdb.WatchSet, serviceName string, connect bool, entMeta *acl.EnterpriseMeta, peerName string) (uint64, structs.CheckServiceNodes, error) {
	tx := s.db.ReadTxn()
	defer tx.Abort()

	return checkServiceNodesTxn(tx, ws, serviceName, connect, entMeta, peerName)
}

func checkServiceNodesTxn(tx ReadTxn, ws memdb.WatchSet, serviceName string, connect bool, entMeta *acl.EnterpriseMeta, peerName string) (uint64, structs.CheckServiceNodes, error) {
	index := indexService
	if connect {
		index = indexConnect
	}

	// TODO: accept non-pointer
	if entMeta == nil {
		entMeta = structs.DefaultEnterpriseMetaInDefaultPartition()
	}

	q := Query{
		Value:          serviceName,
		EnterpriseMeta: *entMeta,
		PeerName:       peerName,
	}
	iter, err := tx.Get(tableServices, index, q)
	if err != nil {
		return 0, nil, fmt.Errorf("failed service lookup: %s", err)
	}
	// Note we decide if we want to watch this iterator or not down below. We need
	// to see if it returned anything first.

	// Return the results.
	var results structs.ServiceNodes

	// For connect queries we need a list of any proxy service names in the result
	// set. Rather than have different code path for connect and non-connect, we
	// use the same one in both cases. For non-empty non-connect results,
	// serviceNames will always have exactly one element which is the same as
	// serviceName. For Connect there might be multiple different service names -
	// one for each service name a proxy is registered under, and the target
	// service name IFF there is at least one Connect-native instance of that
	// service. Either way there is usually only one distinct name if proxies are
	// named consistently but could be multiple.
	serviceNames := make(map[structs.ServiceName]struct{}, 2)
	for service := iter.Next(); service != nil; service = iter.Next() {
		sn := service.(*structs.ServiceNode)
		results = append(results, sn)

		name := structs.NewServiceName(sn.ServiceName, &sn.EnterpriseMeta)
		serviceNames[name] = struct{}{}
	}

	// If we are querying for Connect nodes, the associated proxy might be a terminating-gateway.
	// Gateways are tracked in a separate table, and we append them to the result set.
	// We append rather than replace since it allows users to migrate a service
	// to the mesh with a mix of sidecars and gateways until all its instances have a sidecar.
	var idx uint64
	if connect && peerName == "" {
		// Look up gateway nodes associated with the service
		// TODO(peering): we'll have to do something here
		gwIdx, nodes, err := serviceGatewayNodes(tx, ws, serviceName, structs.ServiceKindTerminatingGateway, entMeta, structs.DefaultPeerKeyword)
		if err != nil {
			return 0, nil, fmt.Errorf("failed gateway nodes lookup: %v", err)
		}
		idx = lib.MaxUint64(idx, gwIdx)
		for i := 0; i < len(nodes); i++ {
			results = append(results, nodes[i])

			name := structs.NewServiceName(nodes[i].ServiceName, &nodes[i].EnterpriseMeta)
			serviceNames[name] = struct{}{}
		}
	}

	// watchOptimized tracks if we meet the necessary condition to optimize
	// WatchSet size. That is that every service name represented in the result
	// set must have a service-specific index we can watch instead of many radix
	// nodes for all the actual nodes touched. This saves us watching potentially
	// thousands of watch chans for large services which may need many goroutines.
	// It also avoids the performance cliff that is hit when watchLimit is hit
	// (~682 service instances). See
	// https://github.com/hashicorp/consul/issues/4984
	watchOptimized := false
	if len(serviceNames) > 0 {
		// Assume optimization will work since it really should at this point. For
		// safety we'll sanity check this below for each service name.
		watchOptimized = true

		// Fetch indexes for all names services in result set.
		for n := range serviceNames {
			// We know service values should exist since the serviceNames map is only
			// populated if there is at least one result above. so serviceExists arg
			// below is always true.
			svcIdx, svcCh := maxIndexAndWatchChForService(tx, n.Name, true, true, &n.EnterpriseMeta, peerName)
			// Take the max index represented
			idx = lib.MaxUint64(idx, svcIdx)
			if svcCh != nil {
				// Watch the service-specific index for changes in liu of all iradix nodes
				// for checks etc.
				ws.Add(svcCh)
			} else {
				// Nil svcCh shouldn't really happen since all existent services should
				// have a service-specific index but just in case it does due to a bug,
				// fall back to the more expensive old way of watching every radix node
				// we touch.
				watchOptimized = false
			}
		}
	} else {
		// If we have no results, we should use the index of the last service
		// extinction event so we don't go backwards when services deregister. We
		// use target serviceName here but it actually doesn't matter. No chan will
		// be returned as we can't use the optimization in this case (and don't need
		// to as there is only one chan to watch anyway).
		svcIdx, _ := maxIndexAndWatchChForService(tx, serviceName, false, true, entMeta, peerName)
		idx = lib.MaxUint64(idx, svcIdx)
	}

	// Create a nil watchset to pass below, we'll only pass the real one if we
	// need to. Nil watchers are safe/allowed and saves some allocation too.
	var fallbackWS memdb.WatchSet
	if !watchOptimized {
		// We weren't able to use the optimization of watching only service indexes
		// for some reason. That means we need to fallback to watching everything we
		// touch in the DB as normal. We plumb the caller's watchset through (note
		// it's a map so this is a by-reference assignment.)
		fallbackWS = ws
		// We also need to watch the iterator from earlier too.
		fallbackWS.Add(iter.WatchCh())
	} else if connect {
		// If this is a connect query then there is a subtlety to watch out for.
		// In addition to watching the proxy service indexes for changes above, we
		// need to still keep an eye on the connect service index in case a new
		// proxy with a new name registers - we are only watching proxy service
		// names we know about above so we'd miss that otherwise. Thankfully this
		// is only ever one extra chan to watch and will catch any changes to
		// proxy registrations for this target service.
		ws.Add(iter.WatchCh())
	}

	return parseCheckServiceNodes(tx, fallbackWS, idx, results, entMeta, peerName, err)
}

// CheckServiceTagNodes is used to query all nodes and checks for a given
// service, filtering out services that don't contain the given tag.
func (s *Store) CheckServiceTagNodes(ws memdb.WatchSet, serviceName string, tags []string, entMeta *acl.EnterpriseMeta, peerName string) (uint64, structs.CheckServiceNodes, error) {
	tx := s.db.ReadTxn()
	defer tx.Abort()

	// TODO: accept non-pointer value
	if entMeta == nil {
		entMeta = structs.DefaultEnterpriseMetaInDefaultPartition()
	}

	q := Query{Value: serviceName, EnterpriseMeta: *entMeta, PeerName: peerName}
	iter, err := tx.Get(tableServices, indexService, q)
	if err != nil {
		return 0, nil, fmt.Errorf("failed service lookup: %s", err)
	}
	ws.Add(iter.WatchCh())

	// Return the results, filtering by tag.
	serviceExists := false
	var results structs.ServiceNodes
	for service := iter.Next(); service != nil; service = iter.Next() {
		svc := service.(*structs.ServiceNode)
		serviceExists = true
		if !serviceTagsFilter(svc, tags) {
			results = append(results, svc)
		}
	}

	// Get the table index.
	idx := maxIndexForService(tx, serviceName, serviceExists, true, entMeta, peerName)
	return parseCheckServiceNodes(tx, ws, idx, results, entMeta, peerName, err)
}

// GatewayServices is used to query all services associated with a gateway
func (s *Store) GatewayServices(ws memdb.WatchSet, gateway string, entMeta *acl.EnterpriseMeta) (uint64, structs.GatewayServices, error) {
	tx := s.db.ReadTxn()
	defer tx.Abort()

	iter, err := tx.Get(tableGatewayServices, indexGateway, structs.NewServiceName(gateway, entMeta))
	if err != nil {
		return 0, nil, fmt.Errorf("failed gateway services lookup: %s", err)
	}
	ws.Add(iter.WatchCh())

	maxIdx, results, err := s.collectGatewayServices(tx, ws, iter)
	if err != nil {
		return 0, nil, err
	}
	idx := maxIndexTxn(tx, tableGatewayServices)

	return lib.MaxUint64(maxIdx, idx), results, nil
}

<<<<<<< HEAD
func (s *Store) VirtualIPForService(sn structs.ServiceName) (string, error) {
	tx := s.db.ReadTxn()
=======
// TODO: Find a way to consolidate this with CheckIngressServiceNodes
// ServiceGateways is used to query all gateways associated with a service
func (s *Store) ServiceGateways(ws memdb.WatchSet, service string, kind structs.ServiceKind, entMeta acl.EnterpriseMeta) (uint64, structs.CheckServiceNodes, error) {
	tx := s.db.Txn(false)
	defer tx.Abort()

	// tableGatewayServices is not peer-aware, and the existence of TG/IG gateways is scrubbed during peer replication.
	maxIdx, nodes, err := serviceGatewayNodes(tx, ws, service, kind, &entMeta, structs.DefaultPeerKeyword)

	// Watch for index changes to the gateway nodes
	idx, chans := maxIndexAndWatchChsForServiceNodes(tx, nodes, false)
	for _, ch := range chans {
		ws.Add(ch)
	}
	maxIdx = lib.MaxUint64(maxIdx, idx)

	return parseCheckServiceNodes(tx, ws, maxIdx, nodes, &entMeta, structs.DefaultPeerKeyword, err)
}

func (s *Store) VirtualIPForService(psn structs.PeeredServiceName) (string, error) {
	tx := s.db.Txn(false)
>>>>>>> d46b515b
	defer tx.Abort()

	vip, err := tx.First(tableServiceVirtualIPs, indexID, psn)
	if err != nil {
		return "", fmt.Errorf("failed service virtual IP lookup: %s", err)
	}
	if vip == nil {
		return "", nil
	}

	result, err := addIPOffset(startingVirtualIP, vip.(ServiceVirtualIP).IP)
	if err != nil {
		return "", err
	}
	return result.String(), nil
}

// VirtualIPsForAllImportedServices returns a slice of ServiceVirtualIP for all
// VirtualIP-assignable services that have been imported by the partition represented in entMeta.
// Namespace is ignored.
func (s *Store) VirtualIPsForAllImportedServices(ws memdb.WatchSet, entMeta acl.EnterpriseMeta) (uint64, []ServiceVirtualIP, error) {
	tx := s.db.ReadTxn()
	defer tx.Abort()

	q := Query{
		EnterpriseMeta: entMeta,
		// Wildcard peername is used by prefix index to fetch all remote peers for a partition.
		PeerName: "*",
	}
	iter, err := tx.Get(tableServiceVirtualIPs, indexID+"_prefix", q)
	if err != nil {
		return 0, nil, fmt.Errorf("failed service virtual IP lookup: %s", err)
	}
	ws.Add(iter.WatchCh())

	idx := maxIndexTxn(tx, partitionedIndexEntryName(tableServiceVirtualIPs+".imported", entMeta.PartitionOrDefault()))

	var vips []ServiceVirtualIP
	for raw := iter.Next(); raw != nil; raw = iter.Next() {
		vip := raw.(ServiceVirtualIP)
		vips = append(vips, vip)
	}

	return idx, vips, nil
}

func (s *Store) ServiceNamesOfKind(ws memdb.WatchSet, kind structs.ServiceKind) (uint64, []*KindServiceName, error) {
	tx := s.db.ReadTxn()
	defer tx.Abort()

	wildcardMeta := structs.WildcardEnterpriseMetaInPartition(structs.WildcardSpecifier)
	return serviceNamesOfKindTxn(tx, ws, kind, *wildcardMeta)
}

func serviceNamesOfKindTxn(tx ReadTxn, ws memdb.WatchSet, kind structs.ServiceKind, entMeta acl.EnterpriseMeta) (uint64, []*KindServiceName, error) {
	iter, err := tx.Get(tableKindServiceNames, indexKind, Query{Value: string(kind), EnterpriseMeta: entMeta})
	if err != nil {
		return 0, nil, err
	}

	// TODO(peering): Maybe delete this watch and rely on the max idx tables below, to avoid waking up on unrelated changes
	ws.Add(iter.WatchCh())

	var names []*KindServiceName
	for name := iter.Next(); name != nil; name = iter.Next() {
		ksn := name.(*KindServiceName)
		names = append(names, ksn)
	}

	var idx uint64
	switch {
	case entMeta.PartitionOrDefault() == structs.WildcardSpecifier:
		idx = kindServiceNamesMaxIndex(tx, ws, kind.Normalized())

	case entMeta.NamespaceOrDefault() == structs.WildcardSpecifier:
		idx = kindServiceNamesMaxIndex(tx, ws, partitionedIndexEntryName(kind.Normalized(), entMeta.PartitionOrDefault()))

	default:
		idx = kindServiceNamesMaxIndex(tx, ws, partitionedAndNamespacedIndexEntryName(kind.Normalized(), &entMeta))

	}
	return idx, names, nil
}

// parseCheckServiceNodes is used to parse through a given set of services,
// and query for an associated node and a set of checks. This is the inner
// method used to return a rich set of results from a more simple query.
//
// TODO: idx parameter is not used except as a return value. Remove it.
// TODO: err parameter is only used for early return. Remove it and check from the
// caller.
func parseCheckServiceNodes(
	tx ReadTxn, ws memdb.WatchSet, idx uint64,
	services structs.ServiceNodes,
	entMeta *acl.EnterpriseMeta,
	peerName string,
	err error,
) (uint64, structs.CheckServiceNodes, error) {
	if err != nil {
		return 0, nil, err
	}

	// Special-case the zero return value to nil, since this ends up in
	// external APIs.
	if len(services) == 0 {
		return idx, nil, nil
	}

	if entMeta == nil {
		entMeta = structs.DefaultEnterpriseMetaInDefaultPartition()
	}

	// We don't want to track an unlimited number of nodes, so we pull a
	// top-level watch to use as a fallback.
	allNodes, err := tx.Get(tableNodes, indexID+"_prefix", Query{
		EnterpriseMeta: *entMeta,
		PeerName:       peerName,
	})
	if err != nil {
		return 0, nil, fmt.Errorf("failed nodes lookup: %s", err)
	}
	allNodesCh := allNodes.WatchCh()

	// We need a similar fallback for checks. Since services need the
	// status of node + service-specific checks, we pull in a top-level
	// watch over all checks.
	allChecks, err := tx.Get(tableChecks, indexID+"_prefix", Query{
		EnterpriseMeta: *entMeta,
		PeerName:       peerName,
	})
	if err != nil {
		return 0, nil, fmt.Errorf("failed checks lookup: %s", err)
	}
	allChecksCh := allChecks.WatchCh()

	results := make(structs.CheckServiceNodes, 0, len(services))
	for _, sn := range services {
		// Retrieve the node.
		watchCh, n, err := tx.FirstWatch(tableNodes, indexID, Query{
			Value:          sn.Node,
			EnterpriseMeta: sn.EnterpriseMeta,
			PeerName:       sn.PeerName,
		})
		if err != nil {
			return 0, nil, fmt.Errorf("failed node lookup: %s", err)
		}
		ws.AddWithLimit(watchLimit, watchCh, allNodesCh)

		if n == nil {
			return 0, nil, ErrMissingNode
		}
		node := n.(*structs.Node)

		// First add the node-level checks. These always apply to any
		// service on the node.
		var checks structs.HealthChecks
		q := NodeServiceQuery{
			Node:           sn.Node,
			Service:        "", // node checks have no service
			EnterpriseMeta: *sn.EnterpriseMeta.WithWildcardNamespace(),
			PeerName:       sn.PeerName,
		}
		iter, err := tx.Get(tableChecks, indexNodeService, q)
		if err != nil {
			return 0, nil, err
		}
		ws.AddWithLimit(watchLimit, iter.WatchCh(), allChecksCh)
		for check := iter.Next(); check != nil; check = iter.Next() {
			checks = append(checks, check.(*structs.HealthCheck))
		}

		// Now add the service-specific checks.
		q = NodeServiceQuery{
			Node:           sn.Node,
			Service:        sn.ServiceID,
			EnterpriseMeta: sn.EnterpriseMeta,
			PeerName:       sn.PeerName,
		}
		iter, err = tx.Get(tableChecks, indexNodeService, q)
		if err != nil {
			return 0, nil, err
		}
		ws.AddWithLimit(watchLimit, iter.WatchCh(), allChecksCh)
		for check := iter.Next(); check != nil; check = iter.Next() {
			checks = append(checks, check.(*structs.HealthCheck))
		}

		// Append to the results.
		results = append(results, structs.CheckServiceNode{
			Node:    node,
			Service: sn.ToNodeService(),
			Checks:  checks,
		})
	}

	return idx, results, nil
}

// NodeInfo is used to generate a dump of a single node. The dump includes
// all services and checks which are registered against the node.
func (s *Store) NodeInfo(ws memdb.WatchSet, node string, entMeta *acl.EnterpriseMeta, peerName string) (uint64, structs.NodeDump, error) {
	tx := s.db.ReadTxn()
	defer tx.Abort()

	if entMeta == nil {
		entMeta = structs.NodeEnterpriseMetaInDefaultPartition()
	}

	// Get the table index.
	idx := catalogMaxIndex(tx, entMeta, peerName, true)

	// Query the node by the passed node
	nodes, err := tx.Get(tableNodes, indexID, Query{
		Value:          node,
		EnterpriseMeta: *entMeta,
		PeerName:       peerName,
	})
	if err != nil {
		return 0, nil, fmt.Errorf("failed node lookup: %s", err)
	}
	ws.Add(nodes.WatchCh())
	return parseNodes(tx, ws, idx, nodes, entMeta, peerName)
}

// NodeDump is used to generate a dump of all nodes. This call is expensive
// as it has to query every node, service, and check. The response can also
// be quite large since there is currently no filtering applied.
func (s *Store) NodeDump(ws memdb.WatchSet, entMeta *acl.EnterpriseMeta, peerName string) (uint64, structs.NodeDump, error) {
	tx := s.db.ReadTxn()
	defer tx.Abort()

	if entMeta == nil {
		entMeta = structs.NodeEnterpriseMetaInDefaultPartition()
	}

	// Get the table index.
	idx := catalogMaxIndex(tx, entMeta, peerName, true)

	// Fetch all of the registered nodes
	q := Query{
		EnterpriseMeta: *entMeta,
		PeerName:       peerName,
	}
	nodes, err := tx.Get(tableNodes, indexID+"_prefix", q)
	if err != nil {
		return 0, nil, fmt.Errorf("failed node lookup: %s", err)
	}
	ws.Add(nodes.WatchCh())
	return parseNodes(tx, ws, idx, nodes, entMeta, peerName)
}

func (s *Store) ServiceDump(ws memdb.WatchSet, kind structs.ServiceKind, useKind bool, entMeta *acl.EnterpriseMeta, peerName string) (uint64, structs.CheckServiceNodes, error) {
	tx := s.db.ReadTxn()
	defer tx.Abort()

	if useKind {
		return serviceDumpKindTxn(tx, ws, kind, entMeta, peerName)
	} else {
		return serviceDumpAllTxn(tx, ws, entMeta, peerName)
	}
}

func serviceDumpAllTxn(tx ReadTxn, ws memdb.WatchSet, entMeta *acl.EnterpriseMeta, peerName string) (uint64, structs.CheckServiceNodes, error) {
	// Get the table index
	idx := catalogMaxIndexWatch(tx, ws, entMeta, "", true)

	if entMeta == nil {
		entMeta = structs.DefaultEnterpriseMetaInDefaultPartition()
	}

	q := Query{
		EnterpriseMeta: *entMeta,
		PeerName:       peerName,
	}
	services, err := tx.Get(tableServices, indexID+"_prefix", q)
	if err != nil {
		return 0, nil, fmt.Errorf("failed service lookup: %s", err)
	}

	var results structs.ServiceNodes
	for service := services.Next(); service != nil; service = services.Next() {
		sn := service.(*structs.ServiceNode)
		results = append(results, sn)
	}

	return parseCheckServiceNodes(tx, nil, idx, results, entMeta, peerName, err)
}

func serviceDumpKindTxn(tx ReadTxn, ws memdb.WatchSet, kind structs.ServiceKind, entMeta *acl.EnterpriseMeta, peerName string) (uint64, structs.CheckServiceNodes, error) {
	// unlike when we are dumping all services here we only need to watch the kind specific index entry for changing (or nodes, checks)
	// updating any services, nodes or checks will bump the appropriate service kind index so there is no need to watch any of the individual
	// entries
	idx := catalogServiceKindMaxIndex(tx, ws, kind, entMeta, peerName)

	if entMeta == nil {
		entMeta = structs.DefaultEnterpriseMetaInDefaultPartition()
	}
	q := Query{
		Value:          string(kind),
		EnterpriseMeta: *entMeta,
		PeerName:       peerName,
	}
	services, err := tx.Get(tableServices, indexKind, q)
	if err != nil {
		return 0, nil, fmt.Errorf("failed service lookup: %s", err)
	}

	var results structs.ServiceNodes
	for service := services.Next(); service != nil; service = services.Next() {
		sn := service.(*structs.ServiceNode)
		results = append(results, sn)
	}

	return parseCheckServiceNodes(tx, nil, idx, results, entMeta, peerName, err)
}

// parseNodes takes an iterator over a set of nodes and returns a struct
// containing the nodes along with all of their associated services
// and/or health checks.
// TODO(peering): support parsing by peerName
func parseNodes(tx ReadTxn, ws memdb.WatchSet, idx uint64,
	iter memdb.ResultIterator, entMeta *acl.EnterpriseMeta, peerName string) (uint64, structs.NodeDump, error) {

	if entMeta == nil {
		entMeta = structs.DefaultEnterpriseMetaInDefaultPartition()
	}

	// We don't want to track an unlimited number of services, so we pull a
	// top-level watch to use as a fallback.
	q := Query{
		EnterpriseMeta: *entMeta,
		PeerName:       peerName,
	}
	allServices, err := tx.Get(tableServices, indexID+"_prefix", q)
	if err != nil {
		return 0, nil, fmt.Errorf("failed services lookup: %s", err)
	}
	allServicesCh := allServices.WatchCh()

	// We need a similar fallback for checks.
	allChecks, err := tx.Get(tableChecks, indexID+"_prefix", entMeta)
	if err != nil {
		return 0, nil, fmt.Errorf("failed checks lookup: %s", err)
	}
	allChecksCh := allChecks.WatchCh()

	var results structs.NodeDump
	for n := iter.Next(); n != nil; n = iter.Next() {
		node := n.(*structs.Node)

		// Create the wrapped node
		dump := &structs.NodeInfo{
			ID:              node.ID,
			Node:            node.Node,
			Partition:       node.Partition,
			PeerName:        node.PeerName,
			Address:         node.Address,
			TaggedAddresses: node.TaggedAddresses,
			Meta:            node.Meta,
		}

		// Query the node services
		services, err := catalogServiceListByNode(tx, node.Node, entMeta, node.PeerName, true)
		if err != nil {
			return 0, nil, fmt.Errorf("failed services lookup: %s", err)
		}
		ws.AddWithLimit(watchLimit, services.WatchCh(), allServicesCh)
		for service := services.Next(); service != nil; service = services.Next() {
			ns := service.(*structs.ServiceNode).ToNodeService()
			dump.Services = append(dump.Services, ns)
		}

		// Query the service level checks
		checks, err := catalogListChecksByNode(tx, Query{
			Value:          node.Node,
			EnterpriseMeta: *entMeta,
			PeerName:       node.PeerName,
		})
		if err != nil {
			return 0, nil, fmt.Errorf("failed node lookup: %s", err)
		}
		ws.AddWithLimit(watchLimit, checks.WatchCh(), allChecksCh)
		for check := checks.Next(); check != nil; check = checks.Next() {
			hc := check.(*structs.HealthCheck)
			dump.Checks = append(dump.Checks, hc)
		}

		// Add the result to the slice
		results = append(results, dump)
	}
	return idx, results, nil
}

// checkSessionsTxn returns the IDs of all sessions associated with a health check
func checkSessionsTxn(tx ReadTxn, hc *structs.HealthCheck) ([]*sessionCheck, error) {
	// TODO(peering): what are implications for imported health checks?
	mappings, err := tx.Get(tableSessionChecks, indexNodeCheck, MultiQuery{Value: []string{hc.Node, string(hc.CheckID)},
		EnterpriseMeta: *structs.DefaultEnterpriseMetaInPartition(hc.PartitionOrDefault())})
	if err != nil {
		return nil, fmt.Errorf("failed session checks lookup: %s", err)
	}

	var sessions []*sessionCheck
	for mapping := mappings.Next(); mapping != nil; mapping = mappings.Next() {
		sessions = append(sessions, mapping.(*sessionCheck))
	}
	return sessions, nil
}

// updateGatewayServices associates services with gateways as specified in a gateway config entry
func updateGatewayServices(tx WriteTxn, idx uint64, conf structs.ConfigEntry, entMeta *acl.EnterpriseMeta) error {
	var (
		noChange        bool
		gatewayServices structs.GatewayServices
		err             error
	)

	gateway := structs.NewServiceName(conf.GetName(), entMeta)
	switch conf.GetKind() {
	case structs.IngressGateway:
		noChange, gatewayServices, err = ingressConfigGatewayServices(tx, gateway, conf, entMeta)
	case structs.TerminatingGateway:
		noChange, gatewayServices, err = terminatingConfigGatewayServices(tx, gateway, conf, entMeta)
	default:
		return fmt.Errorf("config entry kind %q does not need gateway-services", conf.GetKind())
	}
	// Return early if there is an error OR we don't have any services to update
	if err != nil || noChange {
		return err
	}

	// Update terminating gateway service virtual IPs
	vipsSupported, err := terminatingGatewayVirtualIPsSupported(tx, nil)
	if err != nil {
		return err
	}
	if vipsSupported && conf.GetKind() == structs.TerminatingGateway {
		gatewayConf := conf.(*structs.TerminatingGatewayConfigEntry)
		if err := updateTerminatingGatewayVirtualIPs(tx, idx, gatewayConf, entMeta); err != nil {
			return err
		}
	}

	// Delete all associated with gateway first, to avoid keeping mappings that were removed
	sn := structs.NewServiceName(conf.GetName(), entMeta)

	if _, err := tx.DeleteAll(tableGatewayServices, indexGateway, sn); err != nil {
		return fmt.Errorf("failed to truncate gateway services table: %v", err)
	}
	if err := truncateGatewayServiceTopologyMappings(tx, idx, sn, conf.GetKind()); err != nil {
		return fmt.Errorf("failed to truncate mesh topology for gateway: %v", err)
	}

	for _, svc := range gatewayServices {
		// If the service is a wildcard we need to target all services within the namespace
		if svc.Service.Name == structs.WildcardSpecifier {
			if err := updateGatewayNamespace(tx, idx, svc, entMeta); err != nil {
				return fmt.Errorf("failed to associate gateway %q with wildcard: %v", gateway.String(), err)
			}
			// Skip service-specific update below if there was a wildcard update
			continue
		}

		// Since this service was specified on its own, and not with a wildcard,
		// if there is an existing entry, we overwrite it. The service entry is the source of truth.
		//
		// By extension, if TLS creds are provided with a wildcard but are not provided in
		// the service entry, the service does not inherit the creds from the wildcard.
		err = updateGatewayService(tx, idx, svc)
		if err != nil {
			return err
		}
	}

	if err := indexUpdateMaxTxn(tx, idx, tableGatewayServices); err != nil {
		return fmt.Errorf("failed updating gateway-services index: %v", err)
	}
	return nil
}

func getTermGatewayVirtualIPs(
	tx WriteTxn,
	idx uint64,
	services []structs.LinkedService,
	entMeta *acl.EnterpriseMeta,
) (map[string]structs.ServiceAddress, error) {
	addrs := make(map[string]structs.ServiceAddress, len(services))
	for _, s := range services {
		sn := structs.ServiceName{Name: s.Name, EnterpriseMeta: *entMeta}
		// Terminating Gateways cannot route to services in peered clusters
		psn := structs.PeeredServiceName{ServiceName: sn, Peer: structs.DefaultPeerKeyword}
		vip, err := assignServiceVirtualIP(tx, idx, psn)
		if err != nil {
			return nil, err
		}
		key := structs.ServiceGatewayVirtualIPTag(sn)
		addrs[key] = structs.ServiceAddress{Address: vip}
	}

	return addrs, nil
}

func updateTerminatingGatewayVirtualIPs(tx WriteTxn, idx uint64, conf *structs.TerminatingGatewayConfigEntry, entMeta *acl.EnterpriseMeta) error {
	// Build the current map of services with virtual IPs for this gateway
	services := conf.Services
	addrs, err := getTermGatewayVirtualIPs(tx, idx, services, entMeta)
	if err != nil {
		return err
	}

	// Find any deleted service entries by comparing the new config entry to the existing one.
	_, existing, err := configEntryTxn(tx, nil, conf.GetKind(), conf.GetName(), entMeta)
	if err != nil {
		return fmt.Errorf("failed to get config entry: %v", err)
	}
	var deletes []structs.ServiceName
	cfg, ok := existing.(*structs.TerminatingGatewayConfigEntry)
	if ok {
		for _, s := range cfg.Services {
			sn := structs.ServiceName{Name: s.Name, EnterpriseMeta: *entMeta}
			key := structs.ServiceGatewayVirtualIPTag(sn)
			if _, ok := addrs[key]; !ok {
				deletes = append(deletes, sn)
			}
		}
	}

	q := Query{Value: conf.GetName(), EnterpriseMeta: *entMeta}
	_, svcNodes, err := serviceNodesTxn(tx, nil, indexService, q)
	if err != nil {
		return err
	}

	// Update the tagged addrs for any existing instances of this terminating gateway.
	for _, s := range svcNodes {
		newAddrs := make(map[string]structs.ServiceAddress)
		for key, addr := range s.ServiceTaggedAddresses {
			if !strings.HasPrefix(key, structs.TaggedAddressVirtualIP+":") {
				newAddrs[key] = addr
			}
		}
		for key, addr := range addrs {
			newAddrs[key] = addr
		}

		// Don't need to update the service record if it's a no-op.
		if reflect.DeepEqual(newAddrs, s.ServiceTaggedAddresses) {
			continue
		}

		newSN := s.PartialClone()
		newSN.ServiceTaggedAddresses = newAddrs
		newSN.ModifyIndex = idx
		if err := catalogInsertService(tx, newSN); err != nil {
			return err
		}
	}

	// Check if we can delete any virtual IPs for the removed services.
	gatewayName := structs.NewServiceName(conf.GetName(), entMeta)
	for _, sn := range deletes {
		// If there's no existing service nodes, attempt to free the virtual IP.
		q := Query{Value: sn.Name, EnterpriseMeta: sn.EnterpriseMeta}
		_, nodes, err := serviceNodesTxn(tx, nil, indexConnect, q)
		if err != nil {
			return err
		}
		if len(nodes) == 0 {
			psn := structs.PeeredServiceName{Peer: structs.DefaultPeerKeyword, ServiceName: sn}
			if err := freeServiceVirtualIP(tx, idx, psn, &gatewayName); err != nil {
				return err
			}
		}
	}

	return nil
}

// ingressConfigGatewayServices constructs a list of GatewayService structs for
// insertion into the memdb table, specific to ingress gateways. The boolean
// returned indicates that there are no changes necessary to the memdb table.
func ingressConfigGatewayServices(
	tx ReadTxn,
	gateway structs.ServiceName,
	conf structs.ConfigEntry,
	entMeta *acl.EnterpriseMeta,
) (bool, structs.GatewayServices, error) {
	entry, ok := conf.(*structs.IngressGatewayConfigEntry)
	if !ok {
		return false, nil, fmt.Errorf("unexpected config entry type: %T", conf)
	}

	// Check if service list matches the last known list for the config entry, if it does, skip the update
	_, c, err := configEntryTxn(tx, nil, conf.GetKind(), conf.GetName(), entMeta)
	if err != nil {
		return false, nil, fmt.Errorf("failed to get config entry: %v", err)
	}
	if cfg, ok := c.(*structs.IngressGatewayConfigEntry); ok && cfg != nil {
		if reflect.DeepEqual(cfg.Listeners, entry.Listeners) {
			// Services are the same, nothing to update
			return true, nil, nil
		}
	}

	var gatewayServices structs.GatewayServices
	for _, listener := range entry.Listeners {
		for _, service := range listener.Services {
			mapping := &structs.GatewayService{
				Gateway:     gateway,
				Service:     service.ToServiceName(),
				GatewayKind: structs.ServiceKindIngressGateway,
				Hosts:       service.Hosts,
				Port:        listener.Port,
				Protocol:    listener.Protocol,
			}

			gatewayServices = append(gatewayServices, mapping)
		}
	}
	return false, gatewayServices, nil
}

// terminatingConfigGatewayServices constructs a list of GatewayService structs
// for insertion into the memdb table, specific to terminating gateways. The
// boolean returned indicates that there are no changes necessary to the memdb
// table.
func terminatingConfigGatewayServices(
	tx ReadTxn,
	gateway structs.ServiceName,
	conf structs.ConfigEntry,
	entMeta *acl.EnterpriseMeta,
) (bool, structs.GatewayServices, error) {
	entry, ok := conf.(*structs.TerminatingGatewayConfigEntry)
	if !ok {
		return false, nil, fmt.Errorf("unexpected config entry type: %T", conf)
	}

	// Check if service list matches the last known list for the config entry, if it does, skip the update
	_, c, err := configEntryTxn(tx, nil, conf.GetKind(), conf.GetName(), entMeta)
	if err != nil {
		return false, nil, fmt.Errorf("failed to get config entry: %v", err)
	}
	if cfg, ok := c.(*structs.TerminatingGatewayConfigEntry); ok && cfg != nil {
		if reflect.DeepEqual(cfg.Services, entry.Services) {
			// Services are the same, nothing to update
			return true, nil, nil
		}
	}

	var gatewayServices structs.GatewayServices
	for _, svc := range entry.Services {
		kind, err := GatewayServiceKind(tx, svc.Name, &svc.EnterpriseMeta)
		if err != nil {
			return false, nil, fmt.Errorf("failed to get gateway service kind for service %s: %v", svc.Name, err)
		}
		mapping := &structs.GatewayService{
			Gateway:     gateway,
			Service:     structs.NewServiceName(svc.Name, &svc.EnterpriseMeta),
			GatewayKind: structs.ServiceKindTerminatingGateway,
			KeyFile:     svc.KeyFile,
			CertFile:    svc.CertFile,
			CAFile:      svc.CAFile,
			SNI:         svc.SNI,
			ServiceKind: kind,
		}

		gatewayServices = append(gatewayServices, mapping)
	}
	return false, gatewayServices, nil
}

func GatewayServiceKind(tx ReadTxn, name string, entMeta *acl.EnterpriseMeta) (structs.GatewayServiceKind, error) {
	serviceIter, err := tx.First(tableServices, indexService, Query{
		Value:          name,
		EnterpriseMeta: *entMeta,
	})
	if err != nil {
		return structs.GatewayServiceKindUnknown, err
	}
	if serviceIter != nil {
		return structs.GatewayServiceKindService, err
	}

	_, entry, err := configEntryTxn(tx, nil, structs.ServiceDefaults, name, entMeta)
	if err != nil {
		return structs.GatewayServiceKindUnknown, err
	}
	if entry != nil {
		sd, ok := entry.(*structs.ServiceConfigEntry)
		if !ok {
			return structs.GatewayServiceKindUnknown, fmt.Errorf("invalid config entry type %T", entry)
		}
		if sd.Destination != nil {
			return structs.GatewayServiceKindDestination, nil
		}
	}
	return structs.GatewayServiceKindUnknown, nil
}

// updateGatewayNamespace is used to target all services within a namespace
func updateGatewayNamespace(tx WriteTxn, idx uint64, service *structs.GatewayService, entMeta *acl.EnterpriseMeta) error {
	if entMeta == nil {
		entMeta = structs.DefaultEnterpriseMetaInDefaultPartition()
	}
	q := Query{Value: string(structs.ServiceKindTypical), EnterpriseMeta: *entMeta}
	services, err := tx.Get(tableServices, indexKind, q)
	if err != nil {
		return fmt.Errorf("failed querying services: %s", err)
	}

	// Iterate over services in namespace and insert mapping for each
	for svc := services.Next(); svc != nil; svc = services.Next() {
		sn := svc.(*structs.ServiceNode)

		// Only associate non-consul services with gateways
		if sn.ServiceName == "consul" {
			continue
		}

		hasConnectInstance, hasNonConnectInstance, err := serviceHasConnectInstances(tx, sn.ServiceName, entMeta)
		if err != nil {
			return err
		}

		if service.GatewayKind == structs.ServiceKindIngressGateway && !hasConnectInstance {
			continue
		}
		if service.GatewayKind == structs.ServiceKindTerminatingGateway && !hasNonConnectInstance {
			continue
		}

		existing, err := tx.First(tableGatewayServices, indexID, service.Gateway, sn.CompoundServiceName(), service.Port)
		if err != nil {
			return fmt.Errorf("gateway service lookup failed: %s", err)
		}
		if existing != nil {
			// If there's an existing service associated with this gateway then we skip it.
			// This means the service was specified on its own, and the service entry overrides the wildcard entry.
			continue
		}

		mapping := service.Clone()

		mapping.Service = structs.NewServiceName(sn.ServiceName, &service.Service.EnterpriseMeta)
		mapping.FromWildcard = true

		err = updateGatewayService(tx, idx, mapping)
		if err != nil {
			return err
		}
	}
	entries, err := tx.Get(tableConfigEntries, indexID+"_prefix", ConfigEntryKindQuery{Kind: structs.ServiceDefaults, EnterpriseMeta: *entMeta})
	if err != nil {
		return fmt.Errorf("failed querying entries: %s", err)
	}
	for entry := entries.Next(); entry != nil; entry = entries.Next() {
		e := entry.(*structs.ServiceConfigEntry)
		if e.Destination == nil {
			continue
		}

		sn := structs.ServiceName{
			Name:           e.Name,
			EnterpriseMeta: e.EnterpriseMeta,
		}
		existing, err := tx.First(tableGatewayServices, indexID, service.Gateway, sn, service.Port)
		if err != nil {
			return fmt.Errorf("gateway service lookup failed: %s", err)
		}
		if existing != nil {
			// If there's an existing service associated with this gateway then we skip it.
			// This means the service was specified on its own, and the service entry overrides the wildcard entry.
			continue
		}

		mapping := service.Clone()

		mapping.Service = structs.NewServiceName(e.Name, &service.Service.EnterpriseMeta)
		mapping.ServiceKind = structs.GatewayServiceKindDestination
		mapping.FromWildcard = true

		err = updateGatewayService(tx, idx, mapping)
		if err != nil {
			return err
		}
	}

	// Also store a mapping for the wildcard so that the TLS creds can be pulled
	// for new services registered in its namespace
	err = updateGatewayService(tx, idx, service)
	if err != nil {
		return err
	}
	return nil
}

// serviceHasConnectInstances returns whether the service has at least one connect instance,
// and at least one non-connect instance.
func serviceHasConnectInstances(tx WriteTxn, serviceName string, entMeta *acl.EnterpriseMeta) (bool, bool, error) {
	hasConnectInstance := false
	query := Query{
		Value:          serviceName,
		EnterpriseMeta: *entMeta,
	}
	svc, err := tx.First(tableServices, indexConnect, query)
	if err != nil {
		return false, false, fmt.Errorf("failed service lookup: %s", err)
	}
	if svc != nil {
		hasConnectInstance = true
	}

	hasNonConnectInstance := false
	iter, err := tx.Get(tableServices, indexService, query)
	if err != nil {
		return false, false, fmt.Errorf("failed service lookup: %s", err)
	}
	for service := iter.Next(); service != nil; service = iter.Next() {
		sn := service.(*structs.ServiceNode)
		if !sn.ServiceConnect.Native {
			hasNonConnectInstance = true
			break
		}
	}

	return hasConnectInstance, hasNonConnectInstance, nil
}

// updateGatewayService associates services with gateways after an eligible event
// ie. Registering a service in a namespace targeted by a gateway
func updateGatewayService(tx WriteTxn, idx uint64, mapping *structs.GatewayService) error {
	// Check if mapping already exists in table if it's already in the table
	// Avoid insert if nothing changed
	existing, err := tx.First(tableGatewayServices, indexID, mapping.Gateway, mapping.Service, mapping.Port)
	if err != nil {
		return fmt.Errorf("gateway service lookup failed: %s", err)
	}
	if gs, ok := existing.(*structs.GatewayService); ok && gs != nil {
		mapping.CreateIndex = gs.CreateIndex
		if gs.IsSame(mapping) {
			return nil
		}
	} else {
		// We have a new mapping
		mapping.CreateIndex = idx
	}
	mapping.ModifyIndex = idx

	if err := tx.Insert(tableGatewayServices, mapping); err != nil {
		return fmt.Errorf("failed inserting gateway service mapping: %s", err)
	}

	if err := indexUpdateMaxTxn(tx, idx, tableGatewayServices); err != nil {
		return fmt.Errorf("failed updating gateway-services index: %v", err)
	}

	if err := insertGatewayServiceTopologyMapping(tx, idx, mapping); err != nil {
		return fmt.Errorf("failed to reconcile mesh topology for gateway: %v", err)
	}
	return nil
}

// checkWildcardForGatewaysAndUpdate checks whether a service matches a
// wildcard definition in gateway config entries and if so adds it the the
// gateway-services table.
func checkGatewayWildcardsAndUpdate(tx WriteTxn, idx uint64, svc *structs.ServiceName, ns *structs.NodeService, kind structs.GatewayServiceKind) error {
	sn := structs.ServiceName{Name: structs.WildcardSpecifier, EnterpriseMeta: svc.EnterpriseMeta}
	svcGateways, err := tx.Get(tableGatewayServices, indexService, sn)
	if err != nil {
		return fmt.Errorf("failed gateway lookup for %q: %s", svc.Name, err)
	}

	hasConnectInstance, hasNonConnectInstance, err := serviceHasConnectInstances(tx, svc.Name, &svc.EnterpriseMeta)
	if err != nil {
		return err
	}
	// If we were passed a NodeService, this might be the first registered instance of the service
	// so we need to count it as either a connect or non-connect instance.
	if ns != nil {
		if ns.Connect.Native || ns.Kind == structs.ServiceKindConnectProxy {
			hasConnectInstance = true
		} else {
			hasNonConnectInstance = true
		}
	}

	for service := svcGateways.Next(); service != nil; service = svcGateways.Next() {
		if wildcardSvc, ok := service.(*structs.GatewayService); ok && wildcardSvc != nil {
			if wildcardSvc.GatewayKind == structs.ServiceKindIngressGateway && !hasConnectInstance {
				continue
			}
			if wildcardSvc.GatewayKind == structs.ServiceKindTerminatingGateway && !hasNonConnectInstance && kind != structs.GatewayServiceKindDestination {
				continue
			}

			// Copy the wildcard mapping and modify it
			gatewaySvc := wildcardSvc.Clone()

			gatewaySvc.Service = structs.NewServiceName(svc.Name, &svc.EnterpriseMeta)
			gatewaySvc.FromWildcard = true
			gatewaySvc.ServiceKind = kind

			if err = updateGatewayService(tx, idx, gatewaySvc); err != nil {
				return fmt.Errorf("Failed to associate service %q with gateway %q", gatewaySvc.Service.String(), gatewaySvc.Gateway.String())
			}
		}
	}
	return nil
}

// checkGatewayAndUpdate checks whether a service matches a
// wildcard definition in gateway config entries and if so adds it the the
// gateway-services table.
func checkGatewayAndUpdate(tx WriteTxn, idx uint64, svc *structs.ServiceName, kind structs.GatewayServiceKind) error {
	sn := structs.ServiceName{Name: svc.Name, EnterpriseMeta: svc.EnterpriseMeta}
	svcGateways, err := tx.First(tableGatewayServices, indexService, sn)
	if err != nil {
		return fmt.Errorf("failed gateway lookup for %q: %s", svc.Name, err)
	}

	if service, ok := svcGateways.(*structs.GatewayService); ok && service != nil {
		// Copy the wildcard mapping and modify it
		gatewaySvc := service.Clone()

		gatewaySvc.Service = structs.NewServiceName(svc.Name, &svc.EnterpriseMeta)
		gatewaySvc.ServiceKind = kind

		if err = updateGatewayService(tx, idx, gatewaySvc); err != nil {
			return fmt.Errorf("Failed to associate service %q with gateway %q", gatewaySvc.Service.String(), gatewaySvc.Gateway.String())
		}
	}

	return nil
}

func cleanupGatewayWildcards(tx WriteTxn, idx uint64, sn structs.ServiceName, cleaningUpDestination bool) error {
	// Clean up association between service name and gateways if needed
	gateways, err := tx.Get(tableGatewayServices, indexService, sn)
	if err != nil {
		return fmt.Errorf("failed gateway lookup for %q: %s", sn.Name, err)
	}

	mappings := make([]*structs.GatewayService, 0)
	for mapping := gateways.Next(); mapping != nil; mapping = gateways.Next() {
		if gs, ok := mapping.(*structs.GatewayService); ok && gs != nil {
			mappings = append(mappings, gs)
		}
	}

	// Check whether there are any connect or non-connect instances remaining for this service.
	// If there are no connect instances left, ingress gateways with a wildcard entry can remove
	// their association with it (same with terminating gateways if there are no non-connect
	// instances left).
	hasConnectInstance, hasNonConnectInstance, err := serviceHasConnectInstances(tx, sn.Name, &sn.EnterpriseMeta)
	if err != nil {
		return err
	}

	// If we're deleting a service instance but this service is defined as a destination via config entry,
	// keep the mapping around.
	hasDestination := false
	if !cleaningUpDestination {
		q := configentry.NewKindName(structs.ServiceDefaults, sn.Name, &sn.EnterpriseMeta)
		existing, err := tx.First(tableConfigEntries, indexID, q)
		if err != nil {
			return fmt.Errorf("failed config entry lookup: %s", err)
		}
		if existing != nil {
			if entry, ok := existing.(*structs.ServiceConfigEntry); ok && entry.Destination != nil {
				hasDestination = true
			}
		}
	}

	// Do the updates in a separate loop so we don't trash the iterator.
	for _, m := range mappings {
		// Only delete if association was created by a wildcard specifier.
		// Otherwise the service was specified in the config entry, and the association should be maintained
		// for when the service is re-registered
		if m.FromWildcard {
			if m.GatewayKind == structs.ServiceKindIngressGateway && hasConnectInstance {
				continue
			}
			if m.GatewayKind == structs.ServiceKindTerminatingGateway && (hasNonConnectInstance || hasDestination) {
				continue
			}

			if err := tx.Delete(tableGatewayServices, m); err != nil {
				return fmt.Errorf("failed to truncate gateway services table: %v", err)
			}
			if err := indexUpdateMaxTxn(tx, idx, tableGatewayServices); err != nil {
				return fmt.Errorf("failed updating gateway-services index: %v", err)
			}
			if err := deleteGatewayServiceTopologyMapping(tx, idx, m); err != nil {
				return fmt.Errorf("failed to reconcile mesh topology for gateway: %v", err)
			}
		} else {
			kind, err := GatewayServiceKind(tx, m.Service.Name, &m.Service.EnterpriseMeta)
			if err != nil {
				return fmt.Errorf("failed to get gateway service kind for service %s: %v", sn.Name, err)
			}
			checkGatewayAndUpdate(tx, idx, &structs.ServiceName{Name: m.Service.Name, EnterpriseMeta: m.Service.EnterpriseMeta}, kind)
		}
	}
	return nil
}

func (s *Store) DumpGatewayServices(ws memdb.WatchSet) (uint64, structs.GatewayServices, error) {
	tx := s.db.ReadTxn()
	defer tx.Abort()

	iter, err := tx.Get(tableGatewayServices, indexID)
	if err != nil {
		return 0, nil, fmt.Errorf("failed to dump gateway-services: %s", err)
	}
	ws.Add(iter.WatchCh())

	maxIdx, results, err := s.collectGatewayServices(tx, ws, iter)
	if err != nil {
		return 0, nil, err
	}
	idx := maxIndexTxn(tx, tableGatewayServices)

	return lib.MaxUint64(maxIdx, idx), results, nil
}

func (s *Store) collectGatewayServices(tx ReadTxn, ws memdb.WatchSet, iter memdb.ResultIterator) (uint64, structs.GatewayServices, error) {
	var maxIdx uint64
	var results structs.GatewayServices

	for obj := iter.Next(); obj != nil; obj = iter.Next() {
		gs := obj.(*structs.GatewayService)
		maxIdx = lib.MaxUint64(maxIdx, gs.ModifyIndex)

		if gs.Service.Name != structs.WildcardSpecifier {
			idx, matches, err := checkProtocolMatch(tx, ws, gs)
			if err != nil {
				return 0, nil, fmt.Errorf("failed checking protocol: %s", err)
			}
			maxIdx = lib.MaxUint64(maxIdx, idx)

			if matches {
				results = append(results, gs)
			}
		}
	}
	return maxIdx, results, nil
}

// TODO: How to handle index rolling back when a config entry is
// deleted that references a service?
// We might need something like the service_last_extinction index?
func serviceGatewayNodes(tx ReadTxn, ws memdb.WatchSet, service string, kind structs.ServiceKind, entMeta *acl.EnterpriseMeta, peerName string) (uint64, structs.ServiceNodes, error) {
	if peerName != "" {
		return 0, nil, nil
	}

	// Look up gateway name associated with the service
	gws, err := tx.Get(tableGatewayServices, indexService, structs.NewServiceName(service, entMeta))
	if err != nil {
		return 0, nil, fmt.Errorf("failed gateway lookup: %s", err)
	}

	// Adding this channel to the WatchSet means that the watch will fire if a config entry targeting the service is added.
	// Otherwise, if there's no associated gateway, then no watch channel would be returned
	ws.Add(gws.WatchCh())

	var ret structs.ServiceNodes
	var maxIdx uint64

	for gateway := gws.Next(); gateway != nil; gateway = gws.Next() {
		mapping := gateway.(*structs.GatewayService)
		// TODO(ingress): Test this conditional
		if mapping.GatewayKind != kind {
			continue
		}
		maxIdx = lib.MaxUint64(maxIdx, mapping.ModifyIndex)

		// Look up nodes for gateway
		q := Query{
			Value:          mapping.Gateway.Name,
			EnterpriseMeta: mapping.Gateway.EnterpriseMeta,
		}
		gwServices, err := tx.Get(tableServices, indexService, q)
		if err != nil {
			return 0, nil, fmt.Errorf("failed service lookup: %s", err)
		}

		var exists bool
		for svc := gwServices.Next(); svc != nil; svc = gwServices.Next() {
			sn := svc.(*structs.ServiceNode)
			ret = append(ret, sn)

			// Tracking existence to know whether we should check extinction index for service
			exists = true
		}

		// This prevents the index from sliding back if case all instances of the gateway service are deregistered
		svcIdx := maxIndexForService(tx, mapping.Gateway.Name, exists, false, &mapping.Gateway.EnterpriseMeta, structs.DefaultPeerKeyword)
		maxIdx = lib.MaxUint64(maxIdx, svcIdx)

		// Ensure that blocking queries wake up if the gateway-service mapping exists, but the gateway does not exist yet
		if !exists {
			ws.Add(gwServices.WatchCh())
		}
	}
	return maxIdx, ret, nil
}

// metricsProtocolForIngressGateway determines the protocol that should be used when fetching metrics for an ingress gateway
// Since ingress gateways may have listeners with different protocols, favor capturing all traffic by only returning HTTP
// when all listeners are HTTP-like.
func metricsProtocolForIngressGateway(tx ReadTxn, ws memdb.WatchSet, sn structs.ServiceName) (uint64, string, error) {
	idx, conf, err := configEntryTxn(tx, ws, structs.IngressGateway, sn.Name, &sn.EnterpriseMeta)
	if err != nil {
		return 0, "", fmt.Errorf("failed to get ingress-gateway config entry for %q: %v", sn.String(), err)
	}
	if conf == nil {
		return 0, "", nil
	}
	entry, ok := conf.(*structs.IngressGatewayConfigEntry)
	if !ok {
		return 0, "", fmt.Errorf("unexpected config entry type: %T", conf)
	}
	counts := make(map[string]int)
	for _, l := range entry.Listeners {
		if structs.IsProtocolHTTPLike(l.Protocol) {
			counts["http"] += 1
		} else {
			counts["tcp"] += 1
		}
	}
	protocol := "tcp"
	if counts["tcp"] == 0 && counts["http"] > 0 {
		protocol = "http"
	}
	return idx, protocol, nil
}

// checkProtocolMatch filters out any GatewayService entries added from a wildcard with a protocol
// that doesn't match the one configured in their discovery chain.
func checkProtocolMatch(tx ReadTxn, ws memdb.WatchSet, svc *structs.GatewayService) (uint64, bool, error) {
	if svc.GatewayKind != structs.ServiceKindIngressGateway || !svc.FromWildcard {
		return 0, true, nil
	}

	idx, protocol, err := protocolForService(tx, ws, svc.Service)
	if err != nil {
		return 0, false, err
	}

	return idx, svc.Protocol == protocol, nil
}

// TODO(freddy) Split this up. The upstream/downstream logic is very similar.
// TODO(freddy) Add comprehensive state store test
func (s *Store) ServiceTopology(
	ws memdb.WatchSet,
	dc, service string,
	kind structs.ServiceKind,
	defaultAllow acl.EnforcementDecision,
	entMeta *acl.EnterpriseMeta,
) (uint64, *structs.ServiceTopology, error) {
	tx := s.db.ReadTxn()
	defer tx.Abort()

	sn := structs.NewServiceName(service, entMeta)

	var (
		maxIdx           uint64
		protocol         string
		err              error
		fullyTransparent bool
		hasTransparent   bool
		connectNative    bool
	)
	switch kind {
	case structs.ServiceKindIngressGateway:
		maxIdx, protocol, err = metricsProtocolForIngressGateway(tx, ws, sn)
		if err != nil {
			return 0, nil, fmt.Errorf("failed to fetch protocol for service %s: %v", sn.String(), err)
		}

	case structs.ServiceKindTypical:
		maxIdx, protocol, err = protocolForService(tx, ws, sn)
		if err != nil {
			return 0, nil, fmt.Errorf("failed to fetch protocol for service %s: %v", sn.String(), err)
		}

		// Fetch connect endpoints for the target service in order to learn if its proxies are configured as
		// transparent proxies.
		if entMeta == nil {
			entMeta = structs.DefaultEnterpriseMetaInDefaultPartition()
		}
		q := Query{
			Value:          service,
			EnterpriseMeta: *entMeta,
			PeerName:       structs.TODOPeerKeyword,
		}

		idx, proxies, err := serviceNodesTxn(tx, ws, indexConnect, q)
		if err != nil {
			return 0, nil, fmt.Errorf("failed to fetch connect endpoints for service %s: %v", sn.String(), err)
		}
		if idx > maxIdx {
			maxIdx = idx
		}
		if len(proxies) == 0 {
			break
		}

		fullyTransparent = true
		for _, proxy := range proxies {
			switch proxy.ServiceProxy.Mode {
			case structs.ProxyModeTransparent:
				hasTransparent = true

			default:
				// Only consider the target proxy to be transparent when all instances are in that mode.
				// This is done because the flag is used to display warnings about proxies needing to enable
				// transparent proxy mode. If ANY instance isn't in the right mode then the warming applies.
				fullyTransparent = false
			}
			if proxy.ServiceConnect.Native {
				connectNative = true
			}
		}

	default:
		return 0, nil, fmt.Errorf("unsupported kind %q", kind)
	}

	idx, upstreamNames, err := upstreamsFromRegistrationTxn(tx, ws, sn)
	if err != nil {
		return 0, nil, err
	}
	if idx > maxIdx {
		maxIdx = idx
	}

	var upstreamSources = make(map[string]string)
	for _, un := range upstreamNames {
		upstreamSources[un.String()] = structs.TopologySourceRegistration
	}

	upstreamDecisions := make(map[string]structs.IntentionDecisionSummary)

	// Only transparent proxies / connect native services have upstreams from intentions
	if hasTransparent || connectNative {
		idx, intentionUpstreams, err := s.intentionTopologyTxn(tx, ws, sn, false, defaultAllow, structs.IntentionTargetService)
		if err != nil {
			return 0, nil, err
		}
		if idx > maxIdx {
			maxIdx = idx
		}

		for _, svc := range intentionUpstreams {
			if _, ok := upstreamSources[svc.Name.String()]; ok {
				// Avoid duplicating entry
				continue
			}
			upstreamDecisions[svc.Name.String()] = svc.Decision
			upstreamNames = append(upstreamNames, svc.Name)

			var source string
			switch {
			case svc.Decision.HasExact:
				source = structs.TopologySourceSpecificIntention
			case svc.Decision.DefaultAllow:
				source = structs.TopologySourceDefaultAllow
			default:
				source = structs.TopologySourceWildcardIntention
			}
			upstreamSources[svc.Name.String()] = source
		}
	}

	matchEntry := structs.IntentionMatchEntry{
		Namespace: entMeta.NamespaceOrDefault(),
		Partition: entMeta.PartitionOrDefault(),
		Name:      service,
	}
	_, srcIntentions, err := compatIntentionMatchOneTxn(tx, ws, matchEntry, structs.IntentionMatchSource, structs.IntentionTargetService)
	if err != nil {
		return 0, nil, fmt.Errorf("failed to query intentions for %s", sn.String())
	}

	for _, un := range upstreamNames {
		opts := IntentionDecisionOpts{
			Target:           un.Name,
			Namespace:        un.NamespaceOrDefault(),
			Partition:        un.PartitionOrDefault(),
			Intentions:       srcIntentions,
			MatchType:        structs.IntentionMatchDestination,
			DefaultDecision:  defaultAllow,
			AllowPermissions: false,
		}
		decision, err := s.IntentionDecision(opts)
		if err != nil {
			return 0, nil, fmt.Errorf("failed to get intention decision from (%s) to (%s): %v",
				sn.String(), un.String(), err)
		}
		upstreamDecisions[un.String()] = decision
	}

	idx, unfilteredUpstreams, err := s.combinedServiceNodesTxn(tx, ws, upstreamNames, structs.DefaultPeerKeyword)
	if err != nil {
		return 0, nil, fmt.Errorf("failed to get upstreams for %q: %v", sn.String(), err)
	}
	if idx > maxIdx {
		maxIdx = idx
	}

	var upstreams structs.CheckServiceNodes
	for _, upstream := range unfilteredUpstreams {
		sn := upstream.Service.CompoundServiceName()
		if upstream.Service.Kind == structs.ServiceKindConnectProxy {
			sn = structs.NewServiceName(upstream.Service.Proxy.DestinationServiceName, &upstream.Service.EnterpriseMeta)
		}

		// Avoid returning upstreams from intentions when none of the proxy instances of the target are in transparent mode or connect native.
		if !hasTransparent && !connectNative && upstreamSources[sn.String()] != structs.TopologySourceRegistration {
			continue
		}
		upstreams = append(upstreams, upstream)
	}

	var foundUpstreams = make(map[structs.ServiceName]struct{})
	for _, csn := range upstreams {
		foundUpstreams[csn.Service.CompoundServiceName()] = struct{}{}
	}

	// Check upstream names that had no service instances to see if they are routing config.
	for _, un := range upstreamNames {
		if _, ok := foundUpstreams[un]; ok {
			continue
		}

		for _, kind := range serviceGraphKinds {
			idx, entry, err := configEntryTxn(tx, ws, kind, un.Name, &un.EnterpriseMeta)
			if err != nil {
				return 0, nil, err
			}
			if entry != nil {
				upstreamSources[un.String()] = structs.TopologySourceRoutingConfig
			}
			if idx > maxIdx {
				maxIdx = idx
			}
		}
	}

	idx, downstreamNames, err := s.downstreamsForServiceTxn(tx, ws, dc, sn)
	if err != nil {
		return 0, nil, err
	}
	if idx > maxIdx {
		maxIdx = idx
	}

	var downstreamSources = make(map[string]string)
	for _, dn := range downstreamNames {
		downstreamSources[dn.String()] = structs.TopologySourceRegistration
	}

	idx, intentionDownstreams, err := s.intentionTopologyTxn(tx, ws, sn, true, defaultAllow, structs.IntentionTargetService)
	if err != nil {
		return 0, nil, err
	}
	if idx > maxIdx {
		maxIdx = idx
	}

	downstreamDecisions := make(map[string]structs.IntentionDecisionSummary)
	for _, svc := range intentionDownstreams {
		if _, ok := downstreamSources[svc.Name.String()]; ok {
			// Avoid duplicating entry
			continue
		}
		downstreamNames = append(downstreamNames, svc.Name)
		downstreamDecisions[svc.Name.String()] = svc.Decision

		var source string
		switch {
		case svc.Decision.HasExact:
			source = structs.TopologySourceSpecificIntention
		case svc.Decision.DefaultAllow:
			source = structs.TopologySourceDefaultAllow
		default:
			source = structs.TopologySourceWildcardIntention
		}
		downstreamSources[svc.Name.String()] = source
	}

	_, dstIntentions, err := compatIntentionMatchOneTxn(tx, ws, matchEntry, structs.IntentionMatchDestination, structs.IntentionTargetService)
	if err != nil {
		return 0, nil, fmt.Errorf("failed to query intentions for %s", sn.String())
	}
	for _, dn := range downstreamNames {
		opts := IntentionDecisionOpts{
			Target:           dn.Name,
			Namespace:        dn.NamespaceOrDefault(),
			Partition:        dn.PartitionOrDefault(),
			Intentions:       dstIntentions,
			MatchType:        structs.IntentionMatchSource,
			DefaultDecision:  defaultAllow,
			AllowPermissions: false,
		}
		decision, err := s.IntentionDecision(opts)
		if err != nil {
			return 0, nil, fmt.Errorf("failed to get intention decision from (%s) to (%s): %v",
				dn.String(), sn.String(), err)
		}
		downstreamDecisions[dn.String()] = decision
	}

	idx, unfilteredDownstreams, err := s.combinedServiceNodesTxn(tx, ws, downstreamNames, structs.DefaultPeerKeyword)

	if err != nil {
		return 0, nil, fmt.Errorf("failed to get downstreams for %q: %v", sn.String(), err)
	}
	if idx > maxIdx {
		maxIdx = idx
	}

	// Store downstreams with at least one instance in transparent proxy mode.
	// This is to avoid returning downstreams from intentions when none of the downstreams are transparent proxies.
	tproxyMap := make(map[structs.ServiceName]struct{})
	for _, downstream := range unfilteredDownstreams {
		if downstream.Service.Proxy.Mode == structs.ProxyModeTransparent {
			sn := structs.NewServiceName(downstream.Service.Proxy.DestinationServiceName, &downstream.Service.EnterpriseMeta)
			tproxyMap[sn] = struct{}{}
		}
	}

	var downstreams structs.CheckServiceNodes
	for _, downstream := range unfilteredDownstreams {
		sn := downstream.Service.CompoundServiceName()
		if downstream.Service.Kind == structs.ServiceKindConnectProxy {
			sn = structs.NewServiceName(downstream.Service.Proxy.DestinationServiceName, &downstream.Service.EnterpriseMeta)
		}
		if _, ok := tproxyMap[sn]; !ok && !downstream.Service.Connect.Native && downstreamSources[sn.String()] != structs.TopologySourceRegistration {
			// If downstream is not a transparent proxy or connect native, remove references
			delete(downstreamSources, sn.String())
			delete(downstreamDecisions, sn.String())
			continue
		}
		downstreams = append(downstreams, downstream)
	}

	resp := &structs.ServiceTopology{
		TransparentProxy:    fullyTransparent,
		MetricsProtocol:     protocol,
		Upstreams:           upstreams,
		Downstreams:         downstreams,
		UpstreamDecisions:   upstreamDecisions,
		DownstreamDecisions: downstreamDecisions,
		UpstreamSources:     upstreamSources,
		DownstreamSources:   downstreamSources,
	}
	return maxIdx, resp, nil
}

// combinedServiceNodesTxn returns typical and connect endpoints for a list of services.
// This enabled aggregating checks statuses across both.
func (s *Store) combinedServiceNodesTxn(tx ReadTxn, ws memdb.WatchSet, names []structs.ServiceName, peerName string) (uint64, structs.CheckServiceNodes, error) {
	var (
		maxIdx uint64
		resp   structs.CheckServiceNodes
	)
	for _, u := range names {
		// Collect typical then connect instances
		idx, csn, err := checkServiceNodesTxn(tx, ws, u.Name, false, &u.EnterpriseMeta, peerName)
		if err != nil {
			return 0, nil, err
		}
		if idx > maxIdx {
			maxIdx = idx
		}
		resp = append(resp, csn...)

		idx, csn, err = checkServiceNodesTxn(tx, ws, u.Name, true, &u.EnterpriseMeta, peerName)
		if err != nil {
			return 0, nil, err
		}
		if idx > maxIdx {
			maxIdx = idx
		}
		resp = append(resp, csn...)
	}
	return maxIdx, resp, nil
}

// downstreamsForServiceTxn will find all downstream services that could route traffic to the input service.
// There are two factors at play. Upstreams defined in a proxy registration, and the discovery chain for those upstreams.
func (s *Store) downstreamsForServiceTxn(tx ReadTxn, ws memdb.WatchSet, dc string, service structs.ServiceName) (uint64, []structs.ServiceName, error) {
	// First fetch services that have discovery chains that eventually route to the target service
	idx, sources, err := s.discoveryChainSourcesTxn(tx, ws, dc, service)
	if err != nil {
		return 0, nil, fmt.Errorf("failed to get sources for discovery chain target %q: %v", service.String(), err)
	}

	var maxIdx uint64
	if idx > maxIdx {
		maxIdx = idx
	}

	var (
		resp []structs.ServiceName
		seen = make(map[structs.ServiceName]bool)
	)
	for _, s := range sources {
		// We then follow these sources one level down to the services defining them as an upstream.
		idx, downstreams, err := downstreamsFromRegistrationTxn(tx, ws, s)
		if err != nil {
			return 0, nil, fmt.Errorf("failed to get registration downstreams for %q: %v", s.String(), err)
		}
		if idx > maxIdx {
			maxIdx = idx
		}
		for _, d := range downstreams {
			if !seen[d] {
				resp = append(resp, d)
				seen[d] = true
			}
		}
	}
	return maxIdx, resp, nil
}

// upstreamsFromRegistrationTxn returns the ServiceNames of the upstreams defined across instances of the input
func upstreamsFromRegistrationTxn(tx ReadTxn, ws memdb.WatchSet, sn structs.ServiceName) (uint64, []structs.ServiceName, error) {
	return linkedFromRegistrationTxn(tx, ws, sn, false)
}

// downstreamsFromRegistrationTxn returns the ServiceNames of downstream services based on registrations across instances of the input
func downstreamsFromRegistrationTxn(tx ReadTxn, ws memdb.WatchSet, sn structs.ServiceName) (uint64, []structs.ServiceName, error) {
	return linkedFromRegistrationTxn(tx, ws, sn, true)
}

func linkedFromRegistrationTxn(tx ReadTxn, ws memdb.WatchSet, service structs.ServiceName, downstreams bool) (uint64, []structs.ServiceName, error) {
	// To fetch upstreams we query services that have the input listed as a downstream
	// To fetch downstreams we query services that have the input listed as an upstream
	index := indexDownstream
	if downstreams {
		index = indexUpstream
	}

	iter, err := tx.Get(tableMeshTopology, index, service)
	if err != nil {
		return 0, nil, fmt.Errorf("%q lookup failed: %v", tableMeshTopology, err)
	}
	ws.Add(iter.WatchCh())

	var (
		idx  uint64
		resp []structs.ServiceName
	)
	for raw := iter.Next(); raw != nil; raw = iter.Next() {
		entry := raw.(*upstreamDownstream)
		if entry.ModifyIndex > idx {
			idx = entry.ModifyIndex
		}

		linked := entry.Upstream
		if downstreams {
			linked = entry.Downstream
		}
		resp = append(resp, linked)
	}

	// TODO (freddy) This needs a tombstone to avoid the index sliding back on mapping deletion
	//  Using the table index here means that blocking queries will wake up more often than they should
	tableIdx := maxIndexTxn(tx, tableMeshTopology)
	if tableIdx > idx {
		idx = tableIdx
	}
	return idx, resp, nil
}

// updateMeshTopology creates associations between the input service and its upstreams in the topology table
func updateMeshTopology(tx WriteTxn, idx uint64, node string, svc *structs.NodeService, existing interface{}) error {
	// TODO(peering): make this peering aware
	oldUpstreams := make(map[structs.ServiceName]bool)
	if e, ok := existing.(*structs.ServiceNode); ok {
		for _, u := range e.ServiceProxy.Upstreams {
			upstreamMeta := acl.NewEnterpriseMetaWithPartition(e.PartitionOrDefault(), u.DestinationNamespace)
			sn := structs.NewServiceName(u.DestinationName, &upstreamMeta)

			oldUpstreams[sn] = true
		}
	}

	// Despite the name "destination", this service name is downstream of the proxy
	downstream := structs.NewServiceName(svc.Proxy.DestinationServiceName, &svc.EnterpriseMeta)
	inserted := make(map[structs.ServiceName]bool)
	for _, u := range svc.Proxy.Upstreams {
		if u.DestinationType == structs.UpstreamDestTypePreparedQuery {
			continue
		}

		// TODO (freddy): Account for upstream datacenter
		upstreamMeta := acl.NewEnterpriseMetaWithPartition(svc.PartitionOrDefault(), u.DestinationNamespace)
		upstream := structs.NewServiceName(u.DestinationName, &upstreamMeta)

		obj, err := tx.First(tableMeshTopology, indexID, upstream, downstream)
		if err != nil {
			return fmt.Errorf("%q lookup failed: %v", tableMeshTopology, err)
		}
		sid := svc.CompoundServiceID()
		uid := structs.UniqueID(node, sid.String())

		var mapping *upstreamDownstream
		if existing, ok := obj.(*upstreamDownstream); ok {
			rawCopy, err := copystructure.Copy(existing)
			if err != nil {
				return fmt.Errorf("failed to copy existing topology mapping: %v", err)
			}
			mapping, ok = rawCopy.(*upstreamDownstream)
			if !ok {
				return fmt.Errorf("unexpected topology type %T", rawCopy)
			}
			mapping.Refs[uid] = struct{}{}
			mapping.ModifyIndex = idx

			inserted[upstream] = true
		}
		if mapping == nil {
			mapping = &upstreamDownstream{
				Upstream:   upstream,
				Downstream: downstream,
				Refs:       map[string]struct{}{uid: {}},
				RaftIndex: structs.RaftIndex{
					CreateIndex: idx,
					ModifyIndex: idx,
				},
			}
		}
		if err := tx.Insert(tableMeshTopology, mapping); err != nil {
			return fmt.Errorf("failed inserting %s mapping: %s", tableMeshTopology, err)
		}
		if err := indexUpdateMaxTxn(tx, idx, tableMeshTopology); err != nil {
			return fmt.Errorf("failed updating %s index: %v", tableMeshTopology, err)
		}
		inserted[upstream] = true
	}

	for u := range oldUpstreams {
		if !inserted[u] {
			if _, err := tx.DeleteAll(tableMeshTopology, indexID, u, downstream); err != nil {
				return fmt.Errorf("failed to truncate %s table: %v", tableMeshTopology, err)
			}
			if err := indexUpdateMaxTxn(tx, idx, tableMeshTopology); err != nil {
				return fmt.Errorf("failed updating %s index: %v", tableMeshTopology, err)
			}
		}
	}
	return nil
}

// cleanupMeshTopology removes a service from the mesh topology table
// This is only safe to call when there are no more known instances of this proxy
func cleanupMeshTopology(tx WriteTxn, idx uint64, service *structs.ServiceNode) error {
	// TODO(peering): make this peering aware?
	if service.ServiceKind != structs.ServiceKindConnectProxy {
		return nil
	}
	sn := structs.NewServiceName(service.ServiceProxy.DestinationServiceName, &service.EnterpriseMeta)

	sid := service.CompoundServiceID()
	uid := structs.UniqueID(service.Node, sid.String())

	iter, err := tx.Get(tableMeshTopology, indexDownstream, sn)
	if err != nil {
		return fmt.Errorf("%q lookup failed: %v", tableMeshTopology, err)
	}

	mappings := make([]*upstreamDownstream, 0)
	for raw := iter.Next(); raw != nil; raw = iter.Next() {
		mappings = append(mappings, raw.(*upstreamDownstream))
	}

	// Do the updates in a separate loop so we don't trash the iterator.
	for _, m := range mappings {
		rawCopy, err := copystructure.Copy(m)
		if err != nil {
			return fmt.Errorf("failed to copy existing topology mapping: %v", err)
		}
		copy, ok := rawCopy.(*upstreamDownstream)
		if !ok {
			return fmt.Errorf("unexpected topology type %T", rawCopy)
		}

		// Bail early if there's no reference to the proxy ID we're deleting
		if _, ok := copy.Refs[uid]; !ok {
			continue
		}

		delete(copy.Refs, uid)
		if len(copy.Refs) == 0 {
			if err := tx.Delete(tableMeshTopology, m); err != nil {
				return fmt.Errorf("failed to truncate %s table: %v", tableMeshTopology, err)
			}
			if err := indexUpdateMaxTxn(tx, idx, tableMeshTopology); err != nil {
				return fmt.Errorf("failed updating %s index: %v", tableMeshTopology, err)
			}
			continue

		}
		if err := tx.Insert(tableMeshTopology, copy); err != nil {
			return fmt.Errorf("failed inserting %s mapping: %s", tableMeshTopology, err)
		}
	}
	return nil
}

func insertGatewayServiceTopologyMapping(tx WriteTxn, idx uint64, gs *structs.GatewayService) error {
	// Only ingress gateways are standalone items in the mesh topology viz
	if gs.GatewayKind != structs.ServiceKindIngressGateway || gs.Service.Name == structs.WildcardSpecifier {
		return nil
	}

	mapping := upstreamDownstream{
		Upstream:   gs.Service,
		Downstream: gs.Gateway,
		Refs:       make(map[string]struct{}),
		RaftIndex:  gs.RaftIndex,
	}
	if err := tx.Insert(tableMeshTopology, &mapping); err != nil {
		return fmt.Errorf("failed inserting %s mapping: %s", tableMeshTopology, err)
	}
	if err := indexUpdateMaxTxn(tx, idx, tableMeshTopology); err != nil {
		return fmt.Errorf("failed updating %s index: %v", tableMeshTopology, err)
	}

	return nil
}

func deleteGatewayServiceTopologyMapping(tx WriteTxn, idx uint64, gs *structs.GatewayService) error {
	// Only ingress gateways are standalone items in the mesh topology viz
	if gs.GatewayKind != structs.ServiceKindIngressGateway {
		return nil
	}

	if _, err := tx.DeleteAll(tableMeshTopology, indexID, gs.Service, gs.Gateway); err != nil {
		return fmt.Errorf("failed to truncate %s table: %v", tableMeshTopology, err)
	}
	if err := indexUpdateMaxTxn(tx, idx, tableMeshTopology); err != nil {
		return fmt.Errorf("failed updating %s index: %v", tableMeshTopology, err)
	}

	return nil
}

func truncateGatewayServiceTopologyMappings(tx WriteTxn, idx uint64, gateway structs.ServiceName, kind string) error {
	// Only ingress gateways are standalone items in the mesh topology viz
	if kind != string(structs.ServiceKindIngressGateway) {
		return nil
	}

	if _, err := tx.DeleteAll(tableMeshTopology, indexDownstream, gateway); err != nil {
		return fmt.Errorf("failed to truncate %s table: %v", tableMeshTopology, err)
	}
	if err := indexUpdateMaxTxn(tx, idx, tableMeshTopology); err != nil {
		return fmt.Errorf("failed updating %s index: %v", tableMeshTopology, err)
	}

	return nil
}

func upsertKindServiceName(tx WriteTxn, idx uint64, kind structs.ServiceKind, name structs.ServiceName) error {
	// TODO(peering): make this peering aware
	q := KindServiceNameQuery{Name: name.Name, Kind: kind, EnterpriseMeta: name.EnterpriseMeta}
	existing, err := tx.First(tableKindServiceNames, indexID, q)
	if err != nil {
		return err
	}

	// Service name is already known. Nothing to do.
	if existing != nil {
		return nil
	}

	ksn := KindServiceName{
		Kind:    kind,
		Service: name,
		RaftIndex: structs.RaftIndex{
			CreateIndex: idx,
			ModifyIndex: idx,
		},
	}
	if err := tx.Insert(tableKindServiceNames, &ksn); err != nil {
		return fmt.Errorf("failed inserting %s/%s into %s: %s", kind, name.String(), tableKindServiceNames, err)
	}
	return updateKindServiceNamesIndex(tx, idx, kind, name.EnterpriseMeta)
}

func cleanupKindServiceName(tx WriteTxn, idx uint64, name structs.ServiceName, kind structs.ServiceKind) error {
	q := KindServiceNameQuery{Name: name.Name, Kind: kind, EnterpriseMeta: name.EnterpriseMeta}
	if _, err := tx.DeleteAll(tableKindServiceNames, indexID, q); err != nil {
		return fmt.Errorf("failed to delete %s from %s: %s", name, tableKindServiceNames, err)
	}
	return updateKindServiceNamesIndex(tx, idx, kind, name.EnterpriseMeta)
}

// CatalogDump returns all the contents of the node, service and check tables.
// In Enterprise, this will return entries across all partitions and namespaces.
// TODO(peering) make this peering aware?
func (s *Store) CatalogDump() (*structs.CatalogContents, error) {
	tx := s.db.ReadTxn()
	contents := &structs.CatalogContents{}

	nodes, err := tx.Get(tableNodes, indexID)
	if err != nil {
		return nil, fmt.Errorf("failed nodes lookup: %s", err)
	}
	for node := nodes.Next(); node != nil; node = nodes.Next() {
		n := node.(*structs.Node)
		contents.Nodes = append(contents.Nodes, n)
	}

	services, err := tx.Get(tableServices, indexID)
	if err != nil {
		return nil, fmt.Errorf("failed services lookup: %s", err)
	}
	for service := services.Next(); service != nil; service = services.Next() {
		svc := service.(*structs.ServiceNode)
		contents.Services = append(contents.Services, svc)
	}

	checks, err := tx.Get(tableChecks, indexID)
	if err != nil {
		return nil, fmt.Errorf("failed checks lookup: %s", err)
	}
	for check := checks.Next(); check != nil; check = checks.Next() {
		c := check.(*structs.HealthCheck)
		contents.Checks = append(contents.Checks, c)
	}

	return contents, nil
}<|MERGE_RESOLUTION|>--- conflicted
+++ resolved
@@ -2918,10 +2918,6 @@
 	return lib.MaxUint64(maxIdx, idx), results, nil
 }
 
-<<<<<<< HEAD
-func (s *Store) VirtualIPForService(sn structs.ServiceName) (string, error) {
-	tx := s.db.ReadTxn()
-=======
 // TODO: Find a way to consolidate this with CheckIngressServiceNodes
 // ServiceGateways is used to query all gateways associated with a service
 func (s *Store) ServiceGateways(ws memdb.WatchSet, service string, kind structs.ServiceKind, entMeta acl.EnterpriseMeta) (uint64, structs.CheckServiceNodes, error) {
@@ -2943,7 +2939,6 @@
 
 func (s *Store) VirtualIPForService(psn structs.PeeredServiceName) (string, error) {
 	tx := s.db.Txn(false)
->>>>>>> d46b515b
 	defer tx.Abort()
 
 	vip, err := tx.First(tableServiceVirtualIPs, indexID, psn)
