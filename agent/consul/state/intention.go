package state

import (
	"errors"
	"fmt"
	"sort"

	"github.com/hashicorp/go-memdb"

	"github.com/hashicorp/consul/acl"
	"github.com/hashicorp/consul/agent/connect"
	"github.com/hashicorp/consul/agent/structs"
)

const tableConnectIntentions = "connect-intentions"

// intentionsTableSchema returns a new table schema used for storing
// intentions for Connect.
func intentionsTableSchema() *memdb.TableSchema {
	return &memdb.TableSchema{
		Name: tableConnectIntentions,
		Indexes: map[string]*memdb.IndexSchema{
			indexID: {
				Name:         indexID,
				AllowMissing: false,
				Unique:       true,
				Indexer: &memdb.UUIDFieldIndex{
					Field: "ID",
				},
			},
			"destination": {
				Name:         "destination",
				AllowMissing: true,
				// This index is not unique since we need uniqueness across the whole
				// 4-tuple.
				Unique: false,
				Indexer: &memdb.CompoundIndex{
					Indexes: []memdb.Indexer{
						&memdb.StringFieldIndex{
							Field:     "DestinationNS",
							Lowercase: true,
						},
						&memdb.StringFieldIndex{
							Field:     "DestinationName",
							Lowercase: true,
						},
					},
				},
			},
			"source": {
				Name:         "source",
				AllowMissing: true,
				// This index is not unique since we need uniqueness across the whole
				// 4-tuple.
				Unique: false,
				Indexer: &memdb.CompoundIndex{
					Indexes: []memdb.Indexer{
						&memdb.StringFieldIndex{
							Field:     "SourceNS",
							Lowercase: true,
						},
						&memdb.StringFieldIndex{
							Field:     "SourceName",
							Lowercase: true,
						},
					},
				},
			},
			"source_destination": {
				Name:         "source_destination",
				AllowMissing: true,
				Unique:       true,
				Indexer: &memdb.CompoundIndex{
					Indexes: []memdb.Indexer{
						&memdb.StringFieldIndex{
							Field:     "SourceNS",
							Lowercase: true,
						},
						&memdb.StringFieldIndex{
							Field:     "SourceName",
							Lowercase: true,
						},
						&memdb.StringFieldIndex{
							Field:     "DestinationNS",
							Lowercase: true,
						},
						&memdb.StringFieldIndex{
							Field:     "DestinationName",
							Lowercase: true,
						},
					},
				},
			},
		},
	}
}

// LegacyIntentions is used to pull all the intentions from the snapshot.
//
// Deprecated: service-intentions config entries are handled as config entries
// in the snapshot.
func (s *Snapshot) LegacyIntentions() (structs.Intentions, error) {
	ixns, err := s.tx.Get(tableConnectIntentions, "id")
	if err != nil {
		return nil, err
	}

	var ret structs.Intentions
	for wrapped := ixns.Next(); wrapped != nil; wrapped = ixns.Next() {
		ret = append(ret, wrapped.(*structs.Intention))
	}

	return ret, nil
}

// LegacyIntention is used when restoring from a snapshot.
//
// Deprecated: service-intentions config entries are handled as config entries
// in the snapshot.
func (s *Restore) LegacyIntention(ixn *structs.Intention) error {
	// Insert the intention
	if err := s.tx.Insert(tableConnectIntentions, ixn); err != nil {
		return fmt.Errorf("failed restoring intention: %s", err)
	}
	if err := indexUpdateMaxTxn(s.tx, ixn.ModifyIndex, tableConnectIntentions); err != nil {
		return fmt.Errorf("failed updating index: %s", err)
	}

	return nil
}

// AreIntentionsInConfigEntries determines which table is the canonical store
// for intentions data.
func (s *Store) AreIntentionsInConfigEntries() (bool, error) {
	tx := s.db.Txn(false)
	defer tx.Abort()
	return areIntentionsInConfigEntries(tx, nil)
}

func areIntentionsInConfigEntries(tx ReadTxn, ws memdb.WatchSet) (bool, error) {
	_, entry, err := systemMetadataGetTxn(tx, ws, structs.SystemMetadataIntentionFormatKey)
	if err != nil {
		return false, fmt.Errorf("failed system metadatalookup: %s", err)
	}
	if entry == nil {
		return false, nil
	}
	return entry.Value == structs.SystemMetadataIntentionFormatConfigValue, nil
}

// LegacyIntentions is like Intentions() but only returns legacy intentions.
// This is exposed for migration purposes.
func (s *Store) LegacyIntentions(ws memdb.WatchSet, entMeta *acl.EnterpriseMeta) (uint64, structs.Intentions, error) {
	tx := s.db.Txn(false)
	defer tx.Abort()

	idx, results, _, err := legacyIntentionsListTxn(tx, ws, entMeta)
	return idx, results, err
}

// Intentions returns the list of all intentions. The boolean response value is true if it came from config entries.
func (s *Store) Intentions(ws memdb.WatchSet, entMeta *acl.EnterpriseMeta) (uint64, structs.Intentions, bool, error) {
	tx := s.db.Txn(false)
	defer tx.Abort()

	usingConfigEntries, err := areIntentionsInConfigEntries(tx, ws)
	if err != nil {
		return 0, nil, false, err
	}
	if !usingConfigEntries {
		return legacyIntentionsListTxn(tx, ws, entMeta)
	}
	return configIntentionsListTxn(tx, ws, entMeta)
}

func legacyIntentionsListTxn(tx ReadTxn, ws memdb.WatchSet, entMeta *acl.EnterpriseMeta) (uint64, structs.Intentions, bool, error) {
	// Get the index
	idx := maxIndexTxn(tx, tableConnectIntentions)
	if idx < 1 {
		idx = 1
	}

	iter, err := intentionListTxn(tx, entMeta)
	if err != nil {
		return 0, nil, false, fmt.Errorf("failed intention lookup: %s", err)
	}

	ws.Add(iter.WatchCh())

	var results structs.Intentions
	for ixn := iter.Next(); ixn != nil; ixn = iter.Next() {
		results = append(results, ixn.(*structs.Intention))
	}

	// Sort by precedence just because that's nicer and probably what most clients
	// want for presentation.
	sort.Sort(structs.IntentionPrecedenceSorter(results))

	return idx, results, false, nil
}

var ErrLegacyIntentionsAreDisabled = errors.New("Legacy intention modifications are disabled after the config entry migration.")

func (s *Store) IntentionMutation(idx uint64, op structs.IntentionOp, mut *structs.IntentionMutation) error {
	tx := s.db.WriteTxn(idx)
	defer tx.Abort()

	usingConfigEntries, err := areIntentionsInConfigEntries(tx, nil)
	if err != nil {
		return err
	}
	if !usingConfigEntries {
		return errors.New("state: IntentionMutation() is not allowed when intentions are not stored in config entries")
	}

	switch op {
	case structs.IntentionOpCreate:
		if err := s.intentionMutationLegacyCreate(tx, idx, mut.Destination, mut.Value); err != nil {
			return err
		}
	case structs.IntentionOpUpdate:
		if err := s.intentionMutationLegacyUpdate(tx, idx, mut.ID, mut.Value); err != nil {
			return err
		}
	case structs.IntentionOpDelete:
		if mut.ID == "" {
			if err := s.intentionMutationDelete(tx, idx, mut.Destination, mut.Source); err != nil {
				return err
			}
		} else {
			if err := s.intentionMutationLegacyDelete(tx, idx, mut.ID); err != nil {
				return err
			}
		}
	case structs.IntentionOpUpsert:
		if err := s.intentionMutationUpsert(tx, idx, mut.Destination, mut.Source, mut.Value); err != nil {
			return err
		}
	case structs.IntentionOpDeleteAll:
		// This is an internal operation initiated by the leader and is not
		// exposed for general RPC use.
		return fmt.Errorf("Invalid Intention mutation operation '%s'", op)
	default:
		return fmt.Errorf("Invalid Intention mutation operation '%s'", op)
	}

	return tx.Commit()
}

func (s *Store) intentionMutationLegacyCreate(
	tx WriteTxn,
	idx uint64,
	dest structs.ServiceName,
	value *structs.SourceIntention,
) error {
	_, configEntry, err := configEntryTxn(tx, nil, structs.ServiceIntentions, dest.Name, &dest.EnterpriseMeta)
	if err != nil {
		return fmt.Errorf("service-intentions config entry lookup failed: %v", err)
	}

	var upsertEntry *structs.ServiceIntentionsConfigEntry
	if configEntry == nil {
		upsertEntry = &structs.ServiceIntentionsConfigEntry{
			Kind:           structs.ServiceIntentions,
			Name:           dest.Name,
			EnterpriseMeta: dest.EnterpriseMeta,
			Sources:        []*structs.SourceIntention{value},
		}
	} else {
		prevEntry := configEntry.(*structs.ServiceIntentionsConfigEntry)

		if err := checkLegacyIntentionApplyAllowed(prevEntry); err != nil {
			return err
		}

		upsertEntry = prevEntry.Clone()
		upsertEntry.Sources = append(upsertEntry.Sources, value)
	}

	if err := upsertEntry.LegacyNormalize(); err != nil {
		return err
	}
	if err := upsertEntry.LegacyValidate(); err != nil {
		return err
	}

	if err := ensureConfigEntryTxn(tx, idx, upsertEntry); err != nil {
		return err
	}

	return nil
}

func (s *Store) intentionMutationLegacyUpdate(
	tx WriteTxn,
	idx uint64,
	legacyID string,
	value *structs.SourceIntention,
) error {
	// This variant is just for legacy UUID-based intentions.

	_, prevEntry, ixn, err := s.IntentionGet(nil, legacyID)
	if err != nil {
		return fmt.Errorf("Intention lookup failed: %v", err)
	}
	if ixn == nil || prevEntry == nil {
		return fmt.Errorf("Cannot modify non-existent intention: '%s'", legacyID)
	}

	if err := checkLegacyIntentionApplyAllowed(prevEntry); err != nil {
		return err
	}

	upsertEntry := prevEntry.Clone()

	foundMatch := upsertEntry.UpdateSourceByLegacyID(
		legacyID,
		value,
	)
	if !foundMatch {
		return fmt.Errorf("Cannot modify non-existent intention: '%s'", legacyID)
	}

	if err := upsertEntry.LegacyNormalize(); err != nil {
		return err
	}
	if err := upsertEntry.LegacyValidate(); err != nil {
		return err
	}

	if err := ensureConfigEntryTxn(tx, idx, upsertEntry); err != nil {
		return err
	}

	return nil
}

func (s *Store) intentionMutationDelete(
	tx WriteTxn,
	idx uint64,
	dest structs.ServiceName,
	src structs.ServiceName,
) error {
	_, configEntry, err := configEntryTxn(tx, nil, structs.ServiceIntentions, dest.Name, &dest.EnterpriseMeta)
	if err != nil {
		return fmt.Errorf("service-intentions config entry lookup failed: %v", err)
	}
	if configEntry == nil {
		return nil
	}

	prevEntry := configEntry.(*structs.ServiceIntentionsConfigEntry)
	upsertEntry := prevEntry.Clone()

	deleted := upsertEntry.DeleteSourceByName(src)
	if !deleted {
		return nil
	}

	if upsertEntry == nil || len(upsertEntry.Sources) == 0 {
		return deleteConfigEntryTxn(
			tx,
			idx,
			structs.ServiceIntentions,
			dest.Name,
			&dest.EnterpriseMeta,
		)
	}

	if err := upsertEntry.Normalize(); err != nil {
		return err
	}
	if err := upsertEntry.Validate(); err != nil {
		return err
	}

	if err := ensureConfigEntryTxn(tx, idx, upsertEntry); err != nil {
		return err
	}

	return nil
}

func (s *Store) intentionMutationLegacyDelete(
	tx WriteTxn,
	idx uint64,
	legacyID string,
) error {
	_, prevEntry, ixn, err := s.IntentionGet(nil, legacyID)
	if err != nil {
		return fmt.Errorf("Intention lookup failed: %v", err)
	}
	if ixn == nil || prevEntry == nil {
		return fmt.Errorf("Cannot delete non-existent intention: '%s'", legacyID)
	}

	if err := checkLegacyIntentionApplyAllowed(prevEntry); err != nil {
		return err
	}

	upsertEntry := prevEntry.Clone()

	deleted := upsertEntry.DeleteSourceByLegacyID(legacyID)
	if !deleted {
		return fmt.Errorf("Cannot delete non-existent intention: '%s'", legacyID)
	}

	if upsertEntry == nil || len(upsertEntry.Sources) == 0 {
		return deleteConfigEntryTxn(
			tx,
			idx,
			structs.ServiceIntentions,
			prevEntry.Name,
			&prevEntry.EnterpriseMeta,
		)
	}

	if err := upsertEntry.LegacyNormalize(); err != nil {
		return err
	}
	if err := upsertEntry.LegacyValidate(); err != nil {
		return err
	}

	if err := ensureConfigEntryTxn(tx, idx, upsertEntry); err != nil {
		return err
	}

	return nil
}

func (s *Store) intentionMutationUpsert(
	tx WriteTxn,
	idx uint64,
	dest structs.ServiceName,
	src structs.ServiceName,
	value *structs.SourceIntention,
) error {
	// This variant is just for config-entry based intentions.

	_, configEntry, err := configEntryTxn(tx, nil, structs.ServiceIntentions, dest.Name, &dest.EnterpriseMeta)
	if err != nil {
		return fmt.Errorf("service-intentions config entry lookup failed: %v", err)
	}

	var prevEntry *structs.ServiceIntentionsConfigEntry
	if configEntry != nil {
		prevEntry = configEntry.(*structs.ServiceIntentionsConfigEntry)
	}

	var upsertEntry *structs.ServiceIntentionsConfigEntry

	if prevEntry == nil {
		upsertEntry = &structs.ServiceIntentionsConfigEntry{
			Kind:           structs.ServiceIntentions,
			Name:           dest.Name,
			EnterpriseMeta: dest.EnterpriseMeta,
			Sources:        []*structs.SourceIntention{value},
		}
	} else {
		upsertEntry = prevEntry.Clone()

		upsertEntry.UpsertSourceByName(src, value)
	}

	if err := upsertEntry.Normalize(); err != nil {
		return err
	}
	if err := upsertEntry.Validate(); err != nil {
		return err
	}

	if err := ensureConfigEntryTxn(tx, idx, upsertEntry); err != nil {
		return err
	}

	return nil
}

func checkLegacyIntentionApplyAllowed(prevEntry *structs.ServiceIntentionsConfigEntry) error {
	if prevEntry == nil {
		return nil
	}
	if prevEntry.LegacyIDFieldsAreAllSet() {
		return nil
	}

	sn := prevEntry.DestinationServiceName()
	return fmt.Errorf("cannot use legacy intention API to edit intentions with a destination of %q after editing them via a service-intentions config entry", sn.String())
}

// LegacyIntentionSet creates or updates an intention.
//
// Deprecated: Edit service-intentions config entries directly.
func (s *Store) LegacyIntentionSet(idx uint64, ixn *structs.Intention) error {
	tx := s.db.WriteTxn(idx)
	defer tx.Abort()

	usingConfigEntries, err := areIntentionsInConfigEntries(tx, nil)
	if err != nil {
		return err
	}
	if usingConfigEntries {
		return ErrLegacyIntentionsAreDisabled
	}

	if err := legacyIntentionSetTxn(tx, idx, ixn); err != nil {
		return err
	}

	return tx.Commit()
}

// legacyIntentionSetTxn is the inner method used to insert an intention with
// the proper indexes into the state store.
func legacyIntentionSetTxn(tx WriteTxn, idx uint64, ixn *structs.Intention) error {
	// ID is required
	if ixn.ID == "" {
		return ErrMissingIntentionID
	}

	// Ensure Precedence is populated correctly on "write"
	//nolint:staticcheck
	ixn.UpdatePrecedence()

	// Check for an existing intention
	existing, err := tx.First(tableConnectIntentions, "id", ixn.ID)
	if err != nil {
		return fmt.Errorf("failed intention lookup: %s", err)
	}
	if existing != nil {
		oldIxn := existing.(*structs.Intention)
		ixn.CreateIndex = oldIxn.CreateIndex
		ixn.CreatedAt = oldIxn.CreatedAt
	} else {
		ixn.CreateIndex = idx
	}
	ixn.ModifyIndex = idx

	// Check for duplicates on the 4-tuple.
	duplicate, err := tx.First(tableConnectIntentions, "source_destination",
		ixn.SourceNS, ixn.SourceName, ixn.DestinationNS, ixn.DestinationName)
	if err != nil {
		return fmt.Errorf("failed intention lookup: %s", err)
	}
	if duplicate != nil {
		dupIxn := duplicate.(*structs.Intention)
		// Same ID is OK - this is an update
		if dupIxn.ID != ixn.ID {
			return fmt.Errorf("duplicate intention found: %s", dupIxn.String())
		}
	}

	// We always force meta to be non-nil so that we its an empty map.
	// This makes it easy for API responses to not nil-check this everywhere.
	if ixn.Meta == nil {
		ixn.Meta = make(map[string]string)
	}

	// Insert
	if err := tx.Insert(tableConnectIntentions, ixn); err != nil {
		return err
	}
	if err := tx.Insert(tableIndex, &IndexEntry{tableConnectIntentions, idx}); err != nil {
		return fmt.Errorf("failed updating index: %s", err)
	}

	return nil
}

// IntentionGet returns the given intention by ID.
func (s *Store) IntentionGet(ws memdb.WatchSet, id string) (uint64, *structs.ServiceIntentionsConfigEntry, *structs.Intention, error) {
	tx := s.db.Txn(false)
	defer tx.Abort()

	usingConfigEntries, err := areIntentionsInConfigEntries(tx, ws)
	if err != nil {
		return 0, nil, nil, err
	}
	if !usingConfigEntries {
		idx, ixn, err := legacyIntentionGetTxn(tx, ws, id)
		return idx, nil, ixn, err
	}
	return configIntentionGetTxn(tx, ws, id)
}

func legacyIntentionGetTxn(tx ReadTxn, ws memdb.WatchSet, id string) (uint64, *structs.Intention, error) {
	// Get the table index.
	idx := maxIndexTxn(tx, tableConnectIntentions)
	if idx < 1 {
		idx = 1
	}

	// Look up by its ID.
	watchCh, intention, err := tx.FirstWatch(tableConnectIntentions, "id", id)
	if err != nil {
		return 0, nil, fmt.Errorf("failed intention lookup: %s", err)
	}
	ws.Add(watchCh)

	// Convert the interface{} if it is non-nil
	var result *structs.Intention

	if intention != nil {
		result = intention.(*structs.Intention)
	}

	return idx, result, nil
}

// IntentionGetExact returns the given intention by it's full unique name.
func (s *Store) IntentionGetExact(ws memdb.WatchSet, args *structs.IntentionQueryExact) (uint64, *structs.ServiceIntentionsConfigEntry, *structs.Intention, error) {
	tx := s.db.Txn(false)
	defer tx.Abort()

	usingConfigEntries, err := areIntentionsInConfigEntries(tx, ws)
	if err != nil {
		return 0, nil, nil, err
	}
	if !usingConfigEntries {
		idx, ixn, err := s.legacyIntentionGetExactTxn(tx, ws, args)
		return idx, nil, ixn, err
	}
	return s.configIntentionGetExactTxn(tx, ws, args)
}

func (s *Store) legacyIntentionGetExactTxn(tx ReadTxn, ws memdb.WatchSet, args *structs.IntentionQueryExact) (uint64, *structs.Intention, error) {
	if err := args.Validate(); err != nil {
		return 0, nil, err
	}

	// Get the table index.
	idx := maxIndexTxn(tx, tableConnectIntentions)
	if idx < 1 {
		idx = 1
	}

	// Look up by its full name.
	watchCh, intention, err := tx.FirstWatch(tableConnectIntentions, "source_destination",
		args.SourceNS, args.SourceName, args.DestinationNS, args.DestinationName)
	if err != nil {
		return 0, nil, fmt.Errorf("failed intention lookup: %s", err)
	}
	ws.Add(watchCh)

	// Convert the interface{} if it is non-nil
	var result *structs.Intention
	if intention != nil {
		result = intention.(*structs.Intention)
	}

	return idx, result, nil
}

// LegacyIntentionDelete deletes the given intention by ID.
//
// Deprecated: Edit service-intentions config entries directly.
func (s *Store) LegacyIntentionDelete(idx uint64, id string) error {
	tx := s.db.WriteTxn(idx)
	defer tx.Abort()

	usingConfigEntries, err := areIntentionsInConfigEntries(tx, nil)
	if err != nil {
		return err
	}
	if usingConfigEntries {
		return ErrLegacyIntentionsAreDisabled
	}

	if err := legacyIntentionDeleteTxn(tx, idx, id); err != nil {
		return fmt.Errorf("failed intention delete: %s", err)
	}

	return tx.Commit()
}

// legacyIntentionDeleteTxn is the inner method used to delete a legacy intention
// with the proper indexes into the state store.
func legacyIntentionDeleteTxn(tx WriteTxn, idx uint64, queryID string) error {
	// Pull the query.
	wrapped, err := tx.First(tableConnectIntentions, "id", queryID)
	if err != nil {
		return fmt.Errorf("failed intention lookup: %s", err)
	}
	if wrapped == nil {
		return nil
	}

	// Delete the query and update the index.
	if err := tx.Delete(tableConnectIntentions, wrapped); err != nil {
		return fmt.Errorf("failed intention delete: %s", err)
	}
	if err := tx.Insert(tableIndex, &IndexEntry{tableConnectIntentions, idx}); err != nil {
		return fmt.Errorf("failed updating index: %s", err)
	}

	return nil
}

// LegacyIntentionDeleteAll deletes all legacy intentions. This is part of the
// config entry migration code.
func (s *Store) LegacyIntentionDeleteAll(idx uint64) error {
	tx := s.db.WriteTxn(idx)
	defer tx.Abort()

	// Delete the table and update the index.
	if _, err := tx.DeleteAll(tableConnectIntentions, "id"); err != nil {
		return fmt.Errorf("failed intention delete-all: %s", err)
	}
	if err := tx.Insert(tableIndex, &IndexEntry{tableConnectIntentions, idx}); err != nil {
		return fmt.Errorf("failed updating index: %s", err)
	}
	// Also bump the index for the config entry table so that
	// secondaries can correctly know when they've replicated all of the service-intentions
	// config entries that USED to exist in the old intentions table.
	if err := tx.Insert(tableIndex, &IndexEntry{tableConfigEntries, idx}); err != nil {
		return fmt.Errorf("failed updating index: %s", err)
	}

	// Also set a system metadata flag indicating the transition has occurred.
	metadataEntry := &structs.SystemMetadataEntry{
		Key:   structs.SystemMetadataIntentionFormatKey,
		Value: structs.SystemMetadataIntentionFormatConfigValue,
		RaftIndex: structs.RaftIndex{
			CreateIndex: idx,
			ModifyIndex: idx,
		},
	}
	if err := systemMetadataSetTxn(tx, idx, metadataEntry); err != nil {
		return fmt.Errorf("failed updating system metadata key %q: %s", metadataEntry.Key, err)
	}

	return tx.Commit()
}

type IntentionDecisionOpts struct {
	Target           string
	Namespace        string
	Partition        string
	Intentions       structs.Intentions
	MatchType        structs.IntentionMatchType
	DefaultDecision  acl.EnforcementDecision
	AllowPermissions bool
}

// IntentionDecision returns whether a connection should be allowed to a source or destination given a set of intentions.
//
// allowPermissions determines whether the presence of L7 permissions leads to a DENY decision.
// This should be false when evaluating a connection between a source and destination, but not the request that will be sent.
func (s *Store) IntentionDecision(opts IntentionDecisionOpts) (structs.IntentionDecisionSummary, error) {

	// Figure out which source matches this request.
	var ixnMatch *structs.Intention
	for _, ixn := range opts.Intentions {
		if _, ok := connect.AuthorizeIntentionTarget(opts.Target, opts.Namespace, opts.Partition, ixn, opts.MatchType); ok {
			ixnMatch = ixn
			break
		}
	}

	resp := structs.IntentionDecisionSummary{
		DefaultAllow: opts.DefaultDecision == acl.Allow,
	}
	if ixnMatch == nil {
		// No intention found, fall back to default
		resp.Allowed = resp.DefaultAllow
		return resp, nil
	}

	// Intention found, combine action + permissions
	resp.Allowed = ixnMatch.Action == structs.IntentionActionAllow
	if len(ixnMatch.Permissions) > 0 {
		// If any permissions are present, fall back to allowPermissions.
		// We are not evaluating requests so we cannot know whether the L7 permission requirements will be met.
		resp.Allowed = opts.AllowPermissions
		resp.HasPermissions = true
	}
	resp.ExternalSource = ixnMatch.Meta[structs.MetaExternalSource]

	// Intentions with wildcard namespaces but specific names are not allowed (*/web -> */api)
	// So we don't check namespaces to see if there's an exact intention
	if ixnMatch.SourceName != structs.WildcardSpecifier && ixnMatch.DestinationName != structs.WildcardSpecifier {
		resp.HasExact = true
	}

	return resp, nil
}

// IntentionMatch returns the list of intentions that match the namespace and
// name for either a source or destination. This applies the resolution rules
// so wildcards will match any value.
//
// The returned value is the list of intentions in the same order as the
// entries in args. The intentions themselves are sorted based on the
// intention precedence rules. i.e. result[0][0] is the highest precedent
// rule to match for the first entry.
func (s *Store) IntentionMatch(ws memdb.WatchSet, args *structs.IntentionQueryMatch) (uint64, []structs.Intentions, error) {
	tx := s.db.Txn(false)
	defer tx.Abort()

	usingConfigEntries, err := areIntentionsInConfigEntries(tx, ws)
	if err != nil {
		return 0, nil, err
	}
	if !usingConfigEntries {
		return s.legacyIntentionMatchTxn(tx, ws, args)
	}
	return s.configIntentionMatchTxn(tx, ws, args)
}

func (s *Store) legacyIntentionMatchTxn(tx ReadTxn, ws memdb.WatchSet, args *structs.IntentionQueryMatch) (uint64, []structs.Intentions, error) {
	// Get the table index.
	idx := maxIndexTxn(tx, tableConnectIntentions)
	if idx < 1 {
		idx = 1
	}

	// Make all the calls and accumulate the results
	results := make([]structs.Intentions, len(args.Entries))
	for i, entry := range args.Entries {
		ixns, err := intentionMatchOneTxn(tx, ws, entry, args.Type)
		if err != nil {
			return 0, nil, err
		}

		// Sort the results by precedence
		sort.Sort(structs.IntentionPrecedenceSorter(ixns))

		// Store the result
		results[i] = ixns
	}

	return idx, results, nil
}

// IntentionMatchOne returns the list of intentions that match the namespace and
// name for a single source or destination. This applies the resolution rules
// so wildcards will match any value.
//
// The returned intentions are sorted based on the intention precedence rules.
// i.e. result[0] is the highest precedent rule to match
func (s *Store) IntentionMatchOne(
	ws memdb.WatchSet,
	entry structs.IntentionMatchEntry,
	matchType structs.IntentionMatchType,
	destinationType structs.IntentionTargetType,
) (uint64, structs.Intentions, error) {
	tx := s.db.Txn(false)
	defer tx.Abort()

	return compatIntentionMatchOneTxn(tx, ws, entry, matchType, destinationType)
}

func compatIntentionMatchOneTxn(
	tx ReadTxn,
	ws memdb.WatchSet,
	entry structs.IntentionMatchEntry,
	matchType structs.IntentionMatchType,
	destinationType structs.IntentionTargetType,
) (uint64, structs.Intentions, error) {

	usingConfigEntries, err := areIntentionsInConfigEntries(tx, ws)
	if err != nil {
		return 0, nil, err
	}
	if !usingConfigEntries {
		return legacyIntentionMatchOneTxn(tx, ws, entry, matchType)
	}
	return configIntentionMatchOneTxn(tx, ws, entry, matchType, destinationType)
}

func legacyIntentionMatchOneTxn(
	tx ReadTxn,
	ws memdb.WatchSet,
	entry structs.IntentionMatchEntry,
	matchType structs.IntentionMatchType,
) (uint64, structs.Intentions, error) {
	// Get the table index.
	idx := maxIndexTxn(tx, tableConnectIntentions)
	if idx < 1 {
		idx = 1
	}

	results, err := intentionMatchOneTxn(tx, ws, entry, matchType)
	if err != nil {
		return 0, nil, err
	}

	sort.Sort(structs.IntentionPrecedenceSorter(results))

	return idx, results, nil
}

func intentionMatchOneTxn(tx ReadTxn, ws memdb.WatchSet,
	entry structs.IntentionMatchEntry, matchType structs.IntentionMatchType) (structs.Intentions, error) {

	// Each search entry may require multiple queries to memdb, so this
	// returns the arguments for each necessary Get. Note on performance:
	// this is not the most optimal set of queries since we repeat some
	// many times (such as */*). We can work on improving that in the
	// future, the test cases shouldn't have to change for that.
	getParams, err := intentionMatchGetParams(entry)
	if err != nil {
		return nil, err
	}

	// Perform each call and accumulate the result.
	var result structs.Intentions
	for _, params := range getParams {
		iter, err := tx.Get(tableConnectIntentions, string(matchType), params...)
		if err != nil {
			return nil, fmt.Errorf("failed intention lookup: %s", err)
		}

		ws.Add(iter.WatchCh())

		for ixn := iter.Next(); ixn != nil; ixn = iter.Next() {
			result = append(result, ixn.(*structs.Intention))
		}
	}
	return result, nil
}

// TODO(partitions): Update for partitions
// intentionMatchGetParams returns the tx.Get parameters to find all the
// intentions for a certain entry.
func intentionMatchGetParams(entry structs.IntentionMatchEntry) ([][]interface{}, error) {
	// We always query for "*/*" so include that. If the namespace is a
	// wildcard, then we're actually done.
	result := make([][]interface{}, 0, 3)
	result = append(result, []interface{}{structs.WildcardSpecifier, structs.WildcardSpecifier})
	if entry.Namespace == structs.WildcardSpecifier {
		return result, nil
	}

	// Search for NS/* intentions. If we have a wildcard name, then we're done.
	result = append(result, []interface{}{entry.Namespace, structs.WildcardSpecifier})
	if entry.Name == structs.WildcardSpecifier {
		return result, nil
	}

	// Search for the exact NS/N value.
	result = append(result, []interface{}{entry.Namespace, entry.Name})
	return result, nil
}

type ServiceWithDecision struct {
	Name     structs.ServiceName
	Decision structs.IntentionDecisionSummary
}

// IntentionTopology returns the upstreams or downstreams of a service. Upstreams and downstreams are inferred from
// intentions. If intentions allow a connection from the target to some candidate service, the candidate service is considered
// an upstream of the target.
<<<<<<< HEAD
func (s *Store) IntentionTopology(ws memdb.WatchSet, target structs.ServiceName, downstreams bool, defaultDecision acl.EnforcementDecision, intentionTarget structs.IntentionTargetType) (uint64, structs.ServiceList, error) {
=======
func (s *Store) IntentionTopology(
	ws memdb.WatchSet,
	target structs.ServiceName,
	downstreams bool,
	defaultDecision acl.EnforcementDecision,
) (uint64, structs.ServiceList, error) {
>>>>>>> b0efac9e
	tx := s.db.ReadTxn()
	defer tx.Abort()

	idx, services, err := s.intentionTopologyTxn(tx, ws, target, downstreams, defaultDecision, intentionTarget)
	if err != nil {
		requested := "upstreams"
		if downstreams {
			requested = "downstreams"
		}
		return 0, nil, fmt.Errorf("failed to fetch %s for %s: %v", requested, target.String(), err)
	}

	resp := make(structs.ServiceList, 0)
	for _, svc := range services {
		resp = append(resp, structs.ServiceName{Name: svc.Name.Name, EnterpriseMeta: svc.Name.EnterpriseMeta})
	}
	return idx, resp, nil
}

<<<<<<< HEAD
func (s *Store) intentionTopologyTxn(tx ReadTxn, ws memdb.WatchSet,
	target structs.ServiceName, downstreams bool, defaultDecision acl.EnforcementDecision, intentionTarget structs.IntentionTargetType) (uint64, []ServiceWithDecision, error) {
=======
func (s *Store) intentionTopologyTxn(
	tx ReadTxn, ws memdb.WatchSet,
	target structs.ServiceName,
	downstreams bool,
	defaultDecision acl.EnforcementDecision,
) (uint64, []ServiceWithDecision, error) {
>>>>>>> b0efac9e

	var maxIdx uint64

	// If querying the upstreams for a service, we first query intentions that apply to the target service as a source.
	// That way we can check whether intentions from the source allow connections to upstream candidates.
	// The reverse is true for downstreams.
	intentionMatchType := structs.IntentionMatchSource
	if downstreams {
		intentionMatchType = structs.IntentionMatchDestination
	}
	entry := structs.IntentionMatchEntry{
		Namespace: target.NamespaceOrDefault(),
		Partition: target.PartitionOrDefault(),
		Name:      target.Name,
	}
	index, intentions, err := compatIntentionMatchOneTxn(tx, ws, entry, intentionMatchType, intentionTarget)
	if err != nil {
		return 0, nil, fmt.Errorf("failed to query intentions for %s", target.String())
	}
	if index > maxIdx {
		maxIdx = index
	}

	// TODO(tproxy): One remaining improvement is that this includes non-Connect services (typical services without a proxy)
	//				 Ideally those should be excluded as well, since they can't be upstreams/downstreams without a proxy.
	//				 Maybe narrow serviceNamesOfKindTxn to services represented by proxies? (ingress, sidecar-
	wildcardMeta := structs.WildcardEnterpriseMetaInPartition(structs.WildcardSpecifier)
	var services []*KindServiceName
	if intentionTarget == structs.IntentionTargetService {
		index, services, err = serviceNamesOfKindTxn(tx, ws, structs.ServiceKindTypical, *wildcardMeta)
	} else {
		// destinations can only ever be upstream, since they are only allowed as intention destination.
		index, services, err = serviceNamesOfKindTxn(tx, ws, structs.ServiceKindDestination, *wildcardMeta)
	}
	if err != nil {
		return index, nil, fmt.Errorf("failed to list ingress service names: %v", err)
	}
	if index > maxIdx {
		maxIdx = index
	}

	if downstreams {
		// Ingress gateways can only ever be downstreams, since mesh services don't dial them.
		index, ingress, err := serviceNamesOfKindTxn(tx, ws, structs.ServiceKindIngressGateway, *wildcardMeta)
		if err != nil {
			return index, nil, fmt.Errorf("failed to list ingress service names: %v", err)
		}
		if index > maxIdx {
			maxIdx = index
		}
		services = append(services, ingress...)
	}

	// When checking authorization to upstreams, the match type for the decision is `destination` because we are deciding
	// if upstream candidates are covered by intentions that have the target service as a source.
	// The reverse is true for downstreams.
	decisionMatchType := structs.IntentionMatchDestination
	if downstreams {
		decisionMatchType = structs.IntentionMatchSource
	}
	result := make([]ServiceWithDecision, 0, len(services))
	for _, svc := range services {
		candidate := svc.Service
		if candidate.Name == structs.ConsulServiceName {
			continue
		}

		opts := IntentionDecisionOpts{
			Target:           candidate.Name,
			Namespace:        candidate.NamespaceOrDefault(),
			Partition:        candidate.PartitionOrDefault(),
			Intentions:       intentions,
			MatchType:        decisionMatchType,
			DefaultDecision:  defaultDecision,
			AllowPermissions: true,
		}
		decision, err := s.IntentionDecision(opts)
		if err != nil {
			src, dst := target, candidate
			if downstreams {
				src, dst = candidate, target
			}
			return 0, nil, fmt.Errorf("failed to get intention decision from (%s) to (%s): %v",
				src.String(), dst.String(), err)
		}
		if !decision.Allowed || target.Matches(candidate) {
			continue
		}

		result = append(result, ServiceWithDecision{
			Name:     structs.ServiceName{Name: candidate.Name, EnterpriseMeta: candidate.EnterpriseMeta},
			Decision: decision,
		})
	}
	return maxIdx, result, err
}<|MERGE_RESOLUTION|>--- conflicted
+++ resolved
@@ -952,16 +952,13 @@
 // IntentionTopology returns the upstreams or downstreams of a service. Upstreams and downstreams are inferred from
 // intentions. If intentions allow a connection from the target to some candidate service, the candidate service is considered
 // an upstream of the target.
-<<<<<<< HEAD
-func (s *Store) IntentionTopology(ws memdb.WatchSet, target structs.ServiceName, downstreams bool, defaultDecision acl.EnforcementDecision, intentionTarget structs.IntentionTargetType) (uint64, structs.ServiceList, error) {
-=======
 func (s *Store) IntentionTopology(
 	ws memdb.WatchSet,
 	target structs.ServiceName,
 	downstreams bool,
 	defaultDecision acl.EnforcementDecision,
+  intentionTarget structs.IntentionTargetType,
 ) (uint64, structs.ServiceList, error) {
->>>>>>> b0efac9e
 	tx := s.db.ReadTxn()
 	defer tx.Abort()
 
@@ -981,17 +978,13 @@
 	return idx, resp, nil
 }
 
-<<<<<<< HEAD
-func (s *Store) intentionTopologyTxn(tx ReadTxn, ws memdb.WatchSet,
-	target structs.ServiceName, downstreams bool, defaultDecision acl.EnforcementDecision, intentionTarget structs.IntentionTargetType) (uint64, []ServiceWithDecision, error) {
-=======
 func (s *Store) intentionTopologyTxn(
 	tx ReadTxn, ws memdb.WatchSet,
 	target structs.ServiceName,
 	downstreams bool,
 	defaultDecision acl.EnforcementDecision,
+  intentionTarget structs.IntentionTargetType,
 ) (uint64, []ServiceWithDecision, error) {
->>>>>>> b0efac9e
 
 	var maxIdx uint64
 
