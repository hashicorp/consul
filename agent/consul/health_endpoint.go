--- conflicted
+++ resolved
@@ -140,30 +140,15 @@
 
 	// Provide some metrics
 	if err == nil {
-<<<<<<< HEAD
 		numResults := len(reply.Nodes)
 		labels := []metrics.Label{{Name: "service", Value: args.ServiceName}, {Name: "found", Value: strconv.FormatBool(numResults != 0)}}
 		if args.ServiceTag != "" {
 			labels = append(labels, metrics.Label{Name: "tag", Value: args.ServiceTag})
-			metrics.IncrCounterWithLabels([]string{"consul", "health", "service", "query-tag"}, 1, labels)
 			metrics.IncrCounterWithLabels([]string{"health", "service", "query-tag"}, 1, labels)
 		}
 		if numResults == 0 {
-			metrics.IncrCounterWithLabels([]string{"consul", "health", "service", "not-found"}, 1, labels)
 			metrics.IncrCounterWithLabels([]string{"health", "service", "not-found"}, 1, labels)
-=======
-		metrics.IncrCounterWithLabels([]string{"health", "service", "query"}, 1,
-			[]metrics.Label{{Name: "service", Value: args.ServiceName}})
-		if args.ServiceTag != "" {
-			metrics.IncrCounterWithLabels([]string{"health", "service", "query-tag"}, 1,
-				[]metrics.Label{{Name: "service", Value: args.ServiceName}, {Name: "tag", Value: args.ServiceTag}})
 		}
-		if len(reply.Nodes) == 0 {
-			metrics.IncrCounterWithLabels([]string{"health", "service", "not-found"}, 1,
-				[]metrics.Label{{Name: "service", Value: args.ServiceName}})
->>>>>>> 84640463
-		}
-		metrics.IncrCounterWithLabels([]string{"consul", "health", "service", "query"}, 1, labels)
 		metrics.IncrCounterWithLabels([]string{"health", "service", "query"}, 1, labels)
 	}
 	return err
