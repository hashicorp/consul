// Copyright (c) HashiCorp, Inc.
// SPDX-License-Identifier: BUSL-1.1

package consul

import (
	"fmt"
	"os"
	"testing"
	"time"

	"github.com/stretchr/testify/require"

	msgpackrpc "github.com/hashicorp/consul-net-rpc/net-rpc-msgpackrpc"

	"github.com/hashicorp/consul/acl"
	"github.com/hashicorp/consul/agent/structs"
	"github.com/hashicorp/consul/sdk/testutil"
)

// Test basic creation
func TestIntentionApply_new(t *testing.T) {
	if testing.Short() {
		t.Skip("too slow for testing.Short")
	}

	t.Parallel()

	dir1, s1 := testServer(t)
	defer os.RemoveAll(dir1)
	defer s1.Shutdown()
	codec := rpcClient(t, s1)
	defer codec.Close()

	waitForLeaderEstablishment(t, s1)

	// Setup a basic record to create
	ixn := structs.IntentionRequest{
		Datacenter: "dc1",
		Op:         structs.IntentionOpCreate,
		Intention: &structs.Intention{
			SourceNS:        structs.IntentionDefaultNamespace,
			SourceName:      "test",
			DestinationNS:   structs.IntentionDefaultNamespace,
			DestinationName: "test",
			Action:          structs.IntentionActionAllow,
			SourceType:      structs.IntentionSourceConsul,
			Meta:            map[string]string{},
		},
	}
	var reply string

	// Record now to check created at time
	now := time.Now()

	// Create
	require.NoError(t, msgpackrpc.CallWithCodec(codec, "Intention.Apply", &ixn, &reply))
	require.NotEmpty(t, reply)

	// Read
	ixn.Intention.ID = reply
	{
		req := &structs.IntentionQueryRequest{
			Datacenter:  "dc1",
			IntentionID: ixn.Intention.ID,
		}
		var resp structs.IndexedIntentions
		require.NoError(t, msgpackrpc.CallWithCodec(codec, "Intention.Get", req, &resp))
		require.Len(t, resp.Intentions, 1)
		actual := resp.Intentions[0]
		require.Equal(t, resp.Index, actual.ModifyIndex)
		require.WithinDuration(t, now, actual.CreatedAt, 5*time.Second)
		require.WithinDuration(t, now, actual.UpdatedAt, 5*time.Second)

		actual.CreateIndex, actual.ModifyIndex = 0, 0
		actual.CreatedAt = ixn.Intention.CreatedAt
		actual.UpdatedAt = ixn.Intention.UpdatedAt
		actual.Hash = ixn.Intention.Hash
		//nolint:staticcheck
		ixn.Intention.UpdatePrecedence()
		// Partition fields will be normalized on Intention.Get
		ixn.Intention.FillPartitionAndNamespace(nil, true)
		require.Equal(t, ixn.Intention, actual)
	}

	// Rename should fail
	t.Run("renaming the destination should fail", func(t *testing.T) {
		// Setup a basic record to create
		ixn2 := structs.IntentionRequest{
			Datacenter: "dc1",
			Op:         structs.IntentionOpUpdate,
			Intention: &structs.Intention{
				ID:              ixn.Intention.ID,
				SourceNS:        structs.IntentionDefaultNamespace,
				SourceName:      "test",
				DestinationNS:   structs.IntentionDefaultNamespace,
				DestinationName: "test-updated",
				Action:          structs.IntentionActionAllow,
				SourceType:      structs.IntentionSourceConsul,
				Meta:            map[string]string{},
			},
		}

		var reply string
		err := msgpackrpc.CallWithCodec(codec, "Intention.Apply", &ixn2, &reply)
		testutil.RequireErrorContains(t, err, "Cannot modify Destination partition/namespace/name for an intention once it exists.")
	})
}

// Test the source type defaults
func TestIntentionApply_defaultSourceType(t *testing.T) {
	if testing.Short() {
		t.Skip("too slow for testing.Short")
	}

	t.Parallel()

	dir1, s1 := testServer(t)
	defer os.RemoveAll(dir1)
	defer s1.Shutdown()
	codec := rpcClient(t, s1)
	defer codec.Close()

	waitForLeaderEstablishment(t, s1)

	// Setup a basic record to create
	ixn := structs.IntentionRequest{
		Datacenter: "dc1",
		Op:         structs.IntentionOpCreate,
		Intention: &structs.Intention{
			SourceNS:        structs.IntentionDefaultNamespace,
			SourceName:      "test",
			DestinationNS:   structs.IntentionDefaultNamespace,
			DestinationName: "test",
			Action:          structs.IntentionActionAllow,
		},
	}
	var reply string

	// Create
	require.Nil(t, msgpackrpc.CallWithCodec(codec, "Intention.Apply", &ixn, &reply))
	require.NotEmpty(t, reply)

	// Read
	ixn.Intention.ID = reply
	{
		req := &structs.IntentionQueryRequest{
			Datacenter:  "dc1",
			IntentionID: ixn.Intention.ID,
		}
		var resp structs.IndexedIntentions
		require.Nil(t, msgpackrpc.CallWithCodec(codec, "Intention.Get", req, &resp))
		require.Len(t, resp.Intentions, 1)
		actual := resp.Intentions[0]
		require.Equal(t, structs.IntentionSourceConsul, actual.SourceType)
	}
}

// Shouldn't be able to create with an ID set
func TestIntentionApply_createWithID(t *testing.T) {
	if testing.Short() {
		t.Skip("too slow for testing.Short")
	}

	t.Parallel()

	dir1, s1 := testServer(t)
	defer os.RemoveAll(dir1)
	defer s1.Shutdown()
	codec := rpcClient(t, s1)
	defer codec.Close()

	waitForLeaderEstablishment(t, s1)

	// Setup a basic record to create
	ixn := structs.IntentionRequest{
		Datacenter: "dc1",
		Op:         structs.IntentionOpCreate,
		Intention: &structs.Intention{
			ID:              generateUUID(),
			SourceName:      "test",
			DestinationName: "test2",
		},
	}
	var reply string

	// Create
	err := msgpackrpc.CallWithCodec(codec, "Intention.Apply", &ixn, &reply)
	require.NotNil(t, err)
	require.Contains(t, err, "ID must be empty")
}

// Test basic updating
func TestIntentionApply_updateGood(t *testing.T) {
	if testing.Short() {
		t.Skip("too slow for testing.Short")
	}

	t.Parallel()

	dir1, s1 := testServer(t)
	defer os.RemoveAll(dir1)
	defer s1.Shutdown()
	codec := rpcClient(t, s1)
	defer codec.Close()

	waitForLeaderEstablishment(t, s1)

	// Setup a basic record to create
	ixn := structs.IntentionRequest{
		Datacenter: "dc1",
		Op:         structs.IntentionOpCreate,
		Intention: &structs.Intention{
			SourceNS:        structs.IntentionDefaultNamespace,
			SourceName:      "test",
			DestinationNS:   structs.IntentionDefaultNamespace,
			DestinationName: "test",
			Action:          structs.IntentionActionAllow,
			SourceType:      structs.IntentionSourceConsul,
			Meta:            map[string]string{},
		},
	}
	var reply string

	// Create
	require.NoError(t, msgpackrpc.CallWithCodec(codec, "Intention.Apply", &ixn, &reply))
	require.NotEmpty(t, reply)

	// Read CreatedAt
	var createdAt time.Time
	ixn.Intention.ID = reply
	{
		req := &structs.IntentionQueryRequest{
			Datacenter:  "dc1",
			IntentionID: ixn.Intention.ID,
		}
		var resp structs.IndexedIntentions
		require.NoError(t, msgpackrpc.CallWithCodec(codec, "Intention.Get", req, &resp))
		require.Len(t, resp.Intentions, 1)
		actual := resp.Intentions[0]
		createdAt = actual.CreatedAt
	}

	// Sleep a bit so that the updated at will definitely be different, not much
	time.Sleep(1 * time.Millisecond)

	// Update
	ixn.Op = structs.IntentionOpUpdate
	ixn.Intention.ID = reply
	ixn.Intention.Description = "updated"
	require.NoError(t, msgpackrpc.CallWithCodec(codec, "Intention.Apply", &ixn, &reply))

	// Read
	ixn.Intention.ID = reply
	{
		req := &structs.IntentionQueryRequest{
			Datacenter:  "dc1",
			IntentionID: ixn.Intention.ID,
		}
		var resp structs.IndexedIntentions
		require.NoError(t, msgpackrpc.CallWithCodec(codec, "Intention.Get", req, &resp))
		require.Len(t, resp.Intentions, 1)
		actual := resp.Intentions[0]
		require.Equal(t, createdAt, actual.CreatedAt)
		require.WithinDuration(t, time.Now(), actual.UpdatedAt, 5*time.Second)

		actual.CreateIndex, actual.ModifyIndex = 0, 0
		actual.CreatedAt = ixn.Intention.CreatedAt
		actual.UpdatedAt = ixn.Intention.UpdatedAt
		actual.Hash = ixn.Intention.Hash
		//nolint:staticcheck
		ixn.Intention.UpdatePrecedence()
		// Partition fields will be normalized on Intention.Get
		ixn.Intention.FillPartitionAndNamespace(nil, true)
		require.Equal(t, ixn.Intention, actual)
	}
}

// TestIntentionApply_NoSourcePeer makes sure that no intention is created with a SourcePeer since this is not supported
func TestIntentionApply_NoSourcePeer(t *testing.T) {
	if testing.Short() {
		t.Skip("too slow for testing.Short")
	}

	t.Parallel()

	_, s1 := testServer(t)
	codec := rpcClient(t, s1)

	waitForLeaderEstablishment(t, s1)

	// Setup a basic record to create
	ixn := structs.IntentionRequest{
		Datacenter: "dc1",
		Op:         structs.IntentionOpCreate,
		Intention: &structs.Intention{
			SourceNS:        structs.IntentionDefaultNamespace,
			SourceName:      "test",
			SourcePeer:      "peer1",
			DestinationNS:   structs.IntentionDefaultNamespace,
			DestinationName: "test",
			Action:          structs.IntentionActionAllow,
			SourceType:      structs.IntentionSourceConsul,
			Meta:            map[string]string{},
		},
	}
	var reply string
	err := msgpackrpc.CallWithCodec(codec, "Intention.Apply", &ixn, &reply)
	require.Error(t, err)
	require.Contains(t, err, "SourcePeer field is not supported on this endpoint. Use config entries instead")
	require.Empty(t, reply)
}

// Shouldn't be able to update a non-existent intention
func TestIntentionApply_updateNonExist(t *testing.T) {
	if testing.Short() {
		t.Skip("too slow for testing.Short")
	}

	t.Parallel()

	dir1, s1 := testServer(t)
	defer os.RemoveAll(dir1)
	defer s1.Shutdown()
	codec := rpcClient(t, s1)
	defer codec.Close()

	waitForLeaderEstablishment(t, s1)

	// Setup a basic record to create
	ixn := structs.IntentionRequest{
		Datacenter: "dc1",
		Op:         structs.IntentionOpUpdate,
		Intention: &structs.Intention{
			ID:         generateUUID(),
			SourceName: "test",
		},
	}
	var reply string

	// Create
	err := msgpackrpc.CallWithCodec(codec, "Intention.Apply", &ixn, &reply)
	require.NotNil(t, err)
	require.Contains(t, err, "Cannot modify non-existent intention")
}

// Test basic deleting
func TestIntentionApply_deleteGood(t *testing.T) {
	if testing.Short() {
		t.Skip("too slow for testing.Short")
	}

	t.Parallel()

	dir1, s1 := testServer(t)
	defer os.RemoveAll(dir1)
	defer s1.Shutdown()
	codec := rpcClient(t, s1)
	defer codec.Close()

	waitForLeaderEstablishment(t, s1)

	// Setup a basic record to create
	ixn := structs.IntentionRequest{
		Datacenter: "dc1",
		Op:         structs.IntentionOpCreate,
		Intention: &structs.Intention{
			SourceName:      "test",
			DestinationName: "test",
			Action:          structs.IntentionActionAllow,
		},
	}
	var reply string

	// Delete a non existent intention should return an error
	testutil.RequireErrorContains(t, msgpackrpc.CallWithCodec(codec, "Intention.Apply", &structs.IntentionRequest{
		Op: structs.IntentionOpDelete,
		Intention: &structs.Intention{
			ID: generateUUID(),
		},
	}, &reply), "Cannot delete non-existent intention")

	// Create
	require.Nil(t, msgpackrpc.CallWithCodec(codec, "Intention.Apply", &ixn, &reply))
	require.NotEmpty(t, reply)

	// Delete
	ixn.Op = structs.IntentionOpDelete
	ixn.Intention.ID = reply
	require.Nil(t, msgpackrpc.CallWithCodec(codec, "Intention.Apply", &ixn, &reply))

	// Read
	ixn.Intention.ID = reply
	{
		req := &structs.IntentionQueryRequest{
			Datacenter:  "dc1",
			IntentionID: ixn.Intention.ID,
		}
		var resp structs.IndexedIntentions
		err := msgpackrpc.CallWithCodec(codec, "Intention.Get", req, &resp)
		require.NotNil(t, err)
		require.Contains(t, err, ErrIntentionNotFound.Error())
	}
}

func TestIntentionApply_WithoutIDs(t *testing.T) {
	if testing.Short() {
		t.Skip("too slow for testing.Short")
	}

	t.Parallel()

	dir1, s1 := testServer(t)
	defer os.RemoveAll(dir1)
	defer s1.Shutdown()
	codec := rpcClient(t, s1)
	defer codec.Close()

	waitForLeaderEstablishment(t, s1)

	defaultEntMeta := structs.DefaultEnterpriseMetaInDefaultPartition()

	// Force "test" to be L7-capable.
	{
		args := structs.ConfigEntryRequest{
			Datacenter: "dc1",
			Entry: &structs.ServiceConfigEntry{
				Kind:     structs.ServiceDefaults,
				Name:     "test",
				Protocol: "http",
			},
		}

		var out bool
		require.NoError(t, msgpackrpc.CallWithCodec(codec, "ConfigEntry.Apply", &args, &out))
		require.True(t, out)
	}

	opApply := func(req *structs.IntentionRequest) error {
		req.Datacenter = "dc1"
		var ignored string
		return msgpackrpc.CallWithCodec(codec, "Intention.Apply", &req, &ignored)
	}

	opGet := func(req *structs.IntentionQueryRequest) (*structs.IndexedIntentions, error) {
		req.Datacenter = "dc1"
		var resp structs.IndexedIntentions
		if err := msgpackrpc.CallWithCodec(codec, "Intention.Get", req, &resp); err != nil {
			return nil, err
		}
		return &resp, nil
	}

	opList := func() (*structs.IndexedIntentions, error) {
		req := &structs.IntentionListRequest{
			Datacenter:     "dc1",
			EnterpriseMeta: *structs.WildcardEnterpriseMetaInDefaultPartition(),
		}
		var resp structs.IndexedIntentions
		if err := msgpackrpc.CallWithCodec(codec, "Intention.List", req, &resp); err != nil {
			return nil, err
		}
		return &resp, nil
	}

	configEntryUpsert := func(entry *structs.ServiceIntentionsConfigEntry) error {
		req := &structs.ConfigEntryRequest{
			Datacenter: "dc1",
			Op:         structs.ConfigEntryUpsert,
			Entry:      entry,
		}
		var ignored bool
		return msgpackrpc.CallWithCodec(codec, "ConfigEntry.Apply", req, &ignored)
	}

	getConfigEntry := func(kind, name string) (*structs.ServiceIntentionsConfigEntry, error) {
		state := s1.fsm.State()
		_, entry, err := state.ConfigEntry(nil, kind, name, defaultEntMeta)
		if err != nil {
			return nil, err
		}

		ixn, ok := entry.(*structs.ServiceIntentionsConfigEntry)
		if !ok {
			return nil, fmt.Errorf("unexpected type: %T", entry)
		}
		return ixn, nil
	}

	// Setup a basic record to create
	require.NoError(t, opApply(&structs.IntentionRequest{
		Op: structs.IntentionOpUpsert,
		Intention: &structs.Intention{
			SourceName:      "test",
			DestinationName: "test",
			Action:          structs.IntentionActionAllow,
			Description:     "original",
		},
	}))

	// Read it back.
	{
		resp, err := opGet(&structs.IntentionQueryRequest{
			Exact: &structs.IntentionQueryExact{
				SourceName:      "test",
				DestinationName: "test",
			},
		})
		require.NoError(t, err)

		require.Len(t, resp.Intentions, 1)
		got := resp.Intentions[0]
		require.Equal(t, "original", got.Description)

		// L4
		require.Equal(t, structs.IntentionActionAllow, got.Action)
		require.Empty(t, got.Permissions)

		// Verify it is in the new-style.
		require.Empty(t, got.ID)
		require.True(t, got.CreatedAt.IsZero())
		require.True(t, got.UpdatedAt.IsZero())
	}

	// Double check that there's only 1.
	{
		resp, err := opList()
		require.NoError(t, err)
		require.Len(t, resp.Intentions, 1)
	}

	// Verify the config entry structure is expected.
	{
		entry, err := getConfigEntry(structs.ServiceIntentions, "test")
		require.NoError(t, err)
		require.NotNil(t, entry)

		expect := &structs.ServiceIntentionsConfigEntry{
			Kind:           structs.ServiceIntentions,
			Name:           "test",
			EnterpriseMeta: *defaultEntMeta,
			Sources: []*structs.SourceIntention{
				{
					Name:           "test",
					EnterpriseMeta: *defaultEntMeta,
					Action:         structs.IntentionActionAllow,
					Description:    "original",
					Precedence:     9,
					Type:           structs.IntentionSourceConsul,
				},
			},
			RaftIndex: entry.RaftIndex,
		}
		entry.Hash = 0
		require.Equal(t, expect, entry)
	}

	// Update in place.
	require.NoError(t, opApply(&structs.IntentionRequest{
		Op: structs.IntentionOpUpsert,
		Intention: &structs.Intention{
			SourceName:      "test",
			DestinationName: "test",
			Action:          structs.IntentionActionAllow,
			Description:     "updated",
		},
	}))

	// Read it back.
	{
		resp, err := opGet(&structs.IntentionQueryRequest{
			Exact: &structs.IntentionQueryExact{
				SourceName:      "test",
				DestinationName: "test",
			},
		})
		require.NoError(t, err)

		require.Len(t, resp.Intentions, 1)
		got := resp.Intentions[0]
		require.Equal(t, "updated", got.Description)

		// L4
		require.Equal(t, structs.IntentionActionAllow, got.Action)
		require.Empty(t, got.Permissions)

		// Verify it is in the new-style.
		require.Empty(t, got.ID)
		require.True(t, got.CreatedAt.IsZero())
		require.True(t, got.UpdatedAt.IsZero())
	}

	// Double check that there's only 1.
	{
		resp, err := opList()
		require.NoError(t, err)
		require.Len(t, resp.Intentions, 1)
	}

	// Create a second one sharing the same destination
	require.NoError(t, opApply(&structs.IntentionRequest{
		Op: structs.IntentionOpUpsert,
		Intention: &structs.Intention{
			SourceName:      "assay",
			DestinationName: "test",
			Description:     "original-2",
			Permissions: []*structs.IntentionPermission{
				{
					Action: structs.IntentionActionAllow,
					HTTP: &structs.IntentionHTTPPermission{
						PathExact: "/foo",
					},
				},
			},
		},
	}))

	// Read it back.
	{
		resp, err := opGet(&structs.IntentionQueryRequest{
			Exact: &structs.IntentionQueryExact{
				SourceName:      "assay",
				DestinationName: "test",
			},
		})
		require.NoError(t, err)

		require.Len(t, resp.Intentions, 1)
		got := resp.Intentions[0]
		require.Equal(t, "original-2", got.Description)

		// L7
		require.Empty(t, got.Action)
		require.Equal(t, []*structs.IntentionPermission{
			{
				Action: structs.IntentionActionAllow,
				HTTP: &structs.IntentionHTTPPermission{
					PathExact: "/foo",
				},
			},
		}, got.Permissions)

		// Verify it is in the new-style.
		require.Empty(t, got.ID)
		require.True(t, got.CreatedAt.IsZero())
		require.True(t, got.UpdatedAt.IsZero())
	}

	// Double check that there's 2 now.
	{
		resp, err := opList()
		require.NoError(t, err)
		require.Len(t, resp.Intentions, 2)
	}

	// Verify the config entry structure is expected.
	{
		entry, err := getConfigEntry(structs.ServiceIntentions, "test")
		require.NoError(t, err)
		require.NotNil(t, entry)

		expect := &structs.ServiceIntentionsConfigEntry{
			Kind:           structs.ServiceIntentions,
			Name:           "test",
			EnterpriseMeta: *defaultEntMeta,
			Sources: []*structs.SourceIntention{
				{
					Name:           "test",
					EnterpriseMeta: *defaultEntMeta,
					Action:         structs.IntentionActionAllow,
					Description:    "updated",
					Precedence:     9,
					Type:           structs.IntentionSourceConsul,
				},
				{
					Name:           "assay",
					EnterpriseMeta: *defaultEntMeta,
					Description:    "original-2",
					Precedence:     9,
					Type:           structs.IntentionSourceConsul,
					Permissions: []*structs.IntentionPermission{
						{
							Action: structs.IntentionActionAllow,
							HTTP: &structs.IntentionHTTPPermission{
								PathExact: "/foo",
							},
						},
					},
				},
			},
			RaftIndex: entry.RaftIndex,
		}
		entry.Hash = 0
		require.Equal(t, expect, entry)
	}

	// Delete a non existent intention should act like it did work
	require.NoError(t, opApply(&structs.IntentionRequest{
		Op: structs.IntentionOpDelete,
		Intention: &structs.Intention{
			SourceName:      "ghost",
			DestinationName: "phantom",
		},
	}))

	// Delete the original
	require.NoError(t, opApply(&structs.IntentionRequest{
		Op: structs.IntentionOpDelete,
		Intention: &structs.Intention{
			SourceName:      "test",
			DestinationName: "test",
		},
	}))

	// Read it back (not found)
	{
		_, err := opGet(&structs.IntentionQueryRequest{
			Exact: &structs.IntentionQueryExact{
				SourceName:      "test",
				DestinationName: "test",
			},
		})
		testutil.RequireErrorContains(t, err, ErrIntentionNotFound.Error())
	}

	// Double check that there's 1 again.
	{
		resp, err := opList()
		require.NoError(t, err)
		require.Len(t, resp.Intentions, 1)
	}

	// Verify the config entry structure is expected.
	{
		entry, err := getConfigEntry(structs.ServiceIntentions, "test")
		require.NoError(t, err)
		require.NotNil(t, entry)

		expect := &structs.ServiceIntentionsConfigEntry{
			Kind:           structs.ServiceIntentions,
			Name:           "test",
			EnterpriseMeta: *defaultEntMeta,
			Sources: []*structs.SourceIntention{
				{
					Name:           "assay",
					EnterpriseMeta: *defaultEntMeta,
					Description:    "original-2",
					Precedence:     9,
					Type:           structs.IntentionSourceConsul,
					Permissions: []*structs.IntentionPermission{
						{
							Action: structs.IntentionActionAllow,
							HTTP: &structs.IntentionHTTPPermission{
								PathExact: "/foo",
							},
						},
					},
				},
			},
			RaftIndex: entry.RaftIndex,
		}
		entry.Hash = 0
		require.Equal(t, expect, entry)
	}

	// Set metadata on the config entry directly.
	{
		require.NoError(t, configEntryUpsert(&structs.ServiceIntentionsConfigEntry{
			Kind:           structs.ServiceIntentions,
			Name:           "test",
			EnterpriseMeta: *defaultEntMeta,
			Meta: map[string]string{
				"foo": "bar",
				"zim": "gir",
			},
			Sources: []*structs.SourceIntention{
				{
					Name:           "assay",
					EnterpriseMeta: *defaultEntMeta,
					Action:         structs.IntentionActionDeny,
					Description:    "original-2",
					Precedence:     9,
					Type:           structs.IntentionSourceConsul,
				},
			},
		}))
	}

	// Attempt to create a new intention and set the metadata.
	{
		err := opApply(&structs.IntentionRequest{
			Op: structs.IntentionOpUpsert,
			Intention: &structs.Intention{
				SourceName:      "foo",
				DestinationName: "bar",
				Action:          structs.IntentionActionDeny,
				Meta:            map[string]string{"horseshoe": "crab"},
			},
		})
		testutil.RequireErrorContains(t, err, "Meta must not be specified")
	}

	// Attempt to update an intention and change the metadata.
	{
		err := opApply(&structs.IntentionRequest{
			Op: structs.IntentionOpUpsert,
			Intention: &structs.Intention{
				SourceName:      "assay",
				DestinationName: "test",
				Action:          structs.IntentionActionDeny,
				Description:     "original-3",
				Meta:            map[string]string{"horseshoe": "crab"},
			},
		})
		testutil.RequireErrorContains(t, err, "Meta must not be specified, or should be unchanged during an update.")
	}

	// Try again with the same metadata.
	require.NoError(t, opApply(&structs.IntentionRequest{
		Op: structs.IntentionOpUpsert,
		Intention: &structs.Intention{
			SourceName:      "assay",
			DestinationName: "test",
			Action:          structs.IntentionActionDeny,
			Description:     "original-3",
			Meta: map[string]string{
				"foo": "bar",
				"zim": "gir",
			},
		},
	}))

	// Read it back.
	{
		resp, err := opGet(&structs.IntentionQueryRequest{
			Exact: &structs.IntentionQueryExact{
				SourceName:      "assay",
				DestinationName: "test",
			},
		})
		require.NoError(t, err)

		require.Len(t, resp.Intentions, 1)
		got := resp.Intentions[0]
		require.Equal(t, "original-3", got.Description)
		require.Equal(t, map[string]string{
			"foo": "bar",
			"zim": "gir",
		}, got.Meta)

		// Verify it is in the new-style.
		require.Empty(t, got.ID)
		require.True(t, got.CreatedAt.IsZero())
		require.True(t, got.UpdatedAt.IsZero())
	}

	// Try again with NO metadata.
	require.NoError(t, opApply(&structs.IntentionRequest{
		Op: structs.IntentionOpUpsert,
		Intention: &structs.Intention{
			SourceName:      "assay",
			DestinationName: "test",
			Action:          structs.IntentionActionDeny,
			Description:     "original-4",
		},
	}))

	// Read it back.
	{
		resp, err := opGet(&structs.IntentionQueryRequest{
			Exact: &structs.IntentionQueryExact{
				SourceName:      "assay",
				DestinationName: "test",
			},
		})
		require.NoError(t, err)

		require.Len(t, resp.Intentions, 1)
		got := resp.Intentions[0]
		require.Equal(t, "original-4", got.Description)
		require.Equal(t, map[string]string{
			"foo": "bar",
			"zim": "gir",
		}, got.Meta)

		// Verify it is in the new-style.
		require.Empty(t, got.ID)
		require.True(t, got.CreatedAt.IsZero())
		require.True(t, got.UpdatedAt.IsZero())
	}
}

// Test apply with a deny ACL
func TestIntentionApply_aclDeny(t *testing.T) {
	if testing.Short() {
		t.Skip("too slow for testing.Short")
	}

	t.Parallel()

	dir1, s1 := testServerWithConfig(t, func(c *Config) {
		c.PrimaryDatacenter = "dc1"
		c.ACLsEnabled = true
		c.ACLInitialManagementToken = "root"
		c.ACLResolverSettings.ACLDefaultPolicy = "deny"
	})
	defer os.RemoveAll(dir1)
	defer s1.Shutdown()
	codec := rpcClient(t, s1)
	defer codec.Close()

	waitForLeaderEstablishment(t, s1)

	rules := `
service "foobar" {
	policy = "deny"
	intentions = "write"
}`
	token := createToken(t, codec, rules)

	// Setup a basic record to create
	ixn := structs.IntentionRequest{
		Datacenter: "dc1",
		Op:         structs.IntentionOpCreate,
		Intention:  structs.TestIntention(t),
	}
	ixn.Intention.DestinationName = "foobar"

	// Create without a token should error since default deny
	var reply string
	err := msgpackrpc.CallWithCodec(codec, "Intention.Apply", &ixn, &reply)
	require.True(t, acl.IsErrPermissionDenied(err))

	// Now add the token and try again.
	ixn.Token = token
	require.Nil(t, msgpackrpc.CallWithCodec(codec, "Intention.Apply", &ixn, &reply))

	// Read
	ixn.Intention.ID = reply
	{
		req := &structs.IntentionQueryRequest{
			Datacenter:   "dc1",
			IntentionID:  ixn.Intention.ID,
			QueryOptions: structs.QueryOptions{Token: "root"},
		}
		var resp structs.IndexedIntentions
		require.Nil(t, msgpackrpc.CallWithCodec(codec, "Intention.Get", req, &resp))
		require.Len(t, resp.Intentions, 1)
		actual := resp.Intentions[0]
		require.Equal(t, resp.Index, actual.ModifyIndex)

		actual.CreateIndex, actual.ModifyIndex = 0, 0
		actual.CreatedAt = ixn.Intention.CreatedAt
		actual.UpdatedAt = ixn.Intention.UpdatedAt
		actual.Hash = ixn.Intention.Hash
		//nolint:staticcheck
		ixn.Intention.UpdatePrecedence()
		require.Equal(t, ixn.Intention, actual)
	}
}

func TestIntention_WildcardACLEnforcement(t *testing.T) {
	if testing.Short() {
		t.Skip("too slow for testing.Short")
	}

	t.Parallel()

	_, srv, codec := testACLServerWithConfig(t, nil, false)
	waitForLeaderEstablishment(t, srv)

	// create some test policies.

	writeToken, err := upsertTestTokenWithPolicyRules(codec, TestDefaultInitialManagementToken, "dc1", `service_prefix "" { policy = "deny" intentions = "write" }`)
	require.NoError(t, err)
	readToken, err := upsertTestTokenWithPolicyRules(codec, TestDefaultInitialManagementToken, "dc1", `service_prefix "" { policy = "deny" intentions = "read" }`)
	require.NoError(t, err)
	exactToken, err := upsertTestTokenWithPolicyRules(codec, TestDefaultInitialManagementToken, "dc1", `service "*" { policy = "deny" intentions = "write" }`)
	require.NoError(t, err)
	wildcardPrefixToken, err := upsertTestTokenWithPolicyRules(codec, TestDefaultInitialManagementToken, "dc1", `service_prefix "*" { policy = "deny" intentions = "write" }`)
	require.NoError(t, err)
	fooToken, err := upsertTestTokenWithPolicyRules(codec, TestDefaultInitialManagementToken, "dc1", `service "foo" { policy = "deny" intentions = "write" }`)
	require.NoError(t, err)
	denyToken, err := upsertTestTokenWithPolicyRules(codec, TestDefaultInitialManagementToken, "dc1", `service_prefix "" { policy = "deny" intentions = "deny" }`)
	require.NoError(t, err)

	doIntentionCreate := func(t *testing.T, token string, dest string, deny bool) string {
		t.Helper()
		ixn := structs.IntentionRequest{
			Datacenter: "dc1",
			Op:         structs.IntentionOpCreate,
			Intention: &structs.Intention{
				SourceNS:        "default",
				SourceName:      "*",
				DestinationNS:   "default",
				DestinationName: dest,
				Action:          structs.IntentionActionAllow,
				SourceType:      structs.IntentionSourceConsul,
			},
			WriteRequest: structs.WriteRequest{Token: token},
		}
		var reply string
		err := msgpackrpc.CallWithCodec(codec, "Intention.Apply", &ixn, &reply)
		if deny {
			require.Error(t, err)
			require.True(t, acl.IsErrPermissionDenied(err))
			return ""
		} else {
			require.NoError(t, err)
			require.NotEmpty(t, reply)
			return reply
		}
	}

	t.Run("deny-write-for-read-token", func(t *testing.T) {
		// This tests ensures that tokens with only read access to all intentions
		// cannot create a wildcard intention
		doIntentionCreate(t, readToken.SecretID, "*", true)
	})

	t.Run("deny-write-for-exact-wildcard-rule", func(t *testing.T) {
		// This test ensures that having a rules like:
		// service "*" {
		//    intentions = "write"
		// }
		// will not actually allow creating an intention with a wildcard service name
		doIntentionCreate(t, exactToken.SecretID, "*", true)
	})

	t.Run("deny-write-for-prefix-wildcard-rule", func(t *testing.T) {
		// This test ensures that having a rules like:
		// service_prefix "*" {
		//    intentions = "write"
		// }
		// will not actually allow creating an intention with a wildcard service name
		doIntentionCreate(t, wildcardPrefixToken.SecretID, "*", true)
	})

	var intentionID string
	allowWriteOk := t.Run("allow-write", func(t *testing.T) {
		// tests that a token with all the required privileges can create
		// intentions with a wildcard destination
		intentionID = doIntentionCreate(t, writeToken.SecretID, "*", false)
	})

	requireAllowWrite := func(t *testing.T) {
		t.Helper()
		if !allowWriteOk {
			t.Skip("Skipping because the allow-write subtest failed")
		}
	}

	doIntentionRead := func(t *testing.T, token string, deny bool) {
		t.Helper()
		requireAllowWrite(t)
		req := &structs.IntentionQueryRequest{
			Datacenter:   "dc1",
			IntentionID:  intentionID,
			QueryOptions: structs.QueryOptions{Token: token},
		}

		var resp structs.IndexedIntentions
		err := msgpackrpc.CallWithCodec(codec, "Intention.Get", req, &resp)
		if deny {
			require.Error(t, err)
			require.True(t, acl.IsErrPermissionDenied(err))
		} else {
			require.NoError(t, err)
			require.Len(t, resp.Intentions, 1)
			require.Equal(t, "*", resp.Intentions[0].DestinationName)
		}
	}

	t.Run("allow-read-for-write-token", func(t *testing.T) {
		doIntentionRead(t, writeToken.SecretID, false)
	})

	t.Run("allow-read-for-read-token", func(t *testing.T) {
		doIntentionRead(t, readToken.SecretID, false)
	})

	t.Run("allow-read-for-exact-wildcard-token", func(t *testing.T) {
		// this is allowed because, the effect of the policy is to grant
		// intention:write on the service named "*". When reading the
		// intention we will validate that the token has read permissions
		// for any intention that would match the wildcard.
		doIntentionRead(t, exactToken.SecretID, false)
	})

	t.Run("allow-read-for-prefix-wildcard-token", func(t *testing.T) {
		// this is allowed for the same reasons as for the
		// exact-wildcard-token case
		doIntentionRead(t, wildcardPrefixToken.SecretID, false)
	})

	t.Run("deny-read-for-deny-token", func(t *testing.T) {
		doIntentionRead(t, denyToken.SecretID, true)
	})

	doIntentionList := func(t *testing.T, token string, deny bool) {
		t.Helper()
		requireAllowWrite(t)
		req := &structs.IntentionListRequest{
			Datacenter:   "dc1",
			QueryOptions: structs.QueryOptions{Token: token},
		}

		var resp structs.IndexedIntentions
		err := msgpackrpc.CallWithCodec(codec, "Intention.List", req, &resp)
		// even with permission denied this should return success but with an empty list
		require.NoError(t, err)
		if deny {
			require.Empty(t, resp.Intentions)
		} else {
			require.Len(t, resp.Intentions, 1)
			require.Equal(t, "*", resp.Intentions[0].DestinationName)
		}
	}

	t.Run("allow-list-for-write-token", func(t *testing.T) {
		doIntentionList(t, writeToken.SecretID, false)
	})

	t.Run("allow-list-for-read-token", func(t *testing.T) {
		doIntentionList(t, readToken.SecretID, false)
	})

	t.Run("allow-list-for-exact-wildcard-token", func(t *testing.T) {
		doIntentionList(t, exactToken.SecretID, false)
	})

	t.Run("allow-list-for-prefix-wildcard-token", func(t *testing.T) {
		doIntentionList(t, wildcardPrefixToken.SecretID, false)
	})

	t.Run("deny-list-for-deny-token", func(t *testing.T) {
		doIntentionList(t, denyToken.SecretID, true)
	})

	doIntentionMatch := func(t *testing.T, token string, deny bool) {
		t.Helper()
		requireAllowWrite(t)
		req := &structs.IntentionQueryRequest{
			Datacenter: "dc1",
			Match: &structs.IntentionQueryMatch{
				Type: structs.IntentionMatchDestination,
				Entries: []structs.IntentionMatchEntry{
					{
						Namespace: "default",
						Name:      "*",
					},
				},
			},
			QueryOptions: structs.QueryOptions{Token: token},
		}

		var resp structs.IndexedIntentionMatches
		err := msgpackrpc.CallWithCodec(codec, "Intention.Match", req, &resp)
		if deny {
			require.Error(t, err)
			require.Empty(t, resp.Matches)
		} else {
			require.NoError(t, err)
			require.Len(t, resp.Matches, 1)
			require.Len(t, resp.Matches[0], 1)
			require.Equal(t, "*", resp.Matches[0][0].DestinationName)
		}
	}

	t.Run("allow-match-for-write-token", func(t *testing.T) {
		doIntentionMatch(t, writeToken.SecretID, false)
	})

	t.Run("allow-match-for-read-token", func(t *testing.T) {
		doIntentionMatch(t, readToken.SecretID, false)
	})

	t.Run("allow-match-for-exact-wildcard-token", func(t *testing.T) {
		doIntentionMatch(t, exactToken.SecretID, false)
	})

	t.Run("allow-match-for-prefix-wildcard-token", func(t *testing.T) {
		doIntentionMatch(t, wildcardPrefixToken.SecretID, false)
	})

	t.Run("deny-match-for-deny-token", func(t *testing.T) {
		doIntentionMatch(t, denyToken.SecretID, true)
	})

	// Since we can't rename the destination, create a new intention for the rest of this test.
	wildIntentionID := intentionID
	fooIntentionID := doIntentionCreate(t, writeToken.SecretID, "foo", false)

	doIntentionUpdate := func(t *testing.T, token string, intentionID, dest, description string, deny bool) {
		t.Helper()
		requireAllowWrite(t)
		ixn := structs.IntentionRequest{
			Datacenter: "dc1",
			Op:         structs.IntentionOpUpdate,
			Intention: &structs.Intention{
				ID:              intentionID,
				SourceNS:        "default",
				SourceName:      "*",
				DestinationNS:   "default",
				DestinationName: dest,
				Description:     description,
				Action:          structs.IntentionActionAllow,
				SourceType:      structs.IntentionSourceConsul,
			},
			WriteRequest: structs.WriteRequest{Token: token},
		}
		var reply string
		err := msgpackrpc.CallWithCodec(codec, "Intention.Apply", &ixn, &reply)
		if deny {
			require.Error(t, err)
			require.True(t, acl.IsErrPermissionDenied(err))
		} else {
			require.NoError(t, err)
		}
	}

	t.Run("deny-update-for-foo-token", func(t *testing.T) {
		doIntentionUpdate(t, fooToken.SecretID, wildIntentionID, "*", "wild-desc", true)
	})

	t.Run("allow-update-for-prefix-token", func(t *testing.T) {
		// This tests that the prefix token can edit wildcard intentions and regular intentions.
		doIntentionUpdate(t, writeToken.SecretID, fooIntentionID, "foo", "foo-desc-two", false)
		doIntentionUpdate(t, writeToken.SecretID, wildIntentionID, "*", "wild-desc-two", false)
	})

	doIntentionDelete := func(t *testing.T, token string, intentionID string, deny bool) {
		t.Helper()
		requireAllowWrite(t)
		ixn := structs.IntentionRequest{
			Datacenter: "dc1",
			Op:         structs.IntentionOpDelete,
			Intention: &structs.Intention{
				ID: intentionID,
			},
			WriteRequest: structs.WriteRequest{Token: token},
		}
		var reply string
		err := msgpackrpc.CallWithCodec(codec, "Intention.Apply", &ixn, &reply)
		if deny {
			require.Error(t, err)
			require.True(t, acl.IsErrPermissionDenied(err))
		} else {
			require.NoError(t, err)
		}
	}

	t.Run("deny-delete-for-read-token", func(t *testing.T) {
		doIntentionDelete(t, readToken.SecretID, fooIntentionID, true)
	})

	t.Run("deny-delete-for-exact-wildcard-rule", func(t *testing.T) {
		// This test ensures that having a rules like:
		// service "*" {
		//    intentions = "write"
		// }
		// will not actually allow deleting an intention with a wildcard service name
		doIntentionDelete(t, exactToken.SecretID, fooIntentionID, true)
	})

	t.Run("deny-delete-for-prefix-wildcard-rule", func(t *testing.T) {
		// This test ensures that having a rules like:
		// service_prefix "*" {
		//    intentions = "write"
		// }
		// will not actually allow creating an intention with a wildcard service name
		doIntentionDelete(t, wildcardPrefixToken.SecretID, fooIntentionID, true)
	})

	t.Run("allow-delete", func(t *testing.T) {
		// tests that a token with all the required privileges can delete
		// intentions with a wildcard destination
		doIntentionDelete(t, writeToken.SecretID, fooIntentionID, false)
	})
}

// Test apply with delete and a default deny ACL
func TestIntentionApply_aclDelete(t *testing.T) {
	if testing.Short() {
		t.Skip("too slow for testing.Short")
	}

	t.Parallel()

	dir1, s1 := testServerWithConfig(t, func(c *Config) {
		c.PrimaryDatacenter = "dc1"
		c.ACLsEnabled = true
		c.ACLInitialManagementToken = "root"
		c.ACLResolverSettings.ACLDefaultPolicy = "deny"
	})
	defer os.RemoveAll(dir1)
	defer s1.Shutdown()
	codec := rpcClient(t, s1)
	defer codec.Close()

	waitForLeaderEstablishment(t, s1)

	rules := `
service "foobar" {
	policy = "deny"
	intentions = "write"
}`
	token := createToken(t, codec, rules)

	// Setup a basic record to create
	ixn := structs.IntentionRequest{
		Datacenter: "dc1",
		Op:         structs.IntentionOpCreate,
		Intention:  structs.TestIntention(t),
	}
	ixn.Intention.DestinationName = "foobar"
	ixn.Token = token

	// Create
	var reply string
	require.Nil(t, msgpackrpc.CallWithCodec(codec, "Intention.Apply", &ixn, &reply))

	// Try to do a delete with no token; this should get rejected.
	ixn.Op = structs.IntentionOpDelete
	ixn.Intention.ID = reply
	ixn.Token = ""
	err := msgpackrpc.CallWithCodec(codec, "Intention.Apply", &ixn, &reply)
	require.True(t, acl.IsErrPermissionDenied(err))

	// Try again with the original token. This should go through.
	ixn.Token = token
	require.Nil(t, msgpackrpc.CallWithCodec(codec, "Intention.Apply", &ixn, &reply))

	// Verify it is gone
	{
		req := &structs.IntentionQueryRequest{
			Datacenter:  "dc1",
			IntentionID: ixn.Intention.ID,
		}
		var resp structs.IndexedIntentions
		err := msgpackrpc.CallWithCodec(codec, "Intention.Get", req, &resp)
		require.NotNil(t, err)
		require.Contains(t, err.Error(), ErrIntentionNotFound.Error())
	}
}

// Test apply with update and a default deny ACL
func TestIntentionApply_aclUpdate(t *testing.T) {
	if testing.Short() {
		t.Skip("too slow for testing.Short")
	}

	t.Parallel()

	dir1, s1 := testServerWithConfig(t, func(c *Config) {
		c.PrimaryDatacenter = "dc1"
		c.ACLsEnabled = true
		c.ACLInitialManagementToken = "root"
		c.ACLResolverSettings.ACLDefaultPolicy = "deny"
	})
	defer os.RemoveAll(dir1)
	defer s1.Shutdown()
	codec := rpcClient(t, s1)
	defer codec.Close()

	waitForLeaderEstablishment(t, s1)

	rules := `
service "foobar" {
	policy = "deny"
	intentions = "write"
}`
	token := createToken(t, codec, rules)

	// Setup a basic record to create
	ixn := structs.IntentionRequest{
		Datacenter: "dc1",
		Op:         structs.IntentionOpCreate,
		Intention:  structs.TestIntention(t),
	}
	ixn.Intention.DestinationName = "foobar"
	ixn.Token = token

	// Create
	var reply string
	require.Nil(t, msgpackrpc.CallWithCodec(codec, "Intention.Apply", &ixn, &reply))

	// Try to do an update without a token; this should get rejected.
	ixn.Op = structs.IntentionOpUpdate
	ixn.Intention.ID = reply
	ixn.Token = ""
	err := msgpackrpc.CallWithCodec(codec, "Intention.Apply", &ixn, &reply)
	require.True(t, acl.IsErrPermissionDenied(err))

	// Try again with the original token; this should go through.
	ixn.Token = token
	require.Nil(t, msgpackrpc.CallWithCodec(codec, "Intention.Apply", &ixn, &reply))
}

// Test apply with a management token
func TestIntentionApply_aclManagement(t *testing.T) {
	if testing.Short() {
		t.Skip("too slow for testing.Short")
	}

	t.Parallel()

	dir1, s1 := testServerWithConfig(t, func(c *Config) {
		c.PrimaryDatacenter = "dc1"
		c.ACLsEnabled = true
		c.ACLInitialManagementToken = "root"
		c.ACLResolverSettings.ACLDefaultPolicy = "deny"
	})
	defer os.RemoveAll(dir1)
	defer s1.Shutdown()
	codec := rpcClient(t, s1)
	defer codec.Close()

	waitForLeaderEstablishment(t, s1)

	// Setup a basic record to create
	ixn := structs.IntentionRequest{
		Datacenter: "dc1",
		Op:         structs.IntentionOpCreate,
		Intention:  structs.TestIntention(t),
	}
	ixn.Intention.DestinationName = "foobar"
	ixn.Token = "root"

	// Create
	var reply string
	require.Nil(t, msgpackrpc.CallWithCodec(codec, "Intention.Apply", &ixn, &reply))
	ixn.Intention.ID = reply

	// Update
	ixn.Op = structs.IntentionOpUpdate
	require.Nil(t, msgpackrpc.CallWithCodec(codec, "Intention.Apply", &ixn, &reply))

	// Delete
	ixn.Op = structs.IntentionOpDelete
	require.Nil(t, msgpackrpc.CallWithCodec(codec, "Intention.Apply", &ixn, &reply))
}

// Test update changing the name where an ACL won't allow it
func TestIntentionApply_aclUpdateChange(t *testing.T) {
	if testing.Short() {
		t.Skip("too slow for testing.Short")
	}

	t.Parallel()

	dir1, s1 := testServerWithConfig(t, func(c *Config) {
		c.PrimaryDatacenter = "dc1"
		c.ACLsEnabled = true
		c.ACLInitialManagementToken = "root"
		c.ACLResolverSettings.ACLDefaultPolicy = "deny"
	})
	defer os.RemoveAll(dir1)
	defer s1.Shutdown()
	codec := rpcClient(t, s1)
	defer codec.Close()

	waitForLeaderEstablishment(t, s1)

	rules := `
service "foobar" {
	policy = "deny"
	intentions = "write"
}`
	token := createToken(t, codec, rules)

	// Setup a basic record to create
	ixn := structs.IntentionRequest{
		Datacenter: "dc1",
		Op:         structs.IntentionOpCreate,
		Intention:  structs.TestIntention(t),
	}
	ixn.Intention.DestinationName = "bar"
	ixn.Token = "root"

	// Create
	var reply string
	require.Nil(t, msgpackrpc.CallWithCodec(codec, "Intention.Apply", &ixn, &reply))

	// Try to do an update without a token; this should get rejected.
	ixn.Op = structs.IntentionOpUpdate
	ixn.Intention.ID = reply
	ixn.Intention.DestinationName = "foo"
	ixn.Token = token
	err := msgpackrpc.CallWithCodec(codec, "Intention.Apply", &ixn, &reply)
	require.True(t, acl.IsErrPermissionDenied(err))
}

// Test reading with ACLs
func TestIntentionGet_acl(t *testing.T) {
	if testing.Short() {
		t.Skip("too slow for testing.Short")
	}

	t.Parallel()

	dir1, s1 := testServerWithConfig(t, func(c *Config) {
		c.PrimaryDatacenter = "dc1"
		c.ACLsEnabled = true
		c.ACLInitialManagementToken = "root"
		c.ACLResolverSettings.ACLDefaultPolicy = "deny"
	})
	defer os.RemoveAll(dir1)
	defer s1.Shutdown()
	codec := rpcClient(t, s1)
	defer codec.Close()

	waitForLeaderEstablishment(t, s1)

	// Create an ACL with service write permissions. This will grant
	// intentions read on either end of an intention.
	token, err := upsertTestTokenWithPolicyRules(codec, "root", "dc1", `
	service "foobar" {
		policy = "write"
	}`)
	require.NoError(t, err)

	// Setup a basic record to create
	ixn := structs.IntentionRequest{
		Datacenter: "dc1",
		Op:         structs.IntentionOpCreate,
		Intention:  structs.TestIntention(t),
	}
	ixn.Intention.DestinationName = "foobar"
	ixn.Token = "root"

	// Create
	var reply string
	require.NoError(t, msgpackrpc.CallWithCodec(codec, "Intention.Apply", &ixn, &reply))
	ixn.Intention.ID = reply

	t.Run("Read by ID without token should be error", func(t *testing.T) {
		req := &structs.IntentionQueryRequest{
			Datacenter:  "dc1",
			IntentionID: ixn.Intention.ID,
		}

		var resp structs.IndexedIntentions
		err := msgpackrpc.CallWithCodec(codec, "Intention.Get", req, &resp)
		require.True(t, acl.IsErrPermissionDenied(err))
		require.Len(t, resp.Intentions, 0)
	})

	t.Run("Read by ID with token should work", func(t *testing.T) {
		req := &structs.IntentionQueryRequest{
			Datacenter:   "dc1",
			IntentionID:  ixn.Intention.ID,
			QueryOptions: structs.QueryOptions{Token: token.SecretID},
		}

		var resp structs.IndexedIntentions
		require.NoError(t, msgpackrpc.CallWithCodec(codec, "Intention.Get", req, &resp))
		require.Len(t, resp.Intentions, 1)
	})

	t.Run("Read by Exact without token should be error", func(t *testing.T) {
		req := &structs.IntentionQueryRequest{
			Datacenter: "dc1",
			Exact: &structs.IntentionQueryExact{
				SourceNS:        structs.IntentionDefaultNamespace,
				SourceName:      "api",
				DestinationNS:   structs.IntentionDefaultNamespace,
				DestinationName: "foobar",
			},
		}

		var resp structs.IndexedIntentions
		err := msgpackrpc.CallWithCodec(codec, "Intention.Get", req, &resp)
		require.True(t, acl.IsErrPermissionDenied(err))
		require.Len(t, resp.Intentions, 0)
	})

	t.Run("Read by Exact with token should work", func(t *testing.T) {
		req := &structs.IntentionQueryRequest{
			Datacenter: "dc1",
			Exact: &structs.IntentionQueryExact{
				SourceNS:        structs.IntentionDefaultNamespace,
				SourceName:      "api",
				DestinationNS:   structs.IntentionDefaultNamespace,
				DestinationName: "foobar",
			},
			QueryOptions: structs.QueryOptions{Token: token.SecretID},
		}

		var resp structs.IndexedIntentions
		require.NoError(t, msgpackrpc.CallWithCodec(codec, "Intention.Get", req, &resp))
		require.Len(t, resp.Intentions, 1)
	})
}

func TestIntentionList(t *testing.T) {
	if testing.Short() {
		t.Skip("too slow for testing.Short")
	}

	t.Parallel()

	dir1, s1 := testServer(t)
	defer os.RemoveAll(dir1)
	defer s1.Shutdown()

	codec := rpcClient(t, s1)
	defer codec.Close()
	waitForLeaderEstablishment(t, s1)

	// Test with no intentions inserted yet
	{
		req := &structs.IntentionListRequest{
			Datacenter: "dc1",
		}
		var resp structs.IndexedIntentions
		require.Nil(t, msgpackrpc.CallWithCodec(codec, "Intention.List", req, &resp))
		require.NotNil(t, resp.Intentions)
		require.Len(t, resp.Intentions, 0)
	}
}

// Test listing with ACLs
func TestIntentionList_acl(t *testing.T) {
	if testing.Short() {
		t.Skip("too slow for testing.Short")
	}

	t.Parallel()

	dir1, s1 := testServerWithConfig(t, testServerACLConfig)
	defer os.RemoveAll(dir1)
	defer s1.Shutdown()
	codec := rpcClient(t, s1)
	defer codec.Close()

	waitForLeaderEstablishment(t, s1)

	token, err := upsertTestTokenWithPolicyRules(codec, TestDefaultInitialManagementToken, "dc1", `service_prefix "foo" { policy = "write" }`)
	require.NoError(t, err)

	const (
		bexprMatch   = "DestinationName matches `f.*`"
		bexprNoMatch = "DestinationName matches `nomatch.*`"
	)

	// Create a few records
	for _, name := range []string{"foobar", "bar", "baz"} {
		ixn := structs.IntentionRequest{
			Datacenter: "dc1",
			Op:         structs.IntentionOpCreate,
			Intention:  structs.TestIntention(t),
		}
		ixn.Intention.SourceNS = "default"
		ixn.Intention.DestinationNS = "default"
		ixn.Intention.DestinationName = name
		ixn.Token = TestDefaultInitialManagementToken

		// Create
		var reply string
		require.NoError(t, msgpackrpc.CallWithCodec(codec, "Intention.Apply", &ixn, &reply))
	}

	// Test with no token
	t.Run("no-token", func(t *testing.T) {
		req := &structs.IntentionListRequest{
			Datacenter: "dc1",
		}
		var resp structs.IndexedIntentions
		require.NoError(t, msgpackrpc.CallWithCodec(codec, "Intention.List", req, &resp))
		require.Len(t, resp.Intentions, 0)
		require.False(t, resp.ResultsFilteredByACLs, "ResultsFilteredByACLs should be false")
	})

	// Test with management token
	t.Run("initial-management-token", func(t *testing.T) {
		req := &structs.IntentionListRequest{
			Datacenter:   "dc1",
			QueryOptions: structs.QueryOptions{Token: TestDefaultInitialManagementToken},
		}
		var resp structs.IndexedIntentions
		require.NoError(t, msgpackrpc.CallWithCodec(codec, "Intention.List", req, &resp))
		require.Len(t, resp.Intentions, 3)
		require.False(t, resp.ResultsFilteredByACLs, "ResultsFilteredByACLs should be false")
	})

	// Test with user token
	t.Run("user-token", func(t *testing.T) {
		req := &structs.IntentionListRequest{
			Datacenter:   "dc1",
			QueryOptions: structs.QueryOptions{Token: token.SecretID},
		}
		var resp structs.IndexedIntentions
		require.NoError(t, msgpackrpc.CallWithCodec(codec, "Intention.List", req, &resp))
		require.Len(t, resp.Intentions, 1)
		require.True(t, resp.ResultsFilteredByACLs, "ResultsFilteredByACLs should be true")
	})

	// maskResultsFilteredByACLs() in rpc.go sets ResultsFilteredByACLs to false if the token is an empty string
	// after resp.QueryMeta.ResultsFilteredByACLs has been determined to be true from filterACLs().
	t.Run("filtered with no token should return no results and ResultsFilteredByACLs equal to false", func(t *testing.T) {
		req := &structs.IntentionListRequest{
			Datacenter: "dc1",
			QueryOptions: structs.QueryOptions{
				Filter: bexprMatch,
			},
		}

		var resp structs.IndexedIntentions
		require.NoError(t, msgpackrpc.CallWithCodec(codec, "Intention.List", req, &resp))
		require.Len(t, resp.Intentions, 0)
		require.False(t, resp.ResultsFilteredByACLs, "ResultsFilteredByACLs should be false")
	})

	// has access to everything
	t.Run("filtered with initial management token should return 1 and ResultsFilteredByACLs equal to false", func(t *testing.T) {
		req := &structs.IntentionListRequest{
			Datacenter: "dc1",
			QueryOptions: structs.QueryOptions{
				Token:  TestDefaultInitialManagementToken,
				Filter: bexprMatch,
			},
		}

		var resp structs.IndexedIntentions
		require.NoError(t, msgpackrpc.CallWithCodec(codec, "Intention.List", req, &resp))
		require.Len(t, resp.Intentions, 1)
		require.False(t, resp.ResultsFilteredByACLs, "ResultsFilteredByACLs should be false")
	})

	// ResultsFilteredByACLs should reflect user does not have access to read all intentions but has access to some.
	t.Run("filtered with user token whose permissions match filter should return 1 and ResultsFilteredByACLs equal to true", func(t *testing.T) {
		req := &structs.IntentionListRequest{
			Datacenter: "dc1",
			QueryOptions: structs.QueryOptions{
				Token:  token.SecretID,
				Filter: bexprMatch,
			},
		}

		var resp structs.IndexedIntentions
		require.NoError(t, msgpackrpc.CallWithCodec(codec, "Intention.List", req, &resp))
		require.Len(t, resp.Intentions, 1)
		require.True(t, resp.ResultsFilteredByACLs, "ResultsFilteredByACLs should be true")
	})

	// ResultsFilteredByACLs need to act as though no filter was applied.
	t.Run("filtered with user token whose permissions do match filter should return 0 and ResultsFilteredByACLs equal to true", func(t *testing.T) {
		req := &structs.IntentionListRequest{
			Datacenter: "dc1",
			QueryOptions: structs.QueryOptions{
				Token:  token.SecretID,
				Filter: bexprNoMatch,
			},
		}

		var resp structs.IndexedIntentions
		require.NoError(t, msgpackrpc.CallWithCodec(codec, "Intention.List", req, &resp))
		require.Len(t, resp.Intentions, 0)
		require.True(t, resp.ResultsFilteredByACLs, "ResultsFilteredByACLs should be true")
	})

	// ResultsFilteredByACLs should reflect user does not have access to read any intentions
	t.Run("filtered with anonymous token should return 0 and ResultsFilteredByACLs equal to true", func(t *testing.T) {
		req := &structs.IntentionListRequest{
			Datacenter: "dc1",
			QueryOptions: structs.QueryOptions{
				Token:  "anonymous",
				Filter: bexprMatch,
			},
		}

		var resp structs.IndexedIntentions
		require.NoError(t, msgpackrpc.CallWithCodec(codec, "Intention.List", req, &resp))
		require.Len(t, resp.Intentions, 0)
<<<<<<< HEAD
		require.False(t, resp.QueryMeta.ResultsFilteredByACLs, "ResultsFilteredByACLs should be false")
=======
		require.True(t, resp.ResultsFilteredByACLs, "ResultsFilteredByACLs should be true")
>>>>>>> e9e8ea17
	})
}

// Test basic matching. We don't need to exhaustively test inputs since this
// is tested in the agent/consul/state package.
func TestIntentionMatch_good(t *testing.T) {
	if testing.Short() {
		t.Skip("too slow for testing.Short")
	}

	t.Parallel()

	dir1, s1 := testServer(t)
	defer os.RemoveAll(dir1)
	defer s1.Shutdown()
	codec := rpcClient(t, s1)
	defer codec.Close()

	waitForLeaderEstablishment(t, s1)

	// Create some records
	{
		insert := [][]string{
			{"default", "*", "default", "*"},
			{"default", "*", "default", "bar"},
			{"default", "*", "default", "baz"}, // shouldn't match
		}

		for _, v := range insert {
			ixn := structs.IntentionRequest{
				Datacenter: "dc1",
				Op:         structs.IntentionOpCreate,
				Intention: &structs.Intention{
					SourceNS:        v[0],
					SourceName:      v[1],
					DestinationNS:   v[2],
					DestinationName: v[3],
					Action:          structs.IntentionActionAllow,
				},
			}

			// Create
			var reply string
			require.Nil(t, msgpackrpc.CallWithCodec(codec, "Intention.Apply", &ixn, &reply))
		}
	}

	// Match
	req := &structs.IntentionQueryRequest{
		Datacenter: "dc1",
		Match: &structs.IntentionQueryMatch{
			Type: structs.IntentionMatchDestination,
			Entries: []structs.IntentionMatchEntry{
				{Name: "bar"},
			},
		},
	}
	var resp structs.IndexedIntentionMatches
	require.Nil(t, msgpackrpc.CallWithCodec(codec, "Intention.Match", req, &resp))
	require.Len(t, resp.Matches, 1)

	expected := [][]string{
		{"default", "*", "default", "bar"},
		{"default", "*", "default", "*"},
	}
	var actual [][]string
	for _, ixn := range resp.Matches[0] {
		actual = append(actual, []string{
			ixn.SourceNS,
			ixn.SourceName,
			ixn.DestinationNS,
			ixn.DestinationName,
		})
	}
	require.Equal(t, expected, actual)
}

func TestIntentionMatch_BlockOnNoChange(t *testing.T) {
	if testing.Short() {
		t.Skip("too slow for testing.Short")
	}

	t.Parallel()

	_, s1 := testServerWithConfig(t, func(c *Config) {
		c.DevMode = true // keep it in ram to make it 10x faster on macos
	})

	codec := rpcClient(t, s1)

	waitForLeaderEstablishment(t, s1)

	run := func(t *testing.T, dataPrefix string, expectMatches int) {
		rpcBlockingQueryTestHarness(t,
			func(minQueryIndex uint64) (*structs.QueryMeta, <-chan error) {
				args := &structs.IntentionQueryRequest{
					Datacenter: "dc1",
					Match: &structs.IntentionQueryMatch{
						Type: structs.IntentionMatchDestination,
						Entries: []structs.IntentionMatchEntry{
							{Name: "bar"},
						},
					},
				}
				args.MinQueryIndex = minQueryIndex

				var out structs.IndexedIntentionMatches
				errCh := channelCallRPC(s1, "Intention.Match", args, &out, func() error {
					if len(out.Matches) != 1 {
						return fmt.Errorf("expected 1 match got %d", len(out.Matches))
					}
					if len(out.Matches[0]) != expectMatches {
						return fmt.Errorf("expected %d inner matches got %d", expectMatches, len(out.Matches[0]))
					}
					return nil
				})
				return &out.QueryMeta, errCh
			},
			func(i int) <-chan error {
				var out string
				return channelCallRPC(s1, "Intention.Apply", &structs.IntentionRequest{
					Datacenter: "dc1",
					Op:         structs.IntentionOpCreate,
					Intention: &structs.Intention{
						// {"default", "*", "default", "baz"}, // shouldn't match
						SourceNS:        "default",
						SourceName:      "*",
						DestinationNS:   "default",
						DestinationName: fmt.Sprintf(dataPrefix+"%d", i),
						Action:          structs.IntentionActionAllow,
					},
				}, &out, nil)
			},
		)
	}

	testutil.RunStep(t, "test the errNotFound path", func(t *testing.T) {
		run(t, "other", 0)
	})

	// Create some records
	{
		insert := [][]string{
			{"default", "*", "default", "*"},
			{"default", "*", "default", "bar"},
			{"default", "*", "default", "baz"}, // shouldn't match
		}

		for _, v := range insert {
			var out string
			require.NoError(t, msgpackrpc.CallWithCodec(codec, "Intention.Apply", &structs.IntentionRequest{
				Datacenter: "dc1",
				Op:         structs.IntentionOpCreate,
				Intention: &structs.Intention{
					SourceNS:        v[0],
					SourceName:      v[1],
					DestinationNS:   v[2],
					DestinationName: v[3],
					Action:          structs.IntentionActionAllow,
				},
			}, &out))
		}
	}

	testutil.RunStep(t, "test the errNotChanged path", func(t *testing.T) {
		run(t, "completely-different-other", 2)
	})
}

// Test matching with ACLs
func TestIntentionMatch_acl(t *testing.T) {
	if testing.Short() {
		t.Skip("too slow for testing.Short")
	}

	t.Parallel()

	_, srv, codec := testACLServerWithConfig(t, nil, false)
	waitForLeaderEstablishment(t, srv)

	token, err := upsertTestTokenWithPolicyRules(codec, TestDefaultInitialManagementToken, "dc1", `service "bar" { policy = "write" }`)
	require.NoError(t, err)

	// Create some records
	{
		insert := []string{
			"*",
			"bar",
			"baz",
		}

		for _, v := range insert {
			ixn := structs.IntentionRequest{
				Datacenter: "dc1",
				Op:         structs.IntentionOpCreate,
				Intention:  structs.TestIntention(t),
			}
			ixn.Intention.DestinationName = v
			ixn.Token = TestDefaultInitialManagementToken

			// Create
			var reply string
			require.Nil(t, msgpackrpc.CallWithCodec(codec, "Intention.Apply", &ixn, &reply))
		}
	}

	// Test with no token
	{
		req := &structs.IntentionQueryRequest{
			Datacenter: "dc1",
			Match: &structs.IntentionQueryMatch{
				Type: structs.IntentionMatchDestination,
				Entries: []structs.IntentionMatchEntry{
					{
						Namespace: "default",
						Name:      "bar",
					},
				},
			},
		}
		var resp structs.IndexedIntentionMatches
		err := msgpackrpc.CallWithCodec(codec, "Intention.Match", req, &resp)
		require.Error(t, err)
		require.True(t, acl.IsErrPermissionDenied(err))
		require.Len(t, resp.Matches, 0)
	}

	// Test with proper token
	{
		req := &structs.IntentionQueryRequest{
			Datacenter: "dc1",
			Match: &structs.IntentionQueryMatch{
				Type: structs.IntentionMatchDestination,
				Entries: []structs.IntentionMatchEntry{
					{
						Namespace: "default",
						Name:      "bar",
					},
				},
			},
			QueryOptions: structs.QueryOptions{Token: token.SecretID},
		}
		var resp structs.IndexedIntentionMatches
		require.NoError(t, msgpackrpc.CallWithCodec(codec, "Intention.Match", req, &resp))
		require.Len(t, resp.Matches, 1)

		expected := []string{"bar", "*"}
		var actual []string
		for _, ixn := range resp.Matches[0] {
			actual = append(actual, ixn.DestinationName)
		}

		require.ElementsMatch(t, expected, actual)
	}
}

func TestIntentionCheck(t *testing.T) {
	if testing.Short() {
		t.Skip("too slow for testing.Short")
	}

	t.Parallel()

	type testcase struct {
		aclsEnabled   bool
		defaultACL    string
		defaultIxn    string
		expectAllowed bool
	}
	tcs := map[string]testcase{
		"acls disabled, no default intention policy": {
			aclsEnabled:   false,
			expectAllowed: true,
		},
		"acls disabled, default intention allow": {
			aclsEnabled:   false,
			defaultIxn:    "allow",
			expectAllowed: true,
		},
		"acls disabled, default intention deny": {
			aclsEnabled:   false,
			defaultIxn:    "deny",
			expectAllowed: false,
		},
		"acls deny, no default intention policy": {
			aclsEnabled:   true,
			defaultACL:    "deny",
			expectAllowed: false,
		},
		"acls allow, no default intention policy": {
			aclsEnabled:   true,
			defaultACL:    "allow",
			expectAllowed: true,
		},
		"acls deny, default intention allow": {
			aclsEnabled:   true,
			defaultACL:    "deny",
			defaultIxn:    "allow",
			expectAllowed: true,
		},
		"acls allow, default intention deny": {
			aclsEnabled:   true,
			defaultACL:    "allow",
			defaultIxn:    "deny",
			expectAllowed: false,
		},
	}
	for name, tc := range tcs {
		tc := tc
		t.Run(name, func(t *testing.T) {
			t.Parallel()
			_, s1 := testServerWithConfig(t, func(c *Config) {
				if tc.aclsEnabled {
					c.PrimaryDatacenter = "dc1"
					c.ACLsEnabled = true
					c.ACLInitialManagementToken = "root"
					c.ACLResolverSettings.ACLDefaultPolicy = tc.defaultACL
				}
				c.DefaultIntentionPolicy = tc.defaultIxn
			})
			codec := rpcClient(t, s1)

			waitForLeaderEstablishment(t, s1)

			req := &structs.IntentionQueryRequest{
				Datacenter: "dc1",
				Check: &structs.IntentionQueryCheck{
					SourceName:      "bar",
					DestinationName: "qux",
					SourceType:      structs.IntentionSourceConsul,
				},
			}
			req.Token = "root"

			var resp structs.IntentionQueryCheckResponse
			require.NoError(t, msgpackrpc.CallWithCodec(codec, "Intention.Check", req, &resp))
			require.Equal(t, tc.expectAllowed, resp.Allowed)
		})
	}
}

// Test the Check method requires service:read permission.
func TestIntentionCheck_aclDeny(t *testing.T) {
	if testing.Short() {
		t.Skip("too slow for testing.Short")
	}

	t.Parallel()

	dir1, s1 := testServerWithConfig(t, func(c *Config) {
		c.PrimaryDatacenter = "dc1"
		c.ACLsEnabled = true
		c.ACLInitialManagementToken = "root"
		c.ACLResolverSettings.ACLDefaultPolicy = "deny"
	})
	defer os.RemoveAll(dir1)
	defer s1.Shutdown()
	codec := rpcClient(t, s1)
	defer codec.Close()

	waitForLeaderEstablishment(t, s1)

	rules := `
service "bar" {
	policy = "read"
}`
	token := createToken(t, codec, rules)

	// Check
	req := &structs.IntentionQueryRequest{
		Datacenter: "dc1",
		Check: &structs.IntentionQueryCheck{
			SourceName:      "qux",
			DestinationName: "baz",
			SourceType:      structs.IntentionSourceConsul,
		},
	}
	req.Token = token
	var resp structs.IntentionQueryCheckResponse
	err := msgpackrpc.CallWithCodec(codec, "Intention.Check", req, &resp)
	require.True(t, acl.IsErrPermissionDenied(err))
}

// Test the Check method returns allow/deny properly.
func TestIntentionCheck_match(t *testing.T) {
	if testing.Short() {
		t.Skip("too slow for testing.Short")
	}

	t.Parallel()

	_, srv, codec := testACLServerWithConfig(t, nil, false)
	waitForLeaderEstablishment(t, srv)

	token, err := upsertTestTokenWithPolicyRules(codec, TestDefaultInitialManagementToken, "dc1", `service "api" { policy = "read" }`)
	require.NoError(t, err)

	// Create some intentions
	{
		insert := [][]string{
			{"web", "db"},
			{"api", "db"},
			{"web", "api"},
		}

		for _, v := range insert {
			ixn := structs.IntentionRequest{
				Datacenter: "dc1",
				Op:         structs.IntentionOpCreate,
				Intention: &structs.Intention{
					SourceNS:        "default",
					SourceName:      v[0],
					DestinationNS:   "default",
					DestinationName: v[1],
					Action:          structs.IntentionActionAllow,
				},
				WriteRequest: structs.WriteRequest{Token: TestDefaultInitialManagementToken},
			}
			// Create
			var reply string
			require.NoError(t, msgpackrpc.CallWithCodec(codec, "Intention.Apply", &ixn, &reply))
		}
	}

	// Check
	req := &structs.IntentionQueryRequest{
		Datacenter: "dc1",
		Check: &structs.IntentionQueryCheck{
			SourceNS:        "default",
			SourceName:      "web",
			DestinationNS:   "default",
			DestinationName: "api",
			SourceType:      structs.IntentionSourceConsul,
		},
		QueryOptions: structs.QueryOptions{Token: token.SecretID},
	}
	var resp structs.IntentionQueryCheckResponse
	require.NoError(t, msgpackrpc.CallWithCodec(codec, "Intention.Check", req, &resp))
	require.True(t, resp.Allowed)

	// Test no match for sanity
	{
		req := &structs.IntentionQueryRequest{
			Datacenter: "dc1",
			Check: &structs.IntentionQueryCheck{
				SourceNS:        "default",
				SourceName:      "db",
				DestinationNS:   "default",
				DestinationName: "api",
				SourceType:      structs.IntentionSourceConsul,
			},
			QueryOptions: structs.QueryOptions{Token: token.SecretID},
		}
		var resp structs.IntentionQueryCheckResponse
		require.NoError(t, msgpackrpc.CallWithCodec(codec, "Intention.Check", req, &resp))
		require.False(t, resp.Allowed)
	}
}

func TestEqualStringMaps(t *testing.T) {
	m1 := map[string]string{
		"foo": "a",
	}
	m2 := map[string]string{
		"foo": "a",
		"bar": "b",
	}
	var m3 map[string]string

	m4 := map[string]string{
		"dog": "",
	}

	m5 := map[string]string{
		"cat": "",
	}

	tests := []struct {
		a      map[string]string
		b      map[string]string
		result bool
	}{
		{m1, m1, true},
		{m2, m2, true},
		{m1, m2, false},
		{m2, m1, false},
		{m2, m2, true},
		{m3, m1, false},
		{m3, m3, true},
		{m4, m5, false},
	}

	for i, test := range tests {
		actual := equalStringMaps(test.a, test.b)
		if actual != test.result {
			t.Fatalf("case %d, expected %v, got %v", i, test.result, actual)
		}
	}
}<|MERGE_RESOLUTION|>--- conflicted
+++ resolved
@@ -1773,11 +1773,7 @@
 		var resp structs.IndexedIntentions
 		require.NoError(t, msgpackrpc.CallWithCodec(codec, "Intention.List", req, &resp))
 		require.Len(t, resp.Intentions, 0)
-<<<<<<< HEAD
-		require.False(t, resp.QueryMeta.ResultsFilteredByACLs, "ResultsFilteredByACLs should be false")
-=======
-		require.True(t, resp.ResultsFilteredByACLs, "ResultsFilteredByACLs should be true")
->>>>>>> e9e8ea17
+		require.False(t, resp.ResultsFilteredByACLs, "ResultsFilteredByACLs should be false")
 	})
 }
 
