--- conflicted
+++ resolved
@@ -59,13 +59,8 @@
 		}
 
 		go s.handleConn(conn, false)
-<<<<<<< HEAD
 		labels := []metrics.Label{{Name: "client", Value: conn.RemoteAddr().String()}}
-		metrics.IncrCounterWithLabels([]string{"consul", "rpc", "accept_conn"}, 1, labels)
 		metrics.IncrCounterWithLabels([]string{"rpc", "accept_conn"}, 1, labels)
-=======
-		metrics.IncrCounter([]string{"rpc", "accept_conn"}, 1)
->>>>>>> 84640463
 	}
 }
 
@@ -102,13 +97,8 @@
 		s.handleConsulConn(conn)
 
 	case pool.RPCRaft:
-<<<<<<< HEAD
 		labels := []metrics.Label{{Name: "client", Value: conn.RemoteAddr().String()}}
-		metrics.IncrCounterWithLabels([]string{"consul", "rpc", "raft_handoff"}, 1, labels)
 		metrics.IncrCounterWithLabels([]string{"rpc", "raft_handoff"}, 1, labels)
-=======
-		metrics.IncrCounter([]string{"rpc", "raft_handoff"}, 1)
->>>>>>> 84640463
 		s.raftLayer.Handoff(conn)
 
 	case pool.RPCTLS:
@@ -168,21 +158,11 @@
 		if err := s.rpcServer.ServeRequest(rpcCodec); err != nil {
 			if err != io.EOF && !strings.Contains(err.Error(), "closed") {
 				s.logger.Printf("[ERR] consul.rpc: RPC error: %v %s", err, logConn(conn))
-<<<<<<< HEAD
-				metrics.IncrCounterWithLabels([]string{"consul", "rpc", "request_error"}, 1, labels)
 				metrics.IncrCounterWithLabels([]string{"rpc", "request_error"}, 1, labels)
 			}
 			return
 		}
-		metrics.IncrCounterWithLabels([]string{"consul", "rpc", "request"}, 1, labels)
 		metrics.IncrCounterWithLabels([]string{"rpc", "request"}, 1, labels)
-=======
-				metrics.IncrCounter([]string{"rpc", "request_error"}, 1)
-			}
-			return
-		}
-		metrics.IncrCounter([]string{"rpc", "request"}, 1)
->>>>>>> 84640463
 	}
 }
 
@@ -307,15 +287,9 @@
 		s.logger.Printf("[WARN] consul.rpc: RPC request for DC %q, no path found", dc)
 		return structs.ErrNoDCPath
 	}
-<<<<<<< HEAD
-	labels := []metrics.Label{{Name: "datacenter", Value: dc}}
-	metrics.IncrCounterWithLabels([]string{"consul", "rpc", "cross-dc"}, 1, labels)
-	metrics.IncrCounterWithLabels([]string{"rpc", "cross-dc"}, 1, labels)
-=======
 
 	metrics.IncrCounterWithLabels([]string{"rpc", "cross-dc"}, 1,
 		[]metrics.Label{{Name: "datacenter", Value: dc}})
->>>>>>> 84640463
 	if err := s.connPool.RPC(dc, server.Addr, server.Version, method, server.UseTLS, args, reply); err != nil {
 		manager.NotifyFailedServer(server)
 		s.logger.Printf("[ERR] consul: RPC failed to server %s in DC %q: %v", server.Addr, dc, err)
