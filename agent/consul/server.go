--- conflicted
+++ resolved
@@ -438,15 +438,6 @@
 	// run by the Server
 	routineManager *routine.Manager
 
-<<<<<<< HEAD
-	// internalResourceServiceClient is a client that can be used to communicate
-	// with the Resource Service in-process (i.e. not via the network) without auth.
-	// It should only be used for purely-internal workloads, such as controllers.
-	internalResourceServiceClient pbresource.ResourceServiceClient
-=======
-	// typeRegistry contains Consul's registered resource types.
-	typeRegistry resource.Registry
-
 	// resourceServiceServer implements the Resource Service.
 	resourceServiceServer *resourcegrpc.Server
 
@@ -461,7 +452,6 @@
 	// It can be used to make requests to the Resource Service on behalf of the user
 	// (e.g. from the HTTP API).
 	secureResourceServiceClient pbresource.ResourceServiceClient
->>>>>>> 5208ea90
 
 	// controllerManager schedules the execution of controllers.
 	controllerManager *controller.Manager
@@ -818,15 +808,11 @@
 	s.grpcHandler = newGRPCHandlerFromConfig(flat, config, s)
 	s.grpcLeaderForwarder = flat.LeaderForwarder
 
-<<<<<<< HEAD
-	if err := s.setupInternalResourceService(flat.Registry, logger); err != nil {
-=======
 	if err := s.setupSecureResourceServiceClient(); err != nil {
 		return nil, err
 	}
 
-	if err := s.setupInsecureResourceServiceClient(logger); err != nil {
->>>>>>> 5208ea90
+	if err := s.setupInsecureResourceServiceClient(flat.Registry, logger); err != nil {
 		return nil, err
 	}
 
@@ -1355,13 +1341,8 @@
 	})
 	s.peerStreamServer.Register(s.externalGRPCServer)
 
-<<<<<<< HEAD
-	resourcegrpc.NewServer(resourcegrpc.Config{
+	s.resourceServiceServer = resourcegrpc.NewServer(resourcegrpc.Config{
 		Registry:    typeRegistry,
-=======
-	s.resourceServiceServer = resourcegrpc.NewServer(resourcegrpc.Config{
-		Registry:    s.typeRegistry,
->>>>>>> 5208ea90
 		Backend:     s.raftStorageBackend,
 		ACLResolver: s.ACLResolver,
 		Logger:      logger.Named("grpc-api.resource"),
@@ -1369,17 +1350,9 @@
 	s.resourceServiceServer.Register(s.externalGRPCServer)
 }
 
-<<<<<<< HEAD
-func (s *Server) setupInternalResourceService(typeRegistry resource.Registry, logger hclog.Logger) error {
-	server := grpc.NewServer()
-
-	resourcegrpc.NewServer(resourcegrpc.Config{
+func (s *Server) setupInsecureResourceServiceClient(typeRegistry resource.Registry, logger hclog.Logger) error {
+	server := resourcegrpc.NewServer(resourcegrpc.Config{
 		Registry:    typeRegistry,
-=======
-func (s *Server) setupInsecureResourceServiceClient(logger hclog.Logger) error {
-	server := resourcegrpc.NewServer(resourcegrpc.Config{
-		Registry:    s.typeRegistry,
->>>>>>> 5208ea90
 		Backend:     s.raftStorageBackend,
 		ACLResolver: resolver.DANGER_NO_AUTH{},
 		Logger:      logger.Named("grpc-api.resource"),
