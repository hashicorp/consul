// Copyright (c) HashiCorp, Inc.
// SPDX-License-Identifier: BUSL-1.1

package consul

import (
	"context"
	"crypto/x509"
	"errors"
	"fmt"
	"io"
	"net"
	"os"
	"path/filepath"
	"reflect"
	"strconv"
	"strings"
	"sync"
	"sync/atomic"
	"time"

	"github.com/armon/go-metrics"
	"github.com/fullstorydev/grpchan/inprocgrpc"
	"go.etcd.io/bbolt"
	"golang.org/x/time/rate"
	"google.golang.org/grpc"

	"github.com/hashicorp/consul-net-rpc/net/rpc"
	"github.com/hashicorp/go-connlimit"
	"github.com/hashicorp/go-hclog"
	"github.com/hashicorp/go-memdb"
	"github.com/hashicorp/raft"
	autopilot "github.com/hashicorp/raft-autopilot"
	raftboltdb "github.com/hashicorp/raft-boltdb/v2"
	raftwal "github.com/hashicorp/raft-wal"
	walmetrics "github.com/hashicorp/raft-wal/metrics"
	"github.com/hashicorp/raft-wal/verifier"
	"github.com/hashicorp/serf/serf"

	"github.com/hashicorp/consul/acl"
	"github.com/hashicorp/consul/agent/blockingquery"
	"github.com/hashicorp/consul/agent/connect"
	"github.com/hashicorp/consul/agent/consul/authmethod"
	"github.com/hashicorp/consul/agent/consul/authmethod/ssoauth"
	"github.com/hashicorp/consul/agent/consul/fsm"
	"github.com/hashicorp/consul/agent/consul/multilimiter"
	rpcRate "github.com/hashicorp/consul/agent/consul/rate"
	"github.com/hashicorp/consul/agent/consul/reporting"
	"github.com/hashicorp/consul/agent/consul/state"
	"github.com/hashicorp/consul/agent/consul/stream"
	"github.com/hashicorp/consul/agent/consul/usagemetrics"
	"github.com/hashicorp/consul/agent/consul/wanfed"
	"github.com/hashicorp/consul/agent/consul/xdscapacity"
<<<<<<< HEAD
	aclgrpc "github.com/hashicorp/consul/agent/grpc-external/services/acl"
	"github.com/hashicorp/consul/agent/grpc-external/services/configentry"
	"github.com/hashicorp/consul/agent/grpc-external/services/connectca"
	"github.com/hashicorp/consul/agent/grpc-external/services/dataplane"
=======
>>>>>>> 98c9702b
	"github.com/hashicorp/consul/agent/grpc-external/services/peerstream"
	"github.com/hashicorp/consul/agent/hcp"
	hcpclient "github.com/hashicorp/consul/agent/hcp/client"
	logdrop "github.com/hashicorp/consul/agent/log-drop"
	"github.com/hashicorp/consul/agent/metadata"
	"github.com/hashicorp/consul/agent/pool"
	"github.com/hashicorp/consul/agent/router"
	"github.com/hashicorp/consul/agent/rpc/middleware"
	"github.com/hashicorp/consul/agent/rpc/peering"
	"github.com/hashicorp/consul/agent/structs"
	"github.com/hashicorp/consul/agent/token"
	"github.com/hashicorp/consul/internal/auth"
	"github.com/hashicorp/consul/internal/catalog"
	"github.com/hashicorp/consul/internal/controller"
	hcpctl "github.com/hashicorp/consul/internal/hcp"
	"github.com/hashicorp/consul/internal/mesh"
	proxysnapshot "github.com/hashicorp/consul/internal/mesh/proxy-snapshot"
	"github.com/hashicorp/consul/internal/multicluster"
	"github.com/hashicorp/consul/internal/resource"
	"github.com/hashicorp/consul/internal/resource/demo"
	"github.com/hashicorp/consul/internal/resource/reaper"
	"github.com/hashicorp/consul/internal/storage"
	raftstorage "github.com/hashicorp/consul/internal/storage/raft"
	"github.com/hashicorp/consul/internal/tenancy"
	"github.com/hashicorp/consul/lib"
	"github.com/hashicorp/consul/lib/routine"
	"github.com/hashicorp/consul/lib/stringslice"
	"github.com/hashicorp/consul/logging"
	"github.com/hashicorp/consul/proto-public/pbmesh/v2beta1/pbproxystate"
	"github.com/hashicorp/consul/proto-public/pbresource"
	"github.com/hashicorp/consul/tlsutil"
	"github.com/hashicorp/consul/types"
	cslversion "github.com/hashicorp/consul/version"
)

// NOTE The "consul.client.rpc" and "consul.client.rpc.exceeded" counters are defined in consul/client.go

// These are the protocol versions that Consul can _understand_. These are
// Consul-level protocol versions, that are used to configure the Serf
// protocol versions.
const (
	DefaultRPCProtocol = 2

	ProtocolVersionMin uint8 = 2

	// Version 3 added support for network coordinates but we kept the
	// default protocol version at 2 to ease the transition to this new
	// feature. A Consul agent speaking version 2 of the protocol will
	// attempt to send its coordinates to a server who understands version
	// 3 or greater.
	ProtocolVersion2Compatible = 2

	ProtocolVersionMax = 3
)

const (
	serfLANSnapshot   = "serf/local.snapshot"
	serfWANSnapshot   = "serf/remote.snapshot"
	raftState         = "raft/"
	snapshotsRetained = 2

	// raftLogCacheSize is the maximum number of logs to cache in-memory.
	// This is used to reduce disk I/O for the recently committed entries.
	raftLogCacheSize = 512

	// raftRemoveGracePeriod is how long we wait to allow a RemovePeer
	// to replicate to gracefully leave the cluster.
	raftRemoveGracePeriod = 5 * time.Second

	// serfEventChSize is the size of the buffered channel to get Serf
	// events. If this is exhausted we will block Serf and Memberlist.
	serfEventChSize = 2048

	// reconcileChSize is the size of the buffered channel reconcile updates
	// from Serf with the Catalog. If this is exhausted we will drop updates,
	// and wait for a periodic reconcile.
	reconcileChSize = 256

	LeaderTransferMinVersion      = "1.6.0"
	CatalogResourceExperimentName = "resource-apis"
	V2DNSExperimentName           = "v2dns"
	V2TenancyExperimentName       = "v2tenancy"
	HCPAllowV2ResourceAPIs        = "hcp-v2-resource-apis"
)

const (
	aclPolicyReplicationRoutineName       = "ACL policy replication"
	aclRoleReplicationRoutineName         = "ACL role replication"
	aclTokenReplicationRoutineName        = "ACL token replication"
	aclTokenReapingRoutineName            = "acl token reaping"
	caRootPruningRoutineName              = "CA root pruning"
	caRootMetricRoutineName               = "CA root expiration metric"
	caSigningMetricRoutineName            = "CA signing expiration metric"
	configEntryControllersRoutineName     = "config entry controllers"
	configReplicationRoutineName          = "config entry replication"
	federationStateReplicationRoutineName = "federation state replication"
	federationStateAntiEntropyRoutineName = "federation state anti-entropy"
	federationStatePruningRoutineName     = "federation state pruning"
	intentionMigrationRoutineName         = "intention config entry migration"
	secondaryCARootWatchRoutineName       = "secondary CA roots watch"
	intermediateCertRenewWatchRoutineName = "intermediate cert renew watch"
	backgroundCAInitializationRoutineName = "CA initialization"
	virtualIPCheckRoutineName             = "virtual IP version check"
	peeringStreamsRoutineName             = "streaming peering resources"
	peeringDeletionRoutineName            = "peering deferred deletion"
	peeringStreamsMetricsRoutineName      = "metrics for streaming peering resources"
	raftLogVerifierRoutineName            = "raft log verifier"
)

var (
	ErrWANFederationDisabled = fmt.Errorf("WAN Federation is disabled")
)

const (
	PoolKindPartition = "partition"
	PoolKindSegment   = "segment"
)

// raftStore combines LogStore and io.Closer since we need both but have
// multiple LogStore implementations that need closing too.
type raftStore interface {
	raft.LogStore
	io.Closer
}

const requestLimitsBurstMultiplier = 10

var _ blockingquery.FSMServer = (*Server)(nil)

// Server is Consul server which manages the service discovery,
// health checking, DC forwarding, Raft, and multiple Serf pools.
type Server struct {
	// queriesBlocking is a counter that we incr and decr atomically in
	// rpc calls to provide telemetry on how many blocking queries are running.
	// We interact with queriesBlocking atomically, do not move without ensuring it is
	// correctly 64-byte aligned in the struct layout
	queriesBlocking uint64

	// aclConfig is the configuration for the ACL system
	aclConfig *acl.Config

	// acls is used to resolve tokens to effective policies
	*ACLResolver

	aclAuthMethodValidators authmethod.Cache

	// autopilot is the Autopilot instance for this server.
	autopilot *autopilot.Autopilot

	// caManager is used to synchronize CA operations across the leader and RPC functions.
	caManager *CAManager

	// rate limiter to use when signing leaf certificates
	caLeafLimiter connectSignRateLimiter

	// Consul configuration
	config *Config

	// configReplicator is used to manage the leaders replication routines for
	// centralized config
	configReplicator *Replicator

	// federationStateReplicator is used to manage the leaders replication routines for
	// federation states
	federationStateReplicator *Replicator

	// dcSupportsFederationStates is used to determine whether we can
	// replicate federation states or not. All servers in the local
	// DC must be on a version of Consul supporting federation states
	// before this will get enabled.
	dcSupportsFederationStates int32

	// tokens holds ACL tokens initially from the configuration, but can
	// be updated at runtime, so should always be used instead of going to
	// the configuration directly.
	tokens *token.Store

	// Connection pool to other consul servers
	connPool *pool.ConnPool

	// Connection pool to other consul servers using gRPC
	grpcConnPool GRPCClientConner

	// eventChLAN is used to receive events from the
	// serf cluster in the datacenter
	eventChLAN chan serf.Event

	// eventChWAN is used to receive events from the
	// serf cluster that spans datacenters
	eventChWAN chan serf.Event

	// wanMembershipNotifyCh is used to receive notifications that the
	// serfWAN wan pool may have changed.
	//
	// If this is nil, notification is skipped.
	wanMembershipNotifyCh chan struct{}

	// fsm is the state machine used with Raft to provide
	// strong consistency.
	fsm *fsm.FSM

	// Logger uses the provided LogOutput
	logger  hclog.InterceptLogger
	loggers *loggerStore

	// The raft instance is used among Consul nodes within the DC to protect
	// operations that require strong consistency.
	// the state directly.
	raft          *raft.Raft
	raftLayer     *RaftLayer
	raftStore     raftStore
	raftTransport *raft.NetworkTransport
	raftInmem     *raft.InmemStore

	// raftNotifyCh is set up by setupRaft() and ensures that we get reliable leader
	// transition notifications from the Raft layer.
	raftNotifyCh <-chan bool

	// raftStorageBackend is the Raft-backed storage backend for resources.
	raftStorageBackend *raftstorage.Backend

	// the currently in use storage backend
	storageBackend storage.Backend

	// reconcileCh is used to pass events from the serf handler
	// into the leader manager, so that the strong state can be
	// updated
	reconcileCh chan serf.Member

	// readyForConsistentReads is used to track when the leader server is
	// ready to serve consistent reads, after it has applied its initial
	// barrier. This is updated atomically.
	readyForConsistentReads int32

	// leaveCh is used to signal that the server is leaving the cluster
	// and trying to shed its RPC traffic onto other Consul servers. This
	// is only ever closed.
	leaveCh chan struct{}

	// externalGRPCServer has a gRPC server exposed on the dedicated gRPC ports, as
	// opposed to the multiplexed "server" port which is served by grpcHandler.
	externalGRPCServer *grpc.Server

	// insecureUnsafeGRPCChan is used to access gRPC services on the server without going
	// through protobuf serialization/deserialization, performing any network IO or requiring
	// authorization. This may be passed as the gRPC client conn to any standard gRPC client
	// constructor instead of a standard network protocol based client conn. Using this as the
	// client conn will cut down on CPU and memory usage for doing in-process gRPC but comes
	// with the drawbacks that any data sent over this interface is inherently shared
	// and both ends must cooperate with regards to the immutability. Therefore, in
	// most cases the insecureSafeGRPCChannel should be used instead which will clone the protobuf
	// types as they pass through.
	insecureUnsafeGRPCChan *inprocgrpc.Channel

	// insecureSafeGRPCChan is used to access gRPC services on the server without going
	// through the standard protobuf serialization/deserialization, performing network
	// io or requiring authorization. This gRPC client conn implementation will still
	// clone protobuf messages as they pass through and so the client and server
	// implementations do not need to coordinate with regards to data immutability.
	insecureSafeGRPCChan *inprocgrpc.Channel

	// secureSafeGRPCChan is used to access gRPC services on the server without going
	// through the standard protobuf serialization/deserialization or performing network
	// io. This gRPC client conn implementation will still clone protobuf messages as
	// they pass through and so the client and server implementations do not need
	// to coordinate with regards to data immutability.
	secureSafeGRPCChan *inprocgrpc.Channel

	// router is used to map out Consul servers in the WAN and in Consul
	// Enterprise user-defined areas.
	router *router.Router

	// rpcLimiter is used to rate limit the total number of RPCs initiated
	// from an agent.
	rpcLimiter atomic.Value

	// rpcConnLimiter limits the number of RPC connections from a single source IP
	rpcConnLimiter connlimit.Limiter

	// Listener is used to listen for incoming connections
	Listener            net.Listener
	internalGRPCHandler connHandler
	rpcServer           *rpc.Server

	// incomingRPCLimiter rate-limits incoming net/rpc and gRPC calls.
	incomingRPCLimiter rpcRate.RequestLimitsHandler

	// insecureRPCServer is a RPC server that is configure with
	// IncomingInsecureRPCConfig to allow clients to call AutoEncrypt.Sign
	// to request client certificates. At this point a client doesn't have
	// a client cert and thus cannot present it. This is the only RPC
	// Endpoint that is available at the time of writing.
	insecureRPCServer *rpc.Server

	// rpcRecorder is a middleware component that can emit RPC request metrics.
	rpcRecorder *middleware.RequestRecorder

	// tlsConfigurator holds the agent configuration relevant to TLS and
	// configures everything related to it.
	tlsConfigurator *tlsutil.Configurator

	// serfLAN is the Serf cluster maintained inside the DC
	// which contains all the DC nodes
	//
	// - If Network Segments are active, this only contains members in the
	//   default segment.
	//
	// - If Admin Partitions are active, this only contains members in the
	//   default partition.
	//
	serfLAN *serf.Serf

	// serfWAN is the Serf cluster maintained between DC's
	// which SHOULD only consist of Consul servers
	serfWAN                *serf.Serf
	serfWANConfig          *serf.Config
	memberlistTransportWAN wanfed.IngestionAwareTransport
	gatewayLocator         *GatewayLocator

	// serverLookup tracks server consuls in the local datacenter.
	// Used to do leader forwarding and provide fast lookup by server id and address
	serverLookup *ServerLookup

	// grpcLeaderForwarder is notified on leader change in order to keep the grpc
	// resolver up to date.
	grpcLeaderForwarder LeaderForwarder

	// floodLock controls access to floodCh.
	floodLock sync.RWMutex
	floodCh   []chan struct{}

	// sessionTimers track the expiration time of each Session that has
	// a TTL. On expiration, a SessionDestroy event will occur, and
	// destroy the session via standard session destroy processing
	sessionTimers *SessionTimers

	// statsFetcher is used by autopilot to check the status of the other
	// Consul router.
	statsFetcher *StatsFetcher

	// overviewManager is used to periodically update the cluster overview
	// and emit node/service/check health metrics.
	overviewManager *OverviewManager

	// reassertLeaderCh is used to signal the leader loop should re-run
	// leadership actions after a snapshot restore.
	reassertLeaderCh chan chan error

	// tombstoneGC is used to track the pending GC invocations
	// for the KV tombstones
	tombstoneGC *state.TombstoneGC

	// aclReplicationStatus (and its associated lock) provide information
	// about the health of the ACL replication goroutine.
	aclReplicationStatus     structs.ACLReplicationStatus
	aclReplicationStatusLock sync.RWMutex

	// shutdown and the associated members here are used in orchestrating
	// a clean shutdown. The shutdownCh is never written to, only closed to
	// indicate a shutdown has been initiated.
	shutdown     bool
	shutdownCh   chan struct{}
	shutdownLock sync.Mutex

	// dcSupportsIntentionsAsConfigEntries is used to determine whether we can
	// migrate old intentions into service-intentions config entries. All
	// servers in the local DC must be on a version of Consul supporting
	// service-intentions before this will get enabled.
	dcSupportsIntentionsAsConfigEntries int32

	// Manager to handle starting/stopping go routines when establishing/revoking raft leadership
	leaderRoutineManager *routine.Manager

	// registrator is an implemenation that translates serf events of Consul servers into catalog events
	registrator ConsulRegistrator

	// publisher is the EventPublisher to be shared amongst various server components. Events from
	// modifications to the FSM, autopilot and others will flow through here. If in the future we
	// need Events generated outside of the Server and all its components, then we could move
	// this into the Deps struct and created it much earlier on.
	publisher *stream.EventPublisher

	// peeringBackend is shared between the external and internal gRPC services for peering
	peeringBackend *PeeringBackend

<<<<<<< HEAD
	// operatorBackend is shared between the external and internal gRPC services for peering
	operatorBackend *OperatorBackend

	// configEntryBackend is shared between the external and internal gRPC services for config entries
	configEntryBackend *ConfigEntryBackend

=======
>>>>>>> 98c9702b
	// peerStreamServer is a server used to handle peering streams from external clusters.
	peerStreamServer *peerstream.Server

	// xdsCapacityController controls the number of concurrent xDS streams the
	// server is able to handle.
	xdsCapacityController *xdscapacity.Controller

	// hcpManager handles pushing server status updates to the HashiCorp Cloud Platform when enabled
	hcpManager *hcp.Manager

	// embedded struct to hold all the enterprise specific data
	EnterpriseServer

	configEntryServer *configentry.Server

	// routineManager is responsible for managing longer running go routines
	// run by the Server
	routineManager *routine.Manager

	// controllerManager schedules the execution of controllers.
	controllerManager *controller.Manager

	// handles metrics reporting to HashiCorp
	reportingManager *reporting.ReportingManager

	registry resource.Registry

	useV2Resources bool

	// useV2Tenancy is tied to the "v2tenancy" feature flag.
	useV2Tenancy bool

	// whether v2 resources are enabled for use with HCP
	// TODO(CC-6389): Remove once resource-apis is no longer considered experimental and is supported by HCP
	hcpAllowV2Resources bool
}

func (s *Server) DecrementBlockingQueries() uint64 {
	return atomic.AddUint64(&s.queriesBlocking, ^uint64(0))
}

func (s *Server) GetShutdownChannel() chan struct{} {
	return s.shutdownCh
}

func (s *Server) IncrementBlockingQueries() uint64 {
	return atomic.AddUint64(&s.queriesBlocking, 1)
}

type connHandler interface {
	RegisterService(*grpc.ServiceDesc, any)
	Run() error
	Handle(conn net.Conn)
	Shutdown() error
}

// ProxyUpdater is an interface for ProxyTracker.
type ProxyUpdater interface {
	// PushChange allows pushing a computed ProxyState to xds for xds resource generation to send to a proxy.
	PushChange(id *pbresource.ID, snapshot proxysnapshot.ProxySnapshot) error

	// ProxyConnectedToServer returns whether this id is connected to this server. If it is connected, it also returns
	// the token as the first argument.
	ProxyConnectedToServer(id *pbresource.ID) (string, bool)

	EventChannel() chan controller.Event
}

// NewServer is used to construct a new Consul server from the configuration
// and extra options, potentially returning an error.
func NewServer(config *Config, flat Deps, externalGRPCServer *grpc.Server,
	incomingRPCLimiter rpcRate.RequestLimitsHandler, serverLogger hclog.InterceptLogger, proxyUpdater ProxyUpdater) (*Server, error) {
	logger := flat.Logger
	if err := config.CheckProtocolVersion(); err != nil {
		return nil, err
	}
	if config.DataDir == "" && !config.DevMode {
		return nil, fmt.Errorf("Config must provide a DataDir")
	}
	if err := config.CheckACL(); err != nil {
		return nil, err
	}

	// Create the tombstone GC.
	gc, err := state.NewTombstoneGC(config.TombstoneTTL, config.TombstoneTTLGranularity)
	if err != nil {
		return nil, err
	}

	// Create the shutdown channel - this is closed but never written to.
	shutdownCh := make(chan struct{})

	loggers := newLoggerStore(serverLogger)

	if incomingRPCLimiter == nil {
		incomingRPCLimiter = rpcRate.NullRequestLimitsHandler()
	}

	// Create server.
	s := &Server{
		config:                  config,
		tokens:                  flat.Tokens,
		connPool:                flat.ConnPool,
		grpcConnPool:            flat.GRPCConnPool,
		eventChLAN:              make(chan serf.Event, serfEventChSize),
		eventChWAN:              make(chan serf.Event, serfEventChSize),
		logger:                  serverLogger,
		loggers:                 loggers,
		leaveCh:                 make(chan struct{}),
		reconcileCh:             make(chan serf.Member, reconcileChSize),
		router:                  flat.Router,
		tlsConfigurator:         flat.TLSConfigurator,
		externalGRPCServer:      externalGRPCServer,
		reassertLeaderCh:        make(chan chan error),
		sessionTimers:           NewSessionTimers(),
		tombstoneGC:             gc,
		serverLookup:            NewServerLookup(),
		shutdownCh:              shutdownCh,
		leaderRoutineManager:    routine.NewManager(logger.Named(logging.Leader)),
		aclAuthMethodValidators: authmethod.NewCache(),
		publisher:               flat.EventPublisher,
		incomingRPCLimiter:      incomingRPCLimiter,
		routineManager:          routine.NewManager(logger.Named(logging.ConsulServer)),
		registry:                flat.Registry,
		useV2Resources:          flat.UseV2Resources(),
		useV2Tenancy:            flat.UseV2Tenancy(),
		hcpAllowV2Resources:     flat.HCPAllowV2Resources(),
	}
	incomingRPCLimiter.Register(s)

	s.raftStorageBackend, err = raftstorage.NewBackend(&raftHandle{s}, logger.Named("raft-storage-backend"))
	if err != nil {
		return nil, fmt.Errorf("failed to create storage backend: %w", err)
	}
	go s.raftStorageBackend.Run(&lib.StopChannelContext{StopCh: shutdownCh})

	s.storageBackend = s.raftStorageBackend

	s.fsm = fsm.NewFromDeps(fsm.Deps{
		Logger: flat.Logger,
		NewStateStore: func() *state.Store {
			return state.NewStateStoreWithEventPublisher(gc, flat.EventPublisher)
		},
		Publisher:      flat.EventPublisher,
		StorageBackend: s.raftStorageBackend,
	})

	s.hcpManager = hcp.NewManager(hcp.ManagerConfig{
		CloudConfig:       s.config.Cloud,
		Client:            flat.HCP.Client,
		StatusFn:          s.hcpServerStatus(flat),
		Logger:            logger.Named("hcp_manager"),
		SCADAProvider:     flat.HCP.Provider,
		TelemetryProvider: flat.HCP.TelemetryProvider,
	})

	var recorder *middleware.RequestRecorder
	if flat.NewRequestRecorderFunc != nil {
		recorder = flat.NewRequestRecorderFunc(serverLogger, s.IsLeader, s.config.Datacenter)
	} else {
		return nil, fmt.Errorf("cannot initialize server without an RPC request recorder provider")
	}
	if recorder == nil {
		return nil, fmt.Errorf("cannot initialize server with a nil RPC request recorder")
	}

	rpcServerOpts := []func(*rpc.Server){
		rpc.WithPreBodyInterceptor(
			middleware.ChainedRPCPreBodyInterceptor(
				func(reqServiceMethod string, sourceAddr net.Addr) error {
					if s.useV2Resources && isV1CatalogRequest(reqServiceMethod) {
						return structs.ErrUsingV2CatalogExperiment
					}
					return nil
				},
				middleware.GetNetRPCRateLimitingInterceptor(s.incomingRPCLimiter, middleware.NewPanicHandler(s.logger)),
			),
		),
	}

	if flat.GetNetRPCInterceptorFunc != nil {
		rpcServerOpts = append(rpcServerOpts, rpc.WithServerServiceCallInterceptor(flat.GetNetRPCInterceptorFunc(recorder)))
	}

	s.rpcServer = rpc.NewServerWithOpts(rpcServerOpts...)
	s.insecureRPCServer = rpc.NewServerWithOpts(rpcServerOpts...)

	s.rpcRecorder = recorder
	s.incomingRPCLimiter.Run(&lib.StopChannelContext{StopCh: s.shutdownCh})

	go s.publisher.Run(&lib.StopChannelContext{StopCh: s.shutdownCh})

	if s.config.ConnectMeshGatewayWANFederationEnabled {
		s.gatewayLocator = NewGatewayLocator(
			s.logger,
			s,
			s.config.Datacenter,
			s.config.PrimaryDatacenter,
		)
		s.connPool.GatewayResolver = s.gatewayLocator.PickGateway
		s.grpcConnPool.SetGatewayResolver(s.gatewayLocator.PickGateway)
	}

	// Initialize enterprise specific server functionality
	if err := s.initEnterprise(flat); err != nil {
		s.Shutdown()
		return nil, err
	}

	initLeaderMetrics()

	s.rpcLimiter.Store(rate.NewLimiter(config.RPCRateLimit, config.RPCMaxBurst))

	configReplicatorConfig := ReplicatorConfig{
		Name:     logging.ConfigEntry,
		Delegate: &FunctionReplicator{ReplicateFn: s.replicateConfig, Name: "config-entries"},
		Rate:     s.config.ConfigReplicationRate,
		Burst:    s.config.ConfigReplicationBurst,
		Logger:   s.logger,
	}
	s.configReplicator, err = NewReplicator(&configReplicatorConfig)
	if err != nil {
		s.Shutdown()
		return nil, err
	}

	federationStateReplicatorConfig := ReplicatorConfig{
		Name: logging.FederationState,
		Delegate: &IndexReplicator{
			Delegate: &FederationStateReplicator{
				srv:            s,
				gatewayLocator: s.gatewayLocator,
			},
			Logger: s.loggers.Named(logging.Replication).Named(logging.FederationState),
		},
		Rate:             s.config.FederationStateReplicationRate,
		Burst:            s.config.FederationStateReplicationBurst,
		Logger:           s.logger,
		SuppressErrorLog: isErrFederationStatesNotSupported,
	}
	s.federationStateReplicator, err = NewReplicator(&federationStateReplicatorConfig)
	if err != nil {
		s.Shutdown()
		return nil, err
	}

	// Initialize the stats fetcher that autopilot will use.
	s.statsFetcher = NewStatsFetcher(logger, s.connPool, s.config.Datacenter)

	partitionInfo := serverPartitionInfo(s)
	s.aclConfig = newACLConfig(partitionInfo, logger)
	aclConfig := ACLResolverConfig{
		Config:      config.ACLResolverSettings,
		Backend:     &serverACLResolverBackend{Server: s},
		CacheConfig: serverACLCacheConfig,
		Logger:      logger,
		ACLConfig:   s.aclConfig,
		Tokens:      flat.Tokens,
	}
	// Initialize the ACL resolver.
	if s.ACLResolver, err = NewACLResolver(&aclConfig); err != nil {
		s.Shutdown()
		return nil, fmt.Errorf("Failed to create ACL resolver: %v", err)
	}

	// Initialize the RPC layer.
	if err := s.setupRPC(); err != nil {
		s.Shutdown()
		return nil, fmt.Errorf("Failed to start RPC layer: %v", err)
	}

	// Initialize any extra RPC listeners for segments.
	segmentListeners, err := s.setupSegmentRPC()
	if err != nil {
		s.Shutdown()
		return nil, fmt.Errorf("Failed to start segment RPC layer: %v", err)
	}

	// Initialize the Raft server.
	if err := s.setupRaft(stringslice.Contains(flat.Experiments, CatalogResourceExperimentName)); err != nil {
		s.Shutdown()
		return nil, fmt.Errorf("Failed to start Raft: %v", err)
	}

	s.caManager = NewCAManager(&caDelegateWithState{Server: s}, s.leaderRoutineManager, s.logger.ResetNamed("connect.ca"), s.config)
	if s.config.ConnectEnabled && (s.config.AutoEncryptAllowTLS || s.config.AutoConfigAuthzEnabled) {
		go s.connectCARootsMonitor(&lib.StopChannelContext{StopCh: s.shutdownCh})
	}

	if s.gatewayLocator != nil {
		go s.gatewayLocator.Run(&lib.StopChannelContext{StopCh: s.shutdownCh})
	}

	// Serf and dynamic bind ports
	//
	// The LAN serf cluster announces the port of the WAN serf cluster
	// which creates a race when the WAN cluster is supposed to bind to
	// a dynamic port (port 0). The current memberlist implementation will
	// update the bind port in the configuration after the memberlist is
	// created, so we can pull it out from there reliably, even though it's
	// a little gross to be reading the updated config.

	// Initialize the WAN Serf if enabled
	if config.SerfWANConfig != nil {
		s.serfWAN, s.serfWANConfig, err = s.setupSerf(setupSerfOptions{
			Config:       config.SerfWANConfig,
			EventCh:      s.eventChWAN,
			SnapshotPath: serfWANSnapshot,
			WAN:          true,
			Listener:     s.Listener,
		})
		if err != nil {
			s.Shutdown()
			return nil, fmt.Errorf("Failed to start WAN Serf: %v", err)
		}

		// This is always a *memberlist.NetTransport or something which wraps
		// it which satisfies this interface.
		s.memberlistTransportWAN = config.SerfWANConfig.MemberlistConfig.Transport.(wanfed.IngestionAwareTransport)

		// See big comment above why we are doing this.
		serfBindPortWAN := config.SerfWANConfig.MemberlistConfig.BindPort
		if serfBindPortWAN == 0 {
			serfBindPortWAN = config.SerfWANConfig.MemberlistConfig.BindPort
			if serfBindPortWAN == 0 {
				return nil, fmt.Errorf("Failed to get dynamic bind port for WAN Serf")
			}
			s.logger.Info("Serf WAN TCP bound", "port", serfBindPortWAN)
		}
	}

	// Initialize the LAN segments before the default LAN Serf so we have
	// updated port information to publish there.
	if err := s.setupSegments(config, segmentListeners); err != nil {
		s.Shutdown()
		return nil, fmt.Errorf("Failed to setup network segments: %v", err)
	}

	// Initialize the LAN Serf for the default network segment.
	if err := s.setupSerfLAN(config); err != nil {
		s.Shutdown()
		return nil, fmt.Errorf("Failed to start LAN Serf: %v", err)
	}

	if err := s.router.AddArea(types.AreaLAN, s.serfLAN, s.connPool); err != nil {
		s.Shutdown()
		return nil, fmt.Errorf("Failed to add LAN serf route: %w", err)
	}
	go s.lanEventHandler()

	// Start the flooders after the LAN event handler is wired up.
	s.floodSegments(config)

	// Add a "static route" to the WAN Serf and hook it up to Serf events.
	if s.serfWAN != nil {
		if err := s.router.AddArea(types.AreaWAN, s.serfWAN, s.connPool); err != nil {
			s.Shutdown()
			return nil, fmt.Errorf("Failed to add WAN serf route: %v", err)
		}
		go router.HandleSerfEvents(s.logger, s.router, types.AreaWAN, s.serfWAN.ShutdownCh(), s.eventChWAN, s.wanMembershipNotifyCh)

		// Fire up the LAN <-> WAN join flooder.
		addrFn := func(s *metadata.Server) (string, error) {
			if s.WanJoinPort == 0 {
				return "", fmt.Errorf("no wan join  port for server: %s", s.Addr.String())
			}
			addr, _, err := net.SplitHostPort(s.Addr.String())
			if err != nil {
				return "", err
			}
			return fmt.Sprintf("%s:%d", addr, s.WanJoinPort), nil
		}
		go s.Flood(addrFn, s.serfWAN)
	}

	// Start enterprise specific functionality
	if err := s.startEnterprise(); err != nil {
		s.Shutdown()
		return nil, err
	}

	reporter, err := usagemetrics.NewUsageMetricsReporter(
		new(usagemetrics.Config).
			WithStateProvider(s.fsm).
			WithLogger(s.logger).
			WithDatacenter(s.config.Datacenter).
			WithReportingInterval(s.config.MetricsReportingInterval).
			WithGetMembersFunc(func() []serf.Member {
				members, err := s.lanPoolAllMembers()
				if err != nil {
					return []serf.Member{}
				}

				return members
			}),
	)
	if err != nil {
		s.Shutdown()
		return nil, fmt.Errorf("Failed to start usage metrics reporter: %v", err)
	}
	go reporter.Run(&lib.StopChannelContext{StopCh: s.shutdownCh})

	s.overviewManager = NewOverviewManager(s.logger, s.fsm, s.config.MetricsReportingInterval)
	go s.overviewManager.Run(&lib.StopChannelContext{StopCh: s.shutdownCh})

	s.reportingManager = reporting.NewReportingManager(s.logger, getEnterpriseReportingDeps(flat), s, s.fsm.State())
	go s.reportingManager.Run(&lib.StopChannelContext{StopCh: s.shutdownCh})

	// configure the server specific grpc interfaces (in-process + internal multiplexed grpc)
	if err := s.setupGRPCInterfaces(config, flat); err != nil {
		return nil, err
	}

	// register server specific grpc services with all the interfaces they should be exposed on.
	if err := s.setupGRPCServices(config, flat); err != nil {
		return nil, err
	}

	// Initialize internal gRPC server.
	//
	// Note: some "external" gRPC services are also exposed on the internal gRPC server
	// to enable RPC forwarding.
	s.grpcLeaderForwarder = flat.LeaderForwarder

	s.controllerManager = controller.NewManager(
		// Usage of the insecure + unsafe grpc chan is required for the controller
		// manager. It must be unauthorized so that controllers do not need to
		// present valid ACL tokens for their requests and it must use the unsafe
		// variant so that the controller runtimes indexing/caching layer doesn't
		// keep many copies of resources around in memory for long. Care will
		// be taken within the controller manager to wrap this client with another
		// which clones protobuf types passing through to ensure controllers
		// cannot modify the canonical resource service data that has flowed
		// through the storage backend.
		pbresource.NewResourceServiceClient(s.insecureUnsafeGRPCChan),
		s.loggers.Named(logging.ControllerRuntime),
	)
	if err := s.registerControllers(flat, proxyUpdater); err != nil {
		return nil, err
	}
	go s.controllerManager.Run(&lib.StopChannelContext{StopCh: shutdownCh})

	go s.trackLeaderChanges()

	s.xdsCapacityController = xdscapacity.NewController(xdscapacity.Config{
		Logger:         s.logger.Named(logging.XDSCapacityController),
		GetStore:       func() xdscapacity.Store { return s.fsm.State() },
		SessionLimiter: flat.XDSStreamLimiter,
	})
	go s.xdsCapacityController.Run(&lib.StopChannelContext{StopCh: s.shutdownCh})

	// Initialize Autopilot. This must happen before starting leadership monitoring
	// as establishing leadership could attempt to use autopilot and cause a panic.
	s.initAutopilot(config)

	// Construct the registrator that makes sense for the catalog version
	if s.useV2Resources {
		s.registrator = V2ConsulRegistrator{
			Logger:   serverLogger,
			NodeName: s.config.NodeName,
			EntMeta:  s.config.AgentEnterpriseMeta(),
			Client:   pbresource.NewResourceServiceClient(s.insecureSafeGRPCChan),
		}
	} else {
		s.registrator = V1ConsulRegistrator{
			Datacenter:    s.config.Datacenter,
			FSM:           s.fsm,
			Logger:        serverLogger,
			NodeName:      s.config.NodeName,
			RaftApplyFunc: s.raftApplyMsgpack,
		}
	}

	// Start monitoring leadership. This must happen after Serf is set up
	// since it can fire events when leadership is obtained.
	go s.monitorLeadership()

	// Start listening for RPC requests.
	go func() {
		if err := s.internalGRPCHandler.Run(); err != nil {
			s.logger.Error("gRPC server failed", "error", err)
		}
	}()
	go s.listen(s.Listener)

	// Start listeners for any segments with separate RPC listeners.
	for _, listener := range segmentListeners {
		go s.listen(listener)
	}

	// start autopilot - this must happen after the RPC listeners get setup
	// or else it may block
	s.autopilot.Start(&lib.StopChannelContext{StopCh: s.shutdownCh})

	// Start the metrics handlers.
	go s.updateMetrics()

	// Now we are setup, configure the HCP manager
	go func() {
		err := s.hcpManager.Run(&lib.StopChannelContext{StopCh: shutdownCh})
		if err != nil {
			logger.Error("error starting HCP manager, some HashiCorp Cloud Platform functionality has been disabled",
				"error", err)
		}
	}()

	err = s.runEnterpriseRateLimiterConfigEntryController()
	if err != nil {
		return nil, err
	}

	return s, nil
}

func isV1CatalogRequest(rpcName string) bool {
	switch {
	case strings.HasPrefix(rpcName, "Catalog."),
		strings.HasPrefix(rpcName, "Health."),
		strings.HasPrefix(rpcName, "ConfigEntry."):
		return true
	}

	switch rpcName {
	case "Internal.EventFire", "Internal.KeyringOperation", "Internal.OIDCAuthMethods":
		return false
	default:
		if strings.HasPrefix(rpcName, "Internal.") {
			return true
		}
		return false
	}
}

func (s *Server) registerControllers(deps Deps, proxyUpdater ProxyUpdater) error {
	hcpctl.RegisterControllers(s.controllerManager, hcpctl.ControllerDependencies{
		ResourceApisEnabled:    s.useV2Resources,
		HCPAllowV2ResourceApis: s.hcpAllowV2Resources,
		CloudConfig:            deps.HCP.Config,
	})

	// When not enabled, the v1 tenancy bridge is used by default.
	if s.useV2Tenancy {
		tenancy.RegisterControllers(
			s.controllerManager,
			tenancy.Dependencies{Registry: deps.Registry},
		)
	}

	if s.useV2Resources {
		catalog.RegisterControllers(s.controllerManager)
		multicluster.RegisterControllers(s.controllerManager, multicluster.DefaultControllerDependencies())
		defaultAllow, err := s.config.ACLResolverSettings.IsDefaultAllow()
		if err != nil {
			return err
		}

		mesh.RegisterControllers(s.controllerManager, mesh.ControllerDependencies{
			TrustBundleFetcher: func() (*pbproxystate.TrustBundle, error) {
				var bundle pbproxystate.TrustBundle
				roots, err := s.getCARoots(nil, s.GetState())
				if err != nil {
					return nil, err
				}
				bundle.TrustDomain = roots.TrustDomain
				for _, root := range roots.Roots {
					bundle.Roots = append(bundle.Roots, root.RootCert)
				}
				return &bundle, nil
			},
			// This function is adapted from server_connect.go:getCARoots.
			TrustDomainFetcher: func() (string, error) {
				_, caConfig, err := s.fsm.State().CAConfig(nil)
				if err != nil {
					return "", err
				}

				return s.getTrustDomain(caConfig)
			},

			LeafCertManager: deps.LeafCertManager,
			LocalDatacenter: s.config.Datacenter,
			DefaultAllow:    defaultAllow,
			ProxyUpdater:    proxyUpdater,
		})

		auth.RegisterControllers(s.controllerManager, auth.DefaultControllerDependencies())
	}

	reaper.RegisterControllers(s.controllerManager)

	if s.config.DevMode {
		demo.RegisterControllers(s.controllerManager)
	}

	return s.controllerManager.ValidateDependencies(s.registry.Types())
}

<<<<<<< HEAD
func newGRPCHandlerFromConfig(deps Deps, config *Config, s *Server) connHandler {
	if s.peeringBackend == nil {
		panic("peeringBackend is required during construction")
	}

	p := peering.NewServer(peering.Config{
		Backend: s.peeringBackend,
		Tracker: s.peerStreamServer.Tracker,
		Logger:  deps.Logger.Named("grpc-api.peering"),
		ForwardRPC: func(info structs.RPCInfo, fn func(*grpc.ClientConn) error) (bool, error) {
			// Only forward the request if the dc in the request matches the server's datacenter.
			if info.RequestDatacenter() != "" && info.RequestDatacenter() != config.Datacenter {
				return false, fmt.Errorf("requests to generate peering tokens cannot be forwarded to remote datacenters")
			}
			return s.ForwardGRPC(s.grpcConnPool, info, fn)
		},
		Datacenter:     config.Datacenter,
		ConnectEnabled: config.ConnectEnabled,
		PeeringEnabled: config.PeeringEnabled,
		Locality:       config.Locality,
		FSMServer:      s,
	})
	s.peeringServer = p
	o := operator.NewServer(operator.Config{
		Backend: s.operatorBackend,
		Logger:  deps.Logger.Named("grpc-api.operator"),
		ForwardRPC: func(info structs.RPCInfo, fn func(*grpc.ClientConn) error) (bool, error) {
			// Only forward the request if the dc in the request matches the server's datacenter.
			if info.RequestDatacenter() != "" && info.RequestDatacenter() != config.Datacenter {
				return false, fmt.Errorf("requests to transfer leader cannot be forwarded to remote datacenters")
			}
			return s.ForwardGRPC(s.grpcConnPool, info, fn)
		},
		Datacenter: config.Datacenter,
	})
	s.operatorServer = o

	s.configEntryBackend = NewConfigEntryBackend(s)
	s.configEntryServer = configentry.NewServer(configentry.Config{
		Backend: s.configEntryBackend,
		Logger:  deps.Logger.Named("grpc-api.configentry"),
		ForwardRPC: func(info structs.RPCInfo, fn func(*grpc.ClientConn) error) (bool, error) {
			return s.ForwardGRPC(s.grpcConnPool, info, fn)
		},
		FSMServer: s,
	})

	register := func(srv *grpc.Server) {
		if config.RPCConfig.EnableStreaming {
			pbsubscribe.RegisterStateChangeSubscriptionServer(srv, subscribe.NewServer(
				&subscribeBackend{srv: s, connPool: deps.GRPCConnPool},
				deps.Logger.Named("grpc-api.subscription")))
		}
		s.peeringServer.Register(srv)
		s.operatorServer.Register(srv)
		s.configEntryServer.Register(srv)
		s.registerEnterpriseGRPCServices(deps, srv)

		// Note: these external gRPC services are also exposed on the internal server to
		// enable RPC forwarding.
		s.peerStreamServer.Register(srv)
		s.externalACLServer.Register(srv)
		s.externalConnectCAServer.Register(srv)
		s.resourceServiceServer.Register(srv)
	}

	return agentgrpc.NewHandler(deps.Logger, config.RPCAddr, register, nil, s.incomingRPCLimiter)
}

=======
>>>>>>> 98c9702b
func (s *Server) connectCARootsMonitor(ctx context.Context) {
	for {
		ws := memdb.NewWatchSet()
		state := s.fsm.State()
		ws.Add(state.AbandonCh())
		_, cas, err := state.CARoots(ws)
		if err != nil {
			s.logger.Error("Failed to watch AutoEncrypt CARoot", "error", err)
			return
		}
		caPems := []string{}
		for _, ca := range cas {
			caPems = append(caPems, ca.RootCert)
		}
		if err := s.tlsConfigurator.UpdateAutoTLSCA(caPems); err != nil {
			s.logger.Error("Failed to update AutoEncrypt CAPems", "error", err)
		}

		if err := ws.WatchCtx(ctx); err == context.Canceled {
			s.logger.Info("shutting down Connect CA roots monitor")
			return
		}
	}
}

// setupRaft is used to setup and initialize Raft
func (s *Server) setupRaft(isCatalogResourceExperiment bool) error {
	// If we have an unclean exit then attempt to close the Raft store.
	defer func() {
		if s.raft == nil && s.raftStore != nil {
			if err := s.raftStore.Close(); err != nil {
				s.logger.Error("failed to close Raft store", "error", err)
			}
		}
	}()

	var serverAddressProvider raft.ServerAddressProvider = nil
	if s.config.RaftConfig.ProtocolVersion >= 3 { // ServerAddressProvider needs server ids to work correctly, which is only supported in protocol version 3 or higher
		serverAddressProvider = s.serverLookup
	}

	// Create a transport layer.
	transConfig := &raft.NetworkTransportConfig{
		Stream:                s.raftLayer,
		MaxPool:               3,
		Timeout:               10 * time.Second,
		ServerAddressProvider: serverAddressProvider,
		Logger:                s.loggers.Named(logging.Raft),
	}

	trans := raft.NewNetworkTransportWithConfig(transConfig)
	s.raftTransport = trans
	s.config.RaftConfig.Logger = s.loggers.Named(logging.Raft)

	// Versions of the Raft protocol below 3 require the LocalID to match the network
	// address of the transport.
	s.config.RaftConfig.LocalID = raft.ServerID(trans.LocalAddr())
	if s.config.RaftConfig.ProtocolVersion >= 3 {
		s.config.RaftConfig.LocalID = raft.ServerID(s.config.NodeID)
	}

	// Build an all in-memory setup for dev mode, otherwise prepare a full
	// disk-based setup.
	var log raft.LogStore
	var stable raft.StableStore
	var snap raft.SnapshotStore
	if s.config.DevMode {
		store := raft.NewInmemStore()
		s.raftInmem = store
		stable = store
		log = store
		snap = raft.NewInmemSnapshotStore()
	} else {
		// Create the base raft path.
		path := filepath.Join(s.config.DataDir, raftState)
		if err := lib.EnsurePath(path, true); err != nil {
			return err
		}

		boltDBFile := filepath.Join(path, "raft.db")
		boltFileExists, err := fileExists(boltDBFile)
		if err != nil {
			return fmt.Errorf("failed trying to see if raft.db exists not sure how to continue: %w", err)
		}

		initWAL := func() error {
			walDir := filepath.Join(path, "wal")
			if err := os.MkdirAll(walDir, 0755); err != nil {
				return err
			}

			mc := walmetrics.NewGoMetricsCollector([]string{"raft", "wal"}, nil, nil)

			wal, err := raftwal.Open(walDir,
				raftwal.WithSegmentSize(s.config.LogStoreConfig.WAL.SegmentSize),
				raftwal.WithMetricsCollector(mc),
			)
			if err != nil {
				return fmt.Errorf("fail to open write-ahead-log: %w", err)
			}

			s.raftStore = wal
			log = wal
			stable = wal
			return nil
		}
		// Only use WAL if there is no existing raft.db, even if it's enabled.
		if s.config.LogStoreConfig.Backend == LogStoreBackendDefault && !boltFileExists && isCatalogResourceExperiment {
			s.config.LogStoreConfig.Backend = LogStoreBackendWAL
			if !s.config.LogStoreConfig.Verification.Enabled {
				s.config.LogStoreConfig.Verification.Enabled = true
				s.config.LogStoreConfig.Verification.Interval = 1 * time.Minute
			}
			if err = initWAL(); err != nil {
				return err
			}
		} else if s.config.LogStoreConfig.Backend == LogStoreBackendWAL && !boltFileExists {
			if err = initWAL(); err != nil {
				return err
			}
		} else {
			if s.config.LogStoreConfig.Backend == LogStoreBackendWAL {
				// User configured the new storage, but still has old raft.db. Warn
				// them!
				s.logger.Warn("BoltDB file raft.db found, IGNORING raft_logstore.backend which is set to 'wal'")
			}
			s.config.LogStoreConfig.Backend = LogStoreBackendBoltDB
			// Create the backend raft store for logs and stable storage.
			store, err := raftboltdb.New(raftboltdb.Options{
				BoltOptions: &bbolt.Options{
					NoFreelistSync: s.config.LogStoreConfig.BoltDB.NoFreelistSync,
				},
				Path: boltDBFile,
			})
			if err != nil {
				return err
			}
			s.raftStore = store
			log = store
			stable = store

			// start publishing boltdb metrics
			go store.RunMetrics(&lib.StopChannelContext{StopCh: s.shutdownCh}, 0)
		}

		// See if log verification is enabled
		if s.config.LogStoreConfig.Verification.Enabled {
			mc := walmetrics.NewGoMetricsCollector([]string{"raft", "logstore", "verifier"}, nil, nil)
			reportFn := makeLogVerifyReportFn(s.logger.Named("raft.logstore.verifier"))
			verifier := verifier.NewLogStore(log, isLogVerifyCheckpoint, reportFn, mc)
			s.raftStore = verifier
			log = verifier
		}

		// Wrap the store in a LogCache to improve performance.
		cacheStore, err := raft.NewLogCache(raftLogCacheSize, log)
		if err != nil {
			return err
		}
		log = cacheStore

		// Create the snapshot store.
		snapshots, err := raft.NewFileSnapshotStoreWithLogger(path, snapshotsRetained, s.logger.Named("raft.snapshot"))
		if err != nil {
			return err
		}
		snap = snapshots

		// For an existing cluster being upgraded to the new version of
		// Raft, we almost never want to run recovery based on the old
		// peers.json file. We create a peers.info file with a helpful
		// note about where peers.json went, and use that as a sentinel
		// to avoid ingesting the old one that first time (if we have to
		// create the peers.info file because it's not there, we also
		// blow away any existing peers.json file).
		peersFile := filepath.Join(path, "peers.json")
		peersInfoFile := filepath.Join(path, "peers.info")
		if _, err := os.Stat(peersInfoFile); os.IsNotExist(err) {
			if err := os.WriteFile(peersInfoFile, []byte(peersInfoContent), 0755); err != nil {
				return fmt.Errorf("failed to write peers.info file: %v", err)
			}

			// Blow away the peers.json file if present, since the
			// peers.info sentinel wasn't there.
			if _, err := os.Stat(peersFile); err == nil {
				if err := os.Remove(peersFile); err != nil {
					return fmt.Errorf("failed to delete peers.json, please delete manually (see peers.info for details): %v", err)
				}
				s.logger.Info("deleted peers.json file (see peers.info for details)")
			}
		} else if _, err := os.Stat(peersFile); err == nil {
			s.logger.Info("found peers.json file, recovering Raft configuration...")

			var configuration raft.Configuration
			if s.config.RaftConfig.ProtocolVersion < 3 {
				configuration, err = raft.ReadPeersJSON(peersFile)
			} else {
				configuration, err = raft.ReadConfigJSON(peersFile)
			}
			if err != nil {
				return fmt.Errorf("recovery failed to parse peers.json: %v", err)
			}

			// It's safe to pass nil as the handle argument here because we won't call
			// the backend's data access methods (only Apply, Snapshot, and Restore).
			backend, err := raftstorage.NewBackend(nil, hclog.NewNullLogger())
			if err != nil {
				return fmt.Errorf("recovery failed: %w", err)
			}
			ctx, cancel := context.WithCancel(context.Background())
			defer cancel()
			go backend.Run(ctx)

			tmpFsm := fsm.NewFromDeps(fsm.Deps{
				Logger: s.logger,
				NewStateStore: func() *state.Store {
					return state.NewStateStore(s.tombstoneGC)
				},
				StorageBackend: backend,
			})
			if err := raft.RecoverCluster(s.config.RaftConfig, tmpFsm,
				log, stable, snap, trans, configuration); err != nil {
				return fmt.Errorf("recovery failed: %v", err)
			}

			if err := os.Remove(peersFile); err != nil {
				return fmt.Errorf("recovery failed to delete peers.json, please delete manually (see peers.info for details): %v", err)
			}
			s.logger.Info("deleted peers.json file after successful recovery")
		}
	}

	// If we are in bootstrap or dev mode and the state is clean then we can
	// bootstrap now.
	if (s.config.Bootstrap || s.config.DevMode) && !s.config.ReadReplica {
		hasState, err := raft.HasExistingState(log, stable, snap)
		if err != nil {
			return err
		}
		if !hasState {
			configuration := raft.Configuration{
				Servers: []raft.Server{
					{
						ID:      s.config.RaftConfig.LocalID,
						Address: trans.LocalAddr(),
					},
				},
			}
			if err := raft.BootstrapCluster(s.config.RaftConfig,
				log, stable, snap, trans, configuration); err != nil {
				return err
			}
		}
	}

	// Set up a channel for reliable leader notifications.
	raftNotifyCh := make(chan bool, 10)
	s.config.RaftConfig.NotifyCh = raftNotifyCh
	s.raftNotifyCh = raftNotifyCh

	// Setup the Raft store.
	var err error
	s.raft, err = raft.NewRaft(s.config.RaftConfig, s.fsm.ChunkingFSM(), log, stable, snap, trans)
	return err
}

// endpointFactory is a function that returns an RPC endpoint bound to the given
// server.
type factory func(s *Server) interface{}

// endpoints is a list of registered RPC endpoint factories.
var endpoints []factory

// registerEndpoint registers a new RPC endpoint factory.
func registerEndpoint(fn factory) {
	endpoints = append(endpoints, fn)
}

// setupRPC is used to setup the RPC listener
func (s *Server) setupRPC() error {
	s.rpcConnLimiter.SetConfig(connlimit.Config{
		MaxConnsPerClientIP: s.config.RPCMaxConnsPerClient,
	})

	for _, fn := range endpoints {
		s.rpcServer.Register(fn(s))
	}

	// Only register AutoEncrypt on the insecure RPC server. Insecure only
	// means that verify incoming is turned off even though it might have
	// been configured.
	s.insecureRPCServer.Register(&AutoEncrypt{srv: s})

	// Setup the AutoConfig JWT Authorizer
	var authz AutoConfigAuthorizer
	if s.config.AutoConfigAuthzEnabled {
		// create the auto config authorizer from the JWT authmethod
		validator, err := ssoauth.NewValidator(s.logger, &s.config.AutoConfigAuthzAuthMethod)
		if err != nil {
			return fmt.Errorf("Failed to initialize JWT Auto Config Authorizer: %w", err)
		}

		authz = &jwtAuthorizer{
			validator:       validator,
			allowReuse:      s.config.AutoConfigAuthzAllowReuse,
			claimAssertions: s.config.AutoConfigAuthzClaimAssertions,
		}
	} else {
		// This authorizer always returns that the endpoint is disabled
		authz = &disabledAuthorizer{}
	}
	// now register with the insecure RPC server
	s.insecureRPCServer.Register(NewAutoConfig(s.config, s.tlsConfigurator, autoConfigBackend{Server: s}, authz))

	ln, err := net.ListenTCP("tcp", s.config.RPCAddr)
	if err != nil {
		return err
	}
	s.Listener = ln

	if s.config.NotifyListen != nil {
		s.config.NotifyListen()
	}
	// todo(fs): we should probably guard this
	if s.config.RPCAdvertise == nil {
		s.config.RPCAdvertise = ln.Addr().(*net.TCPAddr)
	}

	// Verify that we have a usable advertise address
	if s.config.RPCAdvertise.IP.IsUnspecified() {
		ln.Close()
		return fmt.Errorf("RPC advertise address is not advertisable: %v", s.config.RPCAdvertise)
	}

	// TODO (hans) switch NewRaftLayer to tlsConfigurator

	// Provide a DC specific wrapper. Raft replication is only
	// ever done in the same datacenter, so we can provide it as a constant.
	wrapper := tlsutil.SpecificDC(s.config.Datacenter, s.tlsConfigurator.OutgoingRPCWrapper())

	// Define a callback for determining whether to wrap a connection with TLS
	tlsFunc := func(address raft.ServerAddress) bool {
		// raft only talks to its own datacenter
		return s.tlsConfigurator.UseTLS(s.config.Datacenter)
	}
	s.raftLayer = NewRaftLayer(s.config.RPCSrcAddr, s.config.RPCAdvertise, wrapper, tlsFunc)
	return nil
}

// Shutdown is used to shutdown the server
func (s *Server) Shutdown() error {
	s.logger.Info("shutting down server")
	s.shutdownLock.Lock()
	defer s.shutdownLock.Unlock()

	if s.shutdown {
		return nil
	}

	s.shutdown = true
	close(s.shutdownCh)

	// ensure that any leader routines still running get canceled
	if s.leaderRoutineManager != nil {
		s.leaderRoutineManager.StopAll()
	}

	s.shutdownSerfLAN()

	if s.serfWAN != nil {
		s.serfWAN.Shutdown()
		if err := s.router.RemoveArea(types.AreaWAN); err != nil {
			s.logger.Warn("error removing WAN area", "error", err)
		}
	}
	s.router.Shutdown()

	// TODO: actually shutdown areas?

	if s.raft != nil {
		s.raftTransport.Close()
		s.raftLayer.Close()
		future := s.raft.Shutdown()
		if err := future.Error(); err != nil {
			s.logger.Warn("error shutting down raft", "error", err)
		}
		if s.raftStore != nil {
			s.raftStore.Close()
		}
	}

	if s.Listener != nil {
		s.Listener.Close()
	}

	if s.internalGRPCHandler != nil {
		if err := s.internalGRPCHandler.Shutdown(); err != nil {
			s.logger.Warn("failed to stop gRPC server", "error", err)
		}
	}

	// Close the connection pool
	if s.connPool != nil {
		s.connPool.Shutdown()
	}

	if s.ACLResolver != nil {
		s.ACLResolver.Close()
	}

	if s.fsm != nil {
		s.fsm.State().Abandon()
	}

	return nil
}

func (s *Server) attemptLeadershipTransfer(id raft.ServerID) (err error) {
	var addr raft.ServerAddress
	if id != "" {
		addr, err = s.serverLookup.ServerAddr(id)
		if err != nil {
			return err
		}
		future := s.raft.LeadershipTransferToServer(id, addr)
		if err := future.Error(); err != nil {
			return err
		}
	} else {
		future := s.raft.LeadershipTransfer()
		if err := future.Error(); err != nil {
			return err
		}
	}

	return nil
}

// Leave is used to prepare for a graceful shutdown.
func (s *Server) Leave() error {
	s.logger.Info("server starting leave")

	// Check the number of known peers
	numPeers, err := s.autopilot.NumVoters()
	if err != nil {
		s.logger.Error("failed to check raft peers", "error", err)
		return err
	}

	addr := s.raftTransport.LocalAddr()

	// If we are the current leader, and we have any other peers (cluster has multiple
	// servers), we should do a RemoveServer/RemovePeer to safely reduce the quorum size.
	// If we are not the leader, then we should issue our leave intention and wait to be
	// removed for some reasonable period of time.
	isLeader := s.IsLeader()
	if isLeader && numPeers > 1 {
		if err := s.attemptLeadershipTransfer(""); err == nil {
			isLeader = false
		} else {
			future := s.raft.RemoveServer(raft.ServerID(s.config.NodeID), 0, 0)
			if err := future.Error(); err != nil {
				s.logger.Error("failed to remove ourself as raft peer", "error", err)
			}
		}
	}

	// Leave the WAN pool
	if s.serfWAN != nil {
		if err := s.serfWAN.Leave(); err != nil {
			s.logger.Error("failed to leave WAN Serf cluster", "error", err)
		}
	}

	// Leave the LAN pool
	if s.serfLAN != nil {
		if err := s.serfLAN.Leave(); err != nil {
			s.logger.Error("failed to leave LAN Serf cluster", "error", err)
		}
	}

	// Leave everything enterprise related as well
	s.handleEnterpriseLeave()

	// Start refusing RPCs now that we've left the LAN pool. It's important
	// to do this *after* we've left the LAN pool so that clients will know
	// to shift onto another server if they perform a retry. We also wake up
	// all queries in the RPC retry state.
	s.logger.Info("Waiting to drain RPC traffic", "drain_time", s.config.LeaveDrainTime)
	close(s.leaveCh)
	time.Sleep(s.config.LeaveDrainTime)

	// If we were not leader, wait to be safely removed from the cluster. We
	// must wait to allow the raft replication to take place, otherwise an
	// immediate shutdown could cause a loss of quorum.
	if !isLeader {
		left := false
		limit := time.Now().Add(raftRemoveGracePeriod)
		for !left && time.Now().Before(limit) {
			// Sleep a while before we check.
			time.Sleep(50 * time.Millisecond)

			// Get the latest configuration.
			future := s.raft.GetConfiguration()
			if err := future.Error(); err != nil {
				s.logger.Error("failed to get raft configuration", "error", err)
				break
			}

			// See if we are no longer included.
			left = true
			for _, server := range future.Configuration().Servers {
				if server.Address == addr {
					left = false
					break
				}
			}
		}

		// TODO (slackpad) With the old Raft library we used to force the
		// peers set to empty when a graceful leave occurred. This would
		// keep voting spam down if the server was restarted, but it was
		// dangerous because the peers was inconsistent with the logs and
		// snapshots, so it wasn't really safe in all cases for the server
		// to become leader. This is now safe, but the log spam is noisy.
		// The next new version of the library will have a "you are not a
		// peer stop it" behavior that should address this. We will have
		// to evaluate during the RC period if this interim situation is
		// not too confusing for operators.

		// TODO (slackpad) When we take a later new version of the Raft
		// library it won't try to complete replication, so this peer
		// may not realize that it has been removed. Need to revisit this
		// and the warning here.
		if !left {
			s.logger.Warn("failed to leave raft configuration gracefully, timeout")
		}
	}

	return nil
}

// JoinWAN is used to have Consul join the cross-WAN Consul ring
// The target address should be another node listening on the
// Serf WAN address
func (s *Server) JoinWAN(addrs []string) (int, error) {
	if s.serfWAN == nil {
		return 0, ErrWANFederationDisabled
	}

	if err := s.enterpriseValidateJoinWAN(); err != nil {
		return 0, err
	}

	return s.serfWAN.Join(addrs, true)
}

// PrimaryMeshGatewayAddressesReadyCh returns a channel that will be closed
// when federation state replication ships back at least one primary mesh
// gateway (not via fallback config).
func (s *Server) PrimaryMeshGatewayAddressesReadyCh() <-chan struct{} {
	if s.gatewayLocator == nil {
		return nil
	}
	return s.gatewayLocator.PrimaryMeshGatewayAddressesReadyCh()
}

// PickRandomMeshGatewaySuitableForDialing is a convenience function used for writing tests.
func (s *Server) PickRandomMeshGatewaySuitableForDialing(dc string) string {
	if s.gatewayLocator == nil {
		return ""
	}
	return s.gatewayLocator.PickGateway(dc)
}

// RefreshPrimaryGatewayFallbackAddresses is used to update the list of current
// fallback addresses for locating mesh gateways in the primary datacenter.
func (s *Server) RefreshPrimaryGatewayFallbackAddresses(addrs []string) {
	if s.gatewayLocator != nil {
		s.gatewayLocator.RefreshPrimaryGatewayFallbackAddresses(addrs)
	}
}

// PrimaryGatewayFallbackAddresses returns the current set of discovered
// fallback addresses for the mesh gateways in the primary datacenter.
func (s *Server) PrimaryGatewayFallbackAddresses() []string {
	if s.gatewayLocator == nil {
		return nil
	}
	return s.gatewayLocator.PrimaryGatewayFallbackAddresses()
}

// AgentLocalMember is used to retrieve the LAN member for the local node.
func (s *Server) AgentLocalMember() serf.Member {
	return s.serfLAN.LocalMember()
}

// LANMembersInAgentPartition returns the LAN members for this agent's
// canonical serf pool. For clients this is the only pool that exists. For
// servers it's the pool in the default segment and the default partition.
func (s *Server) LANMembersInAgentPartition() []serf.Member {
	return s.serfLAN.Members()
}

// WANMembers is used to return the members of the WAN cluster
func (s *Server) WANMembers() []serf.Member {
	if s.serfWAN == nil {
		return nil
	}
	return s.serfWAN.Members()
}

// GetPeeringBackend is a test helper.
func (s *Server) GetPeeringBackend() peering.Backend {
	return s.peeringBackend
}

// RemoveFailedNode is used to remove a failed node from the cluster.
func (s *Server) RemoveFailedNode(node string, prune bool, entMeta *acl.EnterpriseMeta) error {
	var removeFn func(*serf.Serf, string) error
	if prune {
		removeFn = (*serf.Serf).RemoveFailedNodePrune
	} else {
		removeFn = (*serf.Serf).RemoveFailedNode
	}

	wanNode := node

	// The Serf WAN pool stores members as node.datacenter
	// so the dc is appended if not present
	if !strings.HasSuffix(node, "."+s.config.Datacenter) {
		wanNode = node + "." + s.config.Datacenter
	}

	return s.removeFailedNode(removeFn, node, wanNode, entMeta)
}

// RemoveFailedNodeWAN is used to remove a failed node from the WAN cluster.
func (s *Server) RemoveFailedNodeWAN(wanNode string, prune bool, entMeta *acl.EnterpriseMeta) error {
	var removeFn func(*serf.Serf, string) error
	if prune {
		removeFn = (*serf.Serf).RemoveFailedNodePrune
	} else {
		removeFn = (*serf.Serf).RemoveFailedNode
	}

	return s.removeFailedNode(removeFn, "", wanNode, entMeta)
}

// IsLeader checks if this server is the cluster leader
func (s *Server) IsLeader() bool {
	return s.raft.State() == raft.Leader
}

// IsServer checks if this addr is of a server
func (s *Server) IsServer(addr string) bool {

	for _, ss := range s.raft.GetConfiguration().Configuration().Servers {
		a, err := net.ResolveTCPAddr("tcp", string(ss.Address))
		if err != nil {
			continue
		}
		localIP, err := net.ResolveTCPAddr("tcp", string(s.config.RaftConfig.LocalID))
		if err != nil {
			continue
		}
		// only return true if it's another server and not our local address
		if string(metadata.GetIP(a)) == addr && string(metadata.GetIP(localIP)) != addr {
			return true
		}
	}
	return false
}

// LeaderLastContact returns the time of last contact by a leader.
// This only makes sense if we are currently a follower.
func (s *Server) LeaderLastContact() time.Time {
	return s.raft.LastContact()
}

// KeyManagerLAN returns the LAN Serf keyring manager
func (s *Server) KeyManagerLAN() *serf.KeyManager {
	// NOTE: The serfLAN keymanager is shared by all partitions.
	return s.serfLAN.KeyManager()
}

// KeyManagerWAN returns the WAN Serf keyring manager
func (s *Server) KeyManagerWAN() *serf.KeyManager {
	return s.serfWAN.KeyManager()
}

func (s *Server) AgentEnterpriseMeta() *acl.EnterpriseMeta {
	return s.config.AgentEnterpriseMeta()
}

// inmemCodec is used to do an RPC call without going over a network
type inmemCodec struct {
	method     string
	args       interface{}
	reply      interface{}
	err        error
	sourceAddr net.Addr
}

func (i *inmemCodec) ReadRequestHeader(req *rpc.Request) error {
	req.ServiceMethod = i.method
	return nil
}

func (i *inmemCodec) ReadRequestBody(args interface{}) error {
	sourceValue := reflect.Indirect(reflect.Indirect(reflect.ValueOf(i.args)))
	dst := reflect.Indirect(reflect.Indirect(reflect.ValueOf(args)))
	dst.Set(sourceValue)
	return nil
}

func (i *inmemCodec) WriteResponse(resp *rpc.Response, reply interface{}) error {
	if resp.Error != "" {
		i.err = errors.New(resp.Error)
		return nil
	}
	sourceValue := reflect.Indirect(reflect.Indirect(reflect.ValueOf(reply)))
	dst := reflect.Indirect(reflect.Indirect(reflect.ValueOf(i.reply)))
	dst.Set(sourceValue)
	return nil
}

func (i *inmemCodec) SourceAddr() net.Addr {
	return i.sourceAddr
}

func (i *inmemCodec) Close() error {
	return nil
}

// RPC is used to make a local RPC call
func (s *Server) RPC(ctx context.Context, method string, args interface{}, reply interface{}) error {
	remoteAddr, _ := RemoteAddrFromContext(ctx)
	codec := &inmemCodec{
		method:     method,
		args:       args,
		reply:      reply,
		sourceAddr: remoteAddr,
	}

	// Enforce the RPC limit.
	//
	// "client" metric path because the internal client API is calling to the
	// internal server API. It's odd that the same request directed to a server is
	// recorded differently. On the other hand this possibly masks the different
	// between regular client requests that traverse the network and these which
	// don't (unless forwarded). This still seems most reasonable.
	metrics.IncrCounter([]string{"client", "rpc"}, 1)
	if !s.rpcLimiter.Load().(*rate.Limiter).Allow() {
		metrics.IncrCounter([]string{"client", "rpc", "exceeded"}, 1)
		return structs.ErrRPCRateExceeded
	}
	if err := s.rpcServer.ServeRequest(codec); err != nil {
		return err
	}
	return codec.err
}

// SnapshotRPC dispatches the given snapshot request, reading from the streaming
// input and writing to the streaming output depending on the operation.
func (s *Server) SnapshotRPC(args *structs.SnapshotRequest, in io.Reader, out io.Writer,
	replyFn structs.SnapshotReplyFn) error {

	// Enforce the RPC limit.
	//
	// "client" metric path because the internal client API is calling to the
	// internal server API. It's odd that the same request directed to a server is
	// recorded differently. On the other hand this possibly masks the different
	// between regular client requests that traverse the network and these which
	// don't (unless forwarded). This still seems most reasonable.
	metrics.IncrCounter([]string{"client", "rpc"}, 1)
	if !s.rpcLimiter.Load().(*rate.Limiter).Allow() {
		metrics.IncrCounter([]string{"client", "rpc", "exceeded"}, 1)
		return structs.ErrRPCRateExceeded
	}

	// Perform the operation.
	var reply structs.SnapshotResponse
	snap, err := s.dispatchSnapshotRequest(args, in, &reply)
	if err != nil {
		return err
	}
	defer func() {
		if err := snap.Close(); err != nil {
			s.logger.Error("Failed to close snapshot", "error", err)
		}
	}()

	// Let the caller peek at the reply.
	if replyFn != nil {
		if err := replyFn(&reply); err != nil {
			return err
		}
	}

	// Stream the snapshot.
	if out != nil {
		if _, err := io.Copy(out, snap); err != nil {
			return fmt.Errorf("failed to stream snapshot: %v", err)
		}
	}
	return nil
}

// RegisterEndpoint is used to substitute an endpoint for testing.
func (s *Server) RegisterEndpoint(name string, handler interface{}) error {
	s.logger.Warn("endpoint injected; this should only be used for testing")
	return s.rpcServer.RegisterName(name, handler)
}

func (s *Server) FSM() *fsm.FSM {
	return s.fsm
}

func (s *Server) GetState() *state.Store {
	if s == nil || s.FSM() == nil {
		return nil
	}
	return s.FSM().State()
}

// Stats is used to return statistics for debugging and insight
// for various sub-systems
func (s *Server) Stats() map[string]map[string]string {
	toString := func(v uint64) string {
		return strconv.FormatUint(v, 10)
	}
	numKnownDCs := len(s.router.GetDatacenters())
	stats := map[string]map[string]string{
		"consul": {
			"server":            "true",
			"leader":            fmt.Sprintf("%v", s.IsLeader()),
			"leader_addr":       string(s.raft.Leader()),
			"bootstrap":         fmt.Sprintf("%v", s.config.Bootstrap),
			"known_datacenters": toString(uint64(numKnownDCs)),
		},
		"raft":     s.raft.Stats(),
		"serf_lan": s.serfLAN.Stats(),
		"runtime":  runtimeStats(),
	}

	if s.config.ACLsEnabled {
		stats["consul"]["acl"] = "enabled"
	} else {
		stats["consul"]["acl"] = "disabled"
	}

	if s.serfWAN != nil {
		stats["serf_wan"] = s.serfWAN.Stats()
	}

	s.addEnterpriseStats(stats)

	return stats
}

// GetLANCoordinate returns the coordinate of the node in the LAN gossip
// pool.
//
//   - Clients return a single coordinate for the single gossip pool they are
//     in (default, segment, or partition).
//
//   - Servers return one coordinate for their canonical gossip pool (i.e.
//     default partition/segment) and one per segment they are also ancillary
//     members of.
//
// NOTE: servers do not emit coordinates for partitioned gossip pools they
// are ancillary members of.
//
// NOTE: This assumes coordinates are enabled, so check that before calling.
func (s *Server) GetLANCoordinate() (lib.CoordinateSet, error) {
	lan, err := s.serfLAN.GetCoordinate()
	if err != nil {
		return nil, err
	}

	cs := lib.CoordinateSet{"": lan}
	if err := s.addEnterpriseLANCoordinates(cs); err != nil {
		return nil, err
	}

	return cs, nil
}

func (s *Server) agentSegmentName() string {
	return s.config.Segment
}

// ReloadConfig is used to have the Server do an online reload of
// relevant configuration information
func (s *Server) ReloadConfig(config ReloadableConfig) error {
	// Reload raft config first before updating any other state since it could
	// error if the new config is invalid.
	raftCfg := computeRaftReloadableConfig(config)
	if err := s.raft.ReloadConfig(raftCfg); err != nil {
		return err
	}

	s.updateReportingConfig(config)

	s.rpcLimiter.Store(rate.NewLimiter(config.RPCRateLimit, config.RPCMaxBurst))

	if config.RequestLimits != nil {
		s.incomingRPCLimiter.UpdateConfig(*convertConsulConfigToRateLimitHandlerConfig(*config.RequestLimits, nil))
	}

	s.rpcConnLimiter.SetConfig(connlimit.Config{
		MaxConnsPerClientIP: config.RPCMaxConnsPerClient,
	})
	s.connPool.SetRPCClientTimeout(config.RPCClientTimeout)

	if s.IsLeader() {
		// only bootstrap the config entries if we are the leader
		// this will error if we lose leadership while bootstrapping here.
		return s.bootstrapConfigEntries(config.ConfigEntryBootstrap)
	}

	return nil
}

// computeRaftReloadableConfig works out the correct reloadable config for raft.
// We reload raft even if nothing has changed since it's cheap and simpler than
// trying to work out if it's different from the current raft config. This
// function is separate to make it cheap to table test thoroughly without a full
// raft instance.
func computeRaftReloadableConfig(config ReloadableConfig) raft.ReloadableConfig {
	// We use the raw defaults _not_ the current values so that you can reload
	// back to a zero value having previously started Consul with a custom value
	// for one of these fields.
	defaultConf := DefaultConfig()
	raftCfg := raft.ReloadableConfig{
		TrailingLogs:      defaultConf.RaftConfig.TrailingLogs,
		SnapshotInterval:  defaultConf.RaftConfig.SnapshotInterval,
		SnapshotThreshold: defaultConf.RaftConfig.SnapshotThreshold,
		ElectionTimeout:   defaultConf.RaftConfig.ElectionTimeout,
		HeartbeatTimeout:  defaultConf.RaftConfig.HeartbeatTimeout,
	}
	if config.RaftSnapshotThreshold != 0 {
		raftCfg.SnapshotThreshold = uint64(config.RaftSnapshotThreshold)
	}
	if config.RaftSnapshotInterval != 0 {
		raftCfg.SnapshotInterval = config.RaftSnapshotInterval
	}
	if config.RaftTrailingLogs != 0 {
		raftCfg.TrailingLogs = uint64(config.RaftTrailingLogs)
	}
	if config.HeartbeatTimeout >= 5*time.Millisecond {
		raftCfg.HeartbeatTimeout = config.HeartbeatTimeout
	}
	if config.ElectionTimeout >= 5*time.Millisecond {
		raftCfg.ElectionTimeout = config.ElectionTimeout
	}
	return raftCfg
}

// Atomically sets a readiness state flag when leadership is obtained, to indicate that server is past its barrier write
func (s *Server) setConsistentReadReady() {
	atomic.StoreInt32(&s.readyForConsistentReads, 1)
}

// Atomically reset readiness state flag on leadership revoke
func (s *Server) resetConsistentReadReady() {
	atomic.StoreInt32(&s.readyForConsistentReads, 0)
}

// Returns true if this server is ready to serve consistent reads
func (s *Server) isReadyForConsistentReads() bool {
	return atomic.LoadInt32(&s.readyForConsistentReads) == 1
}

// trackLeaderChanges registers an Observer with raft in order to receive updates
// about leader changes, in order to keep the grpc resolver up to date for leader forwarding.
func (s *Server) trackLeaderChanges() {
	obsCh := make(chan raft.Observation, 16)
	observer := raft.NewObserver(obsCh, false, func(o *raft.Observation) bool {
		_, ok := o.Data.(raft.LeaderObservation)
		return ok
	})
	s.raft.RegisterObserver(observer)

	for {
		select {
		case obs := <-obsCh:
			leaderObs, ok := obs.Data.(raft.LeaderObservation)
			if !ok {
				s.logger.Debug("got unknown observation type from raft", "type", reflect.TypeOf(obs.Data))
				continue
			}

			s.grpcLeaderForwarder.UpdateLeaderAddr(s.config.Datacenter, string(leaderObs.LeaderAddr))
			s.peeringBackend.SetLeaderAddress(string(leaderObs.LeaderAddr))
			s.raftStorageBackend.LeaderChanged()
			s.controllerManager.SetRaftLeader(s.IsLeader())

			// Trigger sending an update to HCP status
			s.hcpManager.SendUpdate()
		case <-s.shutdownCh:
			s.raft.DeregisterObserver(observer)
			return
		}
	}
}

// hcpServerStatus is the callback used by the HCP manager to emit status updates to the HashiCorp Cloud Platform when
// enabled.
func (s *Server) hcpServerStatus(deps Deps) hcp.StatusCallback {
	return func(ctx context.Context) (status hcpclient.ServerStatus, err error) {
		status.Name = s.config.NodeName
		status.ID = string(s.config.NodeID)
		status.Version = cslversion.GetHumanVersion()
		status.LanAddress = s.config.RPCAdvertise.IP.String()
		status.GossipPort = s.config.SerfLANConfig.MemberlistConfig.AdvertisePort
		status.RPCPort = s.config.RPCAddr.Port
		status.Datacenter = s.config.Datacenter

		err = addServerTLSInfo(&status, s.tlsConfigurator)
		if err != nil {
			return status, fmt.Errorf("error adding server tls info: %w", err)
		}

		status.Raft.IsLeader = s.raft.State() == raft.Leader
		_, leaderID := s.raft.LeaderWithID()
		status.Raft.KnownLeader = leaderID != ""
		status.Raft.AppliedIndex = s.raft.AppliedIndex()
		if !status.Raft.IsLeader {
			status.Raft.TimeSinceLastContact = time.Since(s.raft.LastContact())
		}

		apState := s.autopilot.GetState()
		status.Autopilot.Healthy = apState.Healthy
		status.Autopilot.FailureTolerance = apState.FailureTolerance
		status.Autopilot.NumServers = len(apState.Servers)
		status.Autopilot.NumVoters = len(apState.Voters)
		status.Autopilot.MinQuorum = int(s.getAutopilotConfigOrDefault().MinQuorum)

		status.ScadaStatus = "unknown"
		if deps.HCP.Provider != nil {
			status.ScadaStatus = deps.HCP.Provider.SessionStatus()
		}

		status.ACL.Enabled = s.config.ACLsEnabled

		return status, nil
	}
}

func (s *Server) ResourceServiceClient() pbresource.ResourceServiceClient {
	return pbresource.NewResourceServiceClient(s.secureSafeGRPCChan)
}

func fileExists(name string) (bool, error) {
	_, err := os.Stat(name)
	if err == nil {
		// File exists!
		return true, nil
	}
	if errors.Is(err, os.ErrNotExist) {
		return false, nil
	}
	// We hit some other error trying to stat the file which leaves us in an
	// unknown state so we can't proceed.
	return false, err
}

func ConfiguredIncomingRPCLimiter(ctx context.Context, serverLogger hclog.InterceptLogger, consulCfg *Config) *rpcRate.Handler {
	mlCfg := &multilimiter.Config{ReconcileCheckLimit: 30 * time.Second, ReconcileCheckInterval: time.Second}
	limitsConfig := &RequestLimits{
		Mode:      rpcRate.RequestLimitsModeFromNameWithDefault(consulCfg.RequestLimitsMode),
		ReadRate:  consulCfg.RequestLimitsReadRate,
		WriteRate: consulCfg.RequestLimitsWriteRate,
	}

	sink := logdrop.NewLogDropSink(ctx, 100, serverLogger.Named("rpc-rate-limit"), func(l logdrop.Log) {
		metrics.IncrCounter([]string{"rpc", "rate_limit", "log_dropped"}, 1)
	})
	logger := hclog.NewInterceptLogger(&hclog.LoggerOptions{Output: io.Discard})
	logger.RegisterSink(sink)

	rateLimiterConfig := convertConsulConfigToRateLimitHandlerConfig(*limitsConfig, mlCfg)

	return rpcRate.NewHandler(*rateLimiterConfig, logger)
}

func convertConsulConfigToRateLimitHandlerConfig(limitsConfig RequestLimits, multilimiterConfig *multilimiter.Config) *rpcRate.HandlerConfig {
	hc := &rpcRate.HandlerConfig{
		GlobalLimitConfig: rpcRate.GlobalLimitConfig{
			Mode: limitsConfig.Mode,
			ReadWriteConfig: rpcRate.ReadWriteConfig{
				ReadConfig: multilimiter.LimiterConfig{
					Rate:  limitsConfig.ReadRate,
					Burst: int(limitsConfig.ReadRate) * requestLimitsBurstMultiplier,
				},
				WriteConfig: multilimiter.LimiterConfig{
					Rate:  limitsConfig.WriteRate,
					Burst: int(limitsConfig.WriteRate) * requestLimitsBurstMultiplier,
				},
			},
		},
	}
	if multilimiterConfig != nil {
		hc.Config = *multilimiterConfig
	}

	return hc
}

// addServerTLSInfo adds the server's TLS information if available to the status
func addServerTLSInfo(status *hcpclient.ServerStatus, tlsConfigurator tlsutil.ConfiguratorIface) error {
	tlsCert := tlsConfigurator.Cert()
	if tlsCert == nil {
		return nil
	}

	leaf := tlsCert.Leaf
	var err error
	if leaf == nil {
		// Parse the leaf cert
		if len(tlsCert.Certificate) == 0 {
			return fmt.Errorf("expected a leaf certificate but there was none")
		}
		leaf, err = x509.ParseCertificate(tlsCert.Certificate[0])
		if err != nil {
			// Shouldn't be possible
			return fmt.Errorf("error parsing leaf cert: %w", err)
		}
	}

	tlsInfo := hcpclient.ServerTLSInfo{
		Enabled:              true,
		CertIssuer:           leaf.Issuer.CommonName,
		CertName:             leaf.Subject.CommonName,
		CertSerial:           leaf.SerialNumber.String(),
		CertExpiry:           leaf.NotAfter,
		VerifyIncoming:       tlsConfigurator.VerifyIncomingRPC(),
		VerifyOutgoing:       tlsConfigurator.Base().InternalRPC.VerifyOutgoing,
		VerifyServerHostname: tlsConfigurator.VerifyServerHostname(),
	}

	// Collect metadata for all CA certs used for internal RPC
	metadata := make([]hcpclient.CertificateMetadata, 0)
	for _, pemStr := range tlsConfigurator.ManualCAPems() {
		cert, err := connect.ParseCert(pemStr)
		if err != nil {
			return fmt.Errorf("error parsing manual ca pem: %w", err)
		}

		metadatum := hcpclient.CertificateMetadata{
			CertExpiry: cert.NotAfter,
			CertName:   cert.Subject.CommonName,
			CertSerial: cert.SerialNumber.String(),
		}
		metadata = append(metadata, metadatum)
	}
	for ix, certBytes := range tlsCert.Certificate {
		if ix == 0 {
			// Skip the leaf cert at index 0. Only collect intermediates
			continue
		}

		cert, err := x509.ParseCertificate(certBytes)
		if err != nil {
			return fmt.Errorf("error parsing tls cert index %d: %w", ix, err)
		}

		metadatum := hcpclient.CertificateMetadata{
			CertExpiry: cert.NotAfter,
			CertName:   cert.Subject.CommonName,
			CertSerial: cert.SerialNumber.String(),
		}
		metadata = append(metadata, metadatum)
	}
	tlsInfo.CertificateAuthorities = metadata

	status.ServerTLSMetadata.InternalRPC = tlsInfo

	// TODO: remove status.TLS in preference for server.ServerTLSMetadata.InternalRPC
	// when deprecation path is ready
	// https://hashicorp.atlassian.net/browse/CC-7015
	status.TLS = tlsInfo

	return nil
}

// peersInfoContent is used to help operators understand what happened to the
// peers.json file. This is written to a file called peers.info in the same
// location.
const peersInfoContent = `
As of Consul 0.7.0, the peers.json file is only used for recovery
after an outage. The format of this file depends on what the server has
configured for its Raft protocol version. Please see the agent configuration
page at https://www.consul.io/docs/agent/config/cli-flags#_raft_protocol for more
details about this parameter.

For Raft protocol version 2 and earlier, this should be formatted as a JSON
array containing the address and port of each Consul server in the cluster, like
this:

[
  "10.1.0.1:8300",
  "10.1.0.2:8300",
  "10.1.0.3:8300"
]

For Raft protocol version 3 and later, this should be formatted as a JSON
array containing the node ID, address:port, and suffrage information of each
Consul server in the cluster, like this:

[
  {
    "id": "adf4238a-882b-9ddc-4a9d-5b6758e4159e",
    "address": "10.1.0.1:8300",
    "non_voter": false
  },
  {
    "id": "8b6dda82-3103-11e7-93ae-92361f002671",
    "address": "10.1.0.2:8300",
    "non_voter": false
  },
  {
    "id": "97e17742-3103-11e7-93ae-92361f002671",
    "address": "10.1.0.3:8300",
    "non_voter": false
  }
]

The "id" field is the node ID of the server. This can be found in the logs when
the server starts up, or in the "node-id" file inside the server's data
directory.

The "address" field is the address and port of the server.

The "non_voter" field controls whether the server is a non-voter, which is used
in some advanced Autopilot configurations, please see
https://www.consul.io/docs/guides/autopilot.html for more information. If
"non_voter" is omitted it will default to false, which is typical for most
clusters.

Under normal operation, the peers.json file will not be present.

When Consul starts for the first time, it will create this peers.info file and
delete any existing peers.json file so that recovery doesn't occur on the first
startup.

Once this peers.info file is present, any peers.json file will be ingested at
startup, and will set the Raft peer configuration manually to recover from an
outage. It's crucial that all servers in the cluster are shut down before
creating the peers.json file, and that all servers receive the same
configuration. Once the peers.json file is successfully ingested and applied, it
will be deleted.

Please see https://www.consul.io/docs/guides/outage.html for more information.
`<|MERGE_RESOLUTION|>--- conflicted
+++ resolved
@@ -51,13 +51,7 @@
 	"github.com/hashicorp/consul/agent/consul/usagemetrics"
 	"github.com/hashicorp/consul/agent/consul/wanfed"
 	"github.com/hashicorp/consul/agent/consul/xdscapacity"
-<<<<<<< HEAD
-	aclgrpc "github.com/hashicorp/consul/agent/grpc-external/services/acl"
 	"github.com/hashicorp/consul/agent/grpc-external/services/configentry"
-	"github.com/hashicorp/consul/agent/grpc-external/services/connectca"
-	"github.com/hashicorp/consul/agent/grpc-external/services/dataplane"
-=======
->>>>>>> 98c9702b
 	"github.com/hashicorp/consul/agent/grpc-external/services/peerstream"
 	"github.com/hashicorp/consul/agent/hcp"
 	hcpclient "github.com/hashicorp/consul/agent/hcp/client"
@@ -443,15 +437,9 @@
 	// peeringBackend is shared between the external and internal gRPC services for peering
 	peeringBackend *PeeringBackend
 
-<<<<<<< HEAD
-	// operatorBackend is shared between the external and internal gRPC services for peering
-	operatorBackend *OperatorBackend
-
 	// configEntryBackend is shared between the external and internal gRPC services for config entries
 	configEntryBackend *ConfigEntryBackend
 
-=======
->>>>>>> 98c9702b
 	// peerStreamServer is a server used to handle peering streams from external clusters.
 	peerStreamServer *peerstream.Server
 
@@ -1049,78 +1037,6 @@
 	return s.controllerManager.ValidateDependencies(s.registry.Types())
 }
 
-<<<<<<< HEAD
-func newGRPCHandlerFromConfig(deps Deps, config *Config, s *Server) connHandler {
-	if s.peeringBackend == nil {
-		panic("peeringBackend is required during construction")
-	}
-
-	p := peering.NewServer(peering.Config{
-		Backend: s.peeringBackend,
-		Tracker: s.peerStreamServer.Tracker,
-		Logger:  deps.Logger.Named("grpc-api.peering"),
-		ForwardRPC: func(info structs.RPCInfo, fn func(*grpc.ClientConn) error) (bool, error) {
-			// Only forward the request if the dc in the request matches the server's datacenter.
-			if info.RequestDatacenter() != "" && info.RequestDatacenter() != config.Datacenter {
-				return false, fmt.Errorf("requests to generate peering tokens cannot be forwarded to remote datacenters")
-			}
-			return s.ForwardGRPC(s.grpcConnPool, info, fn)
-		},
-		Datacenter:     config.Datacenter,
-		ConnectEnabled: config.ConnectEnabled,
-		PeeringEnabled: config.PeeringEnabled,
-		Locality:       config.Locality,
-		FSMServer:      s,
-	})
-	s.peeringServer = p
-	o := operator.NewServer(operator.Config{
-		Backend: s.operatorBackend,
-		Logger:  deps.Logger.Named("grpc-api.operator"),
-		ForwardRPC: func(info structs.RPCInfo, fn func(*grpc.ClientConn) error) (bool, error) {
-			// Only forward the request if the dc in the request matches the server's datacenter.
-			if info.RequestDatacenter() != "" && info.RequestDatacenter() != config.Datacenter {
-				return false, fmt.Errorf("requests to transfer leader cannot be forwarded to remote datacenters")
-			}
-			return s.ForwardGRPC(s.grpcConnPool, info, fn)
-		},
-		Datacenter: config.Datacenter,
-	})
-	s.operatorServer = o
-
-	s.configEntryBackend = NewConfigEntryBackend(s)
-	s.configEntryServer = configentry.NewServer(configentry.Config{
-		Backend: s.configEntryBackend,
-		Logger:  deps.Logger.Named("grpc-api.configentry"),
-		ForwardRPC: func(info structs.RPCInfo, fn func(*grpc.ClientConn) error) (bool, error) {
-			return s.ForwardGRPC(s.grpcConnPool, info, fn)
-		},
-		FSMServer: s,
-	})
-
-	register := func(srv *grpc.Server) {
-		if config.RPCConfig.EnableStreaming {
-			pbsubscribe.RegisterStateChangeSubscriptionServer(srv, subscribe.NewServer(
-				&subscribeBackend{srv: s, connPool: deps.GRPCConnPool},
-				deps.Logger.Named("grpc-api.subscription")))
-		}
-		s.peeringServer.Register(srv)
-		s.operatorServer.Register(srv)
-		s.configEntryServer.Register(srv)
-		s.registerEnterpriseGRPCServices(deps, srv)
-
-		// Note: these external gRPC services are also exposed on the internal server to
-		// enable RPC forwarding.
-		s.peerStreamServer.Register(srv)
-		s.externalACLServer.Register(srv)
-		s.externalConnectCAServer.Register(srv)
-		s.resourceServiceServer.Register(srv)
-	}
-
-	return agentgrpc.NewHandler(deps.Logger, config.RPCAddr, register, nil, s.incomingRPCLimiter)
-}
-
-=======
->>>>>>> 98c9702b
 func (s *Server) connectCARootsMonitor(ctx context.Context) {
 	for {
 		ws := memdb.NewWatchSet()
