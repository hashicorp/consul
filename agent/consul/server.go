--- conflicted
+++ resolved
@@ -832,12 +832,6 @@
 		return nil, err
 	}
 
-<<<<<<< HEAD
-	s.controllerManager = controller.NewManager(
-		s.internalResourceServiceClient,
-		logger.Named(logging.ControllerRuntime),
-	)
-=======
 	s.registerResources()
 	go s.controllerManager.Run(&lib.StopChannelContext{StopCh: shutdownCh})
 
@@ -847,19 +841,12 @@
 func (s *Server) registerResources() {
 	catalog.RegisterTypes(s.typeRegistry)
 	mesh.RegisterTypes(s.typeRegistry)
-
->>>>>>> 861a8151
+	reaper.RegisterControllers(s.controllerManager)
+
 	if s.config.DevMode {
 		demo.RegisterTypes(s.typeRegistry)
 		demo.RegisterControllers(s.controllerManager)
 	}
-<<<<<<< HEAD
-	reaper.RegisterControllers(s.controllerManager)
-	go s.controllerManager.Run(&lib.StopChannelContext{StopCh: shutdownCh})
-
-	return s, nil
-=======
->>>>>>> 861a8151
 }
 
 func newGRPCHandlerFromConfig(deps Deps, config *Config, s *Server) connHandler {
