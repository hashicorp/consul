--- conflicted
+++ resolved
@@ -386,26 +386,6 @@
 	serverLogger := flat.Logger.NamedIntercept(logging.ConsulServer)
 	loggers := newLoggerStore(serverLogger)
 
-<<<<<<< HEAD
-=======
-	var recorder *middleware.RequestRecorder
-	if flat.NewRequestRecorderFunc == nil {
-		return nil, fmt.Errorf("cannot initialize server without an RPC request recorder provider")
-	}
-	recorder = flat.NewRequestRecorderFunc(serverLogger)
-	if recorder == nil {
-		return nil, fmt.Errorf("cannot initialize server without a non nil RPC request recorder")
-	}
-
-	var rpcServer, insecureRPCServer *rpc.Server
-	if flat.GetNetRPCInterceptorFunc == nil {
-		rpcServer = rpc.NewServer()
-		insecureRPCServer = rpc.NewServer()
-	} else {
-		rpcServer = rpc.NewServerWithOpts(rpc.WithServerServiceCallInterceptor(flat.GetNetRPCInterceptorFunc(recorder)))
-		insecureRPCServer = rpc.NewServerWithOpts(rpc.WithServerServiceCallInterceptor(flat.GetNetRPCInterceptorFunc(recorder)))
-	}
-
 	eventPublisher := stream.NewEventPublisher(10 * time.Second)
 
 	fsmDeps := fsm.Deps{
@@ -416,7 +396,6 @@
 		Publisher: eventPublisher,
 	}
 
->>>>>>> 8bad5105
 	// Create server.
 	s := &Server{
 		config:                  config,
@@ -443,7 +422,6 @@
 		publisher:               eventPublisher,
 	}
 
-<<<<<<< HEAD
 	var recorder *middleware.RequestRecorder
 	if flat.NewRequestRecorderFunc != nil {
 		recorder = flat.NewRequestRecorderFunc(serverLogger, s.IsLeader, s.config.Datacenter)
@@ -463,9 +441,8 @@
 	}
 
 	s.rpcRecorder = recorder
-=======
+
 	go s.publisher.Run(&lib.StopChannelContext{StopCh: s.shutdownCh})
->>>>>>> 8bad5105
 
 	if s.config.ConnectMeshGatewayWANFederationEnabled {
 		s.gatewayLocator = NewGatewayLocator(
