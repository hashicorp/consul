package agent

import (
	"bytes"
	"context"
	"crypto/md5"
	"crypto/tls"
	"crypto/x509"
	"encoding/base64"
	"encoding/json"
	"fmt"
	"io/ioutil"
	"math/rand"
	"net"
	"net/http"
	"net/http/httptest"
	"net/url"
	"os"
	"path/filepath"
	"strconv"
	"strings"
	"sync"
	"testing"
	"time"

	"github.com/golang/protobuf/jsonpb"
	"github.com/google/tcpproxy"
	"github.com/hashicorp/go-hclog"
	"github.com/hashicorp/serf/coordinate"
	"github.com/hashicorp/serf/serf"
	"github.com/stretchr/testify/assert"
	"github.com/stretchr/testify/require"
	"golang.org/x/sync/errgroup"
	"google.golang.org/grpc"
	"gopkg.in/square/go-jose.v2/jwt"

	"github.com/hashicorp/consul/agent/cache"
	cachetype "github.com/hashicorp/consul/agent/cache-types"
	"github.com/hashicorp/consul/agent/checks"
	"github.com/hashicorp/consul/agent/config"
	"github.com/hashicorp/consul/agent/connect"
	"github.com/hashicorp/consul/agent/consul"
	"github.com/hashicorp/consul/agent/structs"
	"github.com/hashicorp/consul/agent/token"
	"github.com/hashicorp/consul/api"
	"github.com/hashicorp/consul/internal/go-sso/oidcauth/oidcauthtest"
	"github.com/hashicorp/consul/ipaddr"
	"github.com/hashicorp/consul/lib"
	"github.com/hashicorp/consul/proto/pbautoconf"
	"github.com/hashicorp/consul/sdk/freeport"
	"github.com/hashicorp/consul/sdk/testutil"
	"github.com/hashicorp/consul/sdk/testutil/retry"
	"github.com/hashicorp/consul/testrpc"
	"github.com/hashicorp/consul/tlsutil"
	"github.com/hashicorp/consul/types"
)

func getService(a *TestAgent, id string) *structs.NodeService {
	return a.State.Service(structs.NewServiceID(id, nil))
}

func getCheck(a *TestAgent, id types.CheckID) *structs.HealthCheck {
	return a.State.Check(structs.NewCheckID(id, nil))
}

func requireServiceExists(t *testing.T, a *TestAgent, id string) *structs.NodeService {
	t.Helper()
	svc := getService(a, id)
	require.NotNil(t, svc, "missing service %q", id)
	return svc
}

func requireServiceMissing(t *testing.T, a *TestAgent, id string) {
	t.Helper()
	require.Nil(t, getService(a, id), "have service %q (expected missing)", id)
}

func requireCheckExists(t *testing.T, a *TestAgent, id types.CheckID) *structs.HealthCheck {
	t.Helper()
	chk := getCheck(a, id)
	require.NotNil(t, chk, "missing check %q", id)
	return chk
}

func requireCheckMissing(t *testing.T, a *TestAgent, id types.CheckID) {
	t.Helper()
	require.Nil(t, getCheck(a, id), "have check %q (expected missing)", id)
}

func requireCheckExistsMap(t *testing.T, m interface{}, id types.CheckID) {
	t.Helper()
	require.Contains(t, m, structs.NewCheckID(id, nil), "missing check %q", id)
}

func requireCheckMissingMap(t *testing.T, m interface{}, id types.CheckID) {
	t.Helper()
	require.NotContains(t, m, structs.NewCheckID(id, nil), "have check %q (expected missing)", id)
}

func TestAgent_MultiStartStop(t *testing.T) {
	if testing.Short() {
		t.Skip("too slow for testing.Short")
	}

	for i := 0; i < 10; i++ {
		t.Run("", func(t *testing.T) {
			t.Parallel()
			a := NewTestAgent(t, "")
			time.Sleep(250 * time.Millisecond)
			a.Shutdown()
		})
	}
}

func TestAgent_ConnectClusterIDConfig(t *testing.T) {
	if testing.Short() {
		t.Skip("too slow for testing.Short")
	}

	tests := []struct {
		name          string
		hcl           string
		wantClusterID string
		wantErr       bool
	}{
		{
			name:          "default TestAgent has fixed cluster id",
			hcl:           "",
			wantClusterID: connect.TestClusterID,
		},
		{
			name:          "no cluster ID specified sets to test ID",
			hcl:           "connect { enabled = true }",
			wantClusterID: connect.TestClusterID,
		},
		{
			name: "non-UUID cluster_id is fatal",
			hcl: `connect {
	   enabled = true
	   ca_config {
	     cluster_id = "fake-id"
	   }
	 }`,
			wantClusterID: "",
			wantErr:       true,
		},
	}

	for _, tt := range tests {
		t.Run(tt.name, func(t *testing.T) {
			a := TestAgent{HCL: tt.hcl}
			err := a.Start(t)
			if tt.wantErr {
				if err == nil {
					t.Fatal("expected error, got nil")
				}
				return // don't run the rest of the test
			}
			if !tt.wantErr && err != nil {
				t.Fatal(err)
			}
			defer a.Shutdown()

			cfg := a.consulConfig()
			assert.Equal(t, tt.wantClusterID, cfg.CAConfig.ClusterID)
		})
	}
}

func TestAgent_StartStop(t *testing.T) {
	if testing.Short() {
		t.Skip("too slow for testing.Short")
	}

	t.Parallel()
	a := NewTestAgent(t, "")
	defer a.Shutdown()

	if err := a.Leave(); err != nil {
		t.Fatalf("err: %v", err)
	}
	if err := a.Shutdown(); err != nil {
		t.Fatalf("err: %v", err)
	}

	select {
	case <-a.ShutdownCh():
	default:
		t.Fatalf("should be closed")
	}
}

func TestAgent_RPCPing(t *testing.T) {
	if testing.Short() {
		t.Skip("too slow for testing.Short")
	}

	t.Parallel()
	a := NewTestAgent(t, "")
	defer a.Shutdown()
	testrpc.WaitForTestAgent(t, a.RPC, "dc1")

	var out struct{}
	if err := a.RPC("Status.Ping", struct{}{}, &out); err != nil {
		t.Fatalf("err: %v", err)
	}
}

func TestAgent_TokenStore(t *testing.T) {
	if testing.Short() {
		t.Skip("too slow for testing.Short")
	}

	t.Parallel()

	a := NewTestAgent(t, `
		acl {
			tokens {
				default = "user"
				agent = "agent"
				agent_recovery = "recovery"
			}
		}
	`)
	defer a.Shutdown()

	if got, want := a.tokens.UserToken(), "user"; got != want {
		t.Fatalf("got %q want %q", got, want)
	}
	if got, want := a.tokens.AgentToken(), "agent"; got != want {
		t.Fatalf("got %q want %q", got, want)
	}
	if got, want := a.tokens.IsAgentRecoveryToken("recovery"), true; got != want {
		t.Fatalf("got %v want %v", got, want)
	}
}

func TestAgent_ReconnectConfigSettings(t *testing.T) {
	if testing.Short() {
		t.Skip("too slow for testing.Short")
	}

	t.Parallel()
	func() {
		a := NewTestAgent(t, "")
		defer a.Shutdown()

		lan := a.consulConfig().SerfLANConfig.ReconnectTimeout
		if lan != 3*24*time.Hour {
			t.Fatalf("bad: %s", lan.String())
		}

		wan := a.consulConfig().SerfWANConfig.ReconnectTimeout
		if wan != 3*24*time.Hour {
			t.Fatalf("bad: %s", wan.String())
		}
	}()

	func() {
		a := NewTestAgent(t, `
			reconnect_timeout = "24h"
			reconnect_timeout_wan = "36h"
		`)
		defer a.Shutdown()

		lan := a.consulConfig().SerfLANConfig.ReconnectTimeout
		if lan != 24*time.Hour {
			t.Fatalf("bad: %s", lan.String())
		}

		wan := a.consulConfig().SerfWANConfig.ReconnectTimeout
		if wan != 36*time.Hour {
			t.Fatalf("bad: %s", wan.String())
		}
	}()
}

func TestAgent_HTTPMaxHeaderBytes(t *testing.T) {
	tests := []struct {
		name                 string
		maxHeaderBytes       int
		expectedHTTPResponse int
	}{
		{
			"max header bytes 1 returns 431 http response when too large headers are sent",
			1,
			431,
		},
		{
			"max header bytes 0 returns 200 http response, as the http.DefaultMaxHeaderBytes size of 1MB is used",
			0,
			200,
		},
		{
			"negative maxHeaderBytes returns 200 http response, as the http.DefaultMaxHeaderBytes size of 1MB is used",
			-10,
			200,
		},
	}
	for _, tt := range tests {
		t.Run(tt.name, func(t *testing.T) {
			caConfig := tlsutil.Config{}
			tlsConf, err := tlsutil.NewConfigurator(caConfig, hclog.New(nil))
			require.NoError(t, err)

			bd := BaseDeps{
				Deps: consul.Deps{
					Logger:          hclog.NewInterceptLogger(nil),
					Tokens:          new(token.Store),
					TLSConfigurator: tlsConf,
					GRPCConnPool:    &fakeGRPCConnPool{},
				},
				RuntimeConfig: &config.RuntimeConfig{
					HTTPAddrs: []net.Addr{
						&net.TCPAddr{IP: net.ParseIP("127.0.0.1"), Port: freeport.GetOne(t)},
					},
					HTTPMaxHeaderBytes: tt.maxHeaderBytes,
				},
				Cache: cache.New(cache.Options{}),
			}
			bd, err = initEnterpriseBaseDeps(bd, nil)
			require.NoError(t, err)

			a, err := New(bd)
			require.NoError(t, err)

			a.startLicenseManager(testutil.TestContext(t))

			srvs, err := a.listenHTTP()
			require.NoError(t, err)

			require.Equal(t, tt.maxHeaderBytes, a.config.HTTPMaxHeaderBytes)

			ctx, cancel := context.WithTimeout(context.Background(), 2*time.Second)
			t.Cleanup(cancel)

			g := new(errgroup.Group)
			for _, s := range srvs {
				g.Go(s.Run)
			}

			require.Len(t, srvs, 1)

			client := &http.Client{}
			for _, s := range srvs {
				u := url.URL{Scheme: s.Protocol, Host: s.Addr.String()}
				req, err := http.NewRequest(http.MethodGet, u.String(), nil)
				require.NoError(t, err)

				// This is directly pulled from the testing of request limits in the net/http source
				// https://github.com/golang/go/blob/go1.15.3/src/net/http/serve_test.go#L2897-L2900
				var bytesPerHeader = len("header12345: val12345\r\n")
				for i := 0; i < ((tt.maxHeaderBytes+4096)/bytesPerHeader)+1; i++ {
					req.Header.Set(fmt.Sprintf("header%05d", i), fmt.Sprintf("val%05d", i))
				}

				resp, err := client.Do(req.WithContext(ctx))
				require.NoError(t, err)
				require.Equal(t, tt.expectedHTTPResponse, resp.StatusCode, "expected a '%d' http response, got '%d'", tt.expectedHTTPResponse, resp.StatusCode)
			}
		})
	}
}

type fakeGRPCConnPool struct{}

func (f fakeGRPCConnPool) ClientConn(_ string) (*grpc.ClientConn, error) {
	return nil, nil
}

func (f fakeGRPCConnPool) ClientConnLeader() (*grpc.ClientConn, error) {
	return nil, nil
}

func (f fakeGRPCConnPool) SetGatewayResolver(_ func(string) string) {
}

func TestAgent_ReconnectConfigWanDisabled(t *testing.T) {
	if testing.Short() {
		t.Skip("too slow for testing.Short")
	}

	t.Parallel()

	a := NewTestAgent(t, `
		ports { serf_wan = -1 }
		reconnect_timeout_wan = "36h"
	`)
	defer a.Shutdown()

	// This is also testing that we dont panic like before #4515
	require.Nil(t, a.consulConfig().SerfWANConfig)
}

func TestAgent_AddService(t *testing.T) {
	if testing.Short() {
		t.Skip("too slow for testing.Short")
	}

	t.Run("normal", func(t *testing.T) {
		t.Parallel()
		testAgent_AddService(t, "enable_central_service_config = false")
	})
	t.Run("service manager", func(t *testing.T) {
		t.Parallel()
		testAgent_AddService(t, "enable_central_service_config = true")
	})
}

func testAgent_AddService(t *testing.T, extraHCL string) {
	t.Helper()

	a := NewTestAgent(t, `
		node_name = "node1"
	`+extraHCL)
	defer a.Shutdown()

	tests := []struct {
		desc       string
		srv        *structs.NodeService
		wantSrv    func(ns *structs.NodeService)
		chkTypes   []*structs.CheckType
		healthChks map[string]*structs.HealthCheck
	}{
		{
			"one check",
			&structs.NodeService{
				ID:             "svcid1",
				Service:        "svcname1",
				Tags:           []string{"tag1"},
				Weights:        nil, // nil weights...
				Port:           8100,
				EnterpriseMeta: *structs.DefaultEnterpriseMetaInDefaultPartition(),
			},
			// ... should be populated to avoid "IsSame" returning true during AE.
			func(ns *structs.NodeService) {
				ns.Weights = &structs.Weights{
					Passing: 1,
					Warning: 1,
				}
			},
			[]*structs.CheckType{
				{
					CheckID: "check1",
					Name:    "name1",
					TTL:     time.Minute,
					Notes:   "note1",
				},
			},
			map[string]*structs.HealthCheck{
				"check1": {
					Node:           "node1",
					CheckID:        "check1",
					Name:           "name1",
					Interval:       "",
					Timeout:        "", // these are empty because a TTL was provided
					Status:         "critical",
					Notes:          "note1",
					ServiceID:      "svcid1",
					ServiceName:    "svcname1",
					ServiceTags:    []string{"tag1"},
					Type:           "ttl",
					EnterpriseMeta: *structs.DefaultEnterpriseMetaInDefaultPartition(),
				},
			},
		},
		{
			"multiple checks",
			&structs.NodeService{
				ID:      "svcid2",
				Service: "svcname2",
				Weights: &structs.Weights{
					Passing: 2,
					Warning: 1,
				},
				Tags:           []string{"tag2"},
				Port:           8200,
				EnterpriseMeta: *structs.DefaultEnterpriseMetaInDefaultPartition(),
			},
			nil, // No change expected
			[]*structs.CheckType{
				{
					CheckID: "check1",
					Name:    "name1",
					TTL:     time.Minute,
					Notes:   "note1",
				},
				{
					CheckID: "check-noname",
					TTL:     time.Minute,
				},
				{
					Name: "check-noid",
					TTL:  time.Minute,
				},
				{
					TTL: time.Minute,
				},
			},
			map[string]*structs.HealthCheck{
				"check1": {
					Node:           "node1",
					CheckID:        "check1",
					Name:           "name1",
					Interval:       "",
					Timeout:        "", // these are empty bcause a TTL was provided
					Status:         "critical",
					Notes:          "note1",
					ServiceID:      "svcid2",
					ServiceName:    "svcname2",
					ServiceTags:    []string{"tag2"},
					Type:           "ttl",
					EnterpriseMeta: *structs.DefaultEnterpriseMetaInDefaultPartition(),
				},
				"check-noname": {
					Node:           "node1",
					CheckID:        "check-noname",
					Name:           "Service 'svcname2' check",
					Interval:       "",
					Timeout:        "", // these are empty because a TTL was provided
					Status:         "critical",
					ServiceID:      "svcid2",
					ServiceName:    "svcname2",
					ServiceTags:    []string{"tag2"},
					Type:           "ttl",
					EnterpriseMeta: *structs.DefaultEnterpriseMetaInDefaultPartition(),
				},
				"service:svcid2:3": {
					Node:           "node1",
					CheckID:        "service:svcid2:3",
					Name:           "check-noid",
					Interval:       "",
					Timeout:        "", // these are empty becuase a TTL was provided
					Status:         "critical",
					ServiceID:      "svcid2",
					ServiceName:    "svcname2",
					ServiceTags:    []string{"tag2"},
					Type:           "ttl",
					EnterpriseMeta: *structs.DefaultEnterpriseMetaInDefaultPartition(),
				},
				"service:svcid2:4": {
					Node:           "node1",
					CheckID:        "service:svcid2:4",
					Name:           "Service 'svcname2' check",
					Interval:       "",
					Timeout:        "", // these are empty because a TTL was provided
					Status:         "critical",
					ServiceID:      "svcid2",
					ServiceName:    "svcname2",
					ServiceTags:    []string{"tag2"},
					Type:           "ttl",
					EnterpriseMeta: *structs.DefaultEnterpriseMetaInDefaultPartition(),
				},
			},
		},
	}

	for _, tt := range tests {
		t.Run(tt.desc, func(t *testing.T) {
			// check the service registration
			t.Run(tt.srv.ID, func(t *testing.T) {
				err := a.addServiceFromSource(tt.srv, tt.chkTypes, false, "", ConfigSourceLocal)
				if err != nil {
					t.Fatalf("err: %v", err)
				}

				got := getService(a, tt.srv.ID)
				// Make a copy since the tt.srv points to the one in memory in the local
				// state still so changing it is a tautology!
				want := *tt.srv
				if tt.wantSrv != nil {
					tt.wantSrv(&want)
				}
				require.Equal(t, &want, got)
				require.True(t, got.IsSame(&want))
			})

			// check the health checks
			for k, v := range tt.healthChks {
				t.Run(k, func(t *testing.T) {
					got := getCheck(a, types.CheckID(k))
					require.Equal(t, v, got)
				})
			}

			// check the ttl checks
			for k := range tt.healthChks {
				t.Run(k+" ttl", func(t *testing.T) {
					chk := a.checkTTLs[structs.NewCheckID(types.CheckID(k), nil)]
					if chk == nil {
						t.Fatal("got nil want TTL check")
					}
					if got, want := string(chk.CheckID.ID), k; got != want {
						t.Fatalf("got CheckID %v want %v", got, want)
					}
					if got, want := chk.TTL, time.Minute; got != want {
						t.Fatalf("got TTL %v want %v", got, want)
					}
				})
			}
		})
	}
}

// addServiceFromSource is a test helper that exists to maintain an old function
// signature that was used in many tests.
// Deprecated: use AddService
func (a *Agent) addServiceFromSource(service *structs.NodeService, chkTypes []*structs.CheckType, persist bool, token string, source configSource) error {
	return a.AddService(AddServiceRequest{
		Service:               service,
		chkTypes:              chkTypes,
		persist:               persist,
		token:                 token,
		replaceExistingChecks: false,
		Source:                source,
	})
}

func TestAgent_AddServices_AliasUpdateCheckNotReverted(t *testing.T) {
	if testing.Short() {
		t.Skip("too slow for testing.Short")
	}

	t.Run("normal", func(t *testing.T) {
		t.Parallel()
		testAgent_AddServices_AliasUpdateCheckNotReverted(t, "enable_central_service_config = false")
	})
	t.Run("service manager", func(t *testing.T) {
		t.Parallel()
		testAgent_AddServices_AliasUpdateCheckNotReverted(t, "enable_central_service_config = true")
	})
}

func testAgent_AddServices_AliasUpdateCheckNotReverted(t *testing.T, extraHCL string) {
	t.Helper()

	a := NewTestAgent(t, `
		node_name = "node1"
	`+extraHCL)
	defer a.Shutdown()

	// It's tricky to get an UpdateCheck call to be timed properly so it lands
	// right in the middle of an addServiceInternal call so we cheat a bit and
	// rely upon alias checks to do that work for us.  We add enough services
	// that probabilistically one of them is going to end up properly in the
	// critical section.
	//
	// The first number I picked here (10) surprisingly failed every time prior
	// to PR #6144 solving the underlying problem.
	const numServices = 10

	services := make([]*structs.ServiceDefinition, numServices)
	checkIDs := make([]types.CheckID, numServices)
	services[0] = &structs.ServiceDefinition{
		ID:     "fake",
		Name:   "fake",
		Port:   8080,
		Checks: []*structs.CheckType{},
	}
	for i := 1; i < numServices; i++ {
		name := fmt.Sprintf("web-%d", i)

		services[i] = &structs.ServiceDefinition{
			ID:   name,
			Name: name,
			Port: 8080 + i,
			Checks: []*structs.CheckType{
				{
					Name:         "alias-for-fake-service",
					AliasService: "fake",
				},
			},
		}

		checkIDs[i] = types.CheckID("service:" + name)
	}

	// Add all of the services quickly as you might do from config file snippets.
	for _, service := range services {
		ns := service.NodeService()

		chkTypes, err := service.CheckTypes()
		require.NoError(t, err)

		require.NoError(t, a.addServiceFromSource(ns, chkTypes, false, service.Token, ConfigSourceLocal))
	}

	retry.Run(t, func(r *retry.R) {
		gotChecks := a.State.Checks(nil)
		for id, check := range gotChecks {
			require.Equal(r, "passing", check.Status, "check %q is wrong", id)
			require.Equal(r, "No checks found.", check.Output, "check %q is wrong", id)
		}
	})
}

func test_createAlias(t *testing.T, agent *TestAgent, chk *structs.CheckType, expectedResult string) func(r *retry.R) {
	t.Helper()
	serviceNum := rand.Int()
	srv := &structs.NodeService{
		Service: fmt.Sprintf("serviceAlias-%d", serviceNum),
		Tags:    []string{"tag1"},
		Port:    8900 + serviceNum,
	}
	if srv.ID == "" {
		srv.ID = fmt.Sprintf("serviceAlias-%d", serviceNum)
	}
	chk.Status = api.HealthWarning
	if chk.CheckID == "" {
		chk.CheckID = types.CheckID(fmt.Sprintf("check-%d", serviceNum))
	}
	err := agent.addServiceFromSource(srv, []*structs.CheckType{chk}, false, "", ConfigSourceLocal)
	assert.NoError(t, err)
	return func(r *retry.R) {
		t.Helper()
		found := false
		for _, c := range agent.State.CheckStates(structs.WildcardEnterpriseMetaInDefaultPartition()) {
			if c.Check.CheckID == chk.CheckID {
				found = true
				assert.Equal(t, expectedResult, c.Check.Status, "Check state should be %s, was %s in %#v", expectedResult, c.Check.Status, c.Check)
				srvID := structs.NewServiceID(srv.ID, structs.WildcardEnterpriseMetaInDefaultPartition())
				if err := agent.Agent.State.RemoveService(srvID); err != nil {
					fmt.Println("[DEBUG] Fail to remove service", srvID, ", err:=", err)
				}
				fmt.Println("[DEBUG] Service Removed", srvID, ", err:=", err)
				break
			}
		}
		assert.True(t, found)
	}
}

// TestAgent_CheckAliasRPC test the Alias Check to be properly sync remotely
// and locally.
// It contains a few hacks such as unlockIndexOnNode because watch performed
// in CheckAlias.runQuery() waits for 1 min, so Shutdoww the agent might take time
// So, we ensure the agent will update regularilly the index
func TestAgent_CheckAliasRPC(t *testing.T) {
	if testing.Short() {
		t.Skip("too slow for testing.Short")
	}

	t.Helper()

	a := NewTestAgent(t, `
		node_name = "node1"
	`)

	srv := &structs.NodeService{
		ID:      "svcid1",
		Service: "svcname1",
		Tags:    []string{"tag1"},
		Port:    8100,
	}
	unlockIndexOnNode := func() {
		// We ensure to not block and update Agent's index
		srv.Tags = []string{fmt.Sprintf("tag-%s", time.Now())}
		assert.NoError(t, a.waitForUp())
		err := a.addServiceFromSource(srv, []*structs.CheckType{}, false, "", ConfigSourceLocal)
		assert.NoError(t, err)
	}
	shutdownAgent := func() {
		// This is to be sure Alias Checks on remote won't be blocked during 1 min
		unlockIndexOnNode()
		fmt.Println("[DEBUG] STARTING shutdown for TestAgent_CheckAliasRPC", time.Now())
		go a.Shutdown()
		unlockIndexOnNode()
		fmt.Println("[DEBUG] DONE shutdown for TestAgent_CheckAliasRPC", time.Now())
	}
	defer shutdownAgent()
	testrpc.WaitForTestAgent(t, a.RPC, "dc1")

	assert.NoError(t, a.waitForUp())
	err := a.addServiceFromSource(srv, []*structs.CheckType{}, false, "", ConfigSourceLocal)
	assert.NoError(t, err)

	retry.Run(t, func(r *retry.R) {
		t.Helper()
		var args structs.NodeSpecificRequest
		args.Datacenter = "dc1"
		args.Node = "node1"
		args.AllowStale = true
		var out structs.IndexedNodeServices
		err := a.RPC("Catalog.NodeServices", &args, &out)
		assert.NoError(r, err)
		foundService := false
		lookup := structs.NewServiceID("svcid1", structs.WildcardEnterpriseMetaInDefaultPartition())
		for _, srv := range out.NodeServices.Services {
			if lookup.Matches(srv.CompoundServiceID()) {
				foundService = true
			}
		}
		assert.True(r, foundService, "could not find svcid1 in %#v", out.NodeServices.Services)
	})

	checks := make([](func(*retry.R)), 0)

	checks = append(checks, test_createAlias(t, a, &structs.CheckType{
		Name:         "Check_Local_Ok",
		AliasService: "svcid1",
	}, api.HealthPassing))

	checks = append(checks, test_createAlias(t, a, &structs.CheckType{
		Name:         "Check_Local_Fail",
		AliasService: "svcidNoExistingID",
	}, api.HealthCritical))

	checks = append(checks, test_createAlias(t, a, &structs.CheckType{
		Name:         "Check_Remote_Host_Ok",
		AliasNode:    "node1",
		AliasService: "svcid1",
	}, api.HealthPassing))

	checks = append(checks, test_createAlias(t, a, &structs.CheckType{
		Name:         "Check_Remote_Host_Non_Existing_Service",
		AliasNode:    "node1",
		AliasService: "svcidNoExistingID",
	}, api.HealthCritical))

	// We wait for max 5s for all checks to be in sync
	{
		for i := 0; i < 50; i++ {
			unlockIndexOnNode()
			allNonWarning := true
			for _, chk := range a.State.Checks(structs.WildcardEnterpriseMetaInDefaultPartition()) {
				if chk.Status == api.HealthWarning {
					allNonWarning = false
				}
			}
			if allNonWarning {
				break
			} else {
				time.Sleep(100 * time.Millisecond)
			}
		}
	}

	for _, toRun := range checks {
		unlockIndexOnNode()
		retry.Run(t, toRun)
	}
}

func TestAgent_AddServiceWithH2PINGCheck(t *testing.T) {
	t.Parallel()
	a := NewTestAgent(t, "")
	defer a.Shutdown()
	check := []*structs.CheckType{
		{
			CheckID:       "test-h2ping-check",
			Name:          "test-h2ping-check",
			H2PING:        "localhost:12345",
			TLSSkipVerify: true,
			Interval:      10 * time.Second,
		},
	}

	nodeService := &structs.NodeService{
		ID:      "test-h2ping-check-service",
		Service: "test-h2ping-check-service",
	}
	err := a.addServiceFromSource(nodeService, check, false, "", ConfigSourceLocal)
	if err != nil {
		t.Fatalf("Error registering service: %v", err)
	}
	requireCheckExists(t, a, "test-h2ping-check")
}

func TestAgent_AddServiceWithH2CPINGCheck(t *testing.T) {
	t.Parallel()
	a := NewTestAgent(t, "")
	defer a.Shutdown()
	check := []*structs.CheckType{
		{
			CheckID:       "test-h2cping-check",
			Name:          "test-h2cping-check",
			H2PING:        "localhost:12345",
			TLSSkipVerify: true,
			Interval:      10 * time.Second,
			H2PingUseTLS:  false,
		},
	}

	nodeService := &structs.NodeService{
		ID:      "test-h2cping-check-service",
		Service: "test-h2cping-check-service",
	}
	err := a.addServiceFromSource(nodeService, check, false, "", ConfigSourceLocal)
	if err != nil {
		t.Fatalf("Error registering service: %v", err)
	}
	requireCheckExists(t, a, "test-h2cping-check")
}

func TestAgent_AddServiceNoExec(t *testing.T) {
	if testing.Short() {
		t.Skip("too slow for testing.Short")
	}

	t.Run("normal", func(t *testing.T) {
		t.Parallel()
		testAgent_AddServiceNoExec(t, "enable_central_service_config = false")
	})
	t.Run("service manager", func(t *testing.T) {
		t.Parallel()
		testAgent_AddServiceNoExec(t, "enable_central_service_config = true")
	})
}

func testAgent_AddServiceNoExec(t *testing.T, extraHCL string) {
	t.Helper()

	a := NewTestAgent(t, `
		node_name = "node1"
	`+extraHCL)
	defer a.Shutdown()
	testrpc.WaitForTestAgent(t, a.RPC, "dc1")

	srv := &structs.NodeService{
		ID:      "svcid1",
		Service: "svcname1",
		Tags:    []string{"tag1"},
		Port:    8100,
	}
	chk := &structs.CheckType{
		ScriptArgs: []string{"exit", "0"},
		Interval:   15 * time.Second,
	}

	err := a.addServiceFromSource(srv, []*structs.CheckType{chk}, false, "", ConfigSourceLocal)
	if err == nil || !strings.Contains(err.Error(), "Scripts are disabled on this agent") {
		t.Fatalf("err: %v", err)
	}

	err = a.addServiceFromSource(srv, []*structs.CheckType{chk}, false, "", ConfigSourceRemote)
	if err == nil || !strings.Contains(err.Error(), "Scripts are disabled on this agent") {
		t.Fatalf("err: %v", err)
	}
}

func TestAgent_AddServiceNoRemoteExec(t *testing.T) {
	if testing.Short() {
		t.Skip("too slow for testing.Short")
	}

	t.Run("normal", func(t *testing.T) {
		t.Parallel()
		testAgent_AddServiceNoRemoteExec(t, "enable_central_service_config = false")
	})
	t.Run("service manager", func(t *testing.T) {
		t.Parallel()
		testAgent_AddServiceNoRemoteExec(t, "enable_central_service_config = true")
	})
}

func testAgent_AddServiceNoRemoteExec(t *testing.T, extraHCL string) {
	t.Helper()

	a := NewTestAgent(t, `
		node_name = "node1"
		enable_local_script_checks = true
	`+extraHCL)
	defer a.Shutdown()
	testrpc.WaitForTestAgent(t, a.RPC, "dc1")

	srv := &structs.NodeService{
		ID:      "svcid1",
		Service: "svcname1",
		Tags:    []string{"tag1"},
		Port:    8100,
	}
	chk := &structs.CheckType{
		ScriptArgs: []string{"exit", "0"},
		Interval:   15 * time.Second,
	}

	err := a.addServiceFromSource(srv, []*structs.CheckType{chk}, false, "", ConfigSourceRemote)
	if err == nil || !strings.Contains(err.Error(), "Scripts are disabled on this agent") {
		t.Fatalf("err: %v", err)
	}
}

func TestAddServiceIPv4TaggedDefault(t *testing.T) {
	if testing.Short() {
		t.Skip("too slow for testing.Short")
	}

	t.Helper()

	a := NewTestAgent(t, "")
	defer a.Shutdown()
	testrpc.WaitForTestAgent(t, a.RPC, "dc1")

	srv := &structs.NodeService{
		Service: "my_service",
		ID:      "my_service_id",
		Port:    8100,
		Address: "10.0.1.2",
	}

	err := a.addServiceFromSource(srv, []*structs.CheckType{}, false, "", ConfigSourceRemote)
	require.Nil(t, err)

	ns := a.State.Service(structs.NewServiceID("my_service_id", nil))
	require.NotNil(t, ns)

	svcAddr := structs.ServiceAddress{Address: srv.Address, Port: srv.Port}
	require.Equal(t, svcAddr, ns.TaggedAddresses[structs.TaggedAddressLANIPv4])
	require.Equal(t, svcAddr, ns.TaggedAddresses[structs.TaggedAddressWANIPv4])
	_, ok := ns.TaggedAddresses[structs.TaggedAddressLANIPv6]
	require.False(t, ok)
	_, ok = ns.TaggedAddresses[structs.TaggedAddressWANIPv6]
	require.False(t, ok)
}

func TestAddServiceIPv6TaggedDefault(t *testing.T) {
	if testing.Short() {
		t.Skip("too slow for testing.Short")
	}

	t.Helper()

	a := NewTestAgent(t, "")
	defer a.Shutdown()
	testrpc.WaitForTestAgent(t, a.RPC, "dc1")

	srv := &structs.NodeService{
		Service: "my_service",
		ID:      "my_service_id",
		Port:    8100,
		Address: "::5",
	}

	err := a.addServiceFromSource(srv, []*structs.CheckType{}, false, "", ConfigSourceRemote)
	require.Nil(t, err)

	ns := a.State.Service(structs.NewServiceID("my_service_id", nil))
	require.NotNil(t, ns)

	svcAddr := structs.ServiceAddress{Address: srv.Address, Port: srv.Port}
	require.Equal(t, svcAddr, ns.TaggedAddresses[structs.TaggedAddressLANIPv6])
	require.Equal(t, svcAddr, ns.TaggedAddresses[structs.TaggedAddressWANIPv6])
	_, ok := ns.TaggedAddresses[structs.TaggedAddressLANIPv4]
	require.False(t, ok)
	_, ok = ns.TaggedAddresses[structs.TaggedAddressWANIPv4]
	require.False(t, ok)
}

func TestAddServiceIPv4TaggedSet(t *testing.T) {
	if testing.Short() {
		t.Skip("too slow for testing.Short")
	}

	t.Helper()

	a := NewTestAgent(t, "")
	defer a.Shutdown()
	testrpc.WaitForTestAgent(t, a.RPC, "dc1")

	srv := &structs.NodeService{
		Service: "my_service",
		ID:      "my_service_id",
		Port:    8100,
		Address: "10.0.1.2",
		TaggedAddresses: map[string]structs.ServiceAddress{
			structs.TaggedAddressWANIPv4: {
				Address: "10.100.200.5",
				Port:    8100,
			},
		},
	}

	err := a.addServiceFromSource(srv, []*structs.CheckType{}, false, "", ConfigSourceRemote)
	require.Nil(t, err)

	ns := a.State.Service(structs.NewServiceID("my_service_id", nil))
	require.NotNil(t, ns)

	svcAddr := structs.ServiceAddress{Address: srv.Address, Port: srv.Port}
	require.Equal(t, svcAddr, ns.TaggedAddresses[structs.TaggedAddressLANIPv4])
	require.Equal(t, structs.ServiceAddress{Address: "10.100.200.5", Port: 8100}, ns.TaggedAddresses[structs.TaggedAddressWANIPv4])
	_, ok := ns.TaggedAddresses[structs.TaggedAddressLANIPv6]
	require.False(t, ok)
	_, ok = ns.TaggedAddresses[structs.TaggedAddressWANIPv6]
	require.False(t, ok)
}

func TestAddServiceIPv6TaggedSet(t *testing.T) {
	if testing.Short() {
		t.Skip("too slow for testing.Short")
	}

	t.Helper()

	a := NewTestAgent(t, "")
	defer a.Shutdown()
	testrpc.WaitForTestAgent(t, a.RPC, "dc1")

	srv := &structs.NodeService{
		Service: "my_service",
		ID:      "my_service_id",
		Port:    8100,
		Address: "::5",
		TaggedAddresses: map[string]structs.ServiceAddress{
			structs.TaggedAddressWANIPv6: {
				Address: "::6",
				Port:    8100,
			},
		},
	}

	err := a.addServiceFromSource(srv, []*structs.CheckType{}, false, "", ConfigSourceRemote)
	require.Nil(t, err)

	ns := a.State.Service(structs.NewServiceID("my_service_id", nil))
	require.NotNil(t, ns)

	svcAddr := structs.ServiceAddress{Address: srv.Address, Port: srv.Port}
	require.Equal(t, svcAddr, ns.TaggedAddresses[structs.TaggedAddressLANIPv6])
	require.Equal(t, structs.ServiceAddress{Address: "::6", Port: 8100}, ns.TaggedAddresses[structs.TaggedAddressWANIPv6])
	_, ok := ns.TaggedAddresses[structs.TaggedAddressLANIPv4]
	require.False(t, ok)
	_, ok = ns.TaggedAddresses[structs.TaggedAddressWANIPv4]
	require.False(t, ok)
}

func TestAgent_RemoveService(t *testing.T) {
	if testing.Short() {
		t.Skip("too slow for testing.Short")
	}

	t.Run("normal", func(t *testing.T) {
		t.Parallel()
		testAgent_RemoveService(t, "enable_central_service_config = false")
	})
	t.Run("service manager", func(t *testing.T) {
		t.Parallel()
		testAgent_RemoveService(t, "enable_central_service_config = true")
	})
}

func testAgent_RemoveService(t *testing.T, extraHCL string) {
	t.Helper()

	a := NewTestAgent(t, extraHCL)
	defer a.Shutdown()

	// Remove a service that doesn't exist
	if err := a.RemoveService(structs.NewServiceID("redis", nil)); err != nil {
		t.Fatalf("err: %v", err)
	}

	// Remove without an ID
	if err := a.RemoveService(structs.NewServiceID("", nil)); err == nil {
		t.Fatalf("should have errored")
	}

	// Removing a service with a single check works
	{
		srv := &structs.NodeService{
			ID:      "memcache",
			Service: "memcache",
			Port:    8000,
		}
		chkTypes := []*structs.CheckType{{TTL: time.Minute}}

		if err := a.addServiceFromSource(srv, chkTypes, false, "", ConfigSourceLocal); err != nil {
			t.Fatalf("err: %v", err)
		}

		// Add a check after the fact with a specific check ID
		check := &structs.CheckDefinition{
			ID:        "check2",
			Name:      "check2",
			ServiceID: "memcache",
			TTL:       time.Minute,
		}
		hc := check.HealthCheck("node1")
		if err := a.AddCheck(hc, check.CheckType(), false, "", ConfigSourceLocal); err != nil {
			t.Fatalf("err: %s", err)
		}

		if err := a.RemoveService(structs.NewServiceID("memcache", nil)); err != nil {
			t.Fatalf("err: %s", err)
		}
		require.Nil(t, a.State.Check(structs.NewCheckID("service:memcache", nil)), "have memcache check")
		require.Nil(t, a.State.Check(structs.NewCheckID("check2", nil)), "have check2 check")
	}

	// Removing a service with multiple checks works
	{
		// add a service to remove
		srv := &structs.NodeService{
			ID:      "redis",
			Service: "redis",
			Port:    8000,
		}
		chkTypes := []*structs.CheckType{
			{TTL: time.Minute},
			{TTL: 30 * time.Second},
		}
		if err := a.addServiceFromSource(srv, chkTypes, false, "", ConfigSourceLocal); err != nil {
			t.Fatalf("err: %v", err)
		}

		// add another service that wont be affected
		srv = &structs.NodeService{
			ID:      "mysql",
			Service: "mysql",
			Port:    3306,
		}
		chkTypes = []*structs.CheckType{
			{TTL: time.Minute},
			{TTL: 30 * time.Second},
		}
		if err := a.addServiceFromSource(srv, chkTypes, false, "", ConfigSourceLocal); err != nil {
			t.Fatalf("err: %v", err)
		}

		// Remove the service
		if err := a.RemoveService(structs.NewServiceID("redis", nil)); err != nil {
			t.Fatalf("err: %v", err)
		}

		// Ensure we have a state mapping
		requireServiceMissing(t, a, "redis")

		// Ensure checks were removed
		requireCheckMissing(t, a, "service:redis:1")
		requireCheckMissing(t, a, "service:redis:2")
		requireCheckMissingMap(t, a.checkTTLs, "service:redis:1")
		requireCheckMissingMap(t, a.checkTTLs, "service:redis:2")

		// check the mysql service is unnafected
		requireCheckExistsMap(t, a.checkTTLs, "service:mysql:1")
		requireCheckExists(t, a, "service:mysql:1")
		requireCheckExistsMap(t, a.checkTTLs, "service:mysql:2")
		requireCheckExists(t, a, "service:mysql:2")
	}
}

func TestAgent_RemoveServiceRemovesAllChecks(t *testing.T) {
	if testing.Short() {
		t.Skip("too slow for testing.Short")
	}

	t.Run("normal", func(t *testing.T) {
		t.Parallel()
		testAgent_RemoveServiceRemovesAllChecks(t, "enable_central_service_config = false")
	})
	t.Run("service manager", func(t *testing.T) {
		t.Parallel()
		testAgent_RemoveServiceRemovesAllChecks(t, "enable_central_service_config = true")
	})
}

func testAgent_RemoveServiceRemovesAllChecks(t *testing.T, extraHCL string) {
	t.Helper()

	a := NewTestAgent(t, `
		node_name = "node1"
	`+extraHCL)
	defer a.Shutdown()
	svc := &structs.NodeService{ID: "redis", Service: "redis", Port: 8000, EnterpriseMeta: *structs.DefaultEnterpriseMetaInDefaultPartition()}
	chk1 := &structs.CheckType{CheckID: "chk1", Name: "chk1", TTL: time.Minute}
	chk2 := &structs.CheckType{CheckID: "chk2", Name: "chk2", TTL: 2 * time.Minute}
	hchk1 := &structs.HealthCheck{
		Node:           "node1",
		CheckID:        "chk1",
		Name:           "chk1",
		Status:         "critical",
		ServiceID:      "redis",
		ServiceName:    "redis",
		Type:           "ttl",
		EnterpriseMeta: *structs.DefaultEnterpriseMetaInDefaultPartition(),
	}
	hchk2 := &structs.HealthCheck{Node: "node1",
		CheckID:        "chk2",
		Name:           "chk2",
		Status:         "critical",
		ServiceID:      "redis",
		ServiceName:    "redis",
		Type:           "ttl",
		EnterpriseMeta: *structs.DefaultEnterpriseMetaInDefaultPartition(),
	}

	// register service with chk1
	if err := a.addServiceFromSource(svc, []*structs.CheckType{chk1}, false, "", ConfigSourceLocal); err != nil {
		t.Fatal("Failed to register service", err)
	}

	// verify chk1 exists
	requireCheckExists(t, a, "chk1")

	// update the service with chk2
	if err := a.addServiceFromSource(svc, []*structs.CheckType{chk2}, false, "", ConfigSourceLocal); err != nil {
		t.Fatal("Failed to update service", err)
	}

	// check that both checks are there
	require.Equal(t, hchk1, getCheck(a, "chk1"))
	require.Equal(t, hchk2, getCheck(a, "chk2"))

	// Remove service
	if err := a.RemoveService(structs.NewServiceID("redis", nil)); err != nil {
		t.Fatal("Failed to remove service", err)
	}

	// Check that both checks are gone
	requireCheckMissing(t, a, "chk1")
	requireCheckMissing(t, a, "chk2")
}

// TestAgent_IndexChurn is designed to detect a class of issues where
// we would have unnecessary catalog churn from anti-entropy. See issues
// #3259, #3642, #3845, and #3866.
func TestAgent_IndexChurn(t *testing.T) {
	if testing.Short() {
		t.Skip("too slow for testing.Short")
	}

	t.Parallel()

	t.Run("no tags", func(t *testing.T) {
		verifyIndexChurn(t, nil)
	})

	t.Run("with tags", func(t *testing.T) {
		verifyIndexChurn(t, []string{"foo", "bar"})
	})
}

// verifyIndexChurn registers some things and runs anti-entropy a bunch of times
// in a row to make sure there are no index bumps.
func verifyIndexChurn(t *testing.T, tags []string) {
	t.Helper()
	a := NewTestAgent(t, "")
	defer a.Shutdown()

	weights := &structs.Weights{
		Passing: 1,
		Warning: 1,
	}
	// Ensure we have a leader before we start adding the services
	testrpc.WaitForLeader(t, a.RPC, "dc1")

	svc := &structs.NodeService{
		ID:      "redis",
		Service: "redis",
		Port:    8000,
		Tags:    tags,
		Weights: weights,
	}
	if err := a.addServiceFromSource(svc, nil, true, "", ConfigSourceLocal); err != nil {
		t.Fatalf("err: %v", err)
	}

	chk := &structs.HealthCheck{
		CheckID:   "redis-check",
		Name:      "Service-level check",
		ServiceID: "redis",
		Status:    api.HealthCritical,
	}
	chkt := &structs.CheckType{
		TTL: time.Hour,
	}
	if err := a.AddCheck(chk, chkt, true, "", ConfigSourceLocal); err != nil {
		t.Fatalf("err: %v", err)
	}

	chk = &structs.HealthCheck{
		CheckID: "node-check",
		Name:    "Node-level check",
		Status:  api.HealthCritical,
	}
	chkt = &structs.CheckType{
		TTL: time.Hour,
	}
	if err := a.AddCheck(chk, chkt, true, "", ConfigSourceLocal); err != nil {
		t.Fatalf("err: %v", err)
	}

	if err := a.sync.State.SyncFull(); err != nil {
		t.Fatalf("err: %v", err)
	}

	args := &structs.ServiceSpecificRequest{
		Datacenter:  "dc1",
		ServiceName: "redis",
	}
	var before structs.IndexedCheckServiceNodes

	// This sleep is so that the serfHealth check is added to the agent
	// A value of 375ms is sufficient enough time to ensure the serfHealth
	// check is added to an agent. 500ms so that we don't see flakiness ever.
	time.Sleep(500 * time.Millisecond)

	if err := a.RPC("Health.ServiceNodes", args, &before); err != nil {
		t.Fatalf("err: %v", err)
	}
	for _, name := range before.Nodes[0].Checks {
		a.logger.Debug("Registered node", "node", name.Name)
	}
	if got, want := len(before.Nodes), 1; got != want {
		t.Fatalf("got %d want %d", got, want)
	}
	if got, want := len(before.Nodes[0].Checks), 3; /* incl. serfHealth */ got != want {
		t.Fatalf("got %d want %d", got, want)
	}

	for i := 0; i < 10; i++ {
		a.logger.Info("Sync in progress", "iteration", i+1)
		if err := a.sync.State.SyncFull(); err != nil {
			t.Fatalf("err: %v", err)
		}
	}
	// If this test fails here this means that the Consul-X-Index
	// has changed for the RPC, which means that idempotent ops
	// are not working as intended.
	var after structs.IndexedCheckServiceNodes
	if err := a.RPC("Health.ServiceNodes", args, &after); err != nil {
		t.Fatalf("err: %v", err)
	}
	require.Equal(t, before, after)
}

func TestAgent_AddCheck(t *testing.T) {
	if testing.Short() {
		t.Skip("too slow for testing.Short")
	}

	t.Parallel()
	a := NewTestAgent(t, `
		enable_script_checks = true
	`)
	defer a.Shutdown()

	health := &structs.HealthCheck{
		Node:    "foo",
		CheckID: "mem",
		Name:    "memory util",
		Status:  api.HealthCritical,
	}
	chk := &structs.CheckType{
		ScriptArgs: []string{"exit", "0"},
		Interval:   15 * time.Second,
	}
	err := a.AddCheck(health, chk, false, "", ConfigSourceLocal)
	if err != nil {
		t.Fatalf("err: %v", err)
	}

	// Ensure we have a check mapping
	sChk := requireCheckExists(t, a, "mem")

	// Ensure our check is in the right state
	if sChk.Status != api.HealthCritical {
		t.Fatalf("check not critical")
	}

	// Ensure a TTL is setup
	requireCheckExistsMap(t, a.checkMonitors, "mem")
}

func TestAgent_AddCheck_StartPassing(t *testing.T) {
	if testing.Short() {
		t.Skip("too slow for testing.Short")
	}

	t.Parallel()
	a := NewTestAgent(t, `
		enable_script_checks = true
	`)
	defer a.Shutdown()

	health := &structs.HealthCheck{
		Node:    "foo",
		CheckID: "mem",
		Name:    "memory util",
		Status:  api.HealthPassing,
	}
	chk := &structs.CheckType{
		ScriptArgs: []string{"exit", "0"},
		Interval:   15 * time.Second,
	}
	err := a.AddCheck(health, chk, false, "", ConfigSourceLocal)
	if err != nil {
		t.Fatalf("err: %v", err)
	}

	// Ensure we have a check mapping
	sChk := requireCheckExists(t, a, "mem")

	// Ensure our check is in the right state
	if sChk.Status != api.HealthPassing {
		t.Fatalf("check not passing")
	}

	// Ensure a TTL is setup
	requireCheckExistsMap(t, a.checkMonitors, "mem")
}

func TestAgent_AddCheck_MinInterval(t *testing.T) {
	if testing.Short() {
		t.Skip("too slow for testing.Short")
	}

	t.Parallel()
	a := NewTestAgent(t, `
		enable_script_checks = true
	`)
	defer a.Shutdown()

	health := &structs.HealthCheck{
		Node:    "foo",
		CheckID: "mem",
		Name:    "memory util",
		Status:  api.HealthCritical,
	}
	chk := &structs.CheckType{
		ScriptArgs: []string{"exit", "0"},
		Interval:   time.Microsecond,
	}
	err := a.AddCheck(health, chk, false, "", ConfigSourceLocal)
	if err != nil {
		t.Fatalf("err: %v", err)
	}

	// Ensure we have a check mapping
	requireCheckExists(t, a, "mem")

	// Ensure a TTL is setup
	if mon, ok := a.checkMonitors[structs.NewCheckID("mem", nil)]; !ok {
		t.Fatalf("missing mem monitor")
	} else if mon.Interval != checks.MinInterval {
		t.Fatalf("bad mem monitor interval")
	}
}

func TestAgent_AddCheck_MissingService(t *testing.T) {
	if testing.Short() {
		t.Skip("too slow for testing.Short")
	}

	t.Parallel()
	a := NewTestAgent(t, `
		enable_script_checks = true
	`)
	defer a.Shutdown()

	health := &structs.HealthCheck{
		Node:      "foo",
		CheckID:   "baz",
		Name:      "baz check 1",
		ServiceID: "baz",
	}
	chk := &structs.CheckType{
		ScriptArgs: []string{"exit", "0"},
		Interval:   time.Microsecond,
	}
	err := a.AddCheck(health, chk, false, "", ConfigSourceLocal)
	if err == nil || err.Error() != fmt.Sprintf("ServiceID %q does not exist", structs.ServiceIDString("baz", nil)) {
		t.Fatalf("expected service id error, got: %v", err)
	}
}

func TestAgent_AddCheck_RestoreState(t *testing.T) {
	if testing.Short() {
		t.Skip("too slow for testing.Short")
	}

	t.Parallel()
	a := NewTestAgent(t, "")
	defer a.Shutdown()

	// Create some state and persist it
	ttl := &checks.CheckTTL{
		CheckID: structs.NewCheckID("baz", nil),
		TTL:     time.Minute,
	}
	err := a.persistCheckState(ttl, api.HealthPassing, "yup")
	if err != nil {
		t.Fatalf("err: %s", err)
	}

	// Build and register the check definition and initial state
	health := &structs.HealthCheck{
		Node:    "foo",
		CheckID: "baz",
		Name:    "baz check 1",
	}
	chk := &structs.CheckType{
		TTL: time.Minute,
	}
	err = a.AddCheck(health, chk, false, "", ConfigSourceLocal)
	if err != nil {
		t.Fatalf("err: %s", err)
	}

	// Ensure the check status was restored during registration
	check := requireCheckExists(t, a, "baz")
	if check.Status != api.HealthPassing {
		t.Fatalf("bad: %#v", check)
	}
	if check.Output != "yup" {
		t.Fatalf("bad: %#v", check)
	}
}

func TestAgent_AddCheck_ExecDisable(t *testing.T) {
	if testing.Short() {
		t.Skip("too slow for testing.Short")
	}

	t.Parallel()

	a := NewTestAgent(t, "")
	defer a.Shutdown()

	health := &structs.HealthCheck{
		Node:    "foo",
		CheckID: "mem",
		Name:    "memory util",
		Status:  api.HealthCritical,
	}
	chk := &structs.CheckType{
		ScriptArgs: []string{"exit", "0"},
		Interval:   15 * time.Second,
	}
	err := a.AddCheck(health, chk, false, "", ConfigSourceLocal)
	if err == nil || !strings.Contains(err.Error(), "Scripts are disabled on this agent") {
		t.Fatalf("err: %v", err)
	}

	// Ensure we don't have a check mapping
	requireCheckMissing(t, a, "mem")

	err = a.AddCheck(health, chk, false, "", ConfigSourceRemote)
	if err == nil || !strings.Contains(err.Error(), "Scripts are disabled on this agent") {
		t.Fatalf("err: %v", err)
	}

	// Ensure we don't have a check mapping
	requireCheckMissing(t, a, "mem")
}

func TestAgent_AddCheck_ExecRemoteDisable(t *testing.T) {
	if testing.Short() {
		t.Skip("too slow for testing.Short")
	}

	t.Parallel()

	a := NewTestAgent(t, `
		enable_local_script_checks = true
	`)
	defer a.Shutdown()
	testrpc.WaitForTestAgent(t, a.RPC, "dc1")

	health := &structs.HealthCheck{
		Node:    "foo",
		CheckID: "mem",
		Name:    "memory util",
		Status:  api.HealthCritical,
	}
	chk := &structs.CheckType{
		ScriptArgs: []string{"exit", "0"},
		Interval:   15 * time.Second,
	}
	err := a.AddCheck(health, chk, false, "", ConfigSourceRemote)
	if err == nil || !strings.Contains(err.Error(), "Scripts are disabled on this agent from remote calls") {
		t.Fatalf("err: %v", err)
	}

	// Ensure we don't have a check mapping
	requireCheckMissing(t, a, "mem")
}

func TestAgent_AddCheck_GRPC(t *testing.T) {
	if testing.Short() {
		t.Skip("too slow for testing.Short")
	}

	t.Parallel()
	a := NewTestAgent(t, "")
	defer a.Shutdown()

	health := &structs.HealthCheck{
		Node:    "foo",
		CheckID: "grpchealth",
		Name:    "grpc health checking protocol",
		Status:  api.HealthCritical,
	}
	chk := &structs.CheckType{
		GRPC:     "localhost:12345/package.Service",
		Interval: 15 * time.Second,
	}
	err := a.AddCheck(health, chk, false, "", ConfigSourceLocal)
	if err != nil {
		t.Fatalf("err: %v", err)
	}

	// Ensure we have a check mapping
	sChk := requireCheckExists(t, a, "grpchealth")

	// Ensure our check is in the right state
	if sChk.Status != api.HealthCritical {
		t.Fatalf("check not critical")
	}

	// Ensure a check is setup
	requireCheckExistsMap(t, a.checkGRPCs, "grpchealth")
}

func TestAgent_RestoreServiceWithAliasCheck(t *testing.T) {
	// t.Parallel() don't even think about making this parallel

	// This test is very contrived and tests for the absence of race conditions
	// related to the implementation of alias checks. As such it is slow,
	// serial, full of sleeps and retries, and not generally a great test to
	// run all of the time.
	//
	// That said it made it incredibly easy to root out various race conditions
	// quite successfully.
	//
	// The original set of races was between:
	//
	//   - agent startup reloading Services and Checks from disk
	//   - API requests to also re-register those same Services and Checks
	//   - the goroutines for the as-yet-to-be-stopped CheckAlias goroutines

	if os.Getenv("SLOWTEST") != "1" {
		t.Skip("skipping slow test; set SLOWTEST=1 to run")
		return
	}

	// We do this so that the agent logs and the informational messages from
	// the test itself are interwoven properly.
	logf := func(t *testing.T, a *TestAgent, format string, args ...interface{}) {
		a.logger.Info("testharness: " + fmt.Sprintf(format, args...))
	}

	cfg := `
		server = false
		bootstrap = false
	    enable_central_service_config = false
	`
	a := StartTestAgent(t, TestAgent{HCL: cfg})
	defer a.Shutdown()

	handler := http.HandlerFunc(func(w http.ResponseWriter, req *http.Request) {
		w.WriteHeader(http.StatusOK)
		_, _ = w.Write([]byte("OK\n"))
	})
	testHTTPServer := httptest.NewServer(handler)
	t.Cleanup(testHTTPServer.Close)

	registerServicesAndChecks := func(t *testing.T, a *TestAgent) {
		// add one persistent service with a simple check
		require.NoError(t, a.addServiceFromSource(
			&structs.NodeService{
				ID:      "ping",
				Service: "ping",
				Port:    8000,
			},
			[]*structs.CheckType{
				{
					HTTP:     testHTTPServer.URL,
					Method:   "GET",
					Interval: 5 * time.Second,
					Timeout:  1 * time.Second,
				},
			},
			true, "", ConfigSourceLocal,
		))

		// add one persistent sidecar service with an alias check in the manner
		// of how sidecar_service would add it
		require.NoError(t, a.addServiceFromSource(
			&structs.NodeService{
				ID:      "ping-sidecar-proxy",
				Service: "ping-sidecar-proxy",
				Port:    9000,
			},
			[]*structs.CheckType{
				{
					Name:         "Connect Sidecar Aliasing ping",
					AliasService: "ping",
				},
			},
			true, "", ConfigSourceLocal,
		))
	}

	retryUntilCheckState := func(t *testing.T, a *TestAgent, checkID string, expectedStatus string) {
		t.Helper()
		retry.Run(t, func(r *retry.R) {
			chk := requireCheckExists(t, a, types.CheckID(checkID))
			if chk.Status != expectedStatus {
				logf(t, a, "check=%q expected status %q but got %q", checkID, expectedStatus, chk.Status)
				r.Fatalf("check=%q expected status %q but got %q", checkID, expectedStatus, chk.Status)
			}
			logf(t, a, "check %q has reached desired status %q", checkID, expectedStatus)
		})
	}

	registerServicesAndChecks(t, a)

	time.Sleep(1 * time.Second)

	retryUntilCheckState(t, a, "service:ping", api.HealthPassing)
	retryUntilCheckState(t, a, "service:ping-sidecar-proxy", api.HealthPassing)

	logf(t, a, "==== POWERING DOWN ORIGINAL ====")

	require.NoError(t, a.Shutdown())

	time.Sleep(1 * time.Second)

	futureHCL := cfg + `
node_id = "` + string(a.Config.NodeID) + `"
node_name = "` + a.Config.NodeName + `"
	`

	restartOnce := func(idx int, t *testing.T) {
		t.Helper()

		// Reload and retain former NodeID and data directory.
		a2 := StartTestAgent(t, TestAgent{HCL: futureHCL, DataDir: a.DataDir})
		defer a2.Shutdown()
		a = nil

		// reregister during standup; we use an adjustable timing to try and force a race
		sleepDur := time.Duration(idx+1) * 500 * time.Millisecond
		time.Sleep(sleepDur)
		logf(t, a2, "re-registering checks and services after a delay of %v", sleepDur)
		for i := 0; i < 20; i++ { // RACE RACE RACE!
			registerServicesAndChecks(t, a2)
			time.Sleep(50 * time.Millisecond)
		}

		time.Sleep(1 * time.Second)

		retryUntilCheckState(t, a2, "service:ping", api.HealthPassing)

		logf(t, a2, "giving the alias check a chance to notice...")
		time.Sleep(5 * time.Second)

		retryUntilCheckState(t, a2, "service:ping-sidecar-proxy", api.HealthPassing)
	}

	for i := 0; i < 20; i++ {
		name := "restart-" + strconv.Itoa(i)
		ok := t.Run(name, func(t *testing.T) {
			restartOnce(i, t)
		})
		require.True(t, ok, name+" failed")
	}
}

func TestAgent_AddCheck_Alias(t *testing.T) {
	if testing.Short() {
		t.Skip("too slow for testing.Short")
	}

	t.Parallel()

	a := NewTestAgent(t, "")
	defer a.Shutdown()

	health := &structs.HealthCheck{
		Node:    "foo",
		CheckID: "aliashealth",
		Name:    "Alias health check",
		Status:  api.HealthCritical,
	}
	chk := &structs.CheckType{
		AliasService: "foo",
	}
	err := a.AddCheck(health, chk, false, "", ConfigSourceLocal)
	require.NoError(t, err)

	// Ensure we have a check mapping
	sChk := requireCheckExists(t, a, "aliashealth")
	require.Equal(t, api.HealthCritical, sChk.Status)

	chkImpl, ok := a.checkAliases[structs.NewCheckID("aliashealth", nil)]
	require.True(t, ok, "missing aliashealth check")
	require.Equal(t, "", chkImpl.RPCReq.Token)

	cs := a.State.CheckState(structs.NewCheckID("aliashealth", nil))
	require.NotNil(t, cs)
	require.Equal(t, "", cs.Token)
}

func TestAgent_AddCheck_Alias_setToken(t *testing.T) {
	if testing.Short() {
		t.Skip("too slow for testing.Short")
	}

	t.Parallel()

	a := NewTestAgent(t, "")
	defer a.Shutdown()

	health := &structs.HealthCheck{
		Node:    "foo",
		CheckID: "aliashealth",
		Name:    "Alias health check",
		Status:  api.HealthCritical,
	}
	chk := &structs.CheckType{
		AliasService: "foo",
	}
	err := a.AddCheck(health, chk, false, "foo", ConfigSourceLocal)
	require.NoError(t, err)

	cs := a.State.CheckState(structs.NewCheckID("aliashealth", nil))
	require.NotNil(t, cs)
	require.Equal(t, "foo", cs.Token)

	chkImpl, ok := a.checkAliases[structs.NewCheckID("aliashealth", nil)]
	require.True(t, ok, "missing aliashealth check")
	require.Equal(t, "foo", chkImpl.RPCReq.Token)
}

func TestAgent_AddCheck_Alias_userToken(t *testing.T) {
	if testing.Short() {
		t.Skip("too slow for testing.Short")
	}

	t.Parallel()

	a := NewTestAgent(t, `
acl_token = "hello"
	`)
	defer a.Shutdown()

	health := &structs.HealthCheck{
		Node:    "foo",
		CheckID: "aliashealth",
		Name:    "Alias health check",
		Status:  api.HealthCritical,
	}
	chk := &structs.CheckType{
		AliasService: "foo",
	}
	err := a.AddCheck(health, chk, false, "", ConfigSourceLocal)
	require.NoError(t, err)

	cs := a.State.CheckState(structs.NewCheckID("aliashealth", nil))
	require.NotNil(t, cs)
	require.Equal(t, "", cs.Token) // State token should still be empty

	chkImpl, ok := a.checkAliases[structs.NewCheckID("aliashealth", nil)]
	require.True(t, ok, "missing aliashealth check")
	require.Equal(t, "hello", chkImpl.RPCReq.Token) // Check should use the token
}

func TestAgent_AddCheck_Alias_userAndSetToken(t *testing.T) {
	if testing.Short() {
		t.Skip("too slow for testing.Short")
	}

	t.Parallel()

	a := NewTestAgent(t, `
acl_token = "hello"
	`)
	defer a.Shutdown()

	health := &structs.HealthCheck{
		Node:    "foo",
		CheckID: "aliashealth",
		Name:    "Alias health check",
		Status:  api.HealthCritical,
	}
	chk := &structs.CheckType{
		AliasService: "foo",
	}
	err := a.AddCheck(health, chk, false, "goodbye", ConfigSourceLocal)
	require.NoError(t, err)

	cs := a.State.CheckState(structs.NewCheckID("aliashealth", nil))
	require.NotNil(t, cs)
	require.Equal(t, "goodbye", cs.Token)

	chkImpl, ok := a.checkAliases[structs.NewCheckID("aliashealth", nil)]
	require.True(t, ok, "missing aliashealth check")
	require.Equal(t, "goodbye", chkImpl.RPCReq.Token)
}

func TestAgent_RemoveCheck(t *testing.T) {
	if testing.Short() {
		t.Skip("too slow for testing.Short")
	}

	t.Parallel()
	a := NewTestAgent(t, `
		enable_script_checks = true
	`)
	defer a.Shutdown()

	// Remove check that doesn't exist
	if err := a.RemoveCheck(structs.NewCheckID("mem", nil), false); err != nil {
		t.Fatalf("err: %v", err)
	}

	// Remove without an ID
	if err := a.RemoveCheck(structs.NewCheckID("", nil), false); err == nil {
		t.Fatalf("should have errored")
	}

	health := &structs.HealthCheck{
		Node:    "foo",
		CheckID: "mem",
		Name:    "memory util",
		Status:  api.HealthCritical,
	}
	chk := &structs.CheckType{
		ScriptArgs: []string{"exit", "0"},
		Interval:   15 * time.Second,
	}
	err := a.AddCheck(health, chk, false, "", ConfigSourceLocal)
	if err != nil {
		t.Fatalf("err: %v", err)
	}

	// Remove check
	if err := a.RemoveCheck(structs.NewCheckID("mem", nil), false); err != nil {
		t.Fatalf("err: %v", err)
	}

	// Ensure we have a check mapping
	requireCheckMissing(t, a, "mem")

	// Ensure a TTL is setup
	requireCheckMissingMap(t, a.checkMonitors, "mem")
}

func TestAgent_HTTPCheck_TLSSkipVerify(t *testing.T) {
	if testing.Short() {
		t.Skip("too slow for testing.Short")
	}

	t.Parallel()

	handler := http.HandlerFunc(func(w http.ResponseWriter, r *http.Request) {
		fmt.Fprintln(w, "GOOD")
	})
	server := httptest.NewTLSServer(handler)
	defer server.Close()

	a := NewTestAgent(t, "")
	defer a.Shutdown()

	health := &structs.HealthCheck{
		Node:    "foo",
		CheckID: "tls",
		Name:    "tls check",
		Status:  api.HealthCritical,
	}
	chk := &structs.CheckType{
		HTTP:          server.URL,
		Interval:      20 * time.Millisecond,
		TLSSkipVerify: true,
	}

	err := a.AddCheck(health, chk, false, "", ConfigSourceLocal)
	if err != nil {
		t.Fatalf("err: %v", err)
	}

	retry.Run(t, func(r *retry.R) {
		status := getCheck(a, "tls")
		if status.Status != api.HealthPassing {
			r.Fatalf("bad: %v", status.Status)
		}
		if !strings.Contains(status.Output, "GOOD") {
			r.Fatalf("bad: %v", status.Output)
		}
	})

}

func TestAgent_HTTPCheck_EnableAgentTLSForChecks(t *testing.T) {
	if testing.Short() {
		t.Skip("too slow for testing.Short")
	}

	t.Parallel()

	run := func(t *testing.T, ca string) {
		a := StartTestAgent(t, TestAgent{
			UseTLS: true,
			HCL: `
				enable_agent_tls_for_checks = true

				verify_incoming = true
				server_name = "consul.test"
				key_file = "../test/client_certs/server.key"
				cert_file = "../test/client_certs/server.crt"
			` + ca,
		})
		defer a.Shutdown()

		health := &structs.HealthCheck{
			Node:    "foo",
			CheckID: "tls",
			Name:    "tls check",
			Status:  api.HealthCritical,
		}

		addr, err := firstAddr(a.Agent.apiServers, "https")
		require.NoError(t, err)
		url := fmt.Sprintf("https://%s/v1/agent/self", addr.String())
		chk := &structs.CheckType{
			HTTP:     url,
			Interval: 20 * time.Millisecond,
		}

		err = a.AddCheck(health, chk, false, "", ConfigSourceLocal)
		if err != nil {
			t.Fatalf("err: %v", err)
		}

		retry.Run(t, func(r *retry.R) {
			status := getCheck(a, "tls")
			if status.Status != api.HealthPassing {
				r.Fatalf("bad: %v", status.Status)
			}
			if !strings.Contains(status.Output, "200 OK") {
				r.Fatalf("bad: %v", status.Output)
			}
		})
	}

	// We need to test both methods of passing the CA info to ensure that
	// we propagate all the fields correctly. All the other fields are
	// covered by the HCL in the test run function.
	tests := []struct {
		desc   string
		config string
	}{
		{"ca_file", `ca_file = "../test/client_certs/rootca.crt"`},
		{"ca_path", `ca_path = "../test/client_certs/path"`},
	}
	for _, tt := range tests {
		t.Run(tt.desc, func(t *testing.T) {
			run(t, tt.config)
		})
	}
}

func TestAgent_updateTTLCheck(t *testing.T) {
	if testing.Short() {
		t.Skip("too slow for testing.Short")
	}

	t.Parallel()
	a := NewTestAgent(t, "")
	defer a.Shutdown()
	checkBufSize := 100
	health := &structs.HealthCheck{
		Node:    "foo",
		CheckID: "mem",
		Name:    "memory util",
		Status:  api.HealthCritical,
	}
	chk := &structs.CheckType{
		TTL:           15 * time.Second,
		OutputMaxSize: checkBufSize,
	}

	// Add check and update it.
	err := a.AddCheck(health, chk, false, "", ConfigSourceLocal)
	if err != nil {
		t.Fatalf("err: %v", err)
	}
	if err := a.updateTTLCheck(structs.NewCheckID("mem", nil), api.HealthPassing, "foo"); err != nil {
		t.Fatalf("err: %v", err)
	}

	// Ensure we have a check mapping.
	status := getCheck(a, "mem")
	if status.Status != api.HealthPassing {
		t.Fatalf("bad: %v", status)
	}
	if status.Output != "foo" {
		t.Fatalf("bad: %v", status)
	}

	if err := a.updateTTLCheck(structs.NewCheckID("mem", nil), api.HealthCritical, strings.Repeat("--bad-- ", 5*checkBufSize)); err != nil {
		t.Fatalf("err: %v", err)
	}

	// Ensure we have a check mapping.
	status = getCheck(a, "mem")
	if status.Status != api.HealthCritical {
		t.Fatalf("bad: %v", status)
	}
	if len(status.Output) > checkBufSize*2 {
		t.Fatalf("bad: %v", len(status.Output))
	}
}

func TestAgent_PersistService(t *testing.T) {
	if testing.Short() {
		t.Skip("too slow for testing.Short")
	}

	t.Run("normal", func(t *testing.T) {
		t.Parallel()
		testAgent_PersistService(t, "enable_central_service_config = false")
	})
	t.Run("service manager", func(t *testing.T) {
		t.Parallel()
		testAgent_PersistService(t, "enable_central_service_config = true")
	})
}

func testAgent_PersistService(t *testing.T, extraHCL string) {
	t.Helper()

	cfg := `
		server = false
		bootstrap = false
	` + extraHCL
	a := StartTestAgent(t, TestAgent{HCL: cfg})
	defer a.Shutdown()

	svc := &structs.NodeService{
		ID:      "redis",
		Service: "redis",
		Tags:    []string{"foo"},
		Port:    8000,
	}

	file := filepath.Join(a.Config.DataDir, servicesDir, structs.NewServiceID(svc.ID, nil).StringHashSHA256())

	// Check is not persisted unless requested
	if err := a.addServiceFromSource(svc, nil, false, "", ConfigSourceLocal); err != nil {
		t.Fatalf("err: %v", err)
	}
	if _, err := os.Stat(file); err == nil {
		t.Fatalf("should not persist")
	}

	// Persists to file if requested
	if err := a.addServiceFromSource(svc, nil, true, "mytoken", ConfigSourceLocal); err != nil {
		t.Fatalf("err: %v", err)
	}
	if _, err := os.Stat(file); err != nil {
		t.Fatalf("err: %s", err)
	}
	expected, err := json.Marshal(persistedService{
		Token:   "mytoken",
		Service: svc,
		Source:  "local",
	})
	if err != nil {
		t.Fatalf("err: %s", err)
	}
	content, err := ioutil.ReadFile(file)
	if err != nil {
		t.Fatalf("err: %s", err)
	}
	if !bytes.Equal(expected, content) {
		t.Fatalf("bad: %s", string(content))
	}

	// Updates service definition on disk
	svc.Port = 8001
	if err := a.addServiceFromSource(svc, nil, true, "mytoken", ConfigSourceLocal); err != nil {
		t.Fatalf("err: %v", err)
	}
	expected, err = json.Marshal(persistedService{
		Token:   "mytoken",
		Service: svc,
		Source:  "local",
	})
	if err != nil {
		t.Fatalf("err: %s", err)
	}
	content, err = ioutil.ReadFile(file)
	if err != nil {
		t.Fatalf("err: %s", err)
	}
	if !bytes.Equal(expected, content) {
		t.Fatalf("bad: %s", string(content))
	}
	a.Shutdown()

	// Should load it back during later start
	a2 := StartTestAgent(t, TestAgent{HCL: cfg, DataDir: a.DataDir})
	defer a2.Shutdown()

	restored := a2.State.ServiceState(structs.NewServiceID(svc.ID, nil))
	if restored == nil {
		t.Fatalf("service %q missing", svc.ID)
	}
	if got, want := restored.Token, "mytoken"; got != want {
		t.Fatalf("got token %q want %q", got, want)
	}
	if got, want := restored.Service.Port, 8001; got != want {
		t.Fatalf("got port %d want %d", got, want)
	}
}

func TestAgent_persistedService_compat(t *testing.T) {
	if testing.Short() {
		t.Skip("too slow for testing.Short")
	}

	t.Run("normal", func(t *testing.T) {
		t.Parallel()
		testAgent_persistedService_compat(t, "enable_central_service_config = false")
	})
	t.Run("service manager", func(t *testing.T) {
		t.Parallel()
		testAgent_persistedService_compat(t, "enable_central_service_config = true")
	})
}

func testAgent_persistedService_compat(t *testing.T, extraHCL string) {
	t.Helper()

	// Tests backwards compatibility of persisted services from pre-0.5.1
	a := NewTestAgent(t, extraHCL)
	defer a.Shutdown()

	svc := &structs.NodeService{
		ID:              "redis",
		Service:         "redis",
		Tags:            []string{"foo"},
		Port:            8000,
		TaggedAddresses: map[string]structs.ServiceAddress{},
		Weights:         &structs.Weights{Passing: 1, Warning: 1},
		EnterpriseMeta:  *structs.DefaultEnterpriseMetaInDefaultPartition(),
	}

	// Encode the NodeService directly. This is what previous versions
	// would serialize to the file (without the wrapper)
	encoded, err := json.Marshal(svc)
	if err != nil {
		t.Fatalf("err: %s", err)
	}

	// Write the content to the file
	file := filepath.Join(a.Config.DataDir, servicesDir, structs.NewServiceID(svc.ID, nil).StringHashSHA256())
	if err := os.MkdirAll(filepath.Dir(file), 0700); err != nil {
		t.Fatalf("err: %s", err)
	}
	if err := ioutil.WriteFile(file, encoded, 0600); err != nil {
		t.Fatalf("err: %s", err)
	}

	// Load the services
	if err := a.loadServices(a.Config, nil); err != nil {
		t.Fatalf("err: %s", err)
	}

	// Ensure the service was restored
	result := requireServiceExists(t, a, "redis")
	require.Equal(t, svc, result)
}

func TestAgent_persistedService_compat_hash(t *testing.T) {
	t.Run("normal", func(t *testing.T) {
		t.Parallel()
		testAgent_persistedService_compat_hash(t, "enable_central_service_config = false")
	})
	t.Run("service manager", func(t *testing.T) {
		t.Parallel()
		testAgent_persistedService_compat_hash(t, "enable_central_service_config = true")
	})

}

func testAgent_persistedService_compat_hash(t *testing.T, extraHCL string) {
	t.Helper()

	// Tests backwards compatibility of persisted services from pre-0.5.1
	a := NewTestAgent(t, extraHCL)
	defer a.Shutdown()

	svc := &structs.NodeService{
		ID:              "redis",
		Service:         "redis",
		Tags:            []string{"foo"},
		Port:            8000,
		TaggedAddresses: map[string]structs.ServiceAddress{},
		Weights:         &structs.Weights{Passing: 1, Warning: 1},
		EnterpriseMeta:  *structs.DefaultEnterpriseMetaInDefaultPartition(),
	}

	// Encode the NodeService directly. This is what previous versions
	// would serialize to the file (without the wrapper)
	encoded, err := json.Marshal(svc)
	if err != nil {
		t.Fatalf("err: %s", err)
	}

	// Write the content to the file using the old md5 based path
	file := filepath.Join(a.Config.DataDir, servicesDir, stringHashMD5(svc.ID))
	if err := os.MkdirAll(filepath.Dir(file), 0700); err != nil {
		t.Fatalf("err: %s", err)
	}
	if err := ioutil.WriteFile(file, encoded, 0600); err != nil {
		t.Fatalf("err: %s", err)
	}

	wrapped := persistedServiceConfig{
		ServiceID:      "redis",
		Defaults:       &structs.ServiceConfigResponse{},
		EnterpriseMeta: *structs.DefaultEnterpriseMetaInDefaultPartition(),
	}

	encodedConfig, err := json.Marshal(wrapped)
	if err != nil {
		t.Fatalf("err: %s", err)
	}

	configFile := filepath.Join(a.Config.DataDir, serviceConfigDir, stringHashMD5(svc.ID))
	if err := os.MkdirAll(filepath.Dir(configFile), 0700); err != nil {
		t.Fatalf("err: %s", err)
	}
	if err := ioutil.WriteFile(configFile, encodedConfig, 0600); err != nil {
		t.Fatalf("err: %s", err)
	}

	// Load the services
	if err := a.loadServices(a.Config, nil); err != nil {
		t.Fatalf("err: %s", err)
	}

	// Ensure the service was restored
	result := requireServiceExists(t, a, "redis")
	require.Equal(t, svc, result)
}

// Exists for backwards compatibility testing
func stringHashMD5(s string) string {
	return fmt.Sprintf("%x", md5.Sum([]byte(s)))
}

func TestAgent_PurgeService(t *testing.T) {
	if testing.Short() {
		t.Skip("too slow for testing.Short")
	}

	t.Run("normal", func(t *testing.T) {
		t.Parallel()
		testAgent_PurgeService(t, "enable_central_service_config = false")
	})
	t.Run("service manager", func(t *testing.T) {
		t.Parallel()
		testAgent_PurgeService(t, "enable_central_service_config = true")
	})
}

func testAgent_PurgeService(t *testing.T, extraHCL string) {
	t.Helper()

	a := NewTestAgent(t, extraHCL)
	defer a.Shutdown()

	svc := &structs.NodeService{
		ID:      "redis",
		Service: "redis",
		Tags:    []string{"foo"},
		Port:    8000,
	}

	file := filepath.Join(a.Config.DataDir, servicesDir, structs.NewServiceID(svc.ID, nil).StringHashSHA256())
	if err := a.addServiceFromSource(svc, nil, true, "", ConfigSourceLocal); err != nil {
		t.Fatalf("err: %v", err)
	}
	// Exists
	if _, err := os.Stat(file); err != nil {
		t.Fatalf("err: %s", err)
	}

	// Not removed
	if err := a.removeService(structs.NewServiceID(svc.ID, nil), false); err != nil {
		t.Fatalf("err: %s", err)
	}
	if _, err := os.Stat(file); err != nil {
		t.Fatalf("err: %s", err)
	}

	// Re-add the service
	if err := a.addServiceFromSource(svc, nil, true, "", ConfigSourceLocal); err != nil {
		t.Fatalf("err: %v", err)
	}

	// Removed
	if err := a.removeService(structs.NewServiceID(svc.ID, nil), true); err != nil {
		t.Fatalf("err: %s", err)
	}
	if _, err := os.Stat(file); !os.IsNotExist(err) {
		t.Fatalf("bad: %#v", err)
	}
}

func TestAgent_PurgeServiceOnDuplicate(t *testing.T) {
	if testing.Short() {
		t.Skip("too slow for testing.Short")
	}

	t.Run("normal", func(t *testing.T) {
		t.Parallel()
		testAgent_PurgeServiceOnDuplicate(t, "enable_central_service_config = false")
	})
	t.Run("service manager", func(t *testing.T) {
		t.Parallel()
		testAgent_PurgeServiceOnDuplicate(t, "enable_central_service_config = true")
	})
}

func testAgent_PurgeServiceOnDuplicate(t *testing.T, extraHCL string) {
	t.Helper()

	cfg := `
		server = false
		bootstrap = false
	` + extraHCL
	a := StartTestAgent(t, TestAgent{HCL: cfg})
	defer a.Shutdown()

	svc1 := &structs.NodeService{
		ID:      "redis",
		Service: "redis",
		Tags:    []string{"foo"},
		Port:    8000,
	}

	// First persist the service
	require.NoError(t, a.addServiceFromSource(svc1, nil, true, "", ConfigSourceLocal))
	a.Shutdown()

	// Try bringing the agent back up with the service already
	// existing in the config
	a2 := StartTestAgent(t, TestAgent{Name: "Agent2", HCL: cfg + `
		service = {
			id = "redis"
			name = "redis"
			tags = ["bar"]
			port = 9000
		}
	`, DataDir: a.DataDir})
	defer a2.Shutdown()

	sid := svc1.CompoundServiceID()
	file := filepath.Join(a.Config.DataDir, servicesDir, sid.StringHashSHA256())
	_, err := os.Stat(file)
	require.Error(t, err, "should have removed persisted service")
	result := requireServiceExists(t, a, "redis")
	require.NotEqual(t, []string{"bar"}, result.Tags)
	require.NotEqual(t, 9000, result.Port)
}

func TestAgent_PersistCheck(t *testing.T) {
	if testing.Short() {
		t.Skip("too slow for testing.Short")
	}

	t.Parallel()
	cfg := `
		server = false
		bootstrap = false
		enable_script_checks = true
	`
	a := StartTestAgent(t, TestAgent{HCL: cfg})
	defer a.Shutdown()

	check := &structs.HealthCheck{
		Node:    a.config.NodeName,
		CheckID: "mem",
		Name:    "memory check",
		Status:  api.HealthPassing,
	}
	chkType := &structs.CheckType{
		ScriptArgs: []string{"/bin/true"},
		Interval:   10 * time.Second,
	}

	cid := check.CompoundCheckID()
	file := filepath.Join(a.Config.DataDir, checksDir, cid.StringHashSHA256())

	// Not persisted if not requested
	require.NoError(t, a.AddCheck(check, chkType, false, "", ConfigSourceLocal))
	_, err := os.Stat(file)
	require.Error(t, err, "should not persist")

	// Should persist if requested
	require.NoError(t, a.AddCheck(check, chkType, true, "mytoken", ConfigSourceLocal))
	_, err = os.Stat(file)
	require.NoError(t, err)

	expected, err := json.Marshal(persistedCheck{
		Check:   check,
		ChkType: chkType,
		Token:   "mytoken",
		Source:  "local",
	})
	require.NoError(t, err)

	content, err := ioutil.ReadFile(file)
	require.NoError(t, err)

	require.Equal(t, expected, content)

	// Updates the check definition on disk
	check.Name = "mem1"
	require.NoError(t, a.AddCheck(check, chkType, true, "mytoken", ConfigSourceLocal))
	expected, err = json.Marshal(persistedCheck{
		Check:   check,
		ChkType: chkType,
		Token:   "mytoken",
		Source:  "local",
	})
	require.NoError(t, err)
	content, err = ioutil.ReadFile(file)
	require.NoError(t, err)
	require.Equal(t, expected, content)
	a.Shutdown()

	// Should load it back during later start
	a2 := StartTestAgent(t, TestAgent{Name: "Agent2", HCL: cfg, DataDir: a.DataDir})
	defer a2.Shutdown()

	result := requireCheckExists(t, a2, check.CheckID)
	require.Equal(t, api.HealthCritical, result.Status)
	require.Equal(t, "mem1", result.Name)

	// Should have restored the monitor
	requireCheckExistsMap(t, a2.checkMonitors, check.CheckID)
	chkState := a2.State.CheckState(structs.NewCheckID(check.CheckID, nil))
	require.NotNil(t, chkState)
	require.Equal(t, "mytoken", chkState.Token)
}

func TestAgent_PurgeCheck(t *testing.T) {
	if testing.Short() {
		t.Skip("too slow for testing.Short")
	}

	t.Parallel()
	a := NewTestAgent(t, "")
	defer a.Shutdown()

	check := &structs.HealthCheck{
		Node:    a.Config.NodeName,
		CheckID: "mem",
		Name:    "memory check",
		Status:  api.HealthPassing,
	}

	file := filepath.Join(a.Config.DataDir, checksDir, checkIDHash(check.CheckID))
	if err := a.AddCheck(check, nil, true, "", ConfigSourceLocal); err != nil {
		t.Fatalf("err: %v", err)
	}

	// Not removed
	if err := a.RemoveCheck(structs.NewCheckID(check.CheckID, nil), false); err != nil {
		t.Fatalf("err: %s", err)
	}
	if _, err := os.Stat(file); err != nil {
		t.Fatalf("err: %s", err)
	}

	// Removed
	if err := a.RemoveCheck(structs.NewCheckID(check.CheckID, nil), true); err != nil {
		t.Fatalf("err: %s", err)
	}
	if _, err := os.Stat(file); !os.IsNotExist(err) {
		t.Fatalf("bad: %#v", err)
	}
}

func TestAgent_PurgeCheckOnDuplicate(t *testing.T) {
	if testing.Short() {
		t.Skip("too slow for testing.Short")
	}

	t.Parallel()
	nodeID := NodeID()
	a := StartTestAgent(t, TestAgent{
		HCL: `
	    node_id = "` + nodeID + `"
	    node_name = "Node ` + nodeID + `"
		server = false
		bootstrap = false
		enable_script_checks = true
	`})
	defer a.Shutdown()

	check1 := &structs.HealthCheck{
		Node:           a.Config.NodeName,
		CheckID:        "mem",
		Name:           "memory check",
		Status:         api.HealthPassing,
		EnterpriseMeta: *structs.DefaultEnterpriseMetaInDefaultPartition(),
	}

	// First persist the check
	if err := a.AddCheck(check1, nil, true, "", ConfigSourceLocal); err != nil {
		t.Fatalf("err: %v", err)
	}
	a.Shutdown()

	// Start again with the check registered in config
	a2 := StartTestAgent(t, TestAgent{
		Name:    "Agent2",
		DataDir: a.DataDir,
		HCL: `
	    node_id = "` + nodeID + `"
	    node_name = "Node ` + nodeID + `"
		server = false
		bootstrap = false
		enable_script_checks = true
		check = {
			id = "mem"
			name = "memory check"
			notes = "my cool notes"
			args = ["/bin/check-redis.py"]
			interval = "30s"
			timeout = "5s"
		}
	`})
	defer a2.Shutdown()

	cid := check1.CompoundCheckID()
	file := filepath.Join(a.DataDir, checksDir, cid.StringHashSHA256())
	if _, err := os.Stat(file); err == nil {
		t.Fatalf("should have removed persisted check")
	}
	result := requireCheckExists(t, a2, "mem")
	expected := &structs.HealthCheck{
		Node:           a2.Config.NodeName,
		CheckID:        "mem",
		Name:           "memory check",
		Status:         api.HealthCritical,
		Notes:          "my cool notes",
		Interval:       "30s",
		Timeout:        "5s",
		EnterpriseMeta: *structs.DefaultEnterpriseMetaInDefaultPartition(),
	}
	require.Equal(t, expected, result)
}

func TestAgent_DeregisterPersistedSidecarAfterRestart(t *testing.T) {
	if testing.Short() {
		t.Skip("too slow for testing.Short")
	}

	t.Parallel()
	nodeID := NodeID()
	a := StartTestAgent(t, TestAgent{
		HCL: `
	    node_id = "` + nodeID + `"
	    node_name = "Node ` + nodeID + `"
		server = false
		bootstrap = false
		enable_central_service_config = false
	`})
	defer a.Shutdown()

	srv := &structs.NodeService{
		ID:      "svc",
		Service: "svc",
		Weights: &structs.Weights{
			Passing: 2,
			Warning: 1,
		},
		Tags:           []string{"tag2"},
		Port:           8200,
		EnterpriseMeta: *structs.DefaultEnterpriseMetaInDefaultPartition(),

		Connect: structs.ServiceConnect{
			SidecarService: &structs.ServiceDefinition{},
		},
	}

	connectSrv, _, _, err := a.sidecarServiceFromNodeService(srv, "")
	require.NoError(t, err)

	// First persist the check
	err = a.addServiceFromSource(srv, nil, true, "", ConfigSourceLocal)
	require.NoError(t, err)
	err = a.addServiceFromSource(connectSrv, nil, true, "", ConfigSourceLocal)
	require.NoError(t, err)

	// check both services were registered
	require.NotNil(t, a.State.Service(srv.CompoundServiceID()))
	require.NotNil(t, a.State.Service(connectSrv.CompoundServiceID()))

	a.Shutdown()

	// Start again with the check registered in config
	a2 := StartTestAgent(t, TestAgent{
		Name:    "Agent2",
		DataDir: a.DataDir,
		HCL: `
	    node_id = "` + nodeID + `"
	    node_name = "Node ` + nodeID + `"
		server = false
		bootstrap = false
		enable_central_service_config = false
	`})
	defer a2.Shutdown()

	// check both services were restored
	require.NotNil(t, a2.State.Service(srv.CompoundServiceID()))
	require.NotNil(t, a2.State.Service(connectSrv.CompoundServiceID()))

	err = a2.RemoveService(srv.CompoundServiceID())
	require.NoError(t, err)

	// check both services were deregistered
	require.Nil(t, a2.State.Service(srv.CompoundServiceID()))
	require.Nil(t, a2.State.Service(connectSrv.CompoundServiceID()))
}

func TestAgent_loadChecks_token(t *testing.T) {
	if testing.Short() {
		t.Skip("too slow for testing.Short")
	}

	t.Parallel()
	a := NewTestAgent(t, `
		check = {
			id = "rabbitmq"
			name = "rabbitmq"
			token = "abc123"
			ttl = "10s"
		}
	`)
	defer a.Shutdown()

	requireCheckExists(t, a, "rabbitmq")
	require.Equal(t, "abc123", a.State.CheckToken(structs.NewCheckID("rabbitmq", nil)))
}

func TestAgent_unloadChecks(t *testing.T) {
	if testing.Short() {
		t.Skip("too slow for testing.Short")
	}

	t.Parallel()
	a := NewTestAgent(t, "")
	defer a.Shutdown()

	// First register a service
	svc := &structs.NodeService{
		ID:      "redis",
		Service: "redis",
		Tags:    []string{"foo"},
		Port:    8000,
	}
	if err := a.addServiceFromSource(svc, nil, false, "", ConfigSourceLocal); err != nil {
		t.Fatalf("err: %v", err)
	}

	// Register a check
	check1 := &structs.HealthCheck{
		Node:        a.Config.NodeName,
		CheckID:     "service:redis",
		Name:        "redischeck",
		Status:      api.HealthPassing,
		ServiceID:   "redis",
		ServiceName: "redis",
	}
	if err := a.AddCheck(check1, nil, false, "", ConfigSourceLocal); err != nil {
		t.Fatalf("err: %s", err)
	}

	requireCheckExists(t, a, check1.CheckID)

	// Unload all of the checks
	if err := a.unloadChecks(); err != nil {
		t.Fatalf("err: %s", err)
	}

	// Make sure it was unloaded
	requireCheckMissing(t, a, check1.CheckID)
}

func TestAgent_loadServices_token(t *testing.T) {
	if testing.Short() {
		t.Skip("too slow for testing.Short")
	}

	t.Run("normal", func(t *testing.T) {
		t.Parallel()
		testAgent_loadServices_token(t, "enable_central_service_config = false")
	})
	t.Run("service manager", func(t *testing.T) {
		t.Parallel()
		testAgent_loadServices_token(t, "enable_central_service_config = true")
	})
}

func testAgent_loadServices_token(t *testing.T, extraHCL string) {
	t.Helper()

	a := NewTestAgent(t, `
		service = {
			id = "rabbitmq"
			name = "rabbitmq"
			port = 5672
			token = "abc123"
		}
	`+extraHCL)
	defer a.Shutdown()

	requireServiceExists(t, a, "rabbitmq")
	if token := a.State.ServiceToken(structs.NewServiceID("rabbitmq", nil)); token != "abc123" {
		t.Fatalf("bad: %s", token)
	}
}

func TestAgent_loadServices_sidecar(t *testing.T) {
	if testing.Short() {
		t.Skip("too slow for testing.Short")
	}

	t.Run("normal", func(t *testing.T) {
		t.Parallel()
		testAgent_loadServices_sidecar(t, "enable_central_service_config = false")
	})
	t.Run("service manager", func(t *testing.T) {
		t.Parallel()
		testAgent_loadServices_sidecar(t, "enable_central_service_config = true")
	})
}

func testAgent_loadServices_sidecar(t *testing.T, extraHCL string) {
	t.Helper()

	a := NewTestAgent(t, `
		service = {
			id = "rabbitmq"
			name = "rabbitmq"
			port = 5672
			token = "abc123"
			connect = {
				sidecar_service {}
			}
		}
	`+extraHCL)
	defer a.Shutdown()

	svc := requireServiceExists(t, a, "rabbitmq")
	if token := a.State.ServiceToken(structs.NewServiceID("rabbitmq", nil)); token != "abc123" {
		t.Fatalf("bad: %s", token)
	}
	requireServiceExists(t, a, "rabbitmq-sidecar-proxy")
	if token := a.State.ServiceToken(structs.NewServiceID("rabbitmq-sidecar-proxy", nil)); token != "abc123" {
		t.Fatalf("bad: %s", token)
	}

	// Sanity check rabbitmq service should NOT have sidecar info in state since
	// it's done it's job and should be a registration syntax sugar only.
	assert.Nil(t, svc.Connect.SidecarService)
}

func TestAgent_loadServices_sidecarSeparateToken(t *testing.T) {
	if testing.Short() {
		t.Skip("too slow for testing.Short")
	}

	t.Run("normal", func(t *testing.T) {
		t.Parallel()
		testAgent_loadServices_sidecarSeparateToken(t, "enable_central_service_config = false")
	})
	t.Run("service manager", func(t *testing.T) {
		t.Parallel()
		testAgent_loadServices_sidecarSeparateToken(t, "enable_central_service_config = true")
	})
}

func testAgent_loadServices_sidecarSeparateToken(t *testing.T, extraHCL string) {
	t.Helper()

	a := NewTestAgent(t, `
		service = {
			id = "rabbitmq"
			name = "rabbitmq"
			port = 5672
			token = "abc123"
			connect = {
				sidecar_service {
					token = "789xyz"
				}
			}
		}
	`+extraHCL)
	defer a.Shutdown()

	requireServiceExists(t, a, "rabbitmq")
	if token := a.State.ServiceToken(structs.NewServiceID("rabbitmq", nil)); token != "abc123" {
		t.Fatalf("bad: %s", token)
	}
	requireServiceExists(t, a, "rabbitmq-sidecar-proxy")
	if token := a.State.ServiceToken(structs.NewServiceID("rabbitmq-sidecar-proxy", nil)); token != "789xyz" {
		t.Fatalf("bad: %s", token)
	}
}

func TestAgent_loadServices_sidecarInheritMeta(t *testing.T) {
	if testing.Short() {
		t.Skip("too slow for testing.Short")
	}

	t.Run("normal", func(t *testing.T) {
		t.Parallel()
		testAgent_loadServices_sidecarInheritMeta(t, "enable_central_service_config = false")
	})
	t.Run("service manager", func(t *testing.T) {
		t.Parallel()
		testAgent_loadServices_sidecarInheritMeta(t, "enable_central_service_config = true")
	})
}

func testAgent_loadServices_sidecarInheritMeta(t *testing.T, extraHCL string) {
	t.Helper()

	a := NewTestAgent(t, `
		service = {
			id = "rabbitmq"
			name = "rabbitmq"
			port = 5672
			tags = ["a", "b"],
			meta = {
				environment = "prod"
			}
			connect = {
				sidecar_service {

				}
			}
		}
	`+extraHCL)
	defer a.Shutdown()

	svc := requireServiceExists(t, a, "rabbitmq")
	require.Len(t, svc.Tags, 2)
	require.Len(t, svc.Meta, 1)

	sidecar := requireServiceExists(t, a, "rabbitmq-sidecar-proxy")
	require.ElementsMatch(t, svc.Tags, sidecar.Tags)
	require.Len(t, sidecar.Meta, 1)
	meta, ok := sidecar.Meta["environment"]
	require.True(t, ok, "missing sidecar service meta")
	require.Equal(t, "prod", meta)
}

func TestAgent_loadServices_sidecarOverrideMeta(t *testing.T) {
	if testing.Short() {
		t.Skip("too slow for testing.Short")
	}

	t.Run("normal", func(t *testing.T) {
		t.Parallel()
		testAgent_loadServices_sidecarOverrideMeta(t, "enable_central_service_config = false")
	})
	t.Run("service manager", func(t *testing.T) {
		t.Parallel()
		testAgent_loadServices_sidecarOverrideMeta(t, "enable_central_service_config = true")
	})
}

func testAgent_loadServices_sidecarOverrideMeta(t *testing.T, extraHCL string) {
	t.Helper()

	a := NewTestAgent(t, `
		service = {
			id = "rabbitmq"
			name = "rabbitmq"
			port = 5672
			tags = ["a", "b"],
			meta = {
				environment = "prod"
			}
			connect = {
				sidecar_service {
					tags = ["foo"],
					meta = {
						environment = "qa"
					}
				}
			}
		}
	`+extraHCL)
	defer a.Shutdown()

	svc := requireServiceExists(t, a, "rabbitmq")
	require.Len(t, svc.Tags, 2)
	require.Len(t, svc.Meta, 1)

	sidecar := requireServiceExists(t, a, "rabbitmq-sidecar-proxy")
	require.Len(t, sidecar.Tags, 1)
	require.Equal(t, "foo", sidecar.Tags[0])
	require.Len(t, sidecar.Meta, 1)
	meta, ok := sidecar.Meta["environment"]
	require.True(t, ok, "missing sidecar service meta")
	require.Equal(t, "qa", meta)
}

func TestAgent_unloadServices(t *testing.T) {
	if testing.Short() {
		t.Skip("too slow for testing.Short")
	}

	t.Run("normal", func(t *testing.T) {
		t.Parallel()
		testAgent_unloadServices(t, "enable_central_service_config = false")
	})
	t.Run("service manager", func(t *testing.T) {
		t.Parallel()
		testAgent_unloadServices(t, "enable_central_service_config = true")
	})
}

func testAgent_unloadServices(t *testing.T, extraHCL string) {
	t.Helper()

	a := NewTestAgent(t, extraHCL)
	defer a.Shutdown()

	svc := &structs.NodeService{
		ID:      "redis",
		Service: "redis",
		Tags:    []string{"foo"},
		Port:    8000,
	}

	// Register the service
	if err := a.addServiceFromSource(svc, nil, false, "", ConfigSourceLocal); err != nil {
		t.Fatalf("err: %v", err)
	}

	requireServiceExists(t, a, svc.ID)

	// Unload all services
	if err := a.unloadServices(); err != nil {
		t.Fatalf("err: %s", err)
	}
	if len(a.State.Services(structs.WildcardEnterpriseMetaInDefaultPartition())) != 0 {
		t.Fatalf("should have unloaded services")
	}
}

func TestAgent_Service_MaintenanceMode(t *testing.T) {
	if testing.Short() {
		t.Skip("too slow for testing.Short")
	}

	t.Parallel()
	a := NewTestAgent(t, "")
	defer a.Shutdown()

	svc := &structs.NodeService{
		ID:      "redis",
		Service: "redis",
		Tags:    []string{"foo"},
		Port:    8000,
	}

	// Register the service
	if err := a.addServiceFromSource(svc, nil, false, "", ConfigSourceLocal); err != nil {
		t.Fatalf("err: %v", err)
	}

	sid := structs.NewServiceID("redis", nil)
	// Enter maintenance mode for the service
	if err := a.EnableServiceMaintenance(sid, "broken", "mytoken"); err != nil {
		t.Fatalf("err: %s", err)
	}

	// Make sure the critical health check was added
	checkID := serviceMaintCheckID(sid)
	check := a.State.Check(checkID)
	if check == nil {
		t.Fatalf("should have registered critical maintenance check")
	}

	// Check that the token was used to register the check
	if token := a.State.CheckToken(checkID); token != "mytoken" {
		t.Fatalf("expected 'mytoken', got: '%s'", token)
	}

	// Ensure the reason was set in notes
	if check.Notes != "broken" {
		t.Fatalf("bad: %#v", check)
	}

	// Leave maintenance mode
	if err := a.DisableServiceMaintenance(sid); err != nil {
		t.Fatalf("err: %s", err)
	}

	// Ensure the check was deregistered

	if found := a.State.Check(checkID); found != nil {
		t.Fatalf("should have deregistered maintenance check")
	}

	// Enter service maintenance mode without providing a reason
	if err := a.EnableServiceMaintenance(sid, "", ""); err != nil {
		t.Fatalf("err: %s", err)
	}

	// Ensure the check was registered with the default notes
	check = a.State.Check(checkID)
	if check == nil {
		t.Fatalf("should have registered critical check")
	}
	if check.Notes != defaultServiceMaintReason {
		t.Fatalf("bad: %#v", check)
	}
}

func TestAgent_Service_Reap(t *testing.T) {
	if testing.Short() {
		t.Skip("too slow for testing.Short")
	}

	// t.Parallel() // timing test. no parallel
	a := StartTestAgent(t, TestAgent{Overrides: `
		check_reap_interval = "50ms"
		check_deregister_interval_min = "0s"
	`})
	defer a.Shutdown()
	testrpc.WaitForTestAgent(t, a.RPC, "dc1")

	svc := &structs.NodeService{
		ID:      "redis",
		Service: "redis",
		Tags:    []string{"foo"},
		Port:    8000,
	}
	chkTypes := []*structs.CheckType{
		{
			Status:                         api.HealthPassing,
			TTL:                            25 * time.Millisecond,
			DeregisterCriticalServiceAfter: 200 * time.Millisecond,
		},
	}

	// Register the service.
	if err := a.addServiceFromSource(svc, chkTypes, false, "", ConfigSourceLocal); err != nil {
		t.Fatalf("err: %v", err)
	}

	// Make sure it's there and there's no critical check yet.
	requireServiceExists(t, a, "redis")
	require.Len(t, a.State.CriticalCheckStates(structs.WildcardEnterpriseMetaInDefaultPartition()), 0, "should not have critical checks")

	// Wait for the check TTL to fail but before the check is reaped.
	time.Sleep(100 * time.Millisecond)
	requireServiceExists(t, a, "redis")
	require.Len(t, a.State.CriticalCheckStates(nil), 1, "should have 1 critical check")

	// Pass the TTL.
	if err := a.updateTTLCheck(structs.NewCheckID("service:redis", nil), api.HealthPassing, "foo"); err != nil {
		t.Fatalf("err: %v", err)
	}
	requireServiceExists(t, a, "redis")
	require.Len(t, a.State.CriticalCheckStates(structs.WildcardEnterpriseMetaInDefaultPartition()), 0, "should not have critical checks")

	// Wait for the check TTL to fail again.
	time.Sleep(100 * time.Millisecond)
	requireServiceExists(t, a, "redis")
	require.Len(t, a.State.CriticalCheckStates(structs.WildcardEnterpriseMetaInDefaultPartition()), 1, "should have 1 critical check")

	// Wait for the reap.
	time.Sleep(400 * time.Millisecond)
	requireServiceMissing(t, a, "redis")
	require.Len(t, a.State.CriticalCheckStates(structs.WildcardEnterpriseMetaInDefaultPartition()), 0, "should not have critical checks")
}

func TestAgent_Service_NoReap(t *testing.T) {
	if testing.Short() {
		t.Skip("too slow for testing.Short")
	}

	// t.Parallel() // timing test. no parallel
	a := StartTestAgent(t, TestAgent{Overrides: `
		check_reap_interval = "50ms"
		check_deregister_interval_min = "0s"
	`})
	defer a.Shutdown()

	svc := &structs.NodeService{
		ID:      "redis",
		Service: "redis",
		Tags:    []string{"foo"},
		Port:    8000,
	}
	chkTypes := []*structs.CheckType{
		{
			Status: api.HealthPassing,
			TTL:    25 * time.Millisecond,
		},
	}

	// Register the service.
	if err := a.addServiceFromSource(svc, chkTypes, false, "", ConfigSourceLocal); err != nil {
		t.Fatalf("err: %v", err)
	}

	// Make sure it's there and there's no critical check yet.
	requireServiceExists(t, a, "redis")
	require.Len(t, a.State.CriticalCheckStates(structs.WildcardEnterpriseMetaInDefaultPartition()), 0)

	// Wait for the check TTL to fail.
	time.Sleep(200 * time.Millisecond)
	requireServiceExists(t, a, "redis")
	require.Len(t, a.State.CriticalCheckStates(structs.WildcardEnterpriseMetaInDefaultPartition()), 1)

	// Wait a while and make sure it doesn't reap.
	time.Sleep(200 * time.Millisecond)
	requireServiceExists(t, a, "redis")
	require.Len(t, a.State.CriticalCheckStates(structs.WildcardEnterpriseMetaInDefaultPartition()), 1)
}

func TestAgent_AddService_restoresSnapshot(t *testing.T) {
	if testing.Short() {
		t.Skip("too slow for testing.Short")
	}

	t.Run("normal", func(t *testing.T) {
		t.Parallel()
		testAgent_AddService_restoresSnapshot(t, "enable_central_service_config = false")
	})
	t.Run("service manager", func(t *testing.T) {
		t.Parallel()
		testAgent_AddService_restoresSnapshot(t, "enable_central_service_config = true")
	})
}

func testAgent_AddService_restoresSnapshot(t *testing.T, extraHCL string) {
	a := NewTestAgent(t, extraHCL)
	defer a.Shutdown()

	// First register a service
	svc := &structs.NodeService{
		ID:      "redis",
		Service: "redis",
		Tags:    []string{"foo"},
		Port:    8000,
	}
	require.NoError(t, a.addServiceFromSource(svc, nil, false, "", ConfigSourceLocal))

	// Register a check
	check1 := &structs.HealthCheck{
		Node:        a.Config.NodeName,
		CheckID:     "service:redis",
		Name:        "redischeck",
		Status:      api.HealthPassing,
		ServiceID:   "redis",
		ServiceName: "redis",
	}
	require.NoError(t, a.AddCheck(check1, nil, false, "", ConfigSourceLocal))

	// Re-registering the service preserves the state of the check
	chkTypes := []*structs.CheckType{{TTL: 30 * time.Second}}
	require.NoError(t, a.addServiceFromSource(svc, chkTypes, false, "", ConfigSourceLocal))
	check := requireCheckExists(t, a, "service:redis")
	require.Equal(t, api.HealthPassing, check.Status)
}

func TestAgent_AddCheck_restoresSnapshot(t *testing.T) {
	if testing.Short() {
		t.Skip("too slow for testing.Short")
	}

	t.Parallel()
	a := NewTestAgent(t, "")
	defer a.Shutdown()

	// First register a service
	svc := &structs.NodeService{
		ID:      "redis",
		Service: "redis",
		Tags:    []string{"foo"},
		Port:    8000,
	}
	if err := a.addServiceFromSource(svc, nil, false, "", ConfigSourceLocal); err != nil {
		t.Fatalf("err: %v", err)
	}

	// Register a check
	check1 := &structs.HealthCheck{
		Node:        a.Config.NodeName,
		CheckID:     "service:redis",
		Name:        "redischeck",
		Status:      api.HealthPassing,
		ServiceID:   "redis",
		ServiceName: "redis",
	}
	if err := a.AddCheck(check1, nil, false, "", ConfigSourceLocal); err != nil {
		t.Fatalf("err: %s", err)
	}

	// Re-registering the check preserves its state
	check1.Status = ""
	if err := a.AddCheck(check1, &structs.CheckType{TTL: 30 * time.Second}, false, "", ConfigSourceLocal); err != nil {
		t.Fatalf("err: %s", err)
	}
	check := requireCheckExists(t, a, "service:redis")
	if check.Status != api.HealthPassing {
		t.Fatalf("bad: %s", check.Status)
	}
}

func TestAgent_NodeMaintenanceMode(t *testing.T) {
	if testing.Short() {
		t.Skip("too slow for testing.Short")
	}

	t.Parallel()
	a := NewTestAgent(t, "")
	defer a.Shutdown()

	// Enter maintenance mode for the node
	a.EnableNodeMaintenance("broken", "mytoken")

	// Make sure the critical health check was added
	check := requireCheckExists(t, a, structs.NodeMaint)

	// Check that the token was used to register the check
	if token := a.State.CheckToken(structs.NodeMaintCheckID); token != "mytoken" {
		t.Fatalf("expected 'mytoken', got: '%s'", token)
	}

	// Ensure the reason was set in notes
	if check.Notes != "broken" {
		t.Fatalf("bad: %#v", check)
	}

	// Leave maintenance mode
	a.DisableNodeMaintenance()

	// Ensure the check was deregistered
	requireCheckMissing(t, a, structs.NodeMaint)

	// Enter maintenance mode without passing a reason
	a.EnableNodeMaintenance("", "")

	// Make sure the check was registered with the default note
	check = requireCheckExists(t, a, structs.NodeMaint)
	if check.Notes != defaultNodeMaintReason {
		t.Fatalf("bad: %#v", check)
	}
}

func TestAgent_checkStateSnapshot(t *testing.T) {
	if testing.Short() {
		t.Skip("too slow for testing.Short")
	}

	t.Parallel()
	a := NewTestAgent(t, "")
	defer a.Shutdown()

	// First register a service
	svc := &structs.NodeService{
		ID:      "redis",
		Service: "redis",
		Tags:    []string{"foo"},
		Port:    8000,
	}
	if err := a.addServiceFromSource(svc, nil, false, "", ConfigSourceLocal); err != nil {
		t.Fatalf("err: %v", err)
	}

	// Register a check
	check1 := &structs.HealthCheck{
		Node:        a.Config.NodeName,
		CheckID:     "service:redis",
		Name:        "redischeck",
		Status:      api.HealthPassing,
		ServiceID:   "redis",
		ServiceName: "redis",
	}
	if err := a.AddCheck(check1, nil, true, "", ConfigSourceLocal); err != nil {
		t.Fatalf("err: %s", err)
	}

	// Snapshot the state
	snap := a.snapshotCheckState()

	// Unload all of the checks
	if err := a.unloadChecks(); err != nil {
		t.Fatalf("err: %s", err)
	}

	// Reload the checks and restore the snapshot.
	if err := a.loadChecks(a.Config, snap); err != nil {
		t.Fatalf("err: %s", err)
	}

	// Search for the check
	out := requireCheckExists(t, a, check1.CheckID)

	// Make sure state was restored
	if out.Status != api.HealthPassing {
		t.Fatalf("should have restored check state")
	}
}

func TestAgent_checkStateSnapshot_backcompat(t *testing.T) {
	if testing.Short() {
		t.Skip("too slow for testing.Short")
	}

	t.Parallel()
	a := NewTestAgent(t, "")
	defer a.Shutdown()

	// First register a service
	svc := &structs.NodeService{
		ID:      "redis",
		Service: "redis",
		Tags:    []string{"foo"},
		Port:    8000,
	}
	if err := a.addServiceFromSource(svc, nil, false, "", ConfigSourceLocal); err != nil {
		t.Fatalf("err: %v", err)
	}

	// Register a check
	check1 := &structs.HealthCheck{
		Node:        a.Config.NodeName,
		CheckID:     "service:redis",
		Name:        "redischeck",
		Status:      api.HealthPassing,
		ServiceID:   "redis",
		ServiceName: "redis",
	}
	if err := a.AddCheck(check1, nil, true, "", ConfigSourceLocal); err != nil {
		t.Fatalf("err: %s", err)
	}

	// Snapshot the state
	snap := a.snapshotCheckState()

	// Unload all of the checks
	if err := a.unloadChecks(); err != nil {
		t.Fatalf("err: %s", err)
	}

	// Mutate the path to look like the old md5 checksum
	dir := filepath.Join(a.config.DataDir, checksDir)
	new_path := filepath.Join(dir, check1.CompoundCheckID().StringHashSHA256())
	old_path := filepath.Join(dir, check1.CompoundCheckID().StringHashMD5())
	if err := os.Rename(new_path, old_path); err != nil {
		t.Fatalf("err: %s", err)
	}

	// Reload the checks and restore the snapshot.
	if err := a.loadChecks(a.Config, snap); err != nil {
		t.Fatalf("err: %s", err)
	}

	// Search for the check
	out := requireCheckExists(t, a, check1.CheckID)

	// Make sure state was restored
	if out.Status != api.HealthPassing {
		t.Fatalf("should have restored check state")
	}
}

func TestAgent_loadChecks_checkFails(t *testing.T) {
	if testing.Short() {
		t.Skip("too slow for testing.Short")
	}

	t.Parallel()
	a := NewTestAgent(t, "")
	defer a.Shutdown()

	// Persist a health check with an invalid service ID
	check := &structs.HealthCheck{
		Node:      a.Config.NodeName,
		CheckID:   "service:redis",
		Name:      "redischeck",
		Status:    api.HealthPassing,
		ServiceID: "nope",
	}
	if err := a.persistCheck(check, nil, ConfigSourceLocal); err != nil {
		t.Fatalf("err: %s", err)
	}

	// Check to make sure the check was persisted
	checkHash := checkIDHash(check.CheckID)
	checkPath := filepath.Join(a.Config.DataDir, checksDir, checkHash)
	if _, err := os.Stat(checkPath); err != nil {
		t.Fatalf("err: %s", err)
	}

	// Try loading the checks from the persisted files
	if err := a.loadChecks(a.Config, nil); err != nil {
		t.Fatalf("err: %s", err)
	}

	// Ensure the erroneous check was purged
	if _, err := os.Stat(checkPath); err == nil {
		t.Fatalf("should have purged check")
	}
}

func TestAgent_persistCheckState(t *testing.T) {
	if testing.Short() {
		t.Skip("too slow for testing.Short")
	}

	t.Parallel()
	a := NewTestAgent(t, "")
	defer a.Shutdown()

	cid := structs.NewCheckID("check1", nil)
	// Create the TTL check to persist
	check := &checks.CheckTTL{
		CheckID: cid,
		TTL:     10 * time.Minute,
	}

	// Persist some check state for the check
	err := a.persistCheckState(check, api.HealthCritical, "nope")
	if err != nil {
		t.Fatalf("err: %s", err)
	}

	// Check the persisted file exists and has the content
	file := filepath.Join(a.Config.DataDir, checkStateDir, cid.StringHashSHA256())
	buf, err := ioutil.ReadFile(file)
	if err != nil {
		t.Fatalf("err: %s", err)
	}

	// Decode the state
	var p persistedCheckState
	if err := json.Unmarshal(buf, &p); err != nil {
		t.Fatalf("err: %s", err)
	}

	// Check the fields
	if p.CheckID != cid.ID {
		t.Fatalf("bad: %#v", p)
	}
	if p.Output != "nope" {
		t.Fatalf("bad: %#v", p)
	}
	if p.Status != api.HealthCritical {
		t.Fatalf("bad: %#v", p)
	}

	// Check the expiration time was set
	if p.Expires < time.Now().Unix() {
		t.Fatalf("bad: %#v", p)
	}
}

func TestAgent_loadCheckState(t *testing.T) {
	if testing.Short() {
		t.Skip("too slow for testing.Short")
	}

	t.Parallel()
	a := NewTestAgent(t, "")
	defer a.Shutdown()

	// Create a check whose state will expire immediately
	check := &checks.CheckTTL{
		CheckID: structs.NewCheckID("check1", nil),
		TTL:     0,
	}

	// Persist the check state
	err := a.persistCheckState(check, api.HealthPassing, "yup")
	if err != nil {
		t.Fatalf("err: %s", err)
	}

	// Try to load the state
	health := &structs.HealthCheck{
		CheckID: "check1",
		Status:  api.HealthCritical,
	}
	if err := a.loadCheckState(health); err != nil {
		t.Fatalf("err: %s", err)
	}

	// Should not have restored the status due to expiration
	if health.Status != api.HealthCritical {
		t.Fatalf("bad: %#v", health)
	}
	if health.Output != "" {
		t.Fatalf("bad: %#v", health)
	}

	// Should have purged the state
	file := filepath.Join(a.Config.DataDir, checksDir, structs.NewCheckID("check1", nil).StringHashSHA256())
	if _, err := os.Stat(file); !os.IsNotExist(err) {
		t.Fatalf("should have purged state")
	}

	// Set a TTL which will not expire before we check it
	check.TTL = time.Minute
	err = a.persistCheckState(check, api.HealthPassing, "yup")
	if err != nil {
		t.Fatalf("err: %s", err)
	}

	// Try to load
	if err := a.loadCheckState(health); err != nil {
		t.Fatalf("err: %s", err)
	}

	// Should have restored
	if health.Status != api.HealthPassing {
		t.Fatalf("bad: %#v", health)
	}
	if health.Output != "yup" {
		t.Fatalf("bad: %#v", health)
	}
}

func TestAgent_purgeCheckState(t *testing.T) {
	if testing.Short() {
		t.Skip("too slow for testing.Short")
	}

	t.Parallel()
	a := NewTestAgent(t, "")
	defer a.Shutdown()

	cid := structs.NewCheckID("check1", nil)
	// No error if the state does not exist
	if err := a.purgeCheckState(cid); err != nil {
		t.Fatalf("err: %s", err)
	}

	// Persist some state to the data dir
	check := &checks.CheckTTL{
		CheckID: cid,
		TTL:     time.Minute,
	}
	err := a.persistCheckState(check, api.HealthPassing, "yup")
	if err != nil {
		t.Fatalf("err: %s", err)
	}

	// Purge the check state
	if err := a.purgeCheckState(cid); err != nil {
		t.Fatalf("err: %s", err)
	}

	// Removed the file
	file := filepath.Join(a.Config.DataDir, checkStateDir, cid.StringHashSHA256())
	if _, err := os.Stat(file); !os.IsNotExist(err) {
		t.Fatalf("should have removed file")
	}
}

func TestAgent_GetCoordinate(t *testing.T) {
	if testing.Short() {
		t.Skip("too slow for testing.Short")
	}

	a := NewTestAgent(t, ``)
	defer a.Shutdown()

	coords, err := a.GetLANCoordinate()
	require.NoError(t, err)
	expected := lib.CoordinateSet{
		"": &coordinate.Coordinate{
			Error:  1.5,
			Height: 1e-05,
			Vec:    []float64{0, 0, 0, 0, 0, 0, 0, 0},
		},
	}
	require.Equal(t, expected, coords)
}

func TestAgent_reloadWatches(t *testing.T) {
	if testing.Short() {
		t.Skip("too slow for testing.Short")
	}

	t.Parallel()
	a := NewTestAgent(t, "")
	defer a.Shutdown()

	// Normal watch with http addr set, should succeed
	newConf := *a.config
	newConf.Watches = []map[string]interface{}{
		{
			"type": "key",
			"key":  "asdf",
			"args": []interface{}{"ls"},
		},
	}
	if err := a.reloadWatches(&newConf); err != nil {
		t.Fatalf("bad: %s", err)
	}

	// Should fail to reload with connect watches
	newConf.Watches = []map[string]interface{}{
		{
			"type": "connect_roots",
			"key":  "asdf",
			"args": []interface{}{"ls"},
		},
	}
	if err := a.reloadWatches(&newConf); err == nil || !strings.Contains(err.Error(), "not allowed in agent config") {
		t.Fatalf("bad: %s", err)
	}

	// Should still succeed with only HTTPS addresses
	newConf.HTTPSAddrs = newConf.HTTPAddrs
	newConf.HTTPAddrs = make([]net.Addr, 0)
	newConf.Watches = []map[string]interface{}{
		{
			"type": "key",
			"key":  "asdf",
			"args": []interface{}{"ls"},
		},
	}
	if err := a.reloadWatches(&newConf); err != nil {
		t.Fatalf("bad: %s", err)
	}

	// Should fail to reload with no http or https addrs
	newConf.HTTPSAddrs = make([]net.Addr, 0)
	newConf.Watches = []map[string]interface{}{
		{
			"type": "key",
			"key":  "asdf",
			"args": []interface{}{"ls"},
		},
	}
	if err := a.reloadWatches(&newConf); err == nil || !strings.Contains(err.Error(), "watch plans require an HTTP or HTTPS endpoint") {
		t.Fatalf("bad: %s", err)
	}
}

func TestAgent_reloadWatchesHTTPS(t *testing.T) {
	if testing.Short() {
		t.Skip("too slow for testing.Short")
	}

	t.Parallel()
	a := TestAgent{UseTLS: true}
	if err := a.Start(t); err != nil {
		t.Fatal(err)
	}
	defer a.Shutdown()

	// Normal watch with http addr set, should succeed
	newConf := *a.config
	newConf.Watches = []map[string]interface{}{
		{
			"type": "key",
			"key":  "asdf",
			"args": []interface{}{"ls"},
		},
	}
	if err := a.reloadWatches(&newConf); err != nil {
		t.Fatalf("bad: %s", err)
	}
}

func TestAgent_SecurityChecks(t *testing.T) {
	if testing.Short() {
		t.Skip("too slow for testing.Short")
	}

	t.Parallel()
	hcl := `
		enable_script_checks = true
	`
	a := &TestAgent{Name: t.Name(), HCL: hcl}
	defer a.Shutdown()

	data := make([]byte, 0, 8192)
	buf := &syncBuffer{b: bytes.NewBuffer(data)}
	a.LogOutput = buf
	assert.NoError(t, a.Start(t))
	assert.Contains(t, buf.String(), "using enable-script-checks without ACLs and without allow_write_http_from is DANGEROUS")
}

type syncBuffer struct {
	lock sync.RWMutex
	b    *bytes.Buffer
}

func (b *syncBuffer) Write(data []byte) (int, error) {
	b.lock.Lock()
	defer b.lock.Unlock()
	return b.b.Write(data)
}

func (b *syncBuffer) String() string {
	b.lock.Lock()
	defer b.lock.Unlock()
	return b.b.String()
}

func TestAgent_ReloadConfigOutgoingRPCConfig(t *testing.T) {
	if testing.Short() {
		t.Skip("too slow for testing.Short")
	}

	t.Parallel()
	dataDir := testutil.TempDir(t, "agent") // we manage the data dir
	hcl := `
		data_dir = "` + dataDir + `"
		verify_outgoing = true
		ca_file = "../test/ca/root.cer"
		cert_file = "../test/key/ourdomain.cer"
		key_file = "../test/key/ourdomain.key"
		verify_server_hostname = false
	`
	a := NewTestAgent(t, hcl)
	defer a.Shutdown()
	tlsConf := a.tlsConfigurator.OutgoingRPCConfig()
	require.True(t, tlsConf.InsecureSkipVerify)
	require.Len(t, tlsConf.ClientCAs.Subjects(), 1)
	require.Len(t, tlsConf.RootCAs.Subjects(), 1)

	hcl = `
		data_dir = "` + dataDir + `"
		verify_outgoing = true
		ca_path = "../test/ca_path"
		cert_file = "../test/key/ourdomain.cer"
		key_file = "../test/key/ourdomain.key"
		verify_server_hostname = true
	`
	c := TestConfig(testutil.Logger(t), config.FileSource{Name: t.Name(), Format: "hcl", Data: hcl})
	require.NoError(t, a.reloadConfigInternal(c))
	tlsConf = a.tlsConfigurator.OutgoingRPCConfig()
	require.False(t, tlsConf.InsecureSkipVerify)
	require.Len(t, tlsConf.RootCAs.Subjects(), 2)
	require.Len(t, tlsConf.ClientCAs.Subjects(), 2)
}

func TestAgent_ReloadConfigAndKeepChecksStatus(t *testing.T) {
	if testing.Short() {
		t.Skip("too slow for testing.Short")
	}

	t.Run("normal", func(t *testing.T) {
		t.Parallel()
		testAgent_ReloadConfigAndKeepChecksStatus(t, "enable_central_service_config = false")
	})
	t.Run("service manager", func(t *testing.T) {
		t.Parallel()
		testAgent_ReloadConfigAndKeepChecksStatus(t, "enable_central_service_config = true")
	})
}

func testAgent_ReloadConfigAndKeepChecksStatus(t *testing.T, extraHCL string) {
	dataDir := testutil.TempDir(t, "agent") // we manage the data dir
	hcl := `data_dir = "` + dataDir + `"
		enable_local_script_checks=true
		services=[{
		  name="webserver1",
		  check{id="check1", ttl="30s"}
		}] ` + extraHCL
	a := NewTestAgent(t, hcl)
	defer a.Shutdown()

	require.NoError(t, a.updateTTLCheck(structs.NewCheckID("check1", nil), api.HealthPassing, "testing agent reload"))

	// Make sure check is passing before we reload.
	gotChecks := a.State.Checks(nil)
	require.Equal(t, 1, len(gotChecks), "Should have a check registered, but had %#v", gotChecks)
	for id, check := range gotChecks {
		require.Equal(t, "passing", check.Status, "check %q is wrong", id)
	}

	c := TestConfig(testutil.Logger(t), config.FileSource{Name: t.Name(), Format: "hcl", Data: hcl})
	require.NoError(t, a.reloadConfigInternal(c))

	// After reload, should be passing directly (no critical state)
	for id, check := range a.State.Checks(nil) {
		require.Equal(t, "passing", check.Status, "check %q is wrong", id)
	}
}

func TestAgent_ReloadConfigIncomingRPCConfig(t *testing.T) {
	if testing.Short() {
		t.Skip("too slow for testing.Short")
	}

	t.Parallel()
	dataDir := testutil.TempDir(t, "agent") // we manage the data dir
	hcl := `
		data_dir = "` + dataDir + `"
		verify_outgoing = true
		ca_file = "../test/ca/root.cer"
		cert_file = "../test/key/ourdomain.cer"
		key_file = "../test/key/ourdomain.key"
		verify_server_hostname = false
	`
	a := NewTestAgent(t, hcl)
	defer a.Shutdown()
	tlsConf := a.tlsConfigurator.IncomingRPCConfig()
	require.NotNil(t, tlsConf.GetConfigForClient)
	tlsConf, err := tlsConf.GetConfigForClient(nil)
	require.NoError(t, err)
	require.NotNil(t, tlsConf)
	require.True(t, tlsConf.InsecureSkipVerify)
	require.Len(t, tlsConf.ClientCAs.Subjects(), 1)
	require.Len(t, tlsConf.RootCAs.Subjects(), 1)

	hcl = `
		data_dir = "` + dataDir + `"
		verify_outgoing = true
		ca_path = "../test/ca_path"
		cert_file = "../test/key/ourdomain.cer"
		key_file = "../test/key/ourdomain.key"
		verify_server_hostname = true
	`
	c := TestConfig(testutil.Logger(t), config.FileSource{Name: t.Name(), Format: "hcl", Data: hcl})
	require.NoError(t, a.reloadConfigInternal(c))
	tlsConf, err = tlsConf.GetConfigForClient(nil)
	require.NoError(t, err)
	require.False(t, tlsConf.InsecureSkipVerify)
	require.Len(t, tlsConf.ClientCAs.Subjects(), 2)
	require.Len(t, tlsConf.RootCAs.Subjects(), 2)
}

func TestAgent_ReloadConfigTLSConfigFailure(t *testing.T) {
	if testing.Short() {
		t.Skip("too slow for testing.Short")
	}

	t.Parallel()
	dataDir := testutil.TempDir(t, "agent") // we manage the data dir
	hcl := `
		data_dir = "` + dataDir + `"
		verify_outgoing = true
		ca_file = "../test/ca/root.cer"
		cert_file = "../test/key/ourdomain.cer"
		key_file = "../test/key/ourdomain.key"
		verify_server_hostname = false
	`
	a := NewTestAgent(t, hcl)
	defer a.Shutdown()
	tlsConf := a.tlsConfigurator.IncomingRPCConfig()

	hcl = `
		data_dir = "` + dataDir + `"
		verify_incoming = true
	`
	c := TestConfig(testutil.Logger(t), config.FileSource{Name: t.Name(), Format: "hcl", Data: hcl})
	require.Error(t, a.reloadConfigInternal(c))
	tlsConf, err := tlsConf.GetConfigForClient(nil)
	require.NoError(t, err)
	require.Equal(t, tls.NoClientCert, tlsConf.ClientAuth)
	require.Len(t, tlsConf.ClientCAs.Subjects(), 1)
	require.Len(t, tlsConf.RootCAs.Subjects(), 1)
}

func TestAgent_consulConfig_AutoEncryptAllowTLS(t *testing.T) {
	if testing.Short() {
		t.Skip("too slow for testing.Short")
	}

	t.Parallel()
	dataDir := testutil.TempDir(t, "agent") // we manage the data dir
	hcl := `
		data_dir = "` + dataDir + `"
		verify_incoming = true
		ca_file = "../test/ca/root.cer"
		cert_file = "../test/key/ourdomain.cer"
		key_file = "../test/key/ourdomain.key"
		auto_encrypt { allow_tls = true }
	`
	a := NewTestAgent(t, hcl)
	defer a.Shutdown()
	require.True(t, a.consulConfig().AutoEncryptAllowTLS)
}

func TestAgent_consulConfig_RaftTrailingLogs(t *testing.T) {
	if testing.Short() {
		t.Skip("too slow for testing.Short")
	}

	t.Parallel()
	hcl := `
		raft_trailing_logs = 812345
	`
	a := NewTestAgent(t, hcl)
	defer a.Shutdown()
	require.Equal(t, uint64(812345), a.consulConfig().RaftConfig.TrailingLogs)
}

func TestAgent_grpcInjectAddr(t *testing.T) {
	tt := []struct {
		name string
		grpc string
		ip   string
		port int
		want string
	}{
		{
			name: "localhost web svc",
			grpc: "localhost:8080/web",
			ip:   "192.168.0.0",
			port: 9090,
			want: "192.168.0.0:9090/web",
		},
		{
			name: "localhost no svc",
			grpc: "localhost:8080",
			ip:   "192.168.0.0",
			port: 9090,
			want: "192.168.0.0:9090",
		},
		{
			name: "ipv4 web svc",
			grpc: "127.0.0.1:8080/web",
			ip:   "192.168.0.0",
			port: 9090,
			want: "192.168.0.0:9090/web",
		},
		{
			name: "ipv4 no svc",
			grpc: "127.0.0.1:8080",
			ip:   "192.168.0.0",
			port: 9090,
			want: "192.168.0.0:9090",
		},
		{
			name: "ipv6 no svc",
			grpc: "2001:db8:1f70::999:de8:7648:6e8:5000",
			ip:   "192.168.0.0",
			port: 9090,
			want: "192.168.0.0:9090",
		},
		{
			name: "ipv6 web svc",
			grpc: "2001:db8:1f70::999:de8:7648:6e8:5000/web",
			ip:   "192.168.0.0",
			port: 9090,
			want: "192.168.0.0:9090/web",
		},
		{
			name: "zone ipv6 web svc",
			grpc: "::FFFF:C0A8:1%1:5000/web",
			ip:   "192.168.0.0",
			port: 9090,
			want: "192.168.0.0:9090/web",
		},
		{
			name: "ipv6 literal web svc",
			grpc: "::FFFF:192.168.0.1:5000/web",
			ip:   "192.168.0.0",
			port: 9090,
			want: "192.168.0.0:9090/web",
		},
		{
			name: "ipv6 injected into ipv6 url",
			grpc: "2001:db8:1f70::999:de8:7648:6e8:5000",
			ip:   "::FFFF:C0A8:1",
			port: 9090,
			want: "::FFFF:C0A8:1:9090",
		},
		{
			name: "ipv6 injected into ipv6 url with svc",
			grpc: "2001:db8:1f70::999:de8:7648:6e8:5000/web",
			ip:   "::FFFF:C0A8:1",
			port: 9090,
			want: "::FFFF:C0A8:1:9090/web",
		},
		{
			name: "ipv6 injected into ipv6 url with special",
			grpc: "2001:db8:1f70::999:de8:7648:6e8:5000/service-$name:with@special:Chars",
			ip:   "::FFFF:C0A8:1",
			port: 9090,
			want: "::FFFF:C0A8:1:9090/service-$name:with@special:Chars",
		},
	}
	for _, tt := range tt {
		t.Run(tt.name, func(t *testing.T) {
			got := grpcInjectAddr(tt.grpc, tt.ip, tt.port)
			if got != tt.want {
				t.Errorf("httpInjectAddr() got = %v, want %v", got, tt.want)
			}
		})
	}
}

func TestAgent_httpInjectAddr(t *testing.T) {
	tt := []struct {
		name string
		url  string
		ip   string
		port int
		want string
	}{
		{
			name: "localhost health",
			url:  "http://localhost:8080/health",
			ip:   "192.168.0.0",
			port: 9090,
			want: "http://192.168.0.0:9090/health",
		},
		{
			name: "https localhost health",
			url:  "https://localhost:8080/health",
			ip:   "192.168.0.0",
			port: 9090,
			want: "https://192.168.0.0:9090/health",
		},
		{
			name: "https ipv4 health",
			url:  "https://127.0.0.1:8080/health",
			ip:   "192.168.0.0",
			port: 9090,
			want: "https://192.168.0.0:9090/health",
		},
		{
			name: "https ipv4 without path",
			url:  "https://127.0.0.1:8080",
			ip:   "192.168.0.0",
			port: 9090,
			want: "https://192.168.0.0:9090",
		},
		{
			name: "https ipv6 health",
			url:  "https://[2001:db8:1f70::999:de8:7648:6e8]:5000/health",
			ip:   "192.168.0.0",
			port: 9090,
			want: "https://192.168.0.0:9090/health",
		},
		{
			name: "https ipv6 with zone",
			url:  "https://[::FFFF:C0A8:1%1]:5000/health",
			ip:   "192.168.0.0",
			port: 9090,
			want: "https://192.168.0.0:9090/health",
		},
		{
			name: "https ipv6 literal",
			url:  "https://[::FFFF:192.168.0.1]:5000/health",
			ip:   "192.168.0.0",
			port: 9090,
			want: "https://192.168.0.0:9090/health",
		},
		{
			name: "https ipv6 without path",
			url:  "https://[2001:db8:1f70::999:de8:7648:6e8]:5000",
			ip:   "192.168.0.0",
			port: 9090,
			want: "https://192.168.0.0:9090",
		},
		{
			name: "ipv6 injected into ipv6 url",
			url:  "https://[2001:db8:1f70::999:de8:7648:6e8]:5000",
			ip:   "::FFFF:C0A8:1",
			port: 9090,
			want: "https://[::FFFF:C0A8:1]:9090",
		},
		{
			name: "ipv6 with brackets injected into ipv6 url",
			url:  "https://[2001:db8:1f70::999:de8:7648:6e8]:5000",
			ip:   "[::FFFF:C0A8:1]",
			port: 9090,
			want: "https://[::FFFF:C0A8:1]:9090",
		},
		{
			name: "short domain health",
			url:  "http://i.co:8080/health",
			ip:   "192.168.0.0",
			port: 9090,
			want: "http://192.168.0.0:9090/health",
		},
		{
			name: "nested url in query",
			url:  "http://my.corp.com:8080/health?from=http://google.com:8080",
			ip:   "192.168.0.0",
			port: 9090,
			want: "http://192.168.0.0:9090/health?from=http://google.com:8080",
		},
	}
	for _, tt := range tt {
		t.Run(tt.name, func(t *testing.T) {
			got := httpInjectAddr(tt.url, tt.ip, tt.port)
			if got != tt.want {
				t.Errorf("httpInjectAddr() got = %v, want %v", got, tt.want)
			}
		})
	}
}

func TestDefaultIfEmpty(t *testing.T) {
	require.Equal(t, "", defaultIfEmpty("", ""))
	require.Equal(t, "foo", defaultIfEmpty("", "foo"))
	require.Equal(t, "bar", defaultIfEmpty("bar", "foo"))
	require.Equal(t, "bar", defaultIfEmpty("bar", ""))
}

func TestConfigSourceFromName(t *testing.T) {
	cases := []struct {
		in     string
		expect configSource
		bad    bool
	}{
		{in: "local", expect: ConfigSourceLocal},
		{in: "remote", expect: ConfigSourceRemote},
		{in: "", expect: ConfigSourceLocal},
		{in: "LOCAL", bad: true},
		{in: "REMOTE", bad: true},
		{in: "garbage", bad: true},
		{in: " ", bad: true},
	}

	for _, tc := range cases {
		tc := tc
		t.Run(tc.in, func(t *testing.T) {
			got, ok := ConfigSourceFromName(tc.in)
			if tc.bad {
				require.False(t, ok)
				require.Empty(t, got)
			} else {
				require.True(t, ok)
				require.Equal(t, tc.expect, got)
			}
		})
	}
}

func TestAgent_RerouteExistingHTTPChecks(t *testing.T) {
	if testing.Short() {
		t.Skip("too slow for testing.Short")
	}

	t.Parallel()

	a := NewTestAgent(t, "")
	defer a.Shutdown()

	testrpc.WaitForTestAgent(t, a.RPC, "dc1")

	// Register a service without a ProxyAddr
	svc := &structs.NodeService{
		ID:      "web",
		Service: "web",
		Address: "localhost",
		Port:    8080,
	}
	chks := []*structs.CheckType{
		{
			CheckID:       "http",
			HTTP:          "http://localhost:8080/mypath?query",
			Interval:      20 * time.Millisecond,
			TLSSkipVerify: true,
		},
		{
			CheckID:       "grpc",
			GRPC:          "localhost:8080/myservice",
			Interval:      20 * time.Millisecond,
			TLSSkipVerify: true,
		},
	}
	if err := a.addServiceFromSource(svc, chks, false, "", ConfigSourceLocal); err != nil {
		t.Fatalf("failed to add svc: %v", err)
	}

	// Register a proxy and expose HTTP checks.
	// This should trigger setting ProxyHTTP and ProxyGRPC in the checks.
	proxy := &structs.NodeService{
		Kind:    "connect-proxy",
		ID:      "web-proxy",
		Service: "web-proxy",
		Address: "localhost",
		Port:    21500,
		Proxy: structs.ConnectProxyConfig{
			DestinationServiceName: "web",
			DestinationServiceID:   "web",
			LocalServiceAddress:    "localhost",
			LocalServicePort:       8080,
			MeshGateway:            structs.MeshGatewayConfig{},
			Expose: structs.ExposeConfig{
				Checks: true,
			},
		},
	}
	if err := a.addServiceFromSource(proxy, nil, false, "", ConfigSourceLocal); err != nil {
		t.Fatalf("failed to add svc: %v", err)
	}

	retry.Run(t, func(r *retry.R) {
		chks := a.ServiceHTTPBasedChecks(structs.NewServiceID("web", nil))
		require.Equal(r, chks[0].ProxyHTTP, "http://localhost:21500/mypath?query")
	})

	retry.Run(t, func(r *retry.R) {
		hc := a.State.Check(structs.NewCheckID("http", nil))
		require.Equal(r, hc.ExposedPort, 21500)
	})

	retry.Run(t, func(r *retry.R) {
		chks := a.ServiceHTTPBasedChecks(structs.NewServiceID("web", nil))

		// GRPC check will be at a later index than HTTP check because of the fetching order in ServiceHTTPBasedChecks.
		// Note that this relies on listener ports auto-incrementing in a.listenerPortLocked.
		require.Equal(r, chks[1].ProxyGRPC, "localhost:21501/myservice")
	})

	retry.Run(t, func(r *retry.R) {
		hc := a.State.Check(structs.NewCheckID("grpc", nil))
		require.Equal(r, hc.ExposedPort, 21501)
	})

	// Re-register a proxy and disable exposing HTTP checks.
	// This should trigger resetting ProxyHTTP and ProxyGRPC to empty strings
	// and reset saved exposed ports in the agent's state.
	proxy = &structs.NodeService{
		Kind:    "connect-proxy",
		ID:      "web-proxy",
		Service: "web-proxy",
		Address: "localhost",
		Port:    21500,
		Proxy: structs.ConnectProxyConfig{
			DestinationServiceName: "web",
			DestinationServiceID:   "web",
			LocalServiceAddress:    "localhost",
			LocalServicePort:       8080,
			MeshGateway:            structs.MeshGatewayConfig{},
			Expose: structs.ExposeConfig{
				Checks: false,
			},
		},
	}
	if err := a.addServiceFromSource(proxy, nil, false, "", ConfigSourceLocal); err != nil {
		t.Fatalf("failed to add svc: %v", err)
	}

	retry.Run(t, func(r *retry.R) {
		chks := a.ServiceHTTPBasedChecks(structs.NewServiceID("web", nil))
		require.Empty(r, chks[0].ProxyHTTP, "ProxyHTTP addr was not reset")
	})

	retry.Run(t, func(r *retry.R) {
		hc := a.State.Check(structs.NewCheckID("http", nil))
		require.Equal(r, hc.ExposedPort, 0)
	})

	retry.Run(t, func(r *retry.R) {
		chks := a.ServiceHTTPBasedChecks(structs.NewServiceID("web", nil))

		// Will be at a later index than HTTP check because of the fetching order in ServiceHTTPBasedChecks.
		require.Empty(r, chks[1].ProxyGRPC, "ProxyGRPC addr was not reset")
	})

	retry.Run(t, func(r *retry.R) {
		hc := a.State.Check(structs.NewCheckID("grpc", nil))
		require.Equal(r, hc.ExposedPort, 0)
	})
}

func TestAgent_RerouteNewHTTPChecks(t *testing.T) {
	if testing.Short() {
		t.Skip("too slow for testing.Short")
	}

	t.Parallel()

	a := NewTestAgent(t, "")
	defer a.Shutdown()

	testrpc.WaitForTestAgent(t, a.RPC, "dc1")

	// Register a service without a ProxyAddr
	svc := &structs.NodeService{
		ID:      "web",
		Service: "web",
		Address: "localhost",
		Port:    8080,
	}
	if err := a.addServiceFromSource(svc, nil, false, "", ConfigSourceLocal); err != nil {
		t.Fatalf("failed to add svc: %v", err)
	}

	// Register a proxy and expose HTTP checks
	proxy := &structs.NodeService{
		Kind:    "connect-proxy",
		ID:      "web-proxy",
		Service: "web-proxy",
		Address: "localhost",
		Port:    21500,
		Proxy: structs.ConnectProxyConfig{
			DestinationServiceName: "web",
			DestinationServiceID:   "web",
			LocalServiceAddress:    "localhost",
			LocalServicePort:       8080,
			MeshGateway:            structs.MeshGatewayConfig{},
			Expose: structs.ExposeConfig{
				Checks: true,
			},
		},
	}
	if err := a.addServiceFromSource(proxy, nil, false, "", ConfigSourceLocal); err != nil {
		t.Fatalf("failed to add svc: %v", err)
	}

	checks := []*structs.HealthCheck{
		{
			CheckID:   "http",
			Name:      "http",
			ServiceID: "web",
			Status:    api.HealthCritical,
		},
		{
			CheckID:   "grpc",
			Name:      "grpc",
			ServiceID: "web",
			Status:    api.HealthCritical,
		},
	}
	chkTypes := []*structs.CheckType{
		{
			CheckID:       "http",
			HTTP:          "http://localhost:8080/mypath?query",
			Interval:      20 * time.Millisecond,
			TLSSkipVerify: true,
		},
		{
			CheckID:       "grpc",
			GRPC:          "localhost:8080/myservice",
			Interval:      20 * time.Millisecond,
			TLSSkipVerify: true,
		},
	}

	// ProxyGRPC and ProxyHTTP should be set when creating check
	// since proxy.expose.checks is enabled on the proxy
	if err := a.AddCheck(checks[0], chkTypes[0], false, "", ConfigSourceLocal); err != nil {
		t.Fatalf("failed to add check: %v", err)
	}
	if err := a.AddCheck(checks[1], chkTypes[1], false, "", ConfigSourceLocal); err != nil {
		t.Fatalf("failed to add check: %v", err)
	}

	retry.Run(t, func(r *retry.R) {
		chks := a.ServiceHTTPBasedChecks(structs.NewServiceID("web", nil))
		require.Equal(r, chks[0].ProxyHTTP, "http://localhost:21500/mypath?query")
	})

	retry.Run(t, func(r *retry.R) {
		hc := a.State.Check(structs.NewCheckID("http", nil))
		require.Equal(r, hc.ExposedPort, 21500)
	})

	retry.Run(t, func(r *retry.R) {
		chks := a.ServiceHTTPBasedChecks(structs.NewServiceID("web", nil))

		// GRPC check will be at a later index than HTTP check because of the fetching order in ServiceHTTPBasedChecks.
		require.Equal(r, chks[1].ProxyGRPC, "localhost:21501/myservice")
	})

	retry.Run(t, func(r *retry.R) {
		hc := a.State.Check(structs.NewCheckID("grpc", nil))
		require.Equal(r, hc.ExposedPort, 21501)
	})
}

func TestAgentCache_serviceInConfigFile_initialFetchErrors_Issue6521(t *testing.T) {
	if testing.Short() {
		t.Skip("too slow for testing.Short")
	}

	t.Parallel()

	// Ensure that initial failures to fetch the discovery chain via the agent
	// cache using the notify API for a service with no config entries
	// correctly recovers when those RPCs resume working. The key here is that
	// the lack of config entries guarantees that the RPC will come back with a
	// synthetic index of 1.
	//
	// The bug in the Cache.notifyBlockingQuery used to incorrectly "fix" the
	// index for the next query from 0 to 1 for all queries, when it should
	// have not done so for queries that errored.

	a1 := StartTestAgent(t, TestAgent{Name: "Agent1"})
	defer a1.Shutdown()
	testrpc.WaitForLeader(t, a1.RPC, "dc1")

	a2 := StartTestAgent(t, TestAgent{Name: "Agent2", HCL: `
		server = false
		bootstrap = false
services {
  name = "echo-client"
  port = 8080
  connect {
    sidecar_service {
      proxy {
        upstreams {
          destination_name = "echo"
          local_bind_port  = 9191
        }
      }
    }
  }
}

services {
  name = "echo"
  port = 9090
  connect {
    sidecar_service {}
  }
}
	`})
	defer a2.Shutdown()

	// Starting a client agent disconnected from a server with services.
	ctx, cancel := context.WithCancel(context.Background())
	defer cancel()

	ch := make(chan cache.UpdateEvent, 1)
	require.NoError(t, a2.cache.Notify(ctx, cachetype.CompiledDiscoveryChainName, &structs.DiscoveryChainRequest{
		Datacenter:           "dc1",
		Name:                 "echo",
		EvaluateInDatacenter: "dc1",
		EvaluateInNamespace:  "default",
	}, "foo", ch))

	{ // The first event is an error because we are not joined yet.
		evt := <-ch
		require.Equal(t, "foo", evt.CorrelationID)
		require.Nil(t, evt.Result)
		require.Error(t, evt.Err)
		require.Equal(t, evt.Err, structs.ErrNoServers)
	}

	t.Logf("joining client to server")

	// Now connect to server
	_, err := a1.JoinLAN([]string{
		fmt.Sprintf("127.0.0.1:%d", a2.Config.SerfPortLAN),
	}, nil)
	require.NoError(t, err)

	t.Logf("joined client to server")

	deadlineCh := time.After(10 * time.Second)
	start := time.Now()
LOOP:
	for {
		select {
		case evt := <-ch:
			// We may receive several notifications of an error until we get the
			// first successful reply.
			require.Equal(t, "foo", evt.CorrelationID)
			if evt.Err != nil {
				break LOOP
			}
			require.NoError(t, evt.Err)
			require.NotNil(t, evt.Result)
			t.Logf("took %s to get first success", time.Since(start))
		case <-deadlineCh:
			t.Fatal("did not get notified successfully")
		}
	}
}

// This is a mirror of a similar test in agent/consul/server_test.go
//
// TODO(rb): implement something similar to this as a full containerized test suite with proper
// isolation so requests can't "cheat" and bypass the mesh gateways
func TestAgent_JoinWAN_viaMeshGateway(t *testing.T) {
	// if this test is failing because of expired certificates
	// use the procedure in test/CA-GENERATION.md
	if testing.Short() {
		t.Skip("too slow for testing.Short")
	}

	t.Parallel()

	port := freeport.GetOne(t)
	gwAddr := ipaddr.FormatAddressPort("127.0.0.1", port)

	// Due to some ordering, we'll have to manually configure these ports in
	// advance.
	secondaryRPCPorts := freeport.GetN(t, 2)

	a1 := StartTestAgent(t, TestAgent{Name: "bob", HCL: `
		domain = "consul"
		node_name = "bob"
		datacenter = "dc1"
		primary_datacenter = "dc1"
		# tls
		ca_file = "../test/hostname/CertAuth.crt"
		cert_file = "../test/hostname/Bob.crt"
		key_file = "../test/hostname/Bob.key"
		verify_incoming               = true
		verify_outgoing               = true
		verify_server_hostname        = true
		# wanfed
		connect {
			enabled = true
			enable_mesh_gateway_wan_federation = true
		}
	`})
	defer a1.Shutdown()
	testrpc.WaitForTestAgent(t, a1.RPC, "dc1")

	// We'll use the same gateway for all datacenters since it doesn't care.
	var (
		rpcAddr1 = ipaddr.FormatAddressPort("127.0.0.1", a1.Config.ServerPort)
		rpcAddr2 = ipaddr.FormatAddressPort("127.0.0.1", secondaryRPCPorts[0])
		rpcAddr3 = ipaddr.FormatAddressPort("127.0.0.1", secondaryRPCPorts[1])
	)
	var p tcpproxy.Proxy
	p.AddSNIRoute(gwAddr, "bob.server.dc1.consul", tcpproxy.To(rpcAddr1))
	p.AddSNIRoute(gwAddr, "server.dc1.consul", tcpproxy.To(rpcAddr1))
	p.AddSNIRoute(gwAddr, "betty.server.dc2.consul", tcpproxy.To(rpcAddr2))
	p.AddSNIRoute(gwAddr, "server.dc2.consul", tcpproxy.To(rpcAddr2))
	p.AddSNIRoute(gwAddr, "bonnie.server.dc3.consul", tcpproxy.To(rpcAddr3))
	p.AddSNIRoute(gwAddr, "server.dc3.consul", tcpproxy.To(rpcAddr3))
	p.AddStopACMESearch(gwAddr)
	require.NoError(t, p.Start())
	defer func() {
		p.Close()
		p.Wait()
	}()

	t.Logf("routing %s => %s", "{bob.,}server.dc1.consul", rpcAddr1)
	t.Logf("routing %s => %s", "{betty.,}server.dc2.consul", rpcAddr2)
	t.Logf("routing %s => %s", "{bonnie.,}server.dc3.consul", rpcAddr3)

	// Register this into the agent in dc1.
	{
		args := &structs.ServiceDefinition{
			Kind: structs.ServiceKindMeshGateway,
			ID:   "mesh-gateway",
			Name: "mesh-gateway",
			Meta: map[string]string{structs.MetaWANFederationKey: "1"},
			Port: port,
		}
		req, err := http.NewRequest("PUT", "/v1/agent/service/register", jsonReader(args))
		require.NoError(t, err)

		obj, err := a1.srv.AgentRegisterService(nil, req)
		require.NoError(t, err)
		require.Nil(t, obj)
	}

	waitForFederationState := func(t *testing.T, a *TestAgent, dc string) {
		retry.Run(t, func(r *retry.R) {
			req, err := http.NewRequest("GET", "/v1/internal/federation-state/"+dc, nil)
			require.NoError(r, err)

			resp := httptest.NewRecorder()
			obj, err := a.srv.FederationStateGet(resp, req)
			require.NoError(r, err)
			require.NotNil(r, obj)

			out, ok := obj.(structs.FederationStateResponse)
			require.True(r, ok)
			require.NotNil(r, out.State)
			require.Len(r, out.State.MeshGateways, 1)
		})
	}

	// Wait until at least catalog AE and federation state AE fire.
	waitForFederationState(t, a1, "dc1")
	retry.Run(t, func(r *retry.R) {
		require.NotEmpty(r, a1.PickRandomMeshGatewaySuitableForDialing("dc1"))
	})

	a2 := StartTestAgent(t, TestAgent{Name: "betty", HCL: `
		domain = "consul"
		node_name = "betty"
		datacenter = "dc2"
		primary_datacenter = "dc1"
		# tls
		ca_file = "../test/hostname/CertAuth.crt"
		cert_file = "../test/hostname/Betty.crt"
		key_file = "../test/hostname/Betty.key"
		verify_incoming               = true
		verify_outgoing               = true
		verify_server_hostname        = true
		ports {
			server = ` + strconv.Itoa(secondaryRPCPorts[0]) + `
		}
		# wanfed
		primary_gateways = ["` + gwAddr + `"]
		retry_interval_wan = "250ms"
		connect {
			enabled = true
			enable_mesh_gateway_wan_federation = true
		}
	`})
	defer a2.Shutdown()
	testrpc.WaitForTestAgent(t, a2.RPC, "dc2")

	a3 := StartTestAgent(t, TestAgent{Name: "bonnie", HCL: `
		domain = "consul"
		node_name = "bonnie"
		datacenter = "dc3"
		primary_datacenter = "dc1"
		# tls
		ca_file = "../test/hostname/CertAuth.crt"
		cert_file = "../test/hostname/Bonnie.crt"
		key_file = "../test/hostname/Bonnie.key"
		verify_incoming               = true
		verify_outgoing               = true
		verify_server_hostname        = true
		ports {
			server = ` + strconv.Itoa(secondaryRPCPorts[1]) + `
		}
		# wanfed
		primary_gateways = ["` + gwAddr + `"]
		retry_interval_wan = "250ms"
		connect {
			enabled = true
			enable_mesh_gateway_wan_federation = true
		}
	`})
	defer a3.Shutdown()
	testrpc.WaitForTestAgent(t, a3.RPC, "dc3")

	// The primary_gateways config setting should cause automatic mesh join.
	// Assert that the secondaries have joined the primary.
	findPrimary := func(r *retry.R, a *TestAgent) *serf.Member {
		var primary *serf.Member
		for _, m := range a.WANMembers() {
			if m.Tags["dc"] == "dc1" {
				require.Nil(r, primary, "already found one node in dc1")
				primary = &m
			}
		}
		require.NotNil(r, primary)
		return primary
	}
	retry.Run(t, func(r *retry.R) {
		p2, p3 := findPrimary(r, a2), findPrimary(r, a3)
		require.Equal(r, "bob.dc1", p2.Name)
		require.Equal(r, "bob.dc1", p3.Name)
	})

	testrpc.WaitForLeader(t, a2.RPC, "dc2")
	testrpc.WaitForLeader(t, a3.RPC, "dc3")

	// Now we can register this into the catalog in dc2 and dc3.
	{
		args := &structs.ServiceDefinition{
			Kind: structs.ServiceKindMeshGateway,
			ID:   "mesh-gateway",
			Name: "mesh-gateway",
			Meta: map[string]string{structs.MetaWANFederationKey: "1"},
			Port: port,
		}
		req, err := http.NewRequest("PUT", "/v1/agent/service/register", jsonReader(args))
		require.NoError(t, err)

		obj, err := a2.srv.AgentRegisterService(nil, req)
		require.NoError(t, err)
		require.Nil(t, obj)
	}
	{
		args := &structs.ServiceDefinition{
			Kind: structs.ServiceKindMeshGateway,
			ID:   "mesh-gateway",
			Name: "mesh-gateway",
			Meta: map[string]string{structs.MetaWANFederationKey: "1"},
			Port: port,
		}
		req, err := http.NewRequest("PUT", "/v1/agent/service/register", jsonReader(args))
		require.NoError(t, err)

		obj, err := a3.srv.AgentRegisterService(nil, req)
		require.NoError(t, err)
		require.Nil(t, obj)
	}

	// Wait until federation state replication functions
	waitForFederationState(t, a1, "dc1")
	waitForFederationState(t, a1, "dc2")
	waitForFederationState(t, a1, "dc3")

	waitForFederationState(t, a2, "dc1")
	waitForFederationState(t, a2, "dc2")
	waitForFederationState(t, a2, "dc3")

	waitForFederationState(t, a3, "dc1")
	waitForFederationState(t, a3, "dc2")
	waitForFederationState(t, a3, "dc3")

	retry.Run(t, func(r *retry.R) {
		require.NotEmpty(r, a1.PickRandomMeshGatewaySuitableForDialing("dc1"))
		require.NotEmpty(r, a1.PickRandomMeshGatewaySuitableForDialing("dc2"))
		require.NotEmpty(r, a1.PickRandomMeshGatewaySuitableForDialing("dc3"))

		require.NotEmpty(r, a2.PickRandomMeshGatewaySuitableForDialing("dc1"))
		require.NotEmpty(r, a2.PickRandomMeshGatewaySuitableForDialing("dc2"))
		require.NotEmpty(r, a2.PickRandomMeshGatewaySuitableForDialing("dc3"))

		require.NotEmpty(r, a3.PickRandomMeshGatewaySuitableForDialing("dc1"))
		require.NotEmpty(r, a3.PickRandomMeshGatewaySuitableForDialing("dc2"))
		require.NotEmpty(r, a3.PickRandomMeshGatewaySuitableForDialing("dc3"))
	})

	retry.Run(t, func(r *retry.R) {
		if got, want := len(a1.WANMembers()), 3; got != want {
			r.Fatalf("got %d WAN members want at least %d", got, want)
		}
		if got, want := len(a2.WANMembers()), 3; got != want {
			r.Fatalf("got %d WAN members want at least %d", got, want)
		}
		if got, want := len(a3.WANMembers()), 3; got != want {
			r.Fatalf("got %d WAN members want at least %d", got, want)
		}
	})

	// Ensure we can do some trivial RPC in all directions.
	//
	// NOTE: we explicitly make streaming and non-streaming assertions here to
	// verify both rpc and grpc codepaths.
	agents := map[string]*TestAgent{"dc1": a1, "dc2": a2, "dc3": a3}
	names := map[string]string{"dc1": "bob", "dc2": "betty", "dc3": "bonnie"}
	for _, srcDC := range []string{"dc1", "dc2", "dc3"} {
		a := agents[srcDC]
		for _, dstDC := range []string{"dc1", "dc2", "dc3"} {
			if srcDC == dstDC {
				continue
			}
			t.Run(srcDC+" to "+dstDC, func(t *testing.T) {
				t.Run("normal-rpc", func(t *testing.T) {
					req, err := http.NewRequest("GET", "/v1/catalog/nodes?dc="+dstDC, nil)
					require.NoError(t, err)

					resp := httptest.NewRecorder()
					obj, err := a.srv.CatalogNodes(resp, req)
					require.NoError(t, err)
					require.NotNil(t, obj)

					nodes, ok := obj.(structs.Nodes)
					require.True(t, ok)
					require.Len(t, nodes, 1)
					node := nodes[0]
					require.Equal(t, dstDC, node.Datacenter)
					require.Equal(t, names[dstDC], node.Node)
				})
				t.Run("streaming-grpc", func(t *testing.T) {
					req, err := http.NewRequest("GET", "/v1/health/service/consul?cached&dc="+dstDC, nil)
					require.NoError(t, err)

					resp := httptest.NewRecorder()
					obj, err := a.srv.HealthServiceNodes(resp, req)
					require.NoError(t, err)
					require.NotNil(t, obj)

					csns, ok := obj.(structs.CheckServiceNodes)
					require.True(t, ok)
					require.Len(t, csns, 1)

					csn := csns[0]
					require.Equal(t, dstDC, csn.Node.Datacenter)
					require.Equal(t, names[dstDC], csn.Node.Node)
				})
			})
		}
	}
}

func TestAutoConfig_Integration(t *testing.T) {
	if testing.Short() {
		t.Skip("too slow for testing.Short")
	}

	// eventually this test should really live with integration tests
	// the goal here is to have one test server and another test client
	// spin up both agents and allow the server to authorize the auto config
	// request and then see the client joined. Finally we force a CA roots
	// update and wait to see that the agents TLS certificate gets updated.

	cfgDir := testutil.TempDir(t, "auto-config")

	// write some test TLS certificates out to the cfg dir
	cert, key, cacert, err := testTLSCertificates("server.dc1.consul")
	require.NoError(t, err)

	certFile := filepath.Join(cfgDir, "cert.pem")
	caFile := filepath.Join(cfgDir, "cacert.pem")
	keyFile := filepath.Join(cfgDir, "key.pem")

	require.NoError(t, ioutil.WriteFile(certFile, []byte(cert), 0600))
	require.NoError(t, ioutil.WriteFile(caFile, []byte(cacert), 0600))
	require.NoError(t, ioutil.WriteFile(keyFile, []byte(key), 0600))

	// generate a gossip key
	gossipKey := make([]byte, 32)
	n, err := rand.Read(gossipKey)
	require.NoError(t, err)
	require.Equal(t, 32, n)
	gossipKeyEncoded := base64.StdEncoding.EncodeToString(gossipKey)

	// generate the JWT signing keys
	pub, priv, err := oidcauthtest.GenerateKey()
	require.NoError(t, err)

	hclConfig := TestACLConfigWithParams(nil) + `
		encrypt = "` + gossipKeyEncoded + `"
		encrypt_verify_incoming = true
		encrypt_verify_outgoing = true
		verify_incoming = true
		verify_outgoing = true
		verify_server_hostname = true
		ca_file = "` + caFile + `"
		cert_file = "` + certFile + `"
		key_file = "` + keyFile + `"
		connect { enabled = true }
		auto_config {
			authorization {
				enabled = true
				static {
					claim_mappings = {
						consul_node_name = "node"
					}
					claim_assertions = [
						"value.node == \"${node}\""
					]
					bound_issuer = "consul"
					bound_audiences = [
						"consul"
					]
					jwt_validation_pub_keys = ["` + strings.ReplaceAll(pub, "\n", "\\n") + `"]
				}
			}
		}
	`

	srv := StartTestAgent(t, TestAgent{Name: "TestAgent-Server", HCL: hclConfig})
	defer srv.Shutdown()

	testrpc.WaitForTestAgent(t, srv.RPC, "dc1", testrpc.WithToken(TestDefaultInitialManagementToken))

	// sign a JWT token
	now := time.Now()
	token, err := oidcauthtest.SignJWT(priv, jwt.Claims{
		Subject:   "consul",
		Issuer:    "consul",
		Audience:  jwt.Audience{"consul"},
		NotBefore: jwt.NewNumericDate(now.Add(-1 * time.Second)),
		Expiry:    jwt.NewNumericDate(now.Add(5 * time.Minute)),
	}, map[string]interface{}{
		"consul_node_name": "test-client",
	})
	require.NoError(t, err)

	client := StartTestAgent(t, TestAgent{Name: "test-client",
		Overrides: `
			connect {
				test_ca_leaf_root_change_spread = "1ns"
			}
		`,
		HCL: `
			bootstrap = false
			server = false
			ca_file = "` + caFile + `"
			verify_outgoing = true
			verify_server_hostname = true
			node_name = "test-client"
			ports {
				server = ` + strconv.Itoa(srv.Config.RPCBindAddr.Port) + `
			}
			auto_config {
				enabled = true
				intro_token = "` + token + `"
				server_addresses = ["` + srv.Config.RPCBindAddr.String() + `"]
			}`,
	})

	defer client.Shutdown()

	retry.Run(t, func(r *retry.R) {
		require.NotNil(r, client.Agent.tlsConfigurator.Cert())
	})

	// when this is successful we managed to get the gossip key and serf addresses to bind to
	// and then connect. Additionally we would have to have certificates or else the
	// verify_incoming config on the server would not let it work.
	testrpc.WaitForTestAgent(t, client.RPC, "dc1", testrpc.WithToken(TestDefaultInitialManagementToken))

	// spot check that we now have an ACL token
	require.NotEmpty(t, client.tokens.AgentToken())

	// grab the existing cert
	cert1 := client.Agent.tlsConfigurator.Cert()
	require.NotNil(t, cert1)

	// force a roots rotation by updating the CA config
	t.Logf("Forcing roots rotation on the server")
	ca := connect.TestCA(t, nil)
	req := &structs.CARequest{
		Datacenter:   "dc1",
		WriteRequest: structs.WriteRequest{Token: TestDefaultInitialManagementToken},
		Config: &structs.CAConfiguration{
			Provider: "consul",
			Config: map[string]interface{}{
				"LeafCertTTL":         "1h",
				"PrivateKey":          ca.SigningKey,
				"RootCert":            ca.RootCert,
				"IntermediateCertTTL": "3h",
			},
		},
	}
	var reply interface{}
	require.NoError(t, srv.RPC("ConnectCA.ConfigurationSet", &req, &reply))

	// ensure that a new cert gets generated and pushed into the TLS configurator
	retry.Run(t, func(r *retry.R) {
		require.NotEqual(r, cert1, client.Agent.tlsConfigurator.Cert())

		// check that the on disk certs match expectations
		data, err := ioutil.ReadFile(filepath.Join(client.DataDir, "auto-config.json"))
		require.NoError(r, err)
		rdr := strings.NewReader(string(data))

		var resp pbautoconf.AutoConfigResponse
		pbUnmarshaler := &jsonpb.Unmarshaler{
			AllowUnknownFields: false,
		}
		require.NoError(r, pbUnmarshaler.Unmarshal(rdr, &resp), "data: %s", data)

		actual, err := tls.X509KeyPair([]byte(resp.Certificate.CertPEM), []byte(resp.Certificate.PrivateKeyPEM))
		require.NoError(r, err)
		require.Equal(r, client.Agent.tlsConfigurator.Cert(), &actual)
	})
}

func TestAgent_AutoEncrypt(t *testing.T) {
	if testing.Short() {
		t.Skip("too slow for testing.Short")
	}

	// eventually this test should really live with integration tests
	// the goal here is to have one test server and another test client
	// spin up both agents and allow the server to authorize the auto encrypt
	// request and then see the client get a TLS certificate
	cfgDir := testutil.TempDir(t, "auto-encrypt")

	// write some test TLS certificates out to the cfg dir
	cert, key, cacert, err := testTLSCertificates("server.dc1.consul")
	require.NoError(t, err)

	certFile := filepath.Join(cfgDir, "cert.pem")
	caFile := filepath.Join(cfgDir, "cacert.pem")
	keyFile := filepath.Join(cfgDir, "key.pem")

	require.NoError(t, ioutil.WriteFile(certFile, []byte(cert), 0600))
	require.NoError(t, ioutil.WriteFile(caFile, []byte(cacert), 0600))
	require.NoError(t, ioutil.WriteFile(keyFile, []byte(key), 0600))

	hclConfig := TestACLConfigWithParams(nil) + `
		verify_incoming = true
		verify_outgoing = true
		verify_server_hostname = true
		ca_file = "` + caFile + `"
		cert_file = "` + certFile + `"
		key_file = "` + keyFile + `"
		connect { enabled = true }
		auto_encrypt { allow_tls = true }
	`

	srv := StartTestAgent(t, TestAgent{Name: "test-server", HCL: hclConfig})
	defer srv.Shutdown()

	testrpc.WaitForTestAgent(t, srv.RPC, "dc1", testrpc.WithToken(TestDefaultInitialManagementToken))

	client := StartTestAgent(t, TestAgent{Name: "test-client", HCL: TestACLConfigWithParams(nil) + `
	   bootstrap = false
		server = false
		ca_file = "` + caFile + `"
		verify_outgoing = true
		verify_server_hostname = true
		node_name = "test-client"
		auto_encrypt {
			tls = true
		}
		ports {
			server = ` + strconv.Itoa(srv.Config.RPCBindAddr.Port) + `
		}
		retry_join = ["` + srv.Config.SerfBindAddrLAN.String() + `"]`,
		UseTLS: true,
	})

	defer client.Shutdown()

	// when this is successful we managed to get a TLS certificate and are using it for
	// encrypted RPC connections.
	testrpc.WaitForTestAgent(t, client.RPC, "dc1", testrpc.WithToken(TestDefaultInitialManagementToken))

	// now we need to validate that our certificate has the correct CN
	aeCert := client.tlsConfigurator.Cert()
	require.NotNil(t, aeCert)

	id := connect.SpiffeIDAgent{
		Host:       connect.TestClusterID + ".consul",
		Datacenter: "dc1",
		Agent:      "test-client",
	}
	x509Cert, err := x509.ParseCertificate(aeCert.Certificate[0])
	require.NoError(t, err)
	require.Empty(t, x509Cert.Subject.CommonName)
	require.Len(t, x509Cert.URIs, 1)
	require.Equal(t, id.URI(), x509Cert.URIs[0])
}

func TestSharedRPCRouter(t *testing.T) {
	if testing.Short() {
		t.Skip("too slow for testing.Short")
	}

	// this test runs both a server and client and ensures that the shared
	// router is being used. It would be possible for the Client and Server
	// types to create and use their own routers and for RPCs such as the
	// ones used in WaitForTestAgent to succeed. However accessing the
	// router stored on the agent ensures that Serf information from the
	// Client/Server types are being set in the same shared rpc router.

	srv := NewTestAgent(t, "")
	defer srv.Shutdown()

	testrpc.WaitForTestAgent(t, srv.RPC, "dc1")

	mgr, server := srv.Agent.baseDeps.Router.FindLANRoute()
	require.NotNil(t, mgr)
	require.NotNil(t, server)

	client := NewTestAgent(t, `
		server = false
		bootstrap = false
		retry_join = ["`+srv.Config.SerfBindAddrLAN.String()+`"]
	`)

	testrpc.WaitForTestAgent(t, client.RPC, "dc1")

	mgr, server = client.Agent.baseDeps.Router.FindLANRoute()
	require.NotNil(t, mgr)
	require.NotNil(t, server)
}

func TestAgent_ListenHTTP_MultipleAddresses(t *testing.T) {
	if testing.Short() {
		t.Skip("too slow for testing.Short")
	}

	ports := freeport.GetN(t, 2)
	caConfig := tlsutil.Config{}
	tlsConf, err := tlsutil.NewConfigurator(caConfig, hclog.New(nil))
	require.NoError(t, err)
	bd := BaseDeps{
		Deps: consul.Deps{
			Logger:          hclog.NewInterceptLogger(nil),
			Tokens:          new(token.Store),
			TLSConfigurator: tlsConf,
			GRPCConnPool:    &fakeGRPCConnPool{},
		},
		RuntimeConfig: &config.RuntimeConfig{
			HTTPAddrs: []net.Addr{
				&net.TCPAddr{IP: net.ParseIP("127.0.0.1"), Port: ports[0]},
				&net.TCPAddr{IP: net.ParseIP("127.0.0.1"), Port: ports[1]},
			},
		},
		Cache: cache.New(cache.Options{}),
	}

	bd, err = initEnterpriseBaseDeps(bd, nil)
	require.NoError(t, err)

	agent, err := New(bd)
	require.NoError(t, err)

	agent.startLicenseManager(testutil.TestContext(t))

	srvs, err := agent.listenHTTP()
	require.NoError(t, err)
	defer func() {
		ctx := context.Background()
		for _, srv := range srvs {
			srv.Shutdown(ctx)
		}
	}()

	ctx, cancel := context.WithTimeout(context.Background(), 2*time.Second)
	t.Cleanup(cancel)

	g := new(errgroup.Group)
	for _, s := range srvs {
		g.Go(s.Run)
	}

	require.Len(t, srvs, 2)
	require.Len(t, uniqueAddrs(srvs), 2)

	client := &http.Client{}
	for _, s := range srvs {
		u := url.URL{Scheme: s.Protocol, Host: s.Addr.String()}
		req, err := http.NewRequest(http.MethodGet, u.String(), nil)
		require.NoError(t, err)

		resp, err := client.Do(req.WithContext(ctx))
		require.NoError(t, err)
		require.Equal(t, 200, resp.StatusCode)
	}
}

func uniqueAddrs(srvs []apiServer) map[string]struct{} {
	result := make(map[string]struct{}, len(srvs))
	for _, s := range srvs {
		result[s.Addr.String()] = struct{}{}
	}
	return result
}

func TestAgent_AutoReloadDoReload_WhenCertAndKeyUpdated(t *testing.T) {
	if testing.Short() {
		t.Skip("too slow for testing.Short")
	}

	certsDir := testutil.TempDir(t, "auto-config")

	// write some test TLS certificates out to the cfg dir
	serverName := "server.dc1.consul"
	signer, _, err := tlsutil.GeneratePrivateKey()
	require.NoError(t, err)

	ca, _, err := tlsutil.GenerateCA(tlsutil.CAOpts{Signer: signer})
	require.NoError(t, err)

	cert, privateKey, err := tlsutil.GenerateCert(tlsutil.CertOpts{
		Signer:      signer,
		CA:          ca,
		Name:        "Test Cert Name",
		Days:        365,
		DNSNames:    []string{serverName},
		ExtKeyUsage: []x509.ExtKeyUsage{x509.ExtKeyUsageServerAuth, x509.ExtKeyUsageClientAuth},
	})
	require.NoError(t, err)

	certFile := filepath.Join(certsDir, "cert.pem")
	caFile := filepath.Join(certsDir, "cacert.pem")
	keyFile := filepath.Join(certsDir, "key.pem")

	require.NoError(t, ioutil.WriteFile(certFile, []byte(cert), 0600))
	require.NoError(t, ioutil.WriteFile(caFile, []byte(ca), 0600))
	require.NoError(t, ioutil.WriteFile(keyFile, []byte(privateKey), 0600))

	// generate a gossip key
	gossipKey := make([]byte, 32)
	n, err := rand.Read(gossipKey)
	require.NoError(t, err)
	require.Equal(t, 32, n)
	gossipKeyEncoded := base64.StdEncoding.EncodeToString(gossipKey)

	hclConfig := TestACLConfigWithParams(nil) + `
		encrypt = "` + gossipKeyEncoded + `"
		encrypt_verify_incoming = true
		encrypt_verify_outgoing = true
		verify_incoming = true
		verify_outgoing = true
		verify_server_hostname = true
		ca_file = "` + caFile + `"
		cert_file = "` + certFile + `"
		key_file = "` + keyFile + `"
		connect { enabled = true }
		auto_reload_config = true
	`

	srv := StartTestAgent(t, TestAgent{Name: "TestAgent-Server", HCL: hclConfig})
	defer srv.Shutdown()

	testrpc.WaitForTestAgent(t, srv.RPC, "dc1", testrpc.WithToken(TestDefaultInitialManagementToken))

	aeCert := srv.tlsConfigurator.Cert()
	require.NotNil(t, aeCert)

	cert2, privateKey2, err := tlsutil.GenerateCert(tlsutil.CertOpts{
		Signer:      signer,
		CA:          ca,
		Name:        "Test Cert Name",
		Days:        365,
		DNSNames:    []string{serverName},
		ExtKeyUsage: []x509.ExtKeyUsage{x509.ExtKeyUsageServerAuth, x509.ExtKeyUsageClientAuth},
	})
	require.NoError(t, err)
	require.NoError(t, ioutil.WriteFile(certFile, []byte(cert2), 0600))
	require.NoError(t, ioutil.WriteFile(keyFile, []byte(privateKey2), 0600))

	retry.Run(t, func(r *retry.R) {
		aeCert2 := srv.tlsConfigurator.Cert()
		require.NotEqual(r, aeCert.Certificate, aeCert2.Certificate)
	})

}

func TestAgent_AutoReloadDoNotReload_WhenCaUpdated(t *testing.T) {
	if testing.Short() {
		t.Skip("too slow for testing.Short")
<<<<<<< HEAD
	}

	certsDir := testutil.TempDir(t, "auto-config")

	// write some test TLS certificates out to the cfg dir
	serverName := "server.dc1.consul"
	signer, _, err := tlsutil.GeneratePrivateKey()
	require.NoError(t, err)

	ca, _, err := tlsutil.GenerateCA(tlsutil.CAOpts{Signer: signer})
	require.NoError(t, err)

	cert, privateKey, err := tlsutil.GenerateCert(tlsutil.CertOpts{
		Signer:      signer,
		CA:          ca,
		Name:        "Test Cert Name",
		Days:        365,
		DNSNames:    []string{serverName},
		ExtKeyUsage: []x509.ExtKeyUsage{x509.ExtKeyUsageServerAuth, x509.ExtKeyUsageClientAuth},
	})
	require.NoError(t, err)

	certFile := filepath.Join(certsDir, "cert.pem")
	caFile := filepath.Join(certsDir, "cacert.pem")
	keyFile := filepath.Join(certsDir, "key.pem")

	require.NoError(t, ioutil.WriteFile(certFile, []byte(cert), 0600))
	require.NoError(t, ioutil.WriteFile(caFile, []byte(ca), 0600))
	require.NoError(t, ioutil.WriteFile(keyFile, []byte(privateKey), 0600))

	// generate a gossip key
	gossipKey := make([]byte, 32)
	n, err := rand.Read(gossipKey)
	require.NoError(t, err)
	require.Equal(t, 32, n)
	gossipKeyEncoded := base64.StdEncoding.EncodeToString(gossipKey)

	hclConfig := TestACLConfigWithParams(nil) + `
		encrypt = "` + gossipKeyEncoded + `"
		encrypt_verify_incoming = true
		encrypt_verify_outgoing = true
		verify_incoming = true
		verify_outgoing = true
		verify_server_hostname = true
		ca_file = "` + caFile + `"
		cert_file = "` + certFile + `"
		key_file = "` + keyFile + `"
		connect { enabled = true }
		auto_reload_config = true
	`

	srv := StartTestAgent(t, TestAgent{Name: "TestAgent-Server", HCL: hclConfig})
	defer srv.Shutdown()

	testrpc.WaitForTestAgent(t, srv.RPC, "dc1", testrpc.WithToken(TestDefaultInitialManagementToken))

	aeCA := srv.tlsConfigurator.ManualCAPems()
	require.NotNil(t, aeCA)

	ca2, _, err := tlsutil.GenerateCA(tlsutil.CAOpts{Signer: signer})
	require.NoError(t, err)
	require.NoError(t, ioutil.WriteFile(caFile, []byte(ca2), 0600))

	// wait a bit to see if it get updated.
	time.Sleep(time.Second)

	aeCA2 := srv.tlsConfigurator.ManualCAPems()
	require.NotNil(t, aeCA2)
	require.Equal(t, aeCA, aeCA2)
}

func TestAgent_AutoReloadDoReload_WhenCertThenKeyUpdated(t *testing.T) {
	if testing.Short() {
		t.Skip("too slow for testing.Short")
=======
>>>>>>> 16b19dd8
	}

	certsDir := testutil.TempDir(t, "auto-config")

	// write some test TLS certificates out to the cfg dir
	serverName := "server.dc1.consul"
	signer, _, err := tlsutil.GeneratePrivateKey()
	require.NoError(t, err)

	ca, _, err := tlsutil.GenerateCA(tlsutil.CAOpts{Signer: signer})
	require.NoError(t, err)

	cert, privateKey, err := tlsutil.GenerateCert(tlsutil.CertOpts{
		Signer:      signer,
		CA:          ca,
		Name:        "Test Cert Name",
		Days:        365,
		DNSNames:    []string{serverName},
		ExtKeyUsage: []x509.ExtKeyUsage{x509.ExtKeyUsageServerAuth, x509.ExtKeyUsageClientAuth},
	})
	require.NoError(t, err)

	certFile := filepath.Join(certsDir, "cert.pem")
	caFile := filepath.Join(certsDir, "cacert.pem")
	keyFile := filepath.Join(certsDir, "key.pem")

	require.NoError(t, ioutil.WriteFile(certFile, []byte(cert), 0600))
	require.NoError(t, ioutil.WriteFile(caFile, []byte(ca), 0600))
	require.NoError(t, ioutil.WriteFile(keyFile, []byte(privateKey), 0600))

	// generate a gossip key
	gossipKey := make([]byte, 32)
	n, err := rand.Read(gossipKey)
	require.NoError(t, err)
	require.Equal(t, 32, n)
	gossipKeyEncoded := base64.StdEncoding.EncodeToString(gossipKey)

<<<<<<< HEAD
=======
	hclConfig := TestACLConfigWithParams(nil) + `
		encrypt = "` + gossipKeyEncoded + `"
		encrypt_verify_incoming = true
		encrypt_verify_outgoing = true
		verify_incoming = true
		verify_outgoing = true
		verify_server_hostname = true
		ca_file = "` + caFile + `"
		cert_file = "` + certFile + `"
		key_file = "` + keyFile + `"
		connect { enabled = true }
		auto_reload_config = true
	`

	srv := StartTestAgent(t, TestAgent{Name: "TestAgent-Server", HCL: hclConfig})
	defer srv.Shutdown()

	testrpc.WaitForTestAgent(t, srv.RPC, "dc1", testrpc.WithToken(TestDefaultInitialManagementToken))

	aeCA := srv.tlsConfigurator.ManualCAPems()
	require.NotNil(t, aeCA)

	ca2, _, err := tlsutil.GenerateCA(tlsutil.CAOpts{Signer: signer})
	require.NoError(t, err)
	require.NoError(t, ioutil.WriteFile(caFile, []byte(ca2), 0600))

	// wait a bit to see if it get updated.
	time.Sleep(time.Second)

	aeCA2 := srv.tlsConfigurator.ManualCAPems()
	require.NotNil(t, aeCA2)
	require.Equal(t, aeCA, aeCA2)
}

func TestAgent_AutoReloadDoReload_WhenCertThenKeyUpdated(t *testing.T) {
	if testing.Short() {
		t.Skip("too slow for testing.Short")
	}

	certsDir := testutil.TempDir(t, "auto-config")

	// write some test TLS certificates out to the cfg dir
	serverName := "server.dc1.consul"
	signer, _, err := tlsutil.GeneratePrivateKey()
	require.NoError(t, err)

	ca, _, err := tlsutil.GenerateCA(tlsutil.CAOpts{Signer: signer})
	require.NoError(t, err)

	cert, privateKey, err := tlsutil.GenerateCert(tlsutil.CertOpts{
		Signer:      signer,
		CA:          ca,
		Name:        "Test Cert Name",
		Days:        365,
		DNSNames:    []string{serverName},
		ExtKeyUsage: []x509.ExtKeyUsage{x509.ExtKeyUsageServerAuth, x509.ExtKeyUsageClientAuth},
	})
	require.NoError(t, err)

	certFile := filepath.Join(certsDir, "cert.pem")
	caFile := filepath.Join(certsDir, "cacert.pem")
	keyFile := filepath.Join(certsDir, "key.pem")

	require.NoError(t, ioutil.WriteFile(certFile, []byte(cert), 0600))
	require.NoError(t, ioutil.WriteFile(caFile, []byte(ca), 0600))
	require.NoError(t, ioutil.WriteFile(keyFile, []byte(privateKey), 0600))

	// generate a gossip key
	gossipKey := make([]byte, 32)
	n, err := rand.Read(gossipKey)
	require.NoError(t, err)
	require.Equal(t, 32, n)
	gossipKeyEncoded := base64.StdEncoding.EncodeToString(gossipKey)

>>>>>>> 16b19dd8
	hclConfig := TestACLConfigWithParams(nil)

	configFile := testutil.TempDir(t, "config") + "/config.hcl"
	require.NoError(t, ioutil.WriteFile(configFile, []byte(`
		encrypt = "`+gossipKeyEncoded+`"
		encrypt_verify_incoming = true
		encrypt_verify_outgoing = true
		verify_incoming = true
		verify_outgoing = true
		verify_server_hostname = true
		ca_file = "`+caFile+`"
		cert_file = "`+certFile+`"
		key_file = "`+keyFile+`"
		connect { enabled = true }
		auto_reload_config = true
	`), 0600))

	srv := StartTestAgent(t, TestAgent{Name: "TestAgent-Server", HCL: hclConfig, configFiles: []string{configFile}})
	defer srv.Shutdown()

	testrpc.WaitForTestAgent(t, srv.RPC, "dc1", testrpc.WithToken(TestDefaultInitialManagementToken))

	cert1 := srv.tlsConfigurator.Cert()

	certNew, privateKeyNew, err := tlsutil.GenerateCert(tlsutil.CertOpts{
		Signer:      signer,
		CA:          ca,
		Name:        "Test Cert Name",
		Days:        365,
		DNSNames:    []string{serverName},
		ExtKeyUsage: []x509.ExtKeyUsage{x509.ExtKeyUsageServerAuth, x509.ExtKeyUsageClientAuth},
	})
	require.NoError(t, err)
	certFileNew := filepath.Join(certsDir, "cert_new.pem")
	require.NoError(t, ioutil.WriteFile(certFileNew, []byte(certNew), 0600))
	require.NoError(t, ioutil.WriteFile(configFile, []byte(`
		encrypt = "`+gossipKeyEncoded+`"
		encrypt_verify_incoming = true
		encrypt_verify_outgoing = true
		verify_incoming = true
		verify_outgoing = true
		verify_server_hostname = true
		ca_file = "`+caFile+`"
		cert_file = "`+certFileNew+`"
		key_file = "`+keyFile+`"
		connect { enabled = true }
		auto_reload_config = true
	`), 0600))

	// cert should not change as we did not update the associated key
	time.Sleep(1 * time.Second)
	retry.Run(t, func(r *retry.R) {
		require.Equal(r, cert1.Certificate, srv.tlsConfigurator.Cert().Certificate)
		require.Equal(r, cert1.PrivateKey, srv.tlsConfigurator.Cert().PrivateKey)
	})

	require.NoError(t, ioutil.WriteFile(keyFile, []byte(privateKeyNew), 0600))

	// cert should change as we did not update the associated key
	time.Sleep(1 * time.Second)
	retry.Run(t, func(r *retry.R) {
		require.NotEqual(r, cert1.Certificate, srv.tlsConfigurator.Cert().Certificate)
		require.NotEqual(r, cert1.PrivateKey, srv.tlsConfigurator.Cert().PrivateKey)
	})
}

func TestAgent_AutoReloadDoReload_WhenKeyThenCertUpdated(t *testing.T) {
	if testing.Short() {
		t.Skip("too slow for testing.Short")
	}

	certsDir := testutil.TempDir(t, "auto-config")

	// write some test TLS certificates out to the cfg dir
	serverName := "server.dc1.consul"
	signer, _, err := tlsutil.GeneratePrivateKey()
	require.NoError(t, err)

	ca, _, err := tlsutil.GenerateCA(tlsutil.CAOpts{Signer: signer})
	require.NoError(t, err)

	cert, privateKey, err := tlsutil.GenerateCert(tlsutil.CertOpts{
		Signer:      signer,
		CA:          ca,
		Name:        "Test Cert Name",
		Days:        365,
		DNSNames:    []string{serverName},
		ExtKeyUsage: []x509.ExtKeyUsage{x509.ExtKeyUsageServerAuth, x509.ExtKeyUsageClientAuth},
	})
	require.NoError(t, err)

	certFile := filepath.Join(certsDir, "cert.pem")
	caFile := filepath.Join(certsDir, "cacert.pem")
	keyFile := filepath.Join(certsDir, "key.pem")

	require.NoError(t, ioutil.WriteFile(certFile, []byte(cert), 0600))
	require.NoError(t, ioutil.WriteFile(caFile, []byte(ca), 0600))
	require.NoError(t, ioutil.WriteFile(keyFile, []byte(privateKey), 0600))

	// generate a gossip key
	gossipKey := make([]byte, 32)
	n, err := rand.Read(gossipKey)
	require.NoError(t, err)
	require.Equal(t, 32, n)
	gossipKeyEncoded := base64.StdEncoding.EncodeToString(gossipKey)

	hclConfig := TestACLConfigWithParams(nil)

	configFile := testutil.TempDir(t, "config") + "/config.hcl"
	require.NoError(t, ioutil.WriteFile(configFile, []byte(`
		encrypt = "`+gossipKeyEncoded+`"
		encrypt_verify_incoming = true
		encrypt_verify_outgoing = true
		verify_incoming = true
		verify_outgoing = true
		verify_server_hostname = true
		ca_file = "`+caFile+`"
		cert_file = "`+certFile+`"
		key_file = "`+keyFile+`"
		connect { enabled = true }
		auto_reload_config = true
	`), 0600))

	srv := StartTestAgent(t, TestAgent{Name: "TestAgent-Server", HCL: hclConfig, configFiles: []string{configFile}})
<<<<<<< HEAD
	srv.coalesceTimerShim = testCoalesceTimer
=======
>>>>>>> 16b19dd8
	defer srv.Shutdown()

	testrpc.WaitForTestAgent(t, srv.RPC, "dc1", testrpc.WithToken(TestDefaultInitialManagementToken))

	cert1 := srv.tlsConfigurator.Cert()

	certNew, privateKeyNew, err := tlsutil.GenerateCert(tlsutil.CertOpts{
		Signer:      signer,
		CA:          ca,
		Name:        "Test Cert Name",
		Days:        365,
		DNSNames:    []string{serverName},
		ExtKeyUsage: []x509.ExtKeyUsage{x509.ExtKeyUsageServerAuth, x509.ExtKeyUsageClientAuth},
	})
	require.NoError(t, err)
	certFileNew := filepath.Join(certsDir, "cert_new.pem")
	require.NoError(t, ioutil.WriteFile(keyFile, []byte(privateKeyNew), 0600))
	// cert should not change as we did not update the associated key
	time.Sleep(1 * time.Second)
	retry.Run(t, func(r *retry.R) {
		require.Equal(r, cert1.Certificate, srv.tlsConfigurator.Cert().Certificate)
		require.Equal(r, cert1.PrivateKey, srv.tlsConfigurator.Cert().PrivateKey)
	})

	require.NoError(t, ioutil.WriteFile(certFileNew, []byte(certNew), 0600))
	require.NoError(t, ioutil.WriteFile(configFile, []byte(`
		encrypt = "`+gossipKeyEncoded+`"
		encrypt_verify_incoming = true
		encrypt_verify_outgoing = true
		verify_incoming = true
		verify_outgoing = true
		verify_server_hostname = true
		ca_file = "`+caFile+`"
		cert_file = "`+certFileNew+`"
		key_file = "`+keyFile+`"
		connect { enabled = true }
		auto_reload_config = true
	`), 0600))

	// cert should change as we did not update the associated key
	time.Sleep(1 * time.Second)
	retry.Run(t, func(r *retry.R) {
		require.NotEqual(r, cert1.Certificate, srv.tlsConfigurator.Cert().Certificate)
		require.NotEqual(r, cert1.PrivateKey, srv.tlsConfigurator.Cert().PrivateKey)
	})
	cert2 := srv.tlsConfigurator.Cert()

	certNew2, privateKeyNew2, err := tlsutil.GenerateCert(tlsutil.CertOpts{
		Signer:      signer,
		CA:          ca,
		Name:        "Test Cert Name",
		Days:        365,
		DNSNames:    []string{serverName},
		ExtKeyUsage: []x509.ExtKeyUsage{x509.ExtKeyUsageServerAuth, x509.ExtKeyUsageClientAuth},
	})
	require.NoError(t, err)
	require.NoError(t, ioutil.WriteFile(keyFile, []byte(privateKeyNew2), 0600))
	// cert should not change as we did not update the associated cert
	time.Sleep(1 * time.Second)
	retry.Run(t, func(r *retry.R) {
		require.Equal(r, cert2.Certificate, srv.tlsConfigurator.Cert().Certificate)
		require.Equal(r, cert2.PrivateKey, srv.tlsConfigurator.Cert().PrivateKey)
	})

	require.NoError(t, ioutil.WriteFile(certFileNew, []byte(certNew2), 0600))

	// cert should change as we did  update the associated key
	time.Sleep(1 * time.Second)
	retry.Run(t, func(r *retry.R) {
		require.NotEqual(r, cert2.Certificate, srv.tlsConfigurator.Cert().Certificate)
		require.NotEqual(r, cert2.PrivateKey, srv.tlsConfigurator.Cert().PrivateKey)
	})
<<<<<<< HEAD
}

func testCoalesceTimer(inputCh chan *config.FileWatcherEvent, _ time.Duration) chan []config.FileWatcherEvent {
	ch := make(chan []config.FileWatcherEvent)
	go func() {
		for evt := range inputCh {
			ch <- []config.FileWatcherEvent{*evt}
		}
	}()
	return ch
}

func Test_coalesceTimerOnePeriod(t *testing.T) {

	ch := make(chan *config.FileWatcherEvent)
	ch2 := make(chan struct{})
	outputCh := coalesceTimer(ch, 100*time.Millisecond)
	time.AfterFunc(50*time.Millisecond, func() {
		close(ch2)
	})

	count := 0
	for {
		select {
		case <-ch2:
			time.Sleep(100 * time.Millisecond)
			close(ch)
			goto DONE
		default:
			ch <- &config.FileWatcherEvent{}
			count++
		}
	}
DONE:

	allEvt := make([][]config.FileWatcherEvent, 0)
	for evt := range outputCh {
		allEvt = append(allEvt, evt)
	}
	require.Len(t, allEvt, 1)
	require.Len(t, allEvt[0], count)
}

func Test_coalesceTimerTwoPeriods(t *testing.T) {

	ch := make(chan *config.FileWatcherEvent)
	ch2 := make(chan struct{})
	outputCh := coalesceTimer(ch, 100*time.Millisecond)
	time.AfterFunc(150*time.Millisecond, func() {
		close(ch2)
	})

	count := 0
	allEvt := make([][]config.FileWatcherEvent, 0)
	go func() {
		for evt := range outputCh {
			allEvt = append(allEvt, evt)
		}
	}()

	for {
		select {
		case <-ch2:
			close(ch)
			goto DONE
		default:
			ch <- &config.FileWatcherEvent{}
			count++
			time.Sleep(10 * time.Millisecond)
		}
	}

DONE:
	time.Sleep(150 * time.Millisecond)
	require.Len(t, allEvt, 2)
	require.Equal(t, count, len(allEvt[0])+len(allEvt[1]))
=======
>>>>>>> 16b19dd8
}<|MERGE_RESOLUTION|>--- conflicted
+++ resolved
@@ -5412,7 +5412,6 @@
 func TestAgent_AutoReloadDoNotReload_WhenCaUpdated(t *testing.T) {
 	if testing.Short() {
 		t.Skip("too slow for testing.Short")
-<<<<<<< HEAD
 	}
 
 	certsDir := testutil.TempDir(t, "auto-config")
@@ -5487,8 +5486,6 @@
 func TestAgent_AutoReloadDoReload_WhenCertThenKeyUpdated(t *testing.T) {
 	if testing.Short() {
 		t.Skip("too slow for testing.Short")
-=======
->>>>>>> 16b19dd8
 	}
 
 	certsDir := testutil.TempDir(t, "auto-config")
@@ -5526,83 +5523,6 @@
 	require.Equal(t, 32, n)
 	gossipKeyEncoded := base64.StdEncoding.EncodeToString(gossipKey)
 
-<<<<<<< HEAD
-=======
-	hclConfig := TestACLConfigWithParams(nil) + `
-		encrypt = "` + gossipKeyEncoded + `"
-		encrypt_verify_incoming = true
-		encrypt_verify_outgoing = true
-		verify_incoming = true
-		verify_outgoing = true
-		verify_server_hostname = true
-		ca_file = "` + caFile + `"
-		cert_file = "` + certFile + `"
-		key_file = "` + keyFile + `"
-		connect { enabled = true }
-		auto_reload_config = true
-	`
-
-	srv := StartTestAgent(t, TestAgent{Name: "TestAgent-Server", HCL: hclConfig})
-	defer srv.Shutdown()
-
-	testrpc.WaitForTestAgent(t, srv.RPC, "dc1", testrpc.WithToken(TestDefaultInitialManagementToken))
-
-	aeCA := srv.tlsConfigurator.ManualCAPems()
-	require.NotNil(t, aeCA)
-
-	ca2, _, err := tlsutil.GenerateCA(tlsutil.CAOpts{Signer: signer})
-	require.NoError(t, err)
-	require.NoError(t, ioutil.WriteFile(caFile, []byte(ca2), 0600))
-
-	// wait a bit to see if it get updated.
-	time.Sleep(time.Second)
-
-	aeCA2 := srv.tlsConfigurator.ManualCAPems()
-	require.NotNil(t, aeCA2)
-	require.Equal(t, aeCA, aeCA2)
-}
-
-func TestAgent_AutoReloadDoReload_WhenCertThenKeyUpdated(t *testing.T) {
-	if testing.Short() {
-		t.Skip("too slow for testing.Short")
-	}
-
-	certsDir := testutil.TempDir(t, "auto-config")
-
-	// write some test TLS certificates out to the cfg dir
-	serverName := "server.dc1.consul"
-	signer, _, err := tlsutil.GeneratePrivateKey()
-	require.NoError(t, err)
-
-	ca, _, err := tlsutil.GenerateCA(tlsutil.CAOpts{Signer: signer})
-	require.NoError(t, err)
-
-	cert, privateKey, err := tlsutil.GenerateCert(tlsutil.CertOpts{
-		Signer:      signer,
-		CA:          ca,
-		Name:        "Test Cert Name",
-		Days:        365,
-		DNSNames:    []string{serverName},
-		ExtKeyUsage: []x509.ExtKeyUsage{x509.ExtKeyUsageServerAuth, x509.ExtKeyUsageClientAuth},
-	})
-	require.NoError(t, err)
-
-	certFile := filepath.Join(certsDir, "cert.pem")
-	caFile := filepath.Join(certsDir, "cacert.pem")
-	keyFile := filepath.Join(certsDir, "key.pem")
-
-	require.NoError(t, ioutil.WriteFile(certFile, []byte(cert), 0600))
-	require.NoError(t, ioutil.WriteFile(caFile, []byte(ca), 0600))
-	require.NoError(t, ioutil.WriteFile(keyFile, []byte(privateKey), 0600))
-
-	// generate a gossip key
-	gossipKey := make([]byte, 32)
-	n, err := rand.Read(gossipKey)
-	require.NoError(t, err)
-	require.Equal(t, 32, n)
-	gossipKeyEncoded := base64.StdEncoding.EncodeToString(gossipKey)
-
->>>>>>> 16b19dd8
 	hclConfig := TestACLConfigWithParams(nil)
 
 	configFile := testutil.TempDir(t, "config") + "/config.hcl"
@@ -5727,10 +5647,7 @@
 	`), 0600))
 
 	srv := StartTestAgent(t, TestAgent{Name: "TestAgent-Server", HCL: hclConfig, configFiles: []string{configFile}})
-<<<<<<< HEAD
 	srv.coalesceTimerShim = testCoalesceTimer
-=======
->>>>>>> 16b19dd8
 	defer srv.Shutdown()
 
 	testrpc.WaitForTestAgent(t, srv.RPC, "dc1", testrpc.WithToken(TestDefaultInitialManagementToken))
@@ -5803,7 +5720,6 @@
 		require.NotEqual(r, cert2.Certificate, srv.tlsConfigurator.Cert().Certificate)
 		require.NotEqual(r, cert2.PrivateKey, srv.tlsConfigurator.Cert().PrivateKey)
 	})
-<<<<<<< HEAD
 }
 
 func testCoalesceTimer(inputCh chan *config.FileWatcherEvent, _ time.Duration) chan []config.FileWatcherEvent {
@@ -5874,12 +5790,242 @@
 			count++
 			time.Sleep(10 * time.Millisecond)
 		}
+
+	certsDir := testutil.TempDir(t, "auto-config")
+
+	// write some test TLS certificates out to the cfg dir
+	serverName := "server.dc1.consul"
+	signer, _, err := tlsutil.GeneratePrivateKey()
+	require.NoError(t, err)
+
+	ca, _, err := tlsutil.GenerateCA(tlsutil.CAOpts{Signer: signer})
+	require.NoError(t, err)
+
+	cert, privateKey, err := tlsutil.GenerateCert(tlsutil.CertOpts{
+		Signer:      signer,
+		CA:          ca,
+		Name:        "Test Cert Name",
+		Days:        365,
+		DNSNames:    []string{serverName},
+		ExtKeyUsage: []x509.ExtKeyUsage{x509.ExtKeyUsageServerAuth, x509.ExtKeyUsageClientAuth},
+	})
+	require.NoError(t, err)
+
+	certFile := filepath.Join(certsDir, "cert.pem")
+	caFile := filepath.Join(certsDir, "cacert.pem")
+	keyFile := filepath.Join(certsDir, "key.pem")
+
+	require.NoError(t, ioutil.WriteFile(certFile, []byte(cert), 0600))
+	require.NoError(t, ioutil.WriteFile(caFile, []byte(ca), 0600))
+	require.NoError(t, ioutil.WriteFile(keyFile, []byte(privateKey), 0600))
+
+	// generate a gossip key
+	gossipKey := make([]byte, 32)
+	n, err := rand.Read(gossipKey)
+	require.NoError(t, err)
+	require.Equal(t, 32, n)
+	gossipKeyEncoded := base64.StdEncoding.EncodeToString(gossipKey)
+
+	hclConfig := TestACLConfigWithParams(nil)
+
+	configFile := testutil.TempDir(t, "config") + "/config.hcl"
+	require.NoError(t, ioutil.WriteFile(configFile, []byte(`
+		encrypt = "`+gossipKeyEncoded+`"
+		encrypt_verify_incoming = true
+		encrypt_verify_outgoing = true
+		verify_incoming = true
+		verify_outgoing = true
+		verify_server_hostname = true
+		ca_file = "`+caFile+`"
+		cert_file = "`+certFile+`"
+		key_file = "`+keyFile+`"
+		connect { enabled = true }
+		auto_reload_config = true
+	`), 0600))
+
+	srv := StartTestAgent(t, TestAgent{Name: "TestAgent-Server", HCL: hclConfig, configFiles: []string{configFile}})
+	defer srv.Shutdown()
+
+	testrpc.WaitForTestAgent(t, srv.RPC, "dc1", testrpc.WithToken(TestDefaultInitialManagementToken))
+
+	cert1 := srv.tlsConfigurator.Cert()
+
+	certNew, privateKeyNew, err := tlsutil.GenerateCert(tlsutil.CertOpts{
+		Signer:      signer,
+		CA:          ca,
+		Name:        "Test Cert Name",
+		Days:        365,
+		DNSNames:    []string{serverName},
+		ExtKeyUsage: []x509.ExtKeyUsage{x509.ExtKeyUsageServerAuth, x509.ExtKeyUsageClientAuth},
+	})
+	require.NoError(t, err)
+	certFileNew := filepath.Join(certsDir, "cert_new.pem")
+	require.NoError(t, ioutil.WriteFile(certFileNew, []byte(certNew), 0600))
+	require.NoError(t, ioutil.WriteFile(configFile, []byte(`
+		encrypt = "`+gossipKeyEncoded+`"
+		encrypt_verify_incoming = true
+		encrypt_verify_outgoing = true
+		verify_incoming = true
+		verify_outgoing = true
+		verify_server_hostname = true
+		ca_file = "`+caFile+`"
+		cert_file = "`+certFileNew+`"
+		key_file = "`+keyFile+`"
+		connect { enabled = true }
+		auto_reload_config = true
+	`), 0600))
+
+	// cert should not change as we did not update the associated key
+	time.Sleep(1 * time.Second)
+	retry.Run(t, func(r *retry.R) {
+		require.Equal(r, cert1.Certificate, srv.tlsConfigurator.Cert().Certificate)
+		require.Equal(r, cert1.PrivateKey, srv.tlsConfigurator.Cert().PrivateKey)
+	})
+
+	require.NoError(t, ioutil.WriteFile(keyFile, []byte(privateKeyNew), 0600))
+
+	// cert should change as we did not update the associated key
+	time.Sleep(1 * time.Second)
+	retry.Run(t, func(r *retry.R) {
+		require.NotEqual(r, cert1.Certificate, srv.tlsConfigurator.Cert().Certificate)
+		require.NotEqual(r, cert1.PrivateKey, srv.tlsConfigurator.Cert().PrivateKey)
+	})
+}
+
+func TestAgent_AutoReloadDoReload_WhenKeyThenCertUpdated(t *testing.T) {
+	if testing.Short() {
+		t.Skip("too slow for testing.Short")
+	}
+
+	certsDir := testutil.TempDir(t, "auto-config")
+
+	// write some test TLS certificates out to the cfg dir
+	serverName := "server.dc1.consul"
+	signer, _, err := tlsutil.GeneratePrivateKey()
+	require.NoError(t, err)
+
+	ca, _, err := tlsutil.GenerateCA(tlsutil.CAOpts{Signer: signer})
+	require.NoError(t, err)
+
+	cert, privateKey, err := tlsutil.GenerateCert(tlsutil.CertOpts{
+		Signer:      signer,
+		CA:          ca,
+		Name:        "Test Cert Name",
+		Days:        365,
+		DNSNames:    []string{serverName},
+		ExtKeyUsage: []x509.ExtKeyUsage{x509.ExtKeyUsageServerAuth, x509.ExtKeyUsageClientAuth},
+	})
+	require.NoError(t, err)
+
+	certFile := filepath.Join(certsDir, "cert.pem")
+	caFile := filepath.Join(certsDir, "cacert.pem")
+	keyFile := filepath.Join(certsDir, "key.pem")
+
+	require.NoError(t, ioutil.WriteFile(certFile, []byte(cert), 0600))
+	require.NoError(t, ioutil.WriteFile(caFile, []byte(ca), 0600))
+	require.NoError(t, ioutil.WriteFile(keyFile, []byte(privateKey), 0600))
+
+	// generate a gossip key
+	gossipKey := make([]byte, 32)
+	n, err := rand.Read(gossipKey)
+	require.NoError(t, err)
+	require.Equal(t, 32, n)
+	gossipKeyEncoded := base64.StdEncoding.EncodeToString(gossipKey)
+
+	hclConfig := TestACLConfigWithParams(nil)
+
+	configFile := testutil.TempDir(t, "config") + "/config.hcl"
+	require.NoError(t, ioutil.WriteFile(configFile, []byte(`
+		encrypt = "`+gossipKeyEncoded+`"
+		encrypt_verify_incoming = true
+		encrypt_verify_outgoing = true
+		verify_incoming = true
+		verify_outgoing = true
+		verify_server_hostname = true
+		ca_file = "`+caFile+`"
+		cert_file = "`+certFile+`"
+		key_file = "`+keyFile+`"
+		connect { enabled = true }
+		auto_reload_config = true
+	`), 0600))
+
+	srv := StartTestAgent(t, TestAgent{Name: "TestAgent-Server", HCL: hclConfig, configFiles: []string{configFile}})
+	defer srv.Shutdown()
+
+	testrpc.WaitForTestAgent(t, srv.RPC, "dc1", testrpc.WithToken(TestDefaultInitialManagementToken))
+
+	cert1 := srv.tlsConfigurator.Cert()
+
+	certNew, privateKeyNew, err := tlsutil.GenerateCert(tlsutil.CertOpts{
+		Signer:      signer,
+		CA:          ca,
+		Name:        "Test Cert Name",
+		Days:        365,
+		DNSNames:    []string{serverName},
+		ExtKeyUsage: []x509.ExtKeyUsage{x509.ExtKeyUsageServerAuth, x509.ExtKeyUsageClientAuth},
+	})
+	require.NoError(t, err)
+	certFileNew := filepath.Join(certsDir, "cert_new.pem")
+	require.NoError(t, ioutil.WriteFile(keyFile, []byte(privateKeyNew), 0600))
+	// cert should not change as we did not update the associated key
+	time.Sleep(1 * time.Second)
+	retry.Run(t, func(r *retry.R) {
+		require.Equal(r, cert1.Certificate, srv.tlsConfigurator.Cert().Certificate)
+		require.Equal(r, cert1.PrivateKey, srv.tlsConfigurator.Cert().PrivateKey)
+	})
+
+	require.NoError(t, ioutil.WriteFile(certFileNew, []byte(certNew), 0600))
+	require.NoError(t, ioutil.WriteFile(configFile, []byte(`
+		encrypt = "`+gossipKeyEncoded+`"
+		encrypt_verify_incoming = true
+		encrypt_verify_outgoing = true
+		verify_incoming = true
+		verify_outgoing = true
+		verify_server_hostname = true
+		ca_file = "`+caFile+`"
+		cert_file = "`+certFileNew+`"
+		key_file = "`+keyFile+`"
+		connect { enabled = true }
+		auto_reload_config = true
+	`), 0600))
+
+	// cert should change as we did not update the associated key
+	time.Sleep(1 * time.Second)
+	retry.Run(t, func(r *retry.R) {
+		require.NotEqual(r, cert1.Certificate, srv.tlsConfigurator.Cert().Certificate)
+		require.NotEqual(r, cert1.PrivateKey, srv.tlsConfigurator.Cert().PrivateKey)
+	})
+	cert2 := srv.tlsConfigurator.Cert()
+
+	certNew2, privateKeyNew2, err := tlsutil.GenerateCert(tlsutil.CertOpts{
+		Signer:      signer,
+		CA:          ca,
+		Name:        "Test Cert Name",
+		Days:        365,
+		DNSNames:    []string{serverName},
+		ExtKeyUsage: []x509.ExtKeyUsage{x509.ExtKeyUsageServerAuth, x509.ExtKeyUsageClientAuth},
+	})
+	require.NoError(t, err)
+	require.NoError(t, ioutil.WriteFile(keyFile, []byte(privateKeyNew2), 0600))
+	// cert should not change as we did not update the associated cert
+	time.Sleep(1 * time.Second)
+	retry.Run(t, func(r *retry.R) {
+		require.Equal(r, cert2.Certificate, srv.tlsConfigurator.Cert().Certificate)
+		require.Equal(r, cert2.PrivateKey, srv.tlsConfigurator.Cert().PrivateKey)
+	})
+
+	require.NoError(t, ioutil.WriteFile(certFileNew, []byte(certNew2), 0600))
+
+	// cert should change as we did  update the associated key
+	time.Sleep(1 * time.Second)
+	retry.Run(t, func(r *retry.R) {
+		require.NotEqual(r, cert2.Certificate, srv.tlsConfigurator.Cert().Certificate)
+		require.NotEqual(r, cert2.PrivateKey, srv.tlsConfigurator.Cert().PrivateKey)
+	})
 	}
 
 DONE:
 	time.Sleep(150 * time.Millisecond)
 	require.Len(t, allEvt, 2)
 	require.Equal(t, count, len(allEvt[0])+len(allEvt[1]))
-=======
->>>>>>> 16b19dd8
 }