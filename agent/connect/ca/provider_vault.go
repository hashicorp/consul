--- conflicted
+++ resolved
@@ -58,12 +58,8 @@
 	config *structs.VaultCAProviderConfig
 	client *vaultapi.Client
 
-<<<<<<< HEAD
 	vaultAuthHelper *VaultAuthHelper
-	shutdown        func()
-=======
 	stopWatcher func()
->>>>>>> c90315a8
 
 	isPrimary                    bool
 	clusterID                    string
@@ -77,8 +73,7 @@
 	vaultAuthHelper := NewVaultAuthHelper(logger)
 
 	return &VaultProvider{
-<<<<<<< HEAD
-		shutdown:        func() {},
+		stopWatcher:     func() {},
 		vaultAuthHelper: vaultAuthHelper,
 		logger:          logger,
 	}
@@ -97,11 +92,6 @@
 			}
 			return awsutil.GenerateLoginData(creds, headerValue, configuredRegion, logger)
 		},
-=======
-		stopWatcher: func() {},
-		logger:      logger,
->>>>>>> c90315a8
-	}
 }
 
 func vaultTLSConfig(config *structs.VaultCAProviderConfig) *vaultapi.TLSConfig {
