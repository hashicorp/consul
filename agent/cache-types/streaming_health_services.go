--- conflicted
+++ resolved
@@ -39,14 +39,7 @@
 // so using a shorter TTL ensures the cache entry expires sooner.
 func (c *StreamingHealthServices) RegisterOptions() cache.RegisterOptions {
 	opts := c.RegisterOptionsBlockingRefresh.RegisterOptions()
-<<<<<<< HEAD
-	// This has to be greater than opts.QueryTimeout to avoid cache being lost
-	// while blocking
-	opts.LastGetTTL = opts.QueryTimeout + 10*time.Second
-
-=======
 	opts.LastGetTTL = 20 * time.Minute
->>>>>>> 9aa8081e
 	return opts
 }
 
