package xds

import (
	"testing"

	"github.com/stretchr/testify/require"

	"github.com/hashicorp/consul/agent/structs"
)

func TestParseProxyConfig(t *testing.T) {
	tests := []struct {
		name  string
		input map[string]interface{}
		want  ProxyConfig
	}{
		{
			name:  "defaults - nil",
			input: nil,
			want: ProxyConfig{
				Protocol:              "tcp",
				LocalConnectTimeoutMs: 5000,
			},
		},
		{
			name:  "defaults - empty",
			input: map[string]interface{}{},
			want: ProxyConfig{
				Protocol:              "tcp",
				LocalConnectTimeoutMs: 5000,
			},
		},
		{
			name: "defaults - other stuff",
			input: map[string]interface{}{
				"foo":       "bar",
				"envoy_foo": "envoy_bar",
			},
			want: ProxyConfig{
				Protocol:              "tcp",
				LocalConnectTimeoutMs: 5000,
			},
		},
		{
			name: "protocol override",
			input: map[string]interface{}{
				"protocol": "http",
			},
			want: ProxyConfig{
				Protocol:              "http",
				LocalConnectTimeoutMs: 5000,
			},
		},
		{
			name: "protocol uppercase override",
			input: map[string]interface{}{
				"protocol": "HTTP",
			},
			want: ProxyConfig{
				Protocol:              "http",
				LocalConnectTimeoutMs: 5000,
			},
		},
		{
			name: "bind address override, string",
			input: map[string]interface{}{
				"bind_address": "127.0.0.2",
			},
			want: ProxyConfig{
				LocalConnectTimeoutMs: 5000,
				Protocol:              "tcp",
				BindAddress:           "127.0.0.2",
			},
		},
		{
			name: "bind port override, string",
			input: map[string]interface{}{
				"bind_port": "8888",
			},
			want: ProxyConfig{
				LocalConnectTimeoutMs: 5000,
				Protocol:              "tcp",
				BindPort:              8888,
			},
		},
		{
			name: "bind port override, int",
			input: map[string]interface{}{
				"bind_port": 8889,
			},
			want: ProxyConfig{
				LocalConnectTimeoutMs: 5000,
				Protocol:              "tcp",
				BindPort:              8889,
			},
		},
		{
			name: "local connect timeout override, string",
			input: map[string]interface{}{
				"local_connect_timeout_ms": "1000",
			},
			want: ProxyConfig{
				LocalConnectTimeoutMs: 1000,
				Protocol:              "tcp",
			},
		},
		{
			name: "local connect timeout override, float ",
			input: map[string]interface{}{
				"local_connect_timeout_ms": float64(1000.0),
			},
			want: ProxyConfig{
				LocalConnectTimeoutMs: 1000,
				Protocol:              "tcp",
			},
		},
		{
			name: "local connect timeout override, int ",
			input: map[string]interface{}{
				"local_connect_timeout_ms": 1000,
			},
			want: ProxyConfig{
				LocalConnectTimeoutMs: 1000,
				Protocol:              "tcp",
			},
		},
		{
			name: "local request timeout override, string",
			input: map[string]interface{}{
				"local_request_timeout_ms": "1000",
			},
			want: ProxyConfig{
				LocalConnectTimeoutMs: 5000,
				LocalRequestTimeoutMs: intPointer(1000),
				Protocol:              "tcp",
			},
		},
		{
			name: "local request timeout override, float ",
			input: map[string]interface{}{
				"local_request_timeout_ms": float64(1000.0),
			},
			want: ProxyConfig{
				LocalConnectTimeoutMs: 5000,
				LocalRequestTimeoutMs: intPointer(1000),
				Protocol:              "tcp",
			},
		},
		{
			name: "local request timeout override, int ",
			input: map[string]interface{}{
				"local_request_timeout_ms": 1000,
			},
			want: ProxyConfig{
				LocalConnectTimeoutMs: 5000,
				LocalRequestTimeoutMs: intPointer(1000),
				Protocol:              "tcp",
			},
		},
		{
<<<<<<< HEAD
			name: "local idle timeout override, float ",
			input: map[string]interface{}{
				"local_idle_timeout_ms": float64(1000.0),
			},
			want: ProxyConfig{
				LocalConnectTimeoutMs: 5000,
				LocalIdleTimeoutMs:    intPointer(1000),
				Protocol:              "tcp",
			},
		},
		{
			name: "local idle timeout override, int ",
			input: map[string]interface{}{
				"local_idle_timeout_ms": 1000,
			},
			want: ProxyConfig{
				LocalConnectTimeoutMs: 5000,
				LocalIdleTimeoutMs:    intPointer(1000),
				Protocol:              "tcp",
			},
		},
		{
			name: "local idle timeout override, string",
			input: map[string]interface{}{
				"local_idle_timeout_ms": "1000",
			},
			want: ProxyConfig{
				LocalConnectTimeoutMs: 5000,
				LocalIdleTimeoutMs:    intPointer(1000),
				Protocol:              "tcp",
=======
			name: "balance inbound connections override, string",
			input: map[string]interface{}{
				"balance_inbound_connections": "exact_balance",
			},
			want: ProxyConfig{
				LocalConnectTimeoutMs:     5000,
				Protocol:                  "tcp",
				BalanceInboundConnections: "exact_balance",
>>>>>>> 05e93f75
			},
		},
	}
	for _, tt := range tests {
		t.Run(tt.name, func(t *testing.T) {
			got, err := ParseProxyConfig(tt.input)
			require.NoError(t, err)
			require.Equal(t, tt.want, got)
		})
	}
}

func TestParseGatewayConfig(t *testing.T) {
	tests := []struct {
		name  string
		input map[string]interface{}
		want  GatewayConfig
	}{
		{
			name:  "defaults - nil",
			input: nil,
			want: GatewayConfig{
				ConnectTimeoutMs: 5000,
			},
		},
		{
			name:  "defaults - empty",
			input: map[string]interface{}{},
			want: GatewayConfig{
				ConnectTimeoutMs: 5000,
			},
		},
		{
			name: "defaults - other stuff",
			input: map[string]interface{}{
				"foo":       "bar",
				"envoy_foo": "envoy_bar",
			},
			want: GatewayConfig{
				ConnectTimeoutMs: 5000,
			},
		},
		{
			name: "kitchen sink",
			input: map[string]interface{}{
				"envoy_gateway_bind_tagged_addresses": true,
				"envoy_gateway_bind_addresses":        map[string]structs.ServiceAddress{"foo": {Address: "127.0.0.1", Port: 80}},
				"envoy_gateway_no_default_bind":       true,
				"envoy_dns_discovery_type":            "StRiCt_DnS",
				"connect_timeout_ms":                  10,
			},
			want: GatewayConfig{
				ConnectTimeoutMs:    10,
				BindTaggedAddresses: true,
				NoDefaultBind:       true,
				BindAddresses:       map[string]structs.ServiceAddress{"foo": {Address: "127.0.0.1", Port: 80}},
				DNSDiscoveryType:    "strict_dns",
			},
		},
		{
			name: "deprecated kitchen sink",
			input: map[string]interface{}{
				"envoy_mesh_gateway_bind_tagged_addresses": true,
				"envoy_mesh_gateway_bind_addresses":        map[string]structs.ServiceAddress{"foo": {Address: "127.0.0.1", Port: 80}},
				"envoy_mesh_gateway_no_default_bind":       true,
				"connect_timeout_ms":                       10,
			},
			want: GatewayConfig{
				ConnectTimeoutMs:    10,
				BindTaggedAddresses: true,
				NoDefaultBind:       true,
				BindAddresses:       map[string]structs.ServiceAddress{"foo": {Address: "127.0.0.1", Port: 80}},
			},
		},
		{
			name: "new fields override deprecated ones",
			input: map[string]interface{}{
				// Deprecated
				"envoy_mesh_gateway_bind_tagged_addresses": true,
				"envoy_mesh_gateway_bind_addresses":        map[string]structs.ServiceAddress{"foo": {Address: "127.0.0.1", Port: 80}},
				"envoy_mesh_gateway_no_default_bind":       true,

				// New
				"envoy_gateway_bind_tagged_addresses": false,
				"envoy_gateway_bind_addresses":        map[string]structs.ServiceAddress{"bar": {Address: "127.0.0.1", Port: 8080}},
				"envoy_gateway_no_default_bind":       false,
			},
			want: GatewayConfig{
				ConnectTimeoutMs:    5000,
				BindTaggedAddresses: false,
				NoDefaultBind:       false,
				BindAddresses:       map[string]structs.ServiceAddress{"bar": {Address: "127.0.0.1", Port: 8080}},
			},
		},
	}
	for _, tt := range tests {
		t.Run(tt.name, func(t *testing.T) {
			got, err := ParseGatewayConfig(tt.input)
			require.NoError(t, err)
			require.Equal(t, tt.want, got)
		})
	}
}

func intPointer(i int) *int {
	return &i
}<|MERGE_RESOLUTION|>--- conflicted
+++ resolved
@@ -158,7 +158,6 @@
 			},
 		},
 		{
-<<<<<<< HEAD
 			name: "local idle timeout override, float ",
 			input: map[string]interface{}{
 				"local_idle_timeout_ms": float64(1000.0),
@@ -189,7 +188,9 @@
 				LocalConnectTimeoutMs: 5000,
 				LocalIdleTimeoutMs:    intPointer(1000),
 				Protocol:              "tcp",
-=======
+      },
+    },
+    {
 			name: "balance inbound connections override, string",
 			input: map[string]interface{}{
 				"balance_inbound_connections": "exact_balance",
@@ -198,7 +199,6 @@
 				LocalConnectTimeoutMs:     5000,
 				Protocol:                  "tcp",
 				BalanceInboundConnections: "exact_balance",
->>>>>>> 05e93f75
 			},
 		},
 	}
