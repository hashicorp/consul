--- conflicted
+++ resolved
@@ -6,19 +6,13 @@
 import (
 	"errors"
 	"fmt"
-<<<<<<< HEAD
-=======
+
 	envoy_endpoint_v3 "github.com/envoyproxy/go-control-plane/envoy/config/endpoint/v3"
->>>>>>> b80c5258
 	"github.com/hashicorp/go-hclog"
 	"github.com/hashicorp/go-uuid"
 	"strings"
 	"time"
 
-<<<<<<< HEAD
-	envoy_endpoint_v3 "github.com/envoyproxy/go-control-plane/envoy/config/endpoint/v3"
-=======
->>>>>>> b80c5258
 	"google.golang.org/protobuf/types/known/durationpb"
 	"google.golang.org/protobuf/types/known/wrapperspb"
 
@@ -462,10 +456,7 @@
 			},
 		},
 	}
-<<<<<<< HEAD
-
-=======
->>>>>>> b80c5258
+
 	protocol := pathProtocol
 	if protocol == "" {
 		protocol = cfg.Protocol
@@ -751,10 +742,7 @@
 	if err != nil {
 		return nil, err
 	}
-<<<<<<< HEAD
-
-=======
->>>>>>> b80c5258
+
 	// Create the transport socket
 	ts := &pbproxystate.TransportSocket{}
 
