--- conflicted
+++ resolved
@@ -57,7 +57,6 @@
 	if err != nil {
 		return err
 	}
-<<<<<<< HEAD
 
 	err = g.endpointsFromSnapshot(cfgSnap)
 	if err != nil {
@@ -71,12 +70,6 @@
 	//if err != nil {
 	//	return err
 	//}
-
-=======
-	//g.routesFromSnapshot(cfgSnap)
-	g.clustersFromSnapshot(cfgSnap)
-	//g.endpointsFromSnapshot(cfgSnap)
->>>>>>> 1b2319bf
 	//g.secretsFromSnapshot(cfgSnap)
 	return nil
 }
