--- conflicted
+++ resolved
@@ -34,7 +34,6 @@
 			setup:  nil, // Default snapshot
 		},
 		{
-<<<<<<< HEAD
 			name: "listener-bind-address",
 			setup: func(snap *proxycfg.ConfigSnapshot) {
 				snap.Proxy.Config["bind_address"] = "127.0.0.2"
@@ -54,11 +53,8 @@
 			},
 		},
 		{
-			name: "http-public-listener",
-=======
 			name:   "http-public-listener",
 			create: proxycfg.TestConfigSnapshot,
->>>>>>> 387a54cf
 			setup: func(snap *proxycfg.ConfigSnapshot) {
 				snap.Proxy.Config["protocol"] = "http"
 			},
