// Copyright (c) HashiCorp, Inc.
// SPDX-License-Identifier: BUSL-1.1

package xds

import (
	"bytes"
	"path/filepath"
	"sort"
	"testing"
	"text/template"

	"github.com/stretchr/testify/assert"
	"google.golang.org/protobuf/proto"

	envoy_listener_v3 "github.com/envoyproxy/go-control-plane/envoy/config/listener/v3"
	testinf "github.com/mitchellh/go-testing-interface"
	"github.com/stretchr/testify/require"

	"github.com/hashicorp/consul/agent/proxycfg"
	"github.com/hashicorp/consul/agent/structs"
	"github.com/hashicorp/consul/agent/xds/configfetcher"
	"github.com/hashicorp/consul/agent/xds/proxystateconverter"
	"github.com/hashicorp/consul/agent/xds/response"
	"github.com/hashicorp/consul/agent/xds/testcommon"
	"github.com/hashicorp/consul/agent/xdsv2"
	"github.com/hashicorp/consul/envoyextensions/xdscommon"
	"github.com/hashicorp/consul/sdk/testutil"
	"github.com/hashicorp/consul/types"
)

type listenerTestCase struct {
	name   string
	create func(t testinf.T) *proxycfg.ConfigSnapshot
	// Setup is called before the test starts. It is passed the snapshot from
	// TestConfigSnapshot and is allowed to modify it in any way to setup the
	// test input.
	overrideGoldenName string
	generatorSetup     func(*ResourceGenerator)
	useV2              bool
}

func makeListenerDiscoChainTests(enterprise bool) []listenerTestCase {
	return []listenerTestCase{
		{
			name: "custom-upstream-ignored-with-disco-chain",
			create: func(t testinf.T) *proxycfg.ConfigSnapshot {
				return proxycfg.TestConfigSnapshotDiscoveryChain(t, "failover", enterprise, func(ns *structs.NodeService) {
					for i := range ns.Proxy.Upstreams {
						if ns.Proxy.Upstreams[i].DestinationName != "db" {
							continue // only tweak the db upstream
						}
						if ns.Proxy.Upstreams[i].Config == nil {
							ns.Proxy.Upstreams[i].Config = map[string]interface{}{}
						}

						uid := proxycfg.NewUpstreamID(&ns.Proxy.Upstreams[i])

						ns.Proxy.Upstreams[i].Config["envoy_listener_json"] =
							customListenerJSON(t, customListenerJSONOptions{
								Name: uid.EnvoyID() + ":custom-upstream",
							})
					}
				}, nil)
			},
		},
		{
			name: "splitter-with-resolver-redirect",
			create: func(t testinf.T) *proxycfg.ConfigSnapshot {
				return proxycfg.TestConfigSnapshotDiscoveryChain(t, "splitter-with-resolver-redirect-multidc", enterprise, nil, nil)
			},
		},
		{
			name: "connect-proxy-with-tcp-chain",
			create: func(t testinf.T) *proxycfg.ConfigSnapshot {
				return proxycfg.TestConfigSnapshotDiscoveryChain(t, "simple", enterprise, nil, nil)
			},
			useV2: true,
		},
		{
			name: "connect-proxy-with-http-chain",
			create: func(t testinf.T) *proxycfg.ConfigSnapshot {
				return proxycfg.TestConfigSnapshotDiscoveryChain(t, "simple", enterprise, nil, nil,
					&structs.ProxyConfigEntry{
						Kind: structs.ProxyDefaults,
						Name: structs.ProxyConfigGlobal,
						Config: map[string]interface{}{
							"protocol": "http",
						},
					},
				)
			},
		},
		{
			name: "connect-proxy-with-http2-chain",
			create: func(t testinf.T) *proxycfg.ConfigSnapshot {
				return proxycfg.TestConfigSnapshotDiscoveryChain(t, "simple", enterprise, nil, nil,
					&structs.ProxyConfigEntry{
						Kind: structs.ProxyDefaults,
						Name: structs.ProxyConfigGlobal,
						Config: map[string]interface{}{
							"protocol": "http2",
						},
					},
				)
			},
		},
		{
			name: "connect-proxy-with-grpc-chain",
			create: func(t testinf.T) *proxycfg.ConfigSnapshot {
				return proxycfg.TestConfigSnapshotDiscoveryChain(t, "simple", enterprise, nil, nil,
					&structs.ProxyConfigEntry{
						Kind: structs.ProxyDefaults,
						Name: structs.ProxyConfigGlobal,
						Config: map[string]interface{}{
							"protocol": "grpc",
						},
					},
				)
			},
		},
		{
			name: "connect-proxy-with-chain-external-sni",
			create: func(t testinf.T) *proxycfg.ConfigSnapshot {
				return proxycfg.TestConfigSnapshotDiscoveryChain(t, "external-sni", enterprise, nil, nil)
			},
			useV2: true,
		},
		{
			name: "connect-proxy-with-chain-and-overrides",
			create: func(t testinf.T) *proxycfg.ConfigSnapshot {
				return proxycfg.TestConfigSnapshotDiscoveryChain(t, "simple-with-overrides", enterprise, nil, nil)
			},
		},
		{
			name: "connect-proxy-with-tcp-chain-failover-through-remote-gateway",
			create: func(t testinf.T) *proxycfg.ConfigSnapshot {
				return proxycfg.TestConfigSnapshotDiscoveryChain(t, "failover-through-remote-gateway", enterprise, nil, nil)
			},
			useV2: true,
		},
		{
			name: "connect-proxy-with-tcp-chain-failover-through-local-gateway",
			create: func(t testinf.T) *proxycfg.ConfigSnapshot {
				return proxycfg.TestConfigSnapshotDiscoveryChain(t, "failover-through-local-gateway", enterprise, nil, nil)
			},
			useV2: true,
		},
		{
			name: "connect-proxy-with-jwt-config-entry-with-local",
			create: func(t testinf.T) *proxycfg.ConfigSnapshot {
				return proxycfg.TestConfigSnapshotDiscoveryChain(t, "simple", enterprise, func(ns *structs.NodeService) {
					ns.Proxy.Config["protocol"] = "http"
				},
					[]proxycfg.UpdateEvent{
						{
							CorrelationID: "jwt-provider",
							Result: &structs.IndexedConfigEntries{
								Kind: "jwt-provider",
								Entries: []structs.ConfigEntry{
									&structs.JWTProviderConfigEntry{
										Name: "okta",
										JSONWebKeySet: &structs.JSONWebKeySet{
											Local: &structs.LocalJWKS{
												JWKS: "aGVsbG8gd29ybGQK",
											},
										},
										Locations: []*structs.JWTLocation{
											{
												QueryParam: &structs.JWTLocationQueryParam{
													Name: "token",
												},
											},
											{
												Cookie: &structs.JWTLocationCookie{
													Name: "token",
												},
											},
										},
									},
								},
							},
						},
						{
							CorrelationID: "intentions",
							Result: structs.SimplifiedIntentions{
								{
									SourceName:      "*",
									DestinationName: "db",
									Permissions: []*structs.IntentionPermission{
										{
											JWT: &structs.IntentionJWTRequirement{
												Providers: []*structs.IntentionJWTProvider{
													{
														Name: "okta",
													},
												},
											},
										},
									},
								},
							},
						},
					},
				)
			},
		},
	}
}

func TestListenersFromSnapshot(t *testing.T) {
	// TODO: we should move all of these to TestAllResourcesFromSnapshot
	// eventually to test all of the xDS types at once with the same input,
	// just as it would be triggered by our xDS server.
	if testing.Short() {
		t.Skip("too slow for testing.Short")
	}

	tests := []listenerTestCase{
		{
			name: "connect-proxy-with-tls-outgoing-min-version-auto",
			create: func(t testinf.T) *proxycfg.ConfigSnapshot {
				return proxycfg.TestConfigSnapshot(t, nil, []proxycfg.UpdateEvent{
					{
						CorrelationID: "mesh",
						Result: &structs.ConfigEntryResponse{
							Entry: &structs.MeshConfigEntry{
								TLS: &structs.MeshTLSConfig{
									Outgoing: &structs.MeshDirectionalTLSConfig{
										TLSMinVersion: types.TLSVersionAuto,
									},
								},
							},
						},
					},
				})
			},
			useV2: true,
		},
		{
			name: "connect-proxy-with-tls-incoming-min-version",
			create: func(t testinf.T) *proxycfg.ConfigSnapshot {
				return proxycfg.TestConfigSnapshot(t, nil, []proxycfg.UpdateEvent{
					{
						CorrelationID: "mesh",
						Result: &structs.ConfigEntryResponse{
							Entry: &structs.MeshConfigEntry{
								TLS: &structs.MeshTLSConfig{
									Incoming: &structs.MeshDirectionalTLSConfig{
										TLSMinVersion: types.TLSv1_3,
									},
								},
							},
						},
					},
				})
			},
			useV2: true,
		},
		{
			name: "connect-proxy-with-tls-incoming-max-version",
			create: func(t testinf.T) *proxycfg.ConfigSnapshot {
				return proxycfg.TestConfigSnapshot(t, nil, []proxycfg.UpdateEvent{
					{
						CorrelationID: "mesh",
						Result: &structs.ConfigEntryResponse{
							Entry: &structs.MeshConfigEntry{
								TLS: &structs.MeshTLSConfig{
									Incoming: &structs.MeshDirectionalTLSConfig{
										TLSMaxVersion: types.TLSv1_2,
									},
								},
							},
						},
					},
				})
			},
			useV2: true,
		},
		{
			name: "connect-proxy-with-tls-incoming-cipher-suites",
			create: func(t testinf.T) *proxycfg.ConfigSnapshot {
				return proxycfg.TestConfigSnapshot(t, nil, []proxycfg.UpdateEvent{
					{
						CorrelationID: "mesh",
						Result: &structs.ConfigEntryResponse{
							Entry: &structs.MeshConfigEntry{
								TLS: &structs.MeshTLSConfig{
									Incoming: &structs.MeshDirectionalTLSConfig{
										CipherSuites: []types.TLSCipherSuite{
											types.TLS_ECDHE_ECDSA_WITH_AES_128_GCM_SHA256,
											types.TLS_ECDHE_ECDSA_WITH_CHACHA20_POLY1305_SHA256,
										},
									},
								},
							},
						},
					},
				})
			},
			useV2: true,
		},
		{
			name: "grpc-public-listener",
			create: func(t testinf.T) *proxycfg.ConfigSnapshot {
				return proxycfg.TestConfigSnapshot(t, func(ns *structs.NodeService) {
					ns.Proxy.Config["protocol"] = "grpc"
				}, nil)
			},
		},
		{
			name: "listener-bind-address",
			create: func(t testinf.T) *proxycfg.ConfigSnapshot {
				return proxycfg.TestConfigSnapshot(t, func(ns *structs.NodeService) {
					ns.Proxy.Config["bind_address"] = "127.0.0.2"
				}, nil)
			},
			useV2: true,
		},
		{
			name: "listener-bind-port",
			create: func(t testinf.T) *proxycfg.ConfigSnapshot {
				return proxycfg.TestConfigSnapshot(t, func(ns *structs.NodeService) {
					ns.Proxy.Config["bind_port"] = 8888
				}, nil)
			},
			useV2: true,
		},
		{
			name: "listener-bind-address-port",
			create: func(t testinf.T) *proxycfg.ConfigSnapshot {
				return proxycfg.TestConfigSnapshot(t, func(ns *structs.NodeService) {
					ns.Proxy.Config["bind_address"] = "127.0.0.2"
					ns.Proxy.Config["bind_port"] = 8888
				}, nil)
			},
			useV2: true,
		},
		{
			name: "listener-unix-domain-socket",
			create: func(t testinf.T) *proxycfg.ConfigSnapshot {
				return proxycfg.TestConfigSnapshot(t, func(ns *structs.NodeService) {
					ns.Proxy.Upstreams[0].LocalBindAddress = ""
					ns.Proxy.Upstreams[0].LocalBindPort = 0
					ns.Proxy.Upstreams[0].LocalBindSocketPath = "/tmp/service-mesh/client-1/grpc-employee-server"
					ns.Proxy.Upstreams[0].LocalBindSocketMode = "0640"
				}, nil)
			},
			useV2: true,
		},
		{
			name: "listener-max-inbound-connections",
			create: func(t testinf.T) *proxycfg.ConfigSnapshot {
				return proxycfg.TestConfigSnapshot(t, func(ns *structs.NodeService) {
					ns.Proxy.Config["max_inbound_connections"] = 222
				}, nil)
			},
			useV2: true,
		},
		{
			name: "http2-public-listener",
			create: func(t testinf.T) *proxycfg.ConfigSnapshot {
				return proxycfg.TestConfigSnapshot(t, func(ns *structs.NodeService) {
					ns.Proxy.Config["protocol"] = "http2"
				}, nil)
			},
		},
		{
			name: "listener-balance-inbound-connections",
			create: func(t testinf.T) *proxycfg.ConfigSnapshot {
				return proxycfg.TestConfigSnapshot(t, func(ns *structs.NodeService) {
					ns.Proxy.Config["balance_inbound_connections"] = "exact_balance"
				}, nil)
			},
			useV2: true,
		},
		{
			name: "listener-balance-outbound-connections-bind-port",
			create: func(t testinf.T) *proxycfg.ConfigSnapshot {
				return proxycfg.TestConfigSnapshot(t, func(ns *structs.NodeService) {
					ns.Proxy.Upstreams[0].Config["balance_outbound_connections"] = "exact_balance"
				}, nil)
			},
			useV2: true,
		},
		{
			name: "http-public-listener",
			create: func(t testinf.T) *proxycfg.ConfigSnapshot {
				return proxycfg.TestConfigSnapshot(t, func(ns *structs.NodeService) {
					ns.Proxy.Config["protocol"] = "http"
				}, nil)
			},
		},
		{
			name: "http-public-listener-no-xfcc",
			create: func(t testinf.T) *proxycfg.ConfigSnapshot {
				return proxycfg.TestConfigSnapshot(t,
					func(ns *structs.NodeService) {
						ns.Proxy.Config["protocol"] = "http"
					},
					[]proxycfg.UpdateEvent{
						{
							CorrelationID: "mesh",
							Result: &structs.ConfigEntryResponse{
								Entry: &structs.MeshConfigEntry{
									HTTP: &structs.MeshHTTPConfig{
										SanitizeXForwardedClientCert: true,
									},
								},
							},
						},
					})
			},
		},
		{
			name: "http-listener-with-timeouts",
			create: func(t testinf.T) *proxycfg.ConfigSnapshot {
				return proxycfg.TestConfigSnapshot(t, func(ns *structs.NodeService) {
					ns.Proxy.Config["protocol"] = "http"
					ns.Proxy.Config["local_connect_timeout_ms"] = 1234
					ns.Proxy.Config["local_request_timeout_ms"] = 2345
					ns.Proxy.Config["local_idle_timeout_ms"] = 3456
				}, nil)
			},
		},
		{
			name: "http-upstream",
			create: func(t testinf.T) *proxycfg.ConfigSnapshot {
				return proxycfg.TestConfigSnapshot(t, func(ns *structs.NodeService) {
					ns.Proxy.Upstreams[0].Config["protocol"] = "http"
				}, nil)
			},
		},
		{
			name: "custom-public-listener",
			create: func(t testinf.T) *proxycfg.ConfigSnapshot {
				return proxycfg.TestConfigSnapshot(t, func(ns *structs.NodeService) {
					ns.Proxy.Config["envoy_public_listener_json"] =
						customListenerJSON(t, customListenerJSONOptions{
							Name: "custom-public-listen",
						})
				}, nil)
			},
		},
		{
			name: "custom-public-listener-http",
			create: func(t testinf.T) *proxycfg.ConfigSnapshot {
				return proxycfg.TestConfigSnapshot(t, func(ns *structs.NodeService) {
					ns.Proxy.Config["protocol"] = "http"
					ns.Proxy.Config["envoy_public_listener_json"] =
						customHTTPListenerJSON(t, customHTTPListenerJSONOptions{
							Name: "custom-public-listen",
						})
				}, nil)
			},
		},
		{
			name: "custom-public-listener-http-2",
			create: func(t testinf.T) *proxycfg.ConfigSnapshot {
				return proxycfg.TestConfigSnapshot(t, func(ns *structs.NodeService) {
					ns.Proxy.Config["protocol"] = "http"
					ns.Proxy.Config["envoy_public_listener_json"] =
						customHTTPListenerJSON(t, customHTTPListenerJSONOptions{
							Name:                      "custom-public-listen",
							HTTPConnectionManagerName: httpConnectionManagerNewName,
						})
				}, nil)
			},
		},
		{
			name: "custom-public-listener-http-missing",
			create: func(t testinf.T) *proxycfg.ConfigSnapshot {
				return proxycfg.TestConfigSnapshot(t, func(ns *structs.NodeService) {
					ns.Proxy.Config["protocol"] = "http"
					ns.Proxy.Config["envoy_public_listener_json"] =
						customListenerJSON(t, customListenerJSONOptions{
							Name: "custom-public-listen",
						})
				}, nil)
			},
		},
		{
			name:               "custom-public-listener-ignores-tls",
			overrideGoldenName: "custom-public-listener", // should be the same
			create: func(t testinf.T) *proxycfg.ConfigSnapshot {
				return proxycfg.TestConfigSnapshot(t, func(ns *structs.NodeService) {
					ns.Proxy.Config["envoy_public_listener_json"] =
						customListenerJSON(t, customListenerJSONOptions{
							Name: "custom-public-listen",
							// Attempt to override the TLS context should be ignored
							TLSContext: `"allowRenegotiation": false`,
						})
				}, nil)
			},
		},
		{
			name: "custom-upstream",
			create: func(t testinf.T) *proxycfg.ConfigSnapshot {
				return proxycfg.TestConfigSnapshot(t, func(ns *structs.NodeService) {
					for i := range ns.Proxy.Upstreams {
						if ns.Proxy.Upstreams[i].DestinationName != "db" {
							continue // only tweak the db upstream
						}
						if ns.Proxy.Upstreams[i].Config == nil {
							ns.Proxy.Upstreams[i].Config = map[string]interface{}{}
						}

						uid := proxycfg.NewUpstreamID(&ns.Proxy.Upstreams[i])

						ns.Proxy.Upstreams[i].Config["envoy_listener_json"] =
							customListenerJSON(t, customListenerJSONOptions{
								Name: uid.EnvoyID() + ":custom-upstream",
							})
					}
				}, nil)
			},
		},
		{
			name: "custom-upstream-with-prepared-query",
			create: func(t testinf.T) *proxycfg.ConfigSnapshot {
				return proxycfg.TestConfigSnapshot(t, func(ns *structs.NodeService) {
					for i := range ns.Proxy.Upstreams {
						if ns.Proxy.Upstreams[i].DestinationName != "db" {
							continue // only tweak the db upstream
						}
						if ns.Proxy.Upstreams[i].Config == nil {
							ns.Proxy.Upstreams[i].Config = map[string]interface{}{}
						}

						uid := proxycfg.NewUpstreamID(&ns.Proxy.Upstreams[i])

						// Triggers an override with the presence of the escape hatch listener
						ns.Proxy.Upstreams[i].DestinationType = structs.UpstreamDestTypePreparedQuery

						ns.Proxy.Upstreams[i].Config["envoy_listener_json"] =
							customListenerJSON(t, customListenerJSONOptions{
								Name: uid.EnvoyID() + ":custom-upstream",
							})
					}
				}, nil)
			},
		},
		{
			name: "connect-proxy-upstream-defaults",
			create: func(t testinf.T) *proxycfg.ConfigSnapshot {
				return proxycfg.TestConfigSnapshot(t, func(ns *structs.NodeService) {
					for _, v := range ns.Proxy.Upstreams {
						// Prepared queries do not get centrally configured upstream defaults merged into them.
						if v.DestinationType == structs.UpstreamDestTypePreparedQuery {
							continue
						}
						// Represent upstream config as if it came from centrally configured upstream defaults.
						// The name/namespace must not make it onto the cluster name attached to the outbound listener.
						v.CentrallyConfigured = true
						v.DestinationNamespace = structs.WildcardSpecifier
						v.DestinationName = structs.WildcardSpecifier
					}
				}, nil)
			},
		},
		{
			name: "expose-paths-local-app-paths",
			create: func(t testinf.T) *proxycfg.ConfigSnapshot {
				return proxycfg.TestConfigSnapshotExposeConfig(t, nil)
			},
		},
		{
			name: "expose-paths-new-cluster-http2",
			create: func(t testinf.T) *proxycfg.ConfigSnapshot {
				return proxycfg.TestConfigSnapshotExposeConfig(t, func(ns *structs.NodeService) {
					ns.Proxy.Expose.Paths[1] = structs.ExposePath{
						LocalPathPort: 9090,
						Path:          "/grpc.health.v1.Health/Check",
						ListenerPort:  21501,
						Protocol:      "http2",
					}
				})
			},
		},
		{
			// NOTE: if IPv6 is not supported in the kernel per
			// platform.SupportsIPv6() then this test will fail because the golden
			// files were generated assuming ipv6 support was present
			name:   "expose-checks-http",
			create: proxycfg.TestConfigSnapshotExposeChecks,
			generatorSetup: func(s *ResourceGenerator) {
				s.CfgFetcher = configFetcherFunc(func() string {
					return "192.0.2.1"
				})
			},
		},
		{
			// NOTE: if IPv6 is not supported in the kernel per
			// platform.SupportsIPv6() then this test will fail because the golden
			// files were generated assuming ipv6 support was present
			name:   "expose-checks-http-with-bind-override",
			create: proxycfg.TestConfigSnapshotExposeChecksWithBindOverride,
			generatorSetup: func(s *ResourceGenerator) {
				s.CfgFetcher = configFetcherFunc(func() string {
					return "192.0.2.1"
				})
			},
		},
		{
			// NOTE: if IPv6 is not supported in the kernel per
			// platform.SupportsIPv6() then this test will fail because the golden
			// files were generated assuming ipv6 support was present
			name:   "expose-checks-grpc",
			create: proxycfg.TestConfigSnapshotExposeChecksGRPC,
			generatorSetup: func(s *ResourceGenerator) {
				s.CfgFetcher = configFetcherFunc(func() string {
					return "192.0.2.1"
				})
			},
		},
		{
			name: "mesh-gateway",
			create: func(t testinf.T) *proxycfg.ConfigSnapshot {
				return proxycfg.TestConfigSnapshotMeshGateway(t, "default", nil, nil)
			},
		},
		{
			name: "mesh-gateway-using-federation-states",
			create: func(t testinf.T) *proxycfg.ConfigSnapshot {
				return proxycfg.TestConfigSnapshotMeshGateway(t, "federation-states", nil, nil)
			},
		},
		{
			name: "mesh-gateway-using-federation-control-plane",
			create: func(t testinf.T) *proxycfg.ConfigSnapshot {
				return proxycfg.TestConfigSnapshotMeshGateway(t, "mesh-gateway-federation", nil, nil)
			},
		},
		{
			name: "mesh-gateway-no-services",
			create: func(t testinf.T) *proxycfg.ConfigSnapshot {
				return proxycfg.TestConfigSnapshotMeshGateway(t, "no-services", nil, nil)
			},
		},
		{
			name: "mesh-gateway-tagged-addresses",
			create: func(t testinf.T) *proxycfg.ConfigSnapshot {
				return proxycfg.TestConfigSnapshotMeshGateway(t, "default", func(ns *structs.NodeService) {
					ns.Proxy.Config = map[string]interface{}{
						"envoy_mesh_gateway_no_default_bind":       true,
						"envoy_mesh_gateway_bind_tagged_addresses": true,
					}
				}, nil)
			},
		},
		{
			name: "mesh-gateway-custom-addresses",
			create: func(t testinf.T) *proxycfg.ConfigSnapshot {
				return proxycfg.TestConfigSnapshotMeshGateway(t, "default", func(ns *structs.NodeService) {
					ns.Proxy.Config = map[string]interface{}{
						"envoy_mesh_gateway_bind_addresses": map[string]structs.ServiceAddress{
							"foo": {
								Address: "198.17.2.3",
								Port:    8080,
							},
							"bar": {
								Address: "2001:db8::ff",
								Port:    9999,
							},
							"baz": {
								Address: "127.0.0.1",
								Port:    8765,
							},
						},
					}
				}, nil)
			},
		},
		{
			name: "api-gateway",
			create: func(t testinf.T) *proxycfg.ConfigSnapshot {
				return proxycfg.TestConfigSnapshotAPIGateway(t, "default", nil, nil, nil, nil, nil)
			},
		},
		{
			name: "api-gateway-nil-config-entry",
			create: func(t testinf.T) *proxycfg.ConfigSnapshot {
				return proxycfg.TestConfigSnapshotAPIGateway_NilConfigEntry(t)
			},
		},
		{
			name: "api-gateway-tcp-listener",
			create: func(t testinf.T) *proxycfg.ConfigSnapshot {
				return proxycfg.TestConfigSnapshotAPIGateway(t, "default", nil, func(entry *structs.APIGatewayConfigEntry, bound *structs.BoundAPIGatewayConfigEntry) {
					entry.Listeners = []structs.APIGatewayListener{
						{
							Name:     "listener",
							Protocol: structs.ListenerProtocolTCP,
							Port:     8080,
						},
					}
					bound.Listeners = []structs.BoundAPIGatewayListener{
						{
							Name: "listener",
						},
					}
				}, nil, nil, nil)
			},
		},
		{
			name: "api-gateway-tcp-listener-with-tcp-route",
			create: func(t testinf.T) *proxycfg.ConfigSnapshot {
				return proxycfg.TestConfigSnapshotAPIGateway(t, "default", nil, func(entry *structs.APIGatewayConfigEntry, bound *structs.BoundAPIGatewayConfigEntry) {
					entry.Listeners = []structs.APIGatewayListener{
						{
							Name:     "listener",
							Protocol: structs.ListenerProtocolTCP,
							Port:     8080,
						},
					}
					bound.Listeners = []structs.BoundAPIGatewayListener{
						{
							Name: "listener",
							Routes: []structs.ResourceReference{
								{
									Name: "tcp-route",
									Kind: structs.TCPRoute,
								},
							},
						},
					}

				}, []structs.BoundRoute{
					&structs.TCPRouteConfigEntry{
						Name: "tcp-route",
						Kind: structs.TCPRoute,
						Parents: []structs.ResourceReference{
							{
								Kind: structs.APIGateway,
								Name: "api-gateway",
							},
						},
						Services: []structs.TCPService{
							{Name: "tcp-service"},
						},
					},
				}, nil, nil)
			},
		},
		{
			name: "api-gateway-http-listener",
			create: func(t testinf.T) *proxycfg.ConfigSnapshot {
				return proxycfg.TestConfigSnapshotAPIGateway(t, "default", nil, func(entry *structs.APIGatewayConfigEntry, bound *structs.BoundAPIGatewayConfigEntry) {
					entry.Listeners = []structs.APIGatewayListener{
						{
							Name:     "listener",
							Protocol: structs.ListenerProtocolHTTP,
							Port:     8080,
						},
					}
					bound.Listeners = []structs.BoundAPIGatewayListener{
						{
							Name:   "listener",
							Routes: []structs.ResourceReference{},
						},
					}
				}, nil, nil, nil)
			},
		},
		{
			name: "api-gateway-http-listener-with-http-route",
			create: func(t testinf.T) *proxycfg.ConfigSnapshot {
				return proxycfg.TestConfigSnapshotAPIGateway(t, "default", nil, func(entry *structs.APIGatewayConfigEntry, bound *structs.BoundAPIGatewayConfigEntry) {
					entry.Listeners = []structs.APIGatewayListener{
						{
							Name:     "listener",
							Protocol: structs.ListenerProtocolHTTP,
							Port:     8080,
						},
					}
					bound.Listeners = []structs.BoundAPIGatewayListener{
						{
							Name: "listener",
							Routes: []structs.ResourceReference{
								{
									Name: "http-route",
									Kind: structs.HTTPRoute,
								},
							},
						},
					}
				}, []structs.BoundRoute{
					&structs.HTTPRouteConfigEntry{
						Name: "http-route",
						Kind: structs.HTTPRoute,
						Parents: []structs.ResourceReference{
							{
								Kind: structs.APIGateway,
								Name: "api-gateway",
							},
						},
						Rules: []structs.HTTPRouteRule{
							{
								Services: []structs.HTTPService{
									{Name: "http-service"},
								},
							},
						},
					},
				}, nil, nil)
			},
		},
		{
			name: "api-gateway-tcp-listener-with-tcp-and-http-route",
			create: func(t testinf.T) *proxycfg.ConfigSnapshot {
				return proxycfg.TestConfigSnapshotAPIGateway(t, "default", nil, func(entry *structs.APIGatewayConfigEntry, bound *structs.BoundAPIGatewayConfigEntry) {
					entry.Listeners = []structs.APIGatewayListener{
						{
							Name:     "listener-tcp",
							Protocol: structs.ListenerProtocolTCP,
							Port:     8080,
						},
						{
							Name:     "listener-http",
							Protocol: structs.ListenerProtocolHTTP,
							Port:     8081,
						},
					}
					bound.Listeners = []structs.BoundAPIGatewayListener{
						{
							Name: "listener-tcp",
							Routes: []structs.ResourceReference{
								{
									Name: "tcp-route",
									Kind: structs.TCPRoute,
								},
							},
						},
						{
							Name: "listener-http",
							Routes: []structs.ResourceReference{
								{
									Name: "http-route",
									Kind: structs.HTTPRoute,
								},
							},
						},
					}
				}, []structs.BoundRoute{
					&structs.TCPRouteConfigEntry{
						Name: "tcp-route",
						Kind: structs.TCPRoute,
						Parents: []structs.ResourceReference{
							{
								Kind: structs.APIGateway,
								Name: "api-gateway",
							},
						},
						Services: []structs.TCPService{
							{Name: "tcp-service"},
						},
					},
					&structs.HTTPRouteConfigEntry{
						Name: "http-route",
						Kind: structs.HTTPRoute,
						Parents: []structs.ResourceReference{
							{
								Kind: structs.APIGateway,
								Name: "api-gateway",
							},
						},
						Rules: []structs.HTTPRouteRule{
							{
								Services: []structs.HTTPService{
									{Name: "http-service"},
								},
							},
						},
					},
				}, nil, nil)
			},
		},
		{
			name: "ingress-gateway",
			create: func(t testinf.T) *proxycfg.ConfigSnapshot {
				return proxycfg.TestConfigSnapshotIngressGateway(t, true, "tcp", "default", nil, nil, nil)
			},
		},
		{
			name: "ingress-gateway-nil-config-entry",
			create: func(t testinf.T) *proxycfg.ConfigSnapshot {
				return proxycfg.TestConfigSnapshotIngressGateway_NilConfigEntry(t)
			},
		},
		{
			name: "ingress-gateway-bind-addrs",
			create: func(t testinf.T) *proxycfg.ConfigSnapshot {
				return proxycfg.TestConfigSnapshotIngressGateway(t, true, "tcp", "default", func(ns *structs.NodeService) {
					//
					ns.TaggedAddresses = map[string]structs.ServiceAddress{
						"lan": {Address: "10.0.0.1"},
						"wan": {Address: "172.16.0.1"},
					}
					ns.Proxy.Config = map[string]interface{}{
						"envoy_gateway_no_default_bind":       true,
						"envoy_gateway_bind_tagged_addresses": true,
						"envoy_gateway_bind_addresses": map[string]structs.ServiceAddress{
							"foo": {Address: "8.8.8.8"},
						},
					}
				}, nil, nil)
			},
		},
		{
			name: "ingress-gateway-no-services",
			create: func(t testinf.T) *proxycfg.ConfigSnapshot {
				return proxycfg.TestConfigSnapshotIngressGateway(t, false, "tcp",
					"default", nil, nil, nil)
			},
		},
		{
			name: "ingress-with-chain-external-sni",
			create: func(t testinf.T) *proxycfg.ConfigSnapshot {
				return proxycfg.TestConfigSnapshotIngressGateway(t, true, "tcp",
					"external-sni", nil, nil, nil)
			},
		},
		{
			name: "ingress-with-tcp-chain-failover-through-remote-gateway",
			create: func(t testinf.T) *proxycfg.ConfigSnapshot {
				return proxycfg.TestConfigSnapshotIngressGateway(t, true, "tcp",
					"failover-through-remote-gateway", nil, nil, nil)
			},
		},
		{
			name: "ingress-with-tcp-chain-failover-through-local-gateway",
			create: func(t testinf.T) *proxycfg.ConfigSnapshot {
				return proxycfg.TestConfigSnapshotIngressGateway(t, true, "tcp",
					"failover-through-local-gateway", nil, nil, nil)
			},
		},
		{
			name: "ingress-splitter-with-resolver-redirect",
			create: func(t testinf.T) *proxycfg.ConfigSnapshot {
				return proxycfg.TestConfigSnapshotIngressGateway(t, true, "http",
					"splitter-with-resolver-redirect-multidc", nil, nil, nil)
			},
		},
		{
			name: "terminating-gateway",
			create: func(t testinf.T) *proxycfg.ConfigSnapshot {
				return proxycfg.TestConfigSnapshotTerminatingGateway(t, true, nil, nil)
			},
		},
		{
			name: "terminating-gateway-custom-trace-listener",
			create: func(t testinf.T) *proxycfg.ConfigSnapshot {
				return proxycfg.TestConfigSnapshotTerminatingGateway(t, true, func(ns *structs.NodeService) {
					ns.Proxy.Config = map[string]interface{}{}
					ns.Proxy.Config["protocol"] = "http"
					ns.Proxy.Config["envoy_listener_tracing_json"] = customTraceJSON(t)
				}, nil)
			},
		},
		{
			name: "terminating-gateway-with-tls-incoming-min-version",
			create: func(t testinf.T) *proxycfg.ConfigSnapshot {
				return proxycfg.TestConfigSnapshotTerminatingGateway(t, true, nil, []proxycfg.UpdateEvent{
					{
						CorrelationID: "mesh",
						Result: &structs.ConfigEntryResponse{
							Entry: &structs.MeshConfigEntry{
								TLS: &structs.MeshTLSConfig{
									Incoming: &structs.MeshDirectionalTLSConfig{
										TLSMinVersion: types.TLSv1_3,
									},
								},
							},
						},
					},
				})
			},
		},
		{
			name: "terminating-gateway-with-tls-incoming-max-version",
			create: func(t testinf.T) *proxycfg.ConfigSnapshot {
				return proxycfg.TestConfigSnapshotTerminatingGateway(t, true, nil, []proxycfg.UpdateEvent{
					{
						CorrelationID: "mesh",
						Result: &structs.ConfigEntryResponse{
							Entry: &structs.MeshConfigEntry{
								TLS: &structs.MeshTLSConfig{
									Incoming: &structs.MeshDirectionalTLSConfig{
										TLSMaxVersion: types.TLSv1_2,
									},
								},
							},
						},
					},
				})
			},
		},
		{
			name: "terminating-gateway-with-tls-incoming-cipher-suites",
			create: func(t testinf.T) *proxycfg.ConfigSnapshot {
				return proxycfg.TestConfigSnapshotTerminatingGateway(t, true, nil, []proxycfg.UpdateEvent{
					{
						CorrelationID: "mesh",
						Result: &structs.ConfigEntryResponse{
							Entry: &structs.MeshConfigEntry{
								TLS: &structs.MeshTLSConfig{
									Incoming: &structs.MeshDirectionalTLSConfig{
										CipherSuites: []types.TLSCipherSuite{
											types.TLS_ECDHE_ECDSA_WITH_AES_128_GCM_SHA256,
											types.TLS_ECDHE_ECDSA_WITH_CHACHA20_POLY1305_SHA256,
										},
									},
								},
							},
						},
					},
				})
			},
		},
		{
			name: "terminating-gateway-no-services",
			create: func(t testinf.T) *proxycfg.ConfigSnapshot {
				return proxycfg.TestConfigSnapshotTerminatingGateway(t, false, nil, nil)
			},
		},
		{
			name: "terminating-gateway-custom-and-tagged-addresses",
			create: func(t testinf.T) *proxycfg.ConfigSnapshot {
				return proxycfg.TestConfigSnapshotTerminatingGateway(t, true, func(ns *structs.NodeService) {
					ns.Proxy.Config = map[string]interface{}{
						"envoy_gateway_no_default_bind":       true,
						"envoy_gateway_bind_tagged_addresses": true,
						"envoy_gateway_bind_addresses": map[string]structs.ServiceAddress{
							// This bind address should not get a listener due to deduplication and it sorts to the end
							"z-duplicate-of-tagged-wan-addr": {
								Address: "198.18.0.1",
								Port:    443,
							},
							"foo": {
								Address: "198.17.2.3",
								Port:    8080,
							},
						},
					}
				}, nil)
			},
		},
		{
			name:   "terminating-gateway-service-subsets",
			create: proxycfg.TestConfigSnapshotTerminatingGatewayServiceSubsets,
		},
		{
			name:   "ingress-http-multiple-services",
			create: proxycfg.TestConfigSnapshotIngress_HTTPMultipleServices,
		},
		{
			name:   "ingress-grpc-multiple-services",
			create: proxycfg.TestConfigSnapshotIngress_GRPCMultipleServices,
		},
		{
			name: "terminating-gateway-no-api-cert",
			create: func(t testinf.T) *proxycfg.ConfigSnapshot {
				api := structs.NewServiceName("api", nil)
				return proxycfg.TestConfigSnapshotTerminatingGateway(t, true, nil, []proxycfg.UpdateEvent{
					{
						CorrelationID: "service-leaf:" + api.String(), // serviceLeafIDPrefix
						Result:        nil,                            // tombstone this
					},
				})
			},
		},
		{
			name: "ingress-with-tls-listener",
			create: func(t testinf.T) *proxycfg.ConfigSnapshot {
				return proxycfg.TestConfigSnapshotIngressGateway(t, true, "tcp", "default", nil,
					func(entry *structs.IngressGatewayConfigEntry) {
						entry.TLS.Enabled = true
					}, nil)
			},
		},
		{
			name: "ingress-with-tls-listener-min-version",
			create: func(t testinf.T) *proxycfg.ConfigSnapshot {
				return proxycfg.TestConfigSnapshotIngressGateway(t, true, "tcp", "default", nil,
					func(entry *structs.IngressGatewayConfigEntry) {
						entry.TLS.Enabled = true
						entry.TLS.TLSMinVersion = types.TLSv1_3
					}, nil)
			},
		},
		{
			name: "ingress-with-tls-listener-max-version",
			create: func(t testinf.T) *proxycfg.ConfigSnapshot {
				return proxycfg.TestConfigSnapshotIngressGateway(t, true, "tcp", "default", nil,
					func(entry *structs.IngressGatewayConfigEntry) {
						entry.TLS.Enabled = true
						entry.TLS.TLSMaxVersion = types.TLSv1_2
					}, nil)
			},
		},
		{
			name: "ingress-with-tls-listener-cipher-suites",
			create: func(t testinf.T) *proxycfg.ConfigSnapshot {
				return proxycfg.TestConfigSnapshotIngressGateway(t, true, "tcp", "default", nil,
					func(entry *structs.IngressGatewayConfigEntry) {
						entry.TLS.Enabled = true
						entry.TLS.CipherSuites = []types.TLSCipherSuite{
							types.TLS_ECDHE_ECDSA_WITH_AES_128_GCM_SHA256,
							types.TLS_ECDHE_ECDSA_WITH_CHACHA20_POLY1305_SHA256,
						}
					}, nil)
			},
		},
		{
			name:   "ingress-with-tls-mixed-listeners",
			create: proxycfg.TestConfigSnapshotIngressGateway_MixedListeners,
		},
		{
			name:   "ingress-with-tls-min-version-listeners-gateway-defaults",
			create: proxycfg.TestConfigSnapshotIngressGateway_TLSMinVersionListenersGatewayDefaults,
		},
		{
			name:   "ingress-with-single-tls-listener",
			create: proxycfg.TestConfigSnapshotIngressGateway_SingleTLSListener,
		},
		{
			name:   "ingress-with-tls-mixed-min-version-listeners",
			create: proxycfg.TestConfigSnapshotIngressGateway_TLSMixedMinVersionListeners,
		},
		{
			name:   "ingress-with-tls-mixed-max-version-listeners",
			create: proxycfg.TestConfigSnapshotIngressGateway_TLSMixedMaxVersionListeners,
		},
		{
			name:   "ingress-with-tls-mixed-cipher-suites-listeners",
			create: proxycfg.TestConfigSnapshotIngressGateway_TLSMixedCipherVersionListeners,
		},
		{
			name:   "ingress-with-sds-listener-gw-level",
			create: proxycfg.TestConfigSnapshotIngressGatewaySDS_GatewayLevel,
		},
		{
			name:   "ingress-with-sds-listener-listener-level",
			create: proxycfg.TestConfigSnapshotIngressGatewaySDS_GatewayAndListenerLevel,
		},
		{
			name:   "ingress-with-sds-listener-gw-level-http",
			create: proxycfg.TestConfigSnapshotIngressGatewaySDS_GatewayAndListenerLevel_HTTP,
		},
		{
			name:   "ingress-with-sds-listener-gw-level-mixed-tls",
			create: proxycfg.TestConfigSnapshotIngressGatewaySDS_GatewayLevel_MixedTLS,
		},
		{
			name:   "ingress-with-sds-service-level",
			create: proxycfg.TestConfigSnapshotIngressGatewaySDS_ServiceLevel,
		},
		{
			name:   "ingress-with-sds-listener+service-level",
			create: proxycfg.TestConfigSnapshotIngressGatewaySDS_ListenerAndServiceLevel,
		},
		{
			name:   "ingress-with-sds-service-level-mixed-no-tls",
			create: proxycfg.TestConfigSnapshotIngressGatewaySDS_MixedNoTLS,
		},
		{
			name:   "ingress-with-grpc-single-tls-listener",
			create: proxycfg.TestConfigSnapshotIngressGateway_SingleTLSListener_GRPC,
		},
		{
			name:   "ingress-with-http2-single-tls-listener",
			create: proxycfg.TestConfigSnapshotIngressGateway_SingleTLSListener_HTTP2,
		},
		{
			name:   "ingress-with-http2-and-grpc-multiple-tls-listener",
			create: proxycfg.TestConfigSnapshotIngressGateway_MultiTLSListener_MixedHTTP2gRPC,
		},
		{
			name:   "ingress-with-http2-and-grpc-multiple-tls-listener",
			create: proxycfg.TestConfigSnapshotIngressGateway_GWTLSListener_MixedHTTP2gRPC,
		},
		{
			name: "transparent-proxy-http-upstream",
			create: func(t testinf.T) *proxycfg.ConfigSnapshot {
				return proxycfg.TestConfigSnapshotTransparentProxyHTTPUpstream(t)
			},
		},
		{
			name:   "transparent-proxy-with-resolver-redirect-upstream",
			create: proxycfg.TestConfigSnapshotTransparentProxyResolverRedirectUpstream,
		},
		{
			name:   "transparent-proxy-catalog-destinations-only",
			create: proxycfg.TestConfigSnapshotTransparentProxyCatalogDestinationsOnly,
			useV2:  true,
		},
		{
			name:   "transparent-proxy-dial-instances-directly",
			create: proxycfg.TestConfigSnapshotTransparentProxyDialDirectly,
			useV2:  true,
		},
		{
			name:   "transparent-proxy-terminating-gateway",
			create: proxycfg.TestConfigSnapshotTransparentProxyTerminatingGatewayCatalogDestinationsOnly,
			useV2:  true,
		},
		{
			name: "custom-trace-listener",
			create: func(t testinf.T) *proxycfg.ConfigSnapshot {
				return proxycfg.TestConfigSnapshot(t, func(ns *structs.NodeService) {
					ns.Proxy.Config["protocol"] = "http"
					ns.Proxy.Config["envoy_listener_tracing_json"] = customTraceJSON(t)
				}, nil)
			},
		},
		{
			name: "access-logs-defaults",
			create: func(t testinf.T) *proxycfg.ConfigSnapshot {
				return proxycfg.TestConfigSnapshot(t, func(ns *structs.NodeService) {
					// This should be passed into the snapshot through proxy-defaults
					ns.Proxy.AccessLogs = structs.AccessLogsConfig{
						Enabled: true,
					}
				},
					nil)
			},
		},
		{
			name: "access-logs-json-file",
			create: func(t testinf.T) *proxycfg.ConfigSnapshot {
				return proxycfg.TestConfigSnapshot(t, func(ns *structs.NodeService) {
					// This should be passed into the snapshot through proxy-defaults
					ns.Proxy.AccessLogs = structs.AccessLogsConfig{
						Enabled:    true,
						Type:       structs.FileLogSinkType,
						Path:       "/tmp/accesslog.txt",
						JSONFormat: "{ \"custom_start_time\": \"%START_TIME%\" }",
					}
				},
					nil)
			},
		},
		{
			name: "access-logs-text-stderr-disablelistenerlogs",
			create: func(t testinf.T) *proxycfg.ConfigSnapshot {
				return proxycfg.TestConfigSnapshot(t, func(ns *structs.NodeService) {
					// This should be passed into the snapshot through proxy-defaults
					ns.Proxy.AccessLogs = structs.AccessLogsConfig{
						Enabled:             true,
						DisableListenerLogs: true,
						Type:                structs.StdErrLogSinkType,
						TextFormat:          "CUSTOM FORMAT %START_TIME%",
					}
				},
					nil)
			},
		},
		{
			name: "connect-proxy-with-tproxy-and-permissive-mtls",
			create: func(t testinf.T) *proxycfg.ConfigSnapshot {
				return proxycfg.TestConfigSnapshot(t, func(ns *structs.NodeService) {
					ns.Proxy.MutualTLSMode = structs.MutualTLSModePermissive
					ns.Proxy.Mode = structs.ProxyModeTransparent
					ns.Proxy.TransparentProxy.OutboundListenerPort = 1234
				},
					nil)
			},
			useV2: true,
		},
		{
			name: "connect-proxy-without-tproxy-and-permissive-mtls",
			create: func(t testinf.T) *proxycfg.ConfigSnapshot {
				return proxycfg.TestConfigSnapshot(t, func(ns *structs.NodeService) {
					ns.Proxy.MutualTLSMode = structs.MutualTLSModePermissive
				},
					nil)
			},
			useV2: true,
		},
	}

	tests = append(tests, makeListenerDiscoChainTests(false)...)

	latestEnvoyVersion := xdscommon.EnvoyVersions[0]
	for _, envoyVersion := range xdscommon.EnvoyVersions {
		sf, err := xdscommon.DetermineSupportedProxyFeaturesFromString(envoyVersion)
		require.NoError(t, err)
		t.Run("envoy-"+envoyVersion, func(t *testing.T) {
			for _, tt := range tests {
				t.Run(tt.name, func(t *testing.T) {

					// Sanity check default with no overrides first
					snap := tt.create(t)

					// TODO: it would be nice to be able to ensure these snapshots are always valid before we use them in a test.
					// require.True(t, snap.Valid())

					// We need to replace the TLS certs with deterministic ones to make golden
					// files workable. Note we don't update these otherwise they'd change
					// golder files for every test case and so not be any use!
					testcommon.SetupTLSRootsAndLeaf(t, snap)

					var listeners []proto.Message

					// Need server just for logger dependency
					g := NewResourceGenerator(testutil.Logger(t), nil, false)
					g.ProxyFeatures = sf
					if tt.generatorSetup != nil {
						tt.generatorSetup(g)
					}
					listeners, err = g.listenersFromSnapshot(snap)
					require.NoError(t, err)
					// The order of listeners returned via LDS isn't relevant, so it's safe
					// to sort these for the purposes of test comparisons.
					sort.Slice(listeners, func(i, j int) bool {
						return listeners[i].(*envoy_listener_v3.Listener).Name < listeners[j].(*envoy_listener_v3.Listener).Name
					})

					r, err := response.CreateResponse(xdscommon.ListenerType, "00000001", "00000001", listeners)
					require.NoError(t, err)

					t.Run("current-xdsv1", func(t *testing.T) {
						gotJSON := protoToJSON(t, r)

						gName := tt.name
						if tt.overrideGoldenName != "" {
							gName = tt.overrideGoldenName
						}

						expectedJSON := goldenEnvoy(t, filepath.Join("listeners", gName), envoyVersion, latestEnvoyVersion, gotJSON)
						require.JSONEq(t, expectedJSON, gotJSON)
					})

<<<<<<< HEAD
					if tt.useV2 {
=======
					if tt.alsoRunTestForV2 {
>>>>>>> b80c5258
						generator := xdsv2.NewResourceGenerator(testutil.Logger(t))
						converter := proxystateconverter.NewConverter(testutil.Logger(t), nil)
						proxyState, err := converter.ProxyStateFromSnapshot(snap)
						require.NoError(t, err)

						res, err := generator.AllResourcesFromIR(proxyState)
						require.NoError(t, err)

						listeners = res[xdscommon.ListenerType]
						// The order of listeners returned via LDS isn't relevant, so it's safe
						// to sort these for the purposes of test comparisons.
						sort.Slice(listeners, func(i, j int) bool {
							return listeners[i].(*envoy_listener_v3.Listener).Name < listeners[j].(*envoy_listener_v3.Listener).Name
						})

						r, err := response.CreateResponse(xdscommon.ListenerType, "00000001", "00000001", listeners)
						require.NoError(t, err)

						t.Run("current-xdsv2", func(t *testing.T) {
							gotJSON := protoToJSON(t, r)

							gName := tt.name
							if tt.overrideGoldenName != "" {
								gName = tt.overrideGoldenName
							}

							expectedJSON := goldenEnvoy(t, filepath.Join("listeners", gName), envoyVersion, latestEnvoyVersion, gotJSON)
							require.JSONEq(t, expectedJSON, gotJSON)
						})
					}

				})
			}
		})
	}
}

type customListenerJSONOptions struct {
	Name       string
	TLSContext string
}

const customListenerJSONTpl = `{
	"@type": "type.googleapis.com/envoy.config.listener.v3.Listener",
	"name": "{{ .Name }}",
	"address": {
		"socketAddress": {
			"address": "11.11.11.11",
			"portValue": 11111
		}
	},
	"filterChains": [
		{
			{{ if .TLSContext -}}
			"transport_socket": {
				"name": "tls",
				"typed_config": {
					"@type": "type.googleapis.com/envoy.extensions.transport_sockets.tls.v3.UpstreamTlsContext",
					{{ .TLSContext }}
				}
			},
			{{- end }}
			"filters": [
				{
					"name": "envoy.filters.network.tcp_proxy",
					"typedConfig": {
						"@type": "type.googleapis.com/envoy.extensions.filters.network.tcp_proxy.v3.TcpProxy",
							"cluster": "random-cluster",
							"statPrefix": "foo-stats"
						}
				}
			]
		}
	]
}`

type customHTTPListenerJSONOptions struct {
	Name                      string
	HTTPConnectionManagerName string
}

const customHTTPListenerJSONTpl = `{
	"@type": "type.googleapis.com/envoy.config.listener.v3.Listener",
	"name": "{{ .Name }}",
	"address": {
		"socketAddress": {
			"address": "11.11.11.11",
			"portValue": 11111
		}
	},
	"filterChains": [
		{
			"filters": [
				{
					"name": "{{ .HTTPConnectionManagerName }}",
					"typedConfig": {
						"@type": "type.googleapis.com/envoy.extensions.filters.network.http_connection_manager.v3.HttpConnectionManager",
						"http_filters": [
							{
								"name": "envoy.filters.http.router"
							}
						],
						"route_config": {
							"name": "public_listener",
							"virtual_hosts": [
								{
									"domains": [
										"*"
									],
									"name": "public_listener",
									"routes": [
										{
											"match": {
												"prefix": "/"
											},
											"route": {
												"cluster": "random-cluster"
											}
										}
									]
								}
							]
						}
					}
				}
			]
		}
	]
}`

var (
	customListenerJSONTemplate     = template.Must(template.New("").Parse(customListenerJSONTpl))
	customHTTPListenerJSONTemplate = template.Must(template.New("").Parse(customHTTPListenerJSONTpl))
)

func customListenerJSON(t testinf.T, opts customListenerJSONOptions) string {
	t.Helper()
	var buf bytes.Buffer
	require.NoError(t, customListenerJSONTemplate.Execute(&buf, opts))
	return buf.String()
}

func customHTTPListenerJSON(t testinf.T, opts customHTTPListenerJSONOptions) string {
	t.Helper()
	if opts.HTTPConnectionManagerName == "" {
		opts.HTTPConnectionManagerName = httpConnectionManagerNewName
	}
	var buf bytes.Buffer
	require.NoError(t, customHTTPListenerJSONTemplate.Execute(&buf, opts))
	return buf.String()
}

func customTraceJSON(t testinf.T) string {
	t.Helper()
	return `
	{
        "@type" : "type.googleapis.com/envoy.extensions.filters.network.http_connection_manager.v3.HttpConnectionManager.Tracing",
        "provider" : {
          "name" : "envoy.tracers.zipkin",
          "typed_config" : {
            "@type" : "type.googleapis.com/envoy.config.trace.v3.ZipkinConfig",
            "collector_cluster" : "otelcolector",
            "collector_endpoint" : "/api/v2/spans",
            "collector_endpoint_version" : "HTTP_JSON",
            "shared_span_context" : false
          }
        },
        "custom_tags" : [
          {
            "tag" : "custom_header",
            "request_header" : {
              "name" : "x-custom-traceid",
              "default_value" : ""
            }
          },
          {
            "tag" : "alloc_id",
            "environment" : {
              "name" : "NOMAD_ALLOC_ID"
            }
          }
        ]
      }
	`
}

type configFetcherFunc func() string

var _ configfetcher.ConfigFetcher = (configFetcherFunc)(nil)

func (f configFetcherFunc) AdvertiseAddrLAN() string {
	return f()
}

func TestResolveListenerSDSConfig(t *testing.T) {
	type testCase struct {
		name    string
		gwSDS   *structs.GatewayTLSSDSConfig
		lisSDS  *structs.GatewayTLSSDSConfig
		want    *structs.GatewayTLSSDSConfig
		wantErr string
	}

	run := func(tc testCase) {
		// fake a snapshot with just the data we care about
		snap := proxycfg.TestConfigSnapshotIngressGateway(t, true, "tcp", "default", nil, func(entry *structs.IngressGatewayConfigEntry) {
			entry.TLS = structs.GatewayTLSConfig{
				SDS: &structs.GatewayTLSSDSConfig{
					ClusterName:  "sds-cluster",
					CertResource: "cert-resource",
				},
			}
		}, nil)
		// Override TLS configs
		snap.IngressGateway.TLSConfig.SDS = tc.gwSDS
		var listenerCfg structs.IngressListener
		for k, lisCfg := range snap.IngressGateway.Listeners {
			if tc.lisSDS == nil {
				lisCfg.TLS = nil
			} else {
				lisCfg.TLS = &structs.GatewayTLSConfig{
					SDS: tc.lisSDS,
				}
			}
			// Override listener cfg in map
			snap.IngressGateway.Listeners[k] = lisCfg
			// Save the last cfg doesn't matter which as we set same for all.
			listenerCfg = lisCfg
		}

		got, err := resolveListenerSDSConfig(snap.IngressGateway.TLSConfig.SDS, listenerCfg.TLS, listenerCfg.Port)
		if tc.wantErr != "" {
			require.Error(t, err)
			require.Contains(t, err.Error(), tc.wantErr)
		} else {
			require.NoError(t, err)
			require.Equal(t, tc.want, got)
		}
	}

	cases := []testCase{
		{
			name:   "no SDS config",
			gwSDS:  nil,
			lisSDS: nil,
			want:   nil,
		},
		{
			name: "all cluster-level SDS config",
			gwSDS: &structs.GatewayTLSSDSConfig{
				ClusterName:  "cluster",
				CertResource: "cert",
			},
			lisSDS: nil,
			want: &structs.GatewayTLSSDSConfig{
				ClusterName:  "cluster",
				CertResource: "cert",
			},
		},
		{
			name:  "all listener-level SDS config",
			gwSDS: nil,
			lisSDS: &structs.GatewayTLSSDSConfig{
				ClusterName:  "cluster",
				CertResource: "cert",
			},
			want: &structs.GatewayTLSSDSConfig{
				ClusterName:  "cluster",
				CertResource: "cert",
			},
		},
		{
			name: "mixed level SDS config",
			gwSDS: &structs.GatewayTLSSDSConfig{
				ClusterName: "cluster",
			},
			lisSDS: &structs.GatewayTLSSDSConfig{
				CertResource: "cert",
			},
			want: &structs.GatewayTLSSDSConfig{
				ClusterName:  "cluster",
				CertResource: "cert",
			},
		},
		{
			name: "override cert",
			gwSDS: &structs.GatewayTLSSDSConfig{
				ClusterName:  "cluster",
				CertResource: "gw-cert",
			},
			lisSDS: &structs.GatewayTLSSDSConfig{
				CertResource: "lis-cert",
			},
			want: &structs.GatewayTLSSDSConfig{
				ClusterName:  "cluster",
				CertResource: "lis-cert",
			},
		},
		{
			name: "override both",
			gwSDS: &structs.GatewayTLSSDSConfig{
				ClusterName:  "gw-cluster",
				CertResource: "gw-cert",
			},
			lisSDS: &structs.GatewayTLSSDSConfig{
				ClusterName:  "lis-cluster",
				CertResource: "lis-cert",
			},
			want: &structs.GatewayTLSSDSConfig{
				ClusterName:  "lis-cluster",
				CertResource: "lis-cert",
			},
		},
		{
			name:  "missing cluster listener",
			gwSDS: nil,
			lisSDS: &structs.GatewayTLSSDSConfig{
				CertResource: "lis-cert",
			},
			wantErr: "missing SDS cluster name",
		},
		{
			name:  "missing cert listener",
			gwSDS: nil,
			lisSDS: &structs.GatewayTLSSDSConfig{
				ClusterName: "cluster",
			},
			wantErr: "missing SDS cert resource",
		},
		{
			name: "missing cluster gw",
			gwSDS: &structs.GatewayTLSSDSConfig{
				CertResource: "lis-cert",
			},
			lisSDS:  nil,
			wantErr: "missing SDS cluster name",
		},
		{
			name: "missing cert gw",
			gwSDS: &structs.GatewayTLSSDSConfig{
				ClusterName: "cluster",
			},
			lisSDS:  nil,
			wantErr: "missing SDS cert resource",
		},
	}

	for _, tc := range cases {
		t.Run(tc.name, func(t *testing.T) {
			run(tc)
		})
	}

}

func TestGetAlpnProtocols(t *testing.T) {
	tests := map[string]struct {
		protocol string
		want     []string
	}{
		"http": {
			protocol: "http",
			want:     []string{"http/1.1"},
		},
		"http2": {
			protocol: "http2",
			want:     []string{"h2", "http/1.1"},
		},
		"grpc": {
			protocol: "grpc",
			want:     []string{"h2", "http/1.1"},
		},
		"tcp": {
			protocol: "",
			want:     nil,
		},
		"empty": {
			protocol: "",
			want:     nil,
		},
	}

	for name, tc := range tests {
		t.Run(name, func(t *testing.T) {
			got := getAlpnProtocols(tc.protocol)
			assert.Equal(t, tc.want, got)
		})
	}
}<|MERGE_RESOLUTION|>--- conflicted
+++ resolved
@@ -1331,11 +1331,7 @@
 						require.JSONEq(t, expectedJSON, gotJSON)
 					})
 
-<<<<<<< HEAD
-					if tt.useV2 {
-=======
 					if tt.alsoRunTestForV2 {
->>>>>>> b80c5258
 						generator := xdsv2.NewResourceGenerator(testutil.Logger(t))
 						converter := proxystateconverter.NewConverter(testutil.Logger(t), nil)
 						proxyState, err := converter.ProxyStateFromSnapshot(snap)
