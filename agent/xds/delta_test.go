--- conflicted
+++ resolved
@@ -1059,7 +1059,6 @@
 
 	for _, tt := range tests {
 		t.Run(tt.name, func(t *testing.T) {
-<<<<<<< HEAD
 			var stopped bool
 			lock := &sync.RWMutex{}
 
@@ -1069,12 +1068,10 @@
 				lock.Unlock()
 			}()
 
-=======
 			// aclResolve may be called in a goroutine even after a
 			// testcase tt returns. Capture the variable as tc so the
 			// values don't swap in the next iteration.
 			tc := tt
->>>>>>> d99dcd48
 			aclResolve := func(id string) (acl.Authorizer, error) {
 				if !tc.defaultDeny {
 					// Allow all
