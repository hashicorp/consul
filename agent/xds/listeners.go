--- conflicted
+++ resolved
@@ -1221,11 +1221,8 @@
 		routeName:        name,
 		cluster:          LocalAppClusterName,
 		requestTimeoutMs: cfg.LocalRequestTimeoutMs,
-<<<<<<< HEAD
 		idleTimeoutMs:    cfg.LocalIdleTimeoutMs,
-=======
 		tracing:          tracing,
->>>>>>> 25d272a6
 	}
 	if useHTTPFilter {
 		filterOpts.httpAuthzFilter, err = makeRBACHTTPFilter(
