--- conflicted
+++ resolved
@@ -264,14 +264,6 @@
 	}
 }
 
-<<<<<<< HEAD
-func getAPIGatewayGoldenTestCases() []goldenTestCase {
-	return []goldenTestCase{
-		{
-			name:"api-gateway-with-tcp-route-and-inline-certificate",
-			create: func(t testinf.T) *proxycfg.ConfigSnapshot {
-				return proxycfg.TestConfigSnapshotAPIGateway(t)
-=======
 const (
 	gatewayTestPrivateKey = `-----BEGIN RSA PRIVATE KEY-----
 MIIEowIBAAKCAQEAx95Opa6t4lGEpiTUogEBptqOdam2ch4BHQGhNhX/MrDwwuZQ
@@ -364,7 +356,6 @@
 					PrivateKey:  gatewayTestPrivateKey,
 					Certificate: gatewayTestCertificate,
 				}}, nil)
->>>>>>> 4920cb4a
 			},
 		},
 	}
