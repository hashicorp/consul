--- conflicted
+++ resolved
@@ -5716,94 +5716,6 @@
 	require.Equal(t, []uint16{tls.TLS_ECDHE_RSA_WITH_CHACHA20_POLY1305}, r.CipherSuites)
 }
 
-<<<<<<< HEAD
-=======
-func TestReadPath(t *testing.T) {
-	dataDir := testutil.TempDir(t, "consul")
-	defer os.RemoveAll(dataDir)
-
-	tt := []struct {
-		name   string
-		pre    func()
-		args   []string
-		expect int
-	}{
-		{
-			name: "dir skip non json or hcl if config-format not set",
-			pre: func() {
-				writeFile(filepath.Join(dataDir, "conf.d/conf.json"), []byte(`{}`))
-				writeFile(filepath.Join(dataDir, "conf.d/conf.foobar"), []byte(`{}`))
-			},
-			args: []string{
-				`-config-dir`, filepath.Join(dataDir, "conf.d"),
-			},
-			expect: 1,
-		},
-		{
-			name: "dir read non json or hcl if config-format set",
-			pre: func() {
-				writeFile(filepath.Join(dataDir, "conf.d/conf.json"), []byte(`{}`))
-				writeFile(filepath.Join(dataDir, "conf.d/conf.foobar"), []byte(`{}`))
-			},
-			args: []string{
-				`-config-dir`, filepath.Join(dataDir, "conf.d"),
-				`-config-format`, "json",
-			},
-			expect: 2,
-		},
-		{
-			name: "file skip non json or hcl if config-format not set",
-			pre: func() {
-				writeFile(filepath.Join(dataDir, "conf.d/conf.foobar"), []byte(`{}`))
-			},
-			args: []string{
-				`-config-file`, filepath.Join(dataDir, "conf.d"),
-			},
-			expect: 0,
-		},
-		{
-			name: "file read non json or hcl if config-format set",
-			pre: func() {
-				writeFile(filepath.Join(dataDir, "conf.d/conf.foobar"), []byte(`{}`))
-			},
-			args: []string{
-				`-config-file`, filepath.Join(dataDir, "conf.d"),
-				`-config-format`, "json",
-			},
-			expect: 1,
-		},
-	}
-
-	for _, tc := range tt {
-		cleanDir(dataDir)
-
-		t.Run(tc.name, func(t *testing.T) {
-			flags := Flags{}
-			fs := flag.NewFlagSet("", flag.ContinueOnError)
-			AddFlags(fs, &flags)
-			err := fs.Parse(tc.args)
-			if err != nil {
-				t.Fatalf("ParseFlags failed: %s", err)
-			}
-			flags.Args = fs.Args()
-
-			// write cfg files
-			tc.pre()
-
-			// Then create a builder with the flags.
-			b, err := NewBuilder(flags)
-			if err != nil {
-				t.Fatal("NewBuilder", err)
-			}
-
-			got := len(b.Sources)
-			if tc.expect != got {
-				t.Fatalf("expected %d sources, got %d", tc.expect, got)
-			}
-		})
-	}
-}
-
 func Test_UIPathBuilder(t *testing.T) {
 	cases := []struct {
 		name     string
@@ -5839,7 +5751,6 @@
 	}
 }
 
->>>>>>> 61ff1d20
 func splitIPPort(hostport string) (net.IP, int) {
 	h, p, err := net.SplitHostPort(hostport)
 	if err != nil {
