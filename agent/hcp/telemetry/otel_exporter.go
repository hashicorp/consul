// Copyright (c) HashiCorp, Inc.
// SPDX-License-Identifier: BUSL-1.1

package telemetry

import (
	"context"
	"fmt"
	"net/url"

	goMetrics "github.com/armon/go-metrics"
	"go.opentelemetry.io/otel/sdk/metric"
	"go.opentelemetry.io/otel/sdk/metric/aggregation"
	"go.opentelemetry.io/otel/sdk/metric/metricdata"
	metricpb "go.opentelemetry.io/proto/otlp/metrics/v1"
)

// MetricsClient exports Consul metrics in OTLP format to the desired endpoint.
type MetricsClient interface {
	ExportMetrics(ctx context.Context, protoMetrics *metricpb.ResourceMetrics, endpoint string) error
}

// EndpointProvider provides the endpoint where metrics are exported to by the OTELExporter.
// EndpointProvider exposes the GetEndpoint() interface method to fetch the endpoint.
// This abstraction layer offers flexibility, in particular for dynamic configuration or changes to the endpoint.
// The OTELExporter calls the Disabled interface to verify that it should actually export metrics.
type EndpointProvider interface {
	Disabled
	GetEndpoint() *url.URL
}

// otelExporter is a custom implementation of a OTEL Metrics SDK metrics.Exporter.
// The exporter is used by a OTEL Metrics SDK PeriodicReader to export aggregated metrics.
// This allows us to use a custom client - HCP authenticated MetricsClient.
type otelExporter struct {
	client           MetricsClient
	endpointProvider EndpointProvider
}

// newOTELExporter returns a configured OTELExporter.
func newOTELExporter(client MetricsClient, endpointProvider EndpointProvider) *otelExporter {
	return &otelExporter{
		client:           client,
		endpointProvider: endpointProvider,
	}
}

// Temporality returns the Cumulative temporality for metrics aggregation.
// Telemetry Gateway stores metrics in Prometheus format, so use Cummulative aggregation as default.
func (e *otelExporter) Temporality(_ metric.InstrumentKind) metricdata.Temporality {
	return metricdata.CumulativeTemporality
}

// Aggregation returns the Aggregation to use for an instrument kind.
// The default implementation provided by the OTEL Metrics SDK library DefaultAggregationSelector panics.
// This custom version replicates that logic, but removes the panic.
func (e *otelExporter) Aggregation(kind metric.InstrumentKind) aggregation.Aggregation {
	switch kind {
	case metric.InstrumentKindObservableGauge:
		return aggregation.LastValue{}
	case metric.InstrumentKindHistogram:
		return aggregation.ExplicitBucketHistogram{
			Boundaries: []float64{0, 5, 10, 25, 50, 75, 100, 250, 500, 750, 1000, 2500, 5000, 7500, 10000},
			NoMinMax:   false,
		}
	}
	// for metric.InstrumentKindCounter and others, default to sum.
	return aggregation.Sum{}
}

// Export serializes and transmits metric data to a receiver.
<<<<<<< HEAD
func (e *OTELExporter) Export(ctx context.Context, metrics *metricdata.ResourceMetrics) error {
	if e.endpointProvider.IsDisabled() {
		return nil
	}

=======
func (e *otelExporter) Export(ctx context.Context, metrics *metricdata.ResourceMetrics) error {
>>>>>>> 48c8a834
	endpoint := e.endpointProvider.GetEndpoint()
	if endpoint == nil {
		return nil
	}

	otlpMetrics := transformOTLP(metrics)
	if isEmpty(otlpMetrics) {
		return nil
	}

	err := e.client.ExportMetrics(ctx, otlpMetrics, endpoint.String())
	if err != nil {
		goMetrics.IncrCounter(internalMetricExportFailure, 1)
		return fmt.Errorf("failed to export metrics: %w", err)
	}

	goMetrics.IncrCounter(internalMetricExportSuccess, 1)
	return nil
}

// ForceFlush is a no-op, as the MetricsClient client holds no state.
func (e *otelExporter) ForceFlush(ctx context.Context) error {
	goMetrics.IncrCounter(internalMetricExporterForceFlush, 1)
	return ctx.Err()
}

// Shutdown is a no-op, as the MetricsClient is a HTTP client that requires no graceful shutdown.
func (e *otelExporter) Shutdown(ctx context.Context) error {
	goMetrics.IncrCounter(internalMetricExporterShutdown, 1)
	return ctx.Err()
}<|MERGE_RESOLUTION|>--- conflicted
+++ resolved
@@ -69,15 +69,11 @@
 }
 
 // Export serializes and transmits metric data to a receiver.
-<<<<<<< HEAD
-func (e *OTELExporter) Export(ctx context.Context, metrics *metricdata.ResourceMetrics) error {
+func (e *otelExporter) Export(ctx context.Context, metrics *metricdata.ResourceMetrics) error {
 	if e.endpointProvider.IsDisabled() {
 		return nil
 	}
 
-=======
-func (e *otelExporter) Export(ctx context.Context, metrics *metricdata.ResourceMetrics) error {
->>>>>>> 48c8a834
 	endpoint := e.endpointProvider.GetEndpoint()
 	if endpoint == nil {
 		return nil
