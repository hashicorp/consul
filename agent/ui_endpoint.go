// Copyright (c) HashiCorp, Inc.
// SPDX-License-Identifier: MPL-2.0

package agent

import (
	"fmt"
	"net/http"
	"net/http/httputil"
	"net/url"
	"path"
	"sort"
	"strings"

	"github.com/hashicorp/go-hclog"
	"github.com/hashicorp/serf/serf"

	"github.com/hashicorp/consul/acl"
	"github.com/hashicorp/consul/agent/config"
	"github.com/hashicorp/consul/agent/consul"
	"github.com/hashicorp/consul/agent/metadata"
	"github.com/hashicorp/consul/agent/structs"
	"github.com/hashicorp/consul/api"
	"github.com/hashicorp/consul/logging"
)

// ServiceSummary is used to summarize a service
type ServiceSummary struct {
	Kind                structs.ServiceKind `json:",omitempty"`
	Name                string
	Datacenter          string
	Tags                []string
	Nodes               []string
	ExternalSources     []string
	externalSourceSet   map[string]struct{} // internal to track uniqueness
	checks              map[string]*structs.HealthCheck
	InstanceCount       int
	ChecksPassing       int
	ChecksWarning       int
	ChecksCritical      int
	GatewayConfig       GatewayConfig
	TransparentProxy    bool
	transparentProxySet bool
	ConnectNative       bool

	PeerName string `json:",omitempty"`

	acl.EnterpriseMeta
}

func (s *ServiceSummary) LessThan(other *ServiceSummary) bool {
	if s.EnterpriseMeta.LessThan(&other.EnterpriseMeta) {
		return true
	}
	return s.Name < other.Name
}

type GatewayConfig struct {
	AssociatedServiceCount int      `json:",omitempty"`
	Addresses              []string `json:",omitempty"`

	// internal to track uniqueness
	addressesSet map[string]struct{}
}

type ServiceListingSummary struct {
	ServiceSummary

	ConnectedWithProxy   bool
	ConnectedWithGateway bool
}

type ServiceTopologySummary struct {
	ServiceSummary

	Source    string
	Intention structs.IntentionDecisionSummary
}

type ServiceTopology struct {
	Protocol         string
	TransparentProxy bool
	Upstreams        []*ServiceTopologySummary
	Downstreams      []*ServiceTopologySummary
	FilteredByACLs   bool
}

// UINodes is used to list the nodes in a given datacenter. We return a
// NodeDump which provides overview information for all the nodes
func (s *HTTPHandlers) UINodes(resp http.ResponseWriter, req *http.Request) (interface{}, error) {
	// Parse arguments
	args := structs.DCSpecificRequest{}
	if done := s.parse(resp, req, &args.Datacenter, &args.QueryOptions); done {
		return nil, nil
	}

	if err := s.parseEntMeta(req, &args.EnterpriseMeta); err != nil {
		return nil, err
	}

	s.parseFilter(req, &args.Filter)

	// Make the RPC request
	var out structs.IndexedNodeDump
	defer setMeta(resp, &out.QueryMeta)
RPC:
	if err := s.agent.RPC(req.Context(), "Internal.NodeDump", &args, &out); err != nil {
		// Retry the request allowing stale data if no leader
		if strings.Contains(err.Error(), structs.ErrNoLeader.Error()) && !args.AllowStale {
			args.AllowStale = true
			goto RPC
		}
		return nil, err
	}

	// Get version info for all serf members into a map of key-address,value-version.
	// This logic of calling 'AgentMembersMapAddrVer()' and inserting version info in this func
	// can be discarded in future releases ( may be after 3 or 4 minor releases),
	// when all the nodes are registered with consul-version in nodemeta.
	var err error
	mapAddrVer, err := AgentMembersMapAddrVer(s, req)
	if err != nil {
		return nil, err
	}

	// Use empty list instead of nil
	// Also check if consul-version exists in Meta, else add it
	for _, info := range out.Dump {
		if info.Services == nil {
			info.Services = make([]*structs.NodeService, 0)
		}
		if info.Checks == nil {
			info.Checks = make([]*structs.HealthCheck, 0)
		}
		// Check if Node Meta - 'consul-version' already exists by virtue of adding
		// 'consul-version' during node registration itself.
		// If not, get it from mapAddrVer.
		if _, ok := info.Meta[structs.MetaConsulVersion]; !ok {
			if _, okver := mapAddrVer[info.Address]; okver {
				if info.Meta == nil {
					info.Meta = make(map[string]string)
				}
				info.Meta[structs.MetaConsulVersion] = mapAddrVer[info.Address]
			}
		}
	}
	if out.Dump == nil {
		out.Dump = make(structs.NodeDump, 0)
	}

	// Use empty list instead of nil
	// Also check if consul-version exists in Meta, else add it
	for _, info := range out.ImportedDump {
		if info.Services == nil {
			info.Services = make([]*structs.NodeService, 0)
		}
		if info.Checks == nil {
			info.Checks = make([]*structs.HealthCheck, 0)
		}
		// Check if Node Meta - 'consul-version' already exists by virtue of adding
		// 'consul-version' during node registration itself.
		// If not, get it from mapAddrVer.
		if _, ok := info.Meta[structs.MetaConsulVersion]; !ok {
			if _, okver := mapAddrVer[info.Address]; okver {
				if info.Meta == nil {
					info.Meta = make(map[string]string)
				}
				info.Meta[structs.MetaConsulVersion] = mapAddrVer[info.Address]
			}
		}
	}

	return append(out.Dump, out.ImportedDump...), nil
}

// AgentMembersMapAddrVer is used to get version info from  all serf members into a
// map of key-address,value-version.
func AgentMembersMapAddrVer(s *HTTPHandlers, req *http.Request) (map[string]string, error) {
	var members []serf.Member

	//Get WAN Members
	wanMembers := s.agent.WANMembers()

	//Get LAN Members
	//Get the request partition and default to that of the agent.
	entMeta := s.agent.AgentEnterpriseMeta()
	if err := s.parseEntMetaPartition(req, entMeta); err != nil {
		return nil, err
	}
	filter := consul.LANMemberFilter{
		Partition: entMeta.PartitionOrDefault(),
	}
<<<<<<< HEAD
	if acl.IsDefaultPartition(filter.Partition) {
		filter.AllSegments = true
	}

=======
	filter.AllSegments = true
>>>>>>> 6ed2c235
	lanMembers, err := s.agent.delegate.LANMembers(filter)
	if err != nil {
		return nil, err
	}

	//aggregate members
	members = append(wanMembers, lanMembers...)

	//create a map with key as IPv4 address and value as consul-version
	mapAddrVer := make(map[string]string, len(members))
	for i := range members {
		buildVersion, err := metadata.Build(&members[i])
		if err == nil {
			mapAddrVer[members[i].Addr.String()] = buildVersion.String()
		}
	}

	return mapAddrVer, nil
}

// UINodeInfo is used to get info on a single node in a given datacenter. We return a
// NodeInfo which provides overview information for the node
func (s *HTTPHandlers) UINodeInfo(resp http.ResponseWriter, req *http.Request) (interface{}, error) {
	// Parse arguments
	args := structs.NodeSpecificRequest{}
	if done := s.parse(resp, req, &args.Datacenter, &args.QueryOptions); done {
		return nil, nil
	}

	if err := s.parseEntMeta(req, &args.EnterpriseMeta); err != nil {
		return nil, err
	}

	// Verify we have some DC, or use the default
	args.Node = strings.TrimPrefix(req.URL.Path, "/v1/internal/ui/node/")
	if args.Node == "" {
		return nil, HTTPError{StatusCode: http.StatusBadRequest, Reason: "Missing node name"}
	}

	if peer := req.URL.Query().Get("peer"); peer != "" {
		args.PeerName = peer
	}

	// Make the RPC request
	var out structs.IndexedNodeDump
	defer setMeta(resp, &out.QueryMeta)
RPC:
	if err := s.agent.RPC(req.Context(), "Internal.NodeInfo", &args, &out); err != nil {
		// Retry the request allowing stale data if no leader
		if strings.Contains(err.Error(), structs.ErrNoLeader.Error()) && !args.AllowStale {
			args.AllowStale = true
			goto RPC
		}
		return nil, err
	}

	// Get version info for all serf members into a map of key-address,value-version.
	// This logic of calling 'AgentMembersMapAddrVer()' and inserting version info in this func
	// can be discarded in future releases ( may be after 3 or 4 minor releases),
	// when all the nodes are registered with consul-version in nodemeta.
	var err error
	mapAddrVer, err := AgentMembersMapAddrVer(s, req)
	if err != nil {
		return nil, err
	}

	// Return only the first entry
	if len(out.Dump) > 0 {
		info := out.Dump[0]
		if info.Services == nil {
			info.Services = make([]*structs.NodeService, 0)
		}
		if info.Checks == nil {
			info.Checks = make([]*structs.HealthCheck, 0)
		}
		// Check if Node Meta - 'consul-version' already exists by virtue of adding
		// 'consul-version' during node registration itself.
		// If not, get it from mapAddrVer.
		if _, ok := info.Meta[structs.MetaConsulVersion]; !ok {
			if _, okver := mapAddrVer[info.Address]; okver {
				if info.Meta == nil {
					info.Meta = make(map[string]string)
				}
				info.Meta[structs.MetaConsulVersion] = mapAddrVer[info.Address]
			}
		}
		return info, nil
	}

	resp.WriteHeader(http.StatusNotFound)
	return nil, nil
}

// UICatalogOverview is used to get a high-level overview of the health of nodes, services,
// and checks in the datacenter.
func (s *HTTPHandlers) UICatalogOverview(resp http.ResponseWriter, req *http.Request) (interface{}, error) {
	// Parse arguments
	args := structs.DCSpecificRequest{}
	if done := s.parse(resp, req, &args.Datacenter, &args.QueryOptions); done {
		return nil, nil
	}

	// Make the RPC request
	var out structs.CatalogSummary
	if err := s.agent.RPC(req.Context(), "Internal.CatalogOverview", &args, &out); err != nil {
		return nil, err
	}

	return out, nil
}

// UIServices is used to list the services in a given datacenter. We return a
// ServiceSummary which provides overview information for the service
func (s *HTTPHandlers) UIServices(resp http.ResponseWriter, req *http.Request) (interface{}, error) {
	// Parse arguments
	args := structs.ServiceDumpRequest{}
	if done := s.parse(resp, req, &args.Datacenter, &args.QueryOptions); done {
		return nil, nil
	}
	if peer := req.URL.Query().Get("peer"); peer != "" {
		args.PeerName = peer
	}
	if err := s.parseEntMeta(req, &args.EnterpriseMeta); err != nil {
		return nil, err
	}

	s.parseFilter(req, &args.Filter)

	// Make the RPC request
	var out structs.IndexedNodesWithGateways
	defer setMeta(resp, &out.QueryMeta)
RPC:
	if err := s.agent.RPC(req.Context(), "Internal.ServiceDump", &args, &out); err != nil {
		// Retry the request allowing stale data if no leader
		if strings.Contains(err.Error(), structs.ErrNoLeader.Error()) && !args.AllowStale {
			args.AllowStale = true
			goto RPC
		}
		return nil, err
	}

	// Store the names of the gateways associated with each service
	var (
		serviceGateways   = make(map[structs.PeeredServiceName][]structs.PeeredServiceName)
		numLinkedServices = make(map[structs.PeeredServiceName]int)
	)
	for _, gs := range out.Gateways {
		psn := structs.PeeredServiceName{Peer: structs.DefaultPeerKeyword, ServiceName: gs.Service}
		gpsn := structs.PeeredServiceName{Peer: structs.DefaultPeerKeyword, ServiceName: gs.Gateway}
		serviceGateways[psn] = append(serviceGateways[psn], gpsn)
		numLinkedServices[gpsn] += 1
	}

	summaries, hasProxy := summarizeServices(append(out.Nodes, out.ImportedNodes...).ToServiceDump(), nil, "")
	sorted := prepSummaryOutput(summaries, false)

	// Ensure at least a zero length slice
	result := make([]*ServiceListingSummary, 0)
	for _, svc := range sorted {
		sum := ServiceListingSummary{ServiceSummary: *svc}

		sn := structs.NewServiceName(svc.Name, &svc.EnterpriseMeta)
		psn := structs.PeeredServiceName{Peer: svc.PeerName, ServiceName: sn}
		if hasProxy[psn] {
			sum.ConnectedWithProxy = true
		}

		// Verify that at least one of the gateways linked by config entry has an instance registered in the catalog
		for _, gw := range serviceGateways[psn] {
			if s := summaries[gw]; s != nil && sum.InstanceCount > 0 {
				sum.ConnectedWithGateway = true
			}
		}
		sum.GatewayConfig.AssociatedServiceCount = numLinkedServices[psn]

		result = append(result, &sum)
	}
	return result, nil
}

// UIGatewayServices is used to query all the nodes for services associated with a gateway along with their gateway config
func (s *HTTPHandlers) UIGatewayServicesNodes(resp http.ResponseWriter, req *http.Request) (interface{}, error) {
	// Parse arguments
	args := structs.ServiceSpecificRequest{}
	if err := s.parseEntMetaNoWildcard(req, &args.EnterpriseMeta); err != nil {
		return nil, err
	}
	if done := s.parse(resp, req, &args.Datacenter, &args.QueryOptions); done {
		return nil, nil
	}

	// Pull out the service name
	args.ServiceName = strings.TrimPrefix(req.URL.Path, "/v1/internal/ui/gateway-services-nodes/")
	if args.ServiceName == "" {
		return nil, HTTPError{StatusCode: http.StatusBadRequest, Reason: "Missing gateway name"}
	}

	// Make the RPC request
	var out structs.IndexedServiceDump
	defer setMeta(resp, &out.QueryMeta)
RPC:
	if err := s.agent.RPC(req.Context(), "Internal.GatewayServiceDump", &args, &out); err != nil {
		// Retry the request allowing stale data if no leader
		if strings.Contains(err.Error(), structs.ErrNoLeader.Error()) && !args.AllowStale {
			args.AllowStale = true
			goto RPC
		}
		return nil, err
	}

	summaries, _ := summarizeServices(out.Dump, s.agent.config, args.Datacenter)

	prepped := prepSummaryOutput(summaries, false)
	if prepped == nil {
		prepped = make([]*ServiceSummary, 0)
	}
	return prepped, nil
}

// UIServiceTopology returns the list of upstreams and downstreams for a Connect enabled service.
//   - Downstreams are services that list the given service as an upstream
//   - Upstreams are the upstreams defined in the given service's proxy registrations
func (s *HTTPHandlers) UIServiceTopology(resp http.ResponseWriter, req *http.Request) (interface{}, error) {
	// Parse arguments
	args := structs.ServiceSpecificRequest{}
	if done := s.parse(resp, req, &args.Datacenter, &args.QueryOptions); done {
		return nil, nil
	}
	if err := s.parseEntMeta(req, &args.EnterpriseMeta); err != nil {
		return nil, err
	}

	args.ServiceName = strings.TrimPrefix(req.URL.Path, "/v1/internal/ui/service-topology/")
	if args.ServiceName == "" {
		return nil, HTTPError{StatusCode: http.StatusBadRequest, Reason: "Missing service name"}
	}

	kind, ok := req.URL.Query()["kind"]
	if !ok {
		return nil, HTTPError{StatusCode: http.StatusBadRequest, Reason: "Missing service kind"}
	}
	args.ServiceKind = structs.ServiceKind(kind[0])

	switch args.ServiceKind {
	case structs.ServiceKindTypical, structs.ServiceKindIngressGateway:
		// allowed
	default:
		return nil, HTTPError{StatusCode: http.StatusBadRequest, Reason: fmt.Sprintf("Unsupported service kind %q", args.ServiceKind)}
	}

	// Make the RPC request
	var out structs.IndexedServiceTopology
	defer setMeta(resp, &out.QueryMeta)
RPC:
	if err := s.agent.RPC(req.Context(), "Internal.ServiceTopology", &args, &out); err != nil {
		// Retry the request allowing stale data if no leader
		if strings.Contains(err.Error(), structs.ErrNoLeader.Error()) && !args.AllowStale {
			args.AllowStale = true
			goto RPC
		}
		return nil, err
	}

	upstreams, _ := summarizeServices(out.ServiceTopology.Upstreams.ToServiceDump(), nil, "")
	downstreams, _ := summarizeServices(out.ServiceTopology.Downstreams.ToServiceDump(), nil, "")

	var (
		upstreamResp   = make([]*ServiceTopologySummary, 0)
		downstreamResp = make([]*ServiceTopologySummary, 0)
	)

	// Sort and attach intention data for upstreams and downstreams
	sortedUpstreams := prepSummaryOutput(upstreams, true)
	for _, svc := range sortedUpstreams {
		sn := structs.NewServiceName(svc.Name, &svc.EnterpriseMeta)
		sum := ServiceTopologySummary{
			ServiceSummary: *svc,
			Intention:      out.ServiceTopology.UpstreamDecisions[sn.String()],
			Source:         out.ServiceTopology.UpstreamSources[sn.String()],
		}
		upstreamResp = append(upstreamResp, &sum)
	}
	for k, v := range out.ServiceTopology.UpstreamSources {
		if v == structs.TopologySourceRoutingConfig {
			sn := structs.ServiceNameFromString(k)
			sum := ServiceTopologySummary{
				ServiceSummary: ServiceSummary{
					Datacenter:     args.Datacenter,
					Name:           sn.Name,
					EnterpriseMeta: sn.EnterpriseMeta,
				},
				Intention: out.ServiceTopology.UpstreamDecisions[sn.String()],
				Source:    out.ServiceTopology.UpstreamSources[sn.String()],
			}
			upstreamResp = append(upstreamResp, &sum)
		}
	}

	sortedDownstreams := prepSummaryOutput(downstreams, true)
	for _, svc := range sortedDownstreams {
		sn := structs.NewServiceName(svc.Name, &svc.EnterpriseMeta)
		sum := ServiceTopologySummary{
			ServiceSummary: *svc,
			Intention:      out.ServiceTopology.DownstreamDecisions[sn.String()],
			Source:         out.ServiceTopology.DownstreamSources[sn.String()],
		}
		downstreamResp = append(downstreamResp, &sum)
	}

	topo := ServiceTopology{
		TransparentProxy: out.ServiceTopology.TransparentProxy,
		Protocol:         out.ServiceTopology.MetricsProtocol,
		Upstreams:        upstreamResp,
		Downstreams:      downstreamResp,
		FilteredByACLs:   out.FilteredByACLs,
	}
	return topo, nil
}

func summarizeServices(dump structs.ServiceDump, cfg *config.RuntimeConfig, dc string) (map[structs.PeeredServiceName]*ServiceSummary, map[structs.PeeredServiceName]bool) {
	var (
		summary  = make(map[structs.PeeredServiceName]*ServiceSummary)
		hasProxy = make(map[structs.PeeredServiceName]bool)
	)

	getService := func(psn structs.PeeredServiceName) *ServiceSummary {
		serv, ok := summary[psn]
		if !ok {
			serv = &ServiceSummary{
				Name:           psn.ServiceName.Name,
				EnterpriseMeta: psn.ServiceName.EnterpriseMeta,
				// the other code will increment this unconditionally so we
				// shouldn't initialize it to 1
				InstanceCount: 0,
				PeerName:      psn.Peer,
			}
			summary[psn] = serv
		}
		return serv
	}

	for _, csn := range dump {
		var peerName string
		// all entities will have the same peer name so it is safe to use the node's peer name
		if csn.Node == nil {
			// this can happen for gateway dumps that call this summarize func
			peerName = structs.DefaultPeerKeyword
		} else {
			peerName = csn.Node.PeerName
		}

		if cfg != nil && csn.GatewayService != nil {
			gwsvc := csn.GatewayService

			psn := structs.PeeredServiceName{Peer: peerName, ServiceName: gwsvc.Service}
			sum := getService(psn)
			modifySummaryForGatewayService(cfg, dc, sum, gwsvc)
		}

		// Will happen in cases where we only have the GatewayServices mapping
		if csn.Service == nil {
			continue
		}

		sn := structs.NewServiceName(csn.Service.Service, &csn.Service.EnterpriseMeta)
		psn := structs.PeeredServiceName{Peer: peerName, ServiceName: sn}
		sum := getService(psn)

		svc := csn.Service
		sum.Nodes = append(sum.Nodes, csn.Node.Node)
		sum.Kind = svc.Kind
		sum.Datacenter = csn.Node.Datacenter
		sum.InstanceCount += 1
		sum.ConnectNative = svc.Connect.Native
		if svc.Kind == structs.ServiceKindConnectProxy {
			sn := structs.NewServiceName(svc.Proxy.DestinationServiceName, &svc.EnterpriseMeta)
			psn := structs.PeeredServiceName{Peer: peerName, ServiceName: sn}
			hasProxy[psn] = true

			destination := getService(psn)
			for _, check := range csn.Checks {
				cid := structs.NewCheckID(check.CheckID, &check.EnterpriseMeta)
				uid := structs.UniqueID(csn.Node.Node, cid.String())
				if destination.checks == nil {
					destination.checks = make(map[string]*structs.HealthCheck)
				}
				destination.checks[uid] = check
			}

			// Only consider the target service to be transparent when all its proxy instances are in that mode.
			// This is done because the flag is used to display warnings about proxies needing to enable
			// transparent proxy mode. If ANY instance isn't in the right mode then the warming applies.
			if svc.Proxy.Mode == structs.ProxyModeTransparent && !destination.transparentProxySet {
				destination.TransparentProxy = true
			}
			if svc.Proxy.Mode != structs.ProxyModeTransparent {
				destination.TransparentProxy = false
			}
			destination.transparentProxySet = true
		}
		for _, tag := range svc.Tags {
			found := false
			for _, existing := range sum.Tags {
				if existing == tag {
					found = true
					break
				}
			}
			if !found {
				sum.Tags = append(sum.Tags, tag)
			}
		}

		// If there is an external source, add it to the list of external
		// sources. We only want to add unique sources so there is extra
		// accounting here with an unexported field to maintain the set
		// of sources.
		if len(svc.Meta) > 0 && svc.Meta[structs.MetaExternalSource] != "" {
			source := svc.Meta[structs.MetaExternalSource]
			if sum.externalSourceSet == nil {
				sum.externalSourceSet = make(map[string]struct{})
			}
			if _, ok := sum.externalSourceSet[source]; !ok {
				sum.externalSourceSet[source] = struct{}{}
				sum.ExternalSources = append(sum.ExternalSources, source)
			}
		}

		for _, check := range csn.Checks {
			cid := structs.NewCheckID(check.CheckID, &check.EnterpriseMeta)
			uid := structs.UniqueID(csn.Node.Node, cid.String())
			if sum.checks == nil {
				sum.checks = make(map[string]*structs.HealthCheck)
			}
			sum.checks[uid] = check
		}
	}

	return summary, hasProxy
}

func prepSummaryOutput(summaries map[structs.PeeredServiceName]*ServiceSummary, excludeSidecars bool) []*ServiceSummary {
	var resp []*ServiceSummary
	// Ensure at least a zero length slice
	resp = make([]*ServiceSummary, 0)

	// Collect and sort resp for display
	for _, sum := range summaries {
		sort.Strings(sum.Nodes)
		sort.Strings(sum.Tags)

		for _, chk := range sum.checks {
			switch chk.Status {
			case api.HealthPassing:
				sum.ChecksPassing++
			case api.HealthWarning:
				sum.ChecksWarning++
			case api.HealthCritical:
				sum.ChecksCritical++
			}
		}
		if excludeSidecars && sum.Kind != structs.ServiceKindTypical && sum.Kind != structs.ServiceKindIngressGateway {
			continue
		}
		resp = append(resp, sum)
	}
	sort.Slice(resp, func(i, j int) bool {
		return resp[i].LessThan(resp[j])
	})
	return resp
}

func modifySummaryForGatewayService(
	cfg *config.RuntimeConfig,
	datacenter string,
	sum *ServiceSummary,
	gwsvc *structs.GatewayService,
) {
	var dnsAddresses []string
	for _, domain := range []string{cfg.DNSDomain, cfg.DNSAltDomain} {
		// If the domain is empty, do not use it to construct a valid DNS
		// address
		if domain == "" {
			continue
		}
		dnsAddresses = append(dnsAddresses, serviceIngressDNSName(
			gwsvc.Service.Name,
			datacenter,
			domain,
			&gwsvc.Service.EnterpriseMeta,
		))
	}

	for _, addr := range gwsvc.Addresses(dnsAddresses) {
		// check for duplicates, a service will have a ServiceInfo struct for
		// every instance that is registered.
		if _, ok := sum.GatewayConfig.addressesSet[addr]; !ok {
			if sum.GatewayConfig.addressesSet == nil {
				sum.GatewayConfig.addressesSet = make(map[string]struct{})
			}
			sum.GatewayConfig.addressesSet[addr] = struct{}{}
			sum.GatewayConfig.Addresses = append(
				sum.GatewayConfig.Addresses, addr,
			)
		}
	}
}

// GET /v1/internal/ui/gateway-intentions/:gateway
func (s *HTTPHandlers) UIGatewayIntentions(resp http.ResponseWriter, req *http.Request) (interface{}, error) {
	var args structs.IntentionQueryRequest
	if done := s.parse(resp, req, &args.Datacenter, &args.QueryOptions); done {
		return nil, nil
	}

	var entMeta acl.EnterpriseMeta
	if err := s.parseEntMetaNoWildcard(req, &entMeta); err != nil {
		return nil, err
	}

	// Pull out the service name
	name := strings.TrimPrefix(req.URL.Path, "/v1/internal/ui/gateway-intentions/")
	if name == "" {
		return nil, HTTPError{StatusCode: http.StatusBadRequest, Reason: "Missing gateway name"}
	}
	args.Match = &structs.IntentionQueryMatch{
		Type: structs.IntentionMatchDestination,
		Entries: []structs.IntentionMatchEntry{
			{
				Namespace: entMeta.NamespaceOrEmpty(),
				Partition: entMeta.PartitionOrDefault(),
				Name:      name,
			},
		},
	}

	var reply structs.IndexedIntentions

	defer setMeta(resp, &reply.QueryMeta)
	if err := s.agent.RPC(req.Context(), "Internal.GatewayIntentions", args, &reply); err != nil {
		return nil, err
	}

	return reply.Intentions, nil
}

// UIMetricsProxy handles the /v1/internal/ui/metrics-proxy/ endpoint which, if
// configured, provides a simple read-only HTTP proxy to a single metrics
// backend to expose it to the UI.
func (s *HTTPHandlers) UIMetricsProxy(resp http.ResponseWriter, req *http.Request) (interface{}, error) {
	// Check the UI was enabled at agent startup (note this is not reloadable
	// currently).
	if !s.IsUIEnabled() {
		return nil, HTTPError{StatusCode: http.StatusNotFound, Reason: "UI is not enabled"}
	}

	// Load reloadable proxy config
	cfg, ok := s.metricsProxyCfg.Load().(config.UIMetricsProxy)
	if !ok || cfg.BaseURL == "" {
		// Proxy not configured
		return nil, HTTPError{StatusCode: http.StatusNotFound, Reason: "Metrics proxy is not enabled"}
	}

	// Fetch the ACL token, if provided, but ONLY from headers since other
	// metrics proxies might use a ?token query string parameter for something.
	var token string
	s.parseTokenFromHeaders(req, &token)

	// Clear the token from the headers so we don't end up proxying it.
	s.clearTokenFromHeaders(req)

	var entMeta acl.EnterpriseMeta
	if err := s.parseEntMetaPartition(req, &entMeta); err != nil {
		return nil, err
	}
	authz, err := s.agent.delegate.ResolveTokenAndDefaultMeta(token, &entMeta, nil)
	if err != nil {
		return nil, err
	}

	// This endpoint requires wildcard read on all services and all nodes.
	//
	// In enterprise it requires this _in all namespaces_ too.
	//
	// In enterprise it requires this _in all namespaces and partitions_ too.
	var authzContext acl.AuthorizerContext
	wildcardEntMeta := structs.WildcardEnterpriseMetaInPartition(structs.WildcardSpecifier)
	wildcardEntMeta.FillAuthzContext(&authzContext)

	if err := authz.ToAllowAuthorizer().NodeReadAllAllowed(&authzContext); err != nil {
		return nil, err
	}
	if err := authz.ToAllowAuthorizer().ServiceReadAllAllowed(&authzContext); err != nil {
		return nil, err
	}

	log := s.agent.logger.Named(logging.UIMetricsProxy)

	// Construct the new URL from the path and the base path. Note we do this here
	// not in the Director function below because we can handle any errors cleanly
	// here.

	// Replace prefix in the path
	subPath := strings.TrimPrefix(req.URL.Path, "/v1/internal/ui/metrics-proxy")

	// Append that to the BaseURL (which might contain a path prefix component)
	newURL := cfg.BaseURL + subPath

	// Parse it into a new URL
	u, err := url.Parse(newURL)
	if err != nil {
		log.Error("couldn't parse target URL", "base_url", cfg.BaseURL, "path", subPath)
		return nil, HTTPError{StatusCode: http.StatusBadRequest, Reason: "Invalid path."}
	}

	// Clean the new URL path to prevent path traversal attacks and remove any
	// double slashes etc.
	u.Path = path.Clean(u.Path)

	if len(cfg.PathAllowlist) > 0 {
		// This could be done better with a map, but for the prometheus default
		// integration this list has two items in it, so the straight iteration
		// isn't awful.
		denied := true
		for _, allowedPath := range cfg.PathAllowlist {
			if u.Path == allowedPath {
				denied = false
				break
			}
		}
		if denied {
			log.Error("target URL path is not allowed",
				"base_url", cfg.BaseURL,
				"path", subPath,
				"target_url", u.String(),
				"path_allowlist", cfg.PathAllowlist,
			)
			resp.WriteHeader(http.StatusForbidden)
			return nil, nil
		}
	}

	// Pass through query params
	u.RawQuery = req.URL.RawQuery

	// Validate that the full BaseURL is still a prefix - if there was a path
	// prefix on the BaseURL but an attacker tried to circumvent it with path
	// traversal then the Clean above would have resolve the /../ components back
	// to the actual path which means part of the prefix will now be missing.
	//
	// Note that in practice this is not currently possible since any /../ in the
	// path would have already been resolved by the API server mux and so not even
	// hit this handler. Any /../ that are far enough into the path to hit this
	// handler, can't backtrack far enough to eat into the BaseURL either. But we
	// leave this in anyway in case something changes in the future.
	if !strings.HasPrefix(u.String(), cfg.BaseURL) {
		log.Error("target URL escaped from base path",
			"base_url", cfg.BaseURL,
			"path", subPath,
			"target_url", u.String(),
		)
		return nil, HTTPError{StatusCode: http.StatusBadRequest, Reason: "Invalid path."}
	}

	// Add any configured headers
	for _, h := range cfg.AddHeaders {
		if strings.ToLower(h.Name) == "host" {
			req.Host = h.Value
		} else {
			req.Header.Set(h.Name, h.Value)
		}
	}

	log.Debug("proxying request", "to", u.String())

	proxy := httputil.ReverseProxy{
		Director: func(r *http.Request) {
			r.URL = u
		},
		Transport: s.proxyTransport,
		ErrorLog: log.StandardLogger(&hclog.StandardLoggerOptions{
			InferLevels: true,
		}),
	}

	proxy.ServeHTTP(resp, req)
	return nil, nil
}

// UIExportedServices is used to list the exported services to a given peer. We return a
// barebones ServiceListingSummary which only contains the name and enterprise meta of a service.
// Currently, the request and response mirror UIServices but the API may change in the future.
func (s *HTTPHandlers) UIExportedServices(resp http.ResponseWriter, req *http.Request) (interface{}, error) {
	// Parse arguments
	args := structs.ServiceDumpRequest{}
	if done := s.parse(resp, req, &args.Datacenter, &args.QueryOptions); done {
		return nil, nil
	}
	if peer := req.URL.Query().Get("peer"); peer != "" {
		args.PeerName = peer
	}
	if err := s.parseEntMeta(req, &args.EnterpriseMeta); err != nil {
		return nil, err
	}

	// Make the RPC request
	var out structs.IndexedServiceList
	defer setMeta(resp, &out.QueryMeta)
RPC:
	if err := s.agent.RPC(req.Context(), "Internal.ExportedServicesForPeer", &args, &out); err != nil {
		// Retry the request allowing stale data if no leader
		if strings.Contains(err.Error(), structs.ErrNoLeader.Error()) && !args.AllowStale {
			args.AllowStale = true
			goto RPC
		}
		return nil, err
	}
	// Ensure at least a zero length slice
	result := make([]*ServiceListingSummary, 0)
	for _, svc := range out.Services {
		// We synthesize a minimal summary for the frontend.
		// The shape of the data may change in the future but
		// currently only the service name is required.
		sum := ServiceListingSummary{
			ServiceSummary: ServiceSummary{
				Name:           svc.Name,
				EnterpriseMeta: svc.EnterpriseMeta,
				Datacenter:     args.Datacenter,
			},
		}
		result = append(result, &sum)
	}
	return result, nil
}<|MERGE_RESOLUTION|>--- conflicted
+++ resolved
@@ -190,14 +190,11 @@
 	filter := consul.LANMemberFilter{
 		Partition: entMeta.PartitionOrDefault(),
 	}
-<<<<<<< HEAD
+
 	if acl.IsDefaultPartition(filter.Partition) {
 		filter.AllSegments = true
 	}
 
-=======
-	filter.AllSegments = true
->>>>>>> 6ed2c235
 	lanMembers, err := s.agent.delegate.LANMembers(filter)
 	if err != nil {
 		return nil, err
