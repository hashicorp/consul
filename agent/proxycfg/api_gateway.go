--- conflicted
+++ resolved
@@ -309,10 +309,6 @@
 						DestinationNamespace: service.NamespaceOrDefault(),
 						DestinationPartition: service.PartitionOrDefault(),
 						LocalBindPort:        listener.Port,
-<<<<<<< HEAD
-						//IngressHosts:         g.Hosts,
-=======
->>>>>>> 134aac7c
 						// Pass the protocol that was configured on the listener in order
 						// to force that protocol on the Envoy listener.
 						Config: map[string]interface{}{
@@ -448,12 +444,10 @@
 
 		for i, service := range services {
 			id := NewUpstreamIDFromServiceName(structs.NewServiceName(service.Name, &service.EnterpriseMeta))
-<<<<<<< HEAD
-=======
+
 			if compiled[i].ServiceName != service.Name {
 				return fmt.Errorf("Compiled Discovery chain for %s does not match service %s", compiled[i].ServiceName, id)
 			}
->>>>>>> 134aac7c
 			synthesizedChains[id] = compiled[i]
 		}
 	}
