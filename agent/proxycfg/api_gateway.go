--- conflicted
+++ resolved
@@ -395,11 +395,7 @@
 
 	// Stop watching any upstreams and discovery chains that have become irrelevant
 	for upstreamID, cancelDiscoChain := range snap.APIGateway.WatchedDiscoveryChains {
-<<<<<<< HEAD
-		if snap.APIGateway.UpstreamsSet.has(upstreamID) {
-=======
 		if snap.APIGateway.UpstreamsSet.hasUpstream(upstreamID) {
->>>>>>> 8ff2974d
 			continue
 		}
 
