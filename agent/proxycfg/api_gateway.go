// Copyright (c) HashiCorp, Inc.
// SPDX-License-Identifier: MPL-2.0

package proxycfg

import (
	"context"
	"fmt"
	"github.com/hashicorp/consul/acl"
	cachetype "github.com/hashicorp/consul/agent/cache-types"
	"github.com/hashicorp/consul/agent/proxycfg/internal/watch"
	"github.com/hashicorp/consul/agent/structs"
	"github.com/hashicorp/consul/proto/private/pbpeering"
)

var _ kindHandler = (*handlerAPIGateway)(nil)

// handlerAPIGateway generates a new ConfigSnapshot in response to
// changes related to an api-gateway.
type handlerAPIGateway struct {
	handlerState
}

// initialize sets up the initial watches needed based on the api-gateway registration
func (h *handlerAPIGateway) initialize(ctx context.Context) (ConfigSnapshot, error) {
	snap := newConfigSnapshotFromServiceInstance(h.serviceInstance, h.stateConfig)

	// Watch for root changes
	err := h.dataSources.CARoots.Notify(ctx, &structs.DCSpecificRequest{
		Datacenter:   h.source.Datacenter,
		QueryOptions: structs.QueryOptions{Token: h.token},
		Source:       *h.source,
	}, rootsWatchID, h.ch)
	if err != nil {
		return snap, err
	}

	// Get information about the entire service mesh.
	err = h.dataSources.ConfigEntry.Notify(ctx, &structs.ConfigEntryQuery{
		Kind:           structs.MeshConfig,
		Name:           structs.MeshConfigMesh,
		Datacenter:     h.source.Datacenter,
		QueryOptions:   structs.QueryOptions{Token: h.token},
		EnterpriseMeta: *structs.DefaultEnterpriseMetaInPartition(h.proxyID.PartitionOrDefault()),
	}, meshConfigEntryID, h.ch)
	if err != nil {
		return snap, err
	}

	// Watch the api-gateway's config entry
	err = h.subscribeToConfigEntry(ctx, structs.APIGateway, h.service, h.proxyID.EnterpriseMeta, gatewayConfigWatchID)
	if err != nil {
		return snap, err
	}

	// Watch the bound-api-gateway's config entry
	err = h.subscribeToConfigEntry(ctx, structs.BoundAPIGateway, h.service, h.proxyID.EnterpriseMeta, gatewayConfigWatchID)
	if err != nil {
		return snap, err
	}

	snap.APIGateway.Listeners = make(map[string]structs.APIGatewayListener)
	snap.APIGateway.BoundListeners = make(map[string]structs.BoundAPIGatewayListener)
	snap.APIGateway.HTTPRoutes = watch.NewMap[structs.ResourceReference, *structs.HTTPRouteConfigEntry]()
	snap.APIGateway.TCPRoutes = watch.NewMap[structs.ResourceReference, *structs.TCPRouteConfigEntry]()
	snap.APIGateway.Certificates = watch.NewMap[structs.ResourceReference, *structs.InlineCertificateConfigEntry]()

	snap.APIGateway.Upstreams = make(listenerRouteUpstreams)
	snap.APIGateway.UpstreamsSet = make(routeUpstreamSet)

	// These need to be initialized here but are set by handlerUpstreams
	snap.APIGateway.DiscoveryChain = make(map[UpstreamID]*structs.CompiledDiscoveryChain)
	snap.APIGateway.PeerUpstreamEndpoints = watch.NewMap[UpstreamID, structs.CheckServiceNodes]()
	snap.APIGateway.PeerUpstreamEndpointsUseHostnames = make(map[UpstreamID]struct{})
	snap.APIGateway.UpstreamPeerTrustBundles = watch.NewMap[string, *pbpeering.PeeringTrustBundle]()
	snap.APIGateway.WatchedDiscoveryChains = make(map[UpstreamID]context.CancelFunc)
	snap.APIGateway.WatchedGateways = make(map[UpstreamID]map[string]context.CancelFunc)
	snap.APIGateway.WatchedGatewayEndpoints = make(map[UpstreamID]map[string]structs.CheckServiceNodes)
	snap.APIGateway.WatchedLocalGWEndpoints = watch.NewMap[string, structs.CheckServiceNodes]()
	snap.APIGateway.WatchedUpstreams = make(map[UpstreamID]map[string]context.CancelFunc)
	snap.APIGateway.WatchedUpstreamEndpoints = make(map[UpstreamID]map[string]structs.CheckServiceNodes)

	return snap, nil
}

func (h *handlerAPIGateway) subscribeToConfigEntry(ctx context.Context, kind, name string, entMeta acl.EnterpriseMeta, watchID string) error {
	return h.dataSources.ConfigEntry.Notify(ctx, &structs.ConfigEntryQuery{
		Kind:           kind,
		Name:           name,
		Datacenter:     h.source.Datacenter,
		QueryOptions:   structs.QueryOptions{Token: h.token},
		EnterpriseMeta: entMeta,
	}, watchID, h.ch)
}

// handleUpdate responds to changes in the api-gateway. In general, we want
// to crawl the various resources related to or attached to the gateway and
// collect the list of things need to generate xDS.  This list of resources
// includes the bound-api-gateway, http-routes, tcp-routes, and inline-certificates.
func (h *handlerAPIGateway) handleUpdate(ctx context.Context, u UpdateEvent, snap *ConfigSnapshot) error {
	if u.Err != nil {
		return fmt.Errorf("error filling agent cache: %v", u.Err)
	}

	switch {
	case u.CorrelationID == rootsWatchID:
		// Handle change in the CA roots
		if err := h.handleRootCAUpdate(u, snap); err != nil {
			return err
		}
	case u.CorrelationID == gatewayConfigWatchID:
		// Handle change in the api-gateway or bound-api-gateway config entry
		if err := h.handleGatewayConfigUpdate(ctx, u, snap); err != nil {
			return err
		}
	case u.CorrelationID == inlineCertificateConfigWatchID:
		// Handle change in an attached inline-certificate config entry
		if err := h.handleInlineCertConfigUpdate(ctx, u, snap); err != nil {
			return err
		}
	case u.CorrelationID == routeConfigWatchID:
		// Handle change in an attached http-route or tcp-route config entry
		if err := h.handleRouteConfigUpdate(ctx, u, snap); err != nil {
			return err
		}
	default:
		if err := (*handlerUpstreams)(h).handleUpdateUpstreams(ctx, u, snap); err != nil {
			return err
		}
	}

	return h.recompileDiscoveryChains(snap)
}

// handleRootCAUpdate responds to changes in the watched root CA for a gateway
func (h *handlerAPIGateway) handleRootCAUpdate(u UpdateEvent, snap *ConfigSnapshot) error {
	roots, ok := u.Result.(*structs.IndexedCARoots)
	if !ok {
		return fmt.Errorf("invalid type for response: %T", u.Result)
	}
	snap.Roots = roots
	return nil
}

// handleGatewayConfigUpdate responds to changes in the watched config entry for a gateway.
// In particular, we want to make sure that we're subscribing to any attached resources such
// as routes and certificates. These additional subscriptions will enable us to update the
// config snapshot appropriately for any route or certificate changes.
func (h *handlerAPIGateway) handleGatewayConfigUpdate(ctx context.Context, u UpdateEvent, snap *ConfigSnapshot) error {
	resp, ok := u.Result.(*structs.ConfigEntryResponse)
	if !ok {
		return fmt.Errorf("invalid type for response: %T", u.Result)
	} else if resp.Entry == nil {
		return nil
	}

	switch gwConf := resp.Entry.(type) {
	case *structs.BoundAPIGatewayConfigEntry:
		snap.APIGateway.BoundGatewayConfig = gwConf

		seenRefs := make(map[structs.ResourceReference]any)
		for _, listener := range gwConf.Listeners {
			snap.APIGateway.BoundListeners[listener.Name] = listener

			// Subscribe to changes in each attached x-route config entry
			for _, ref := range listener.Routes {
				seenRefs[ref] = struct{}{}

				ctx, cancel := context.WithCancel(ctx)
				switch ref.Kind {
				case structs.HTTPRoute:
					snap.APIGateway.HTTPRoutes.InitWatch(ref, cancel)
				case structs.TCPRoute:
					snap.APIGateway.TCPRoutes.InitWatch(ref, cancel)
				default:
					cancel()
					return fmt.Errorf("unexpected route kind on gateway: %s", ref.Kind)
				}

				err := h.subscribeToConfigEntry(ctx, ref.Kind, ref.Name, ref.EnterpriseMeta, routeConfigWatchID)
				if err != nil {
					// TODO May want to continue
					return err
				}
			}

			// Subscribe to changes in each attached inline-certificate config entry
			for _, ref := range listener.Certificates {
				ctx, cancel := context.WithCancel(ctx)
				seenRefs[ref] = struct{}{}
				snap.APIGateway.Certificates.InitWatch(ref, cancel)

				err := h.subscribeToConfigEntry(ctx, ref.Kind, ref.Name, ref.EnterpriseMeta, inlineCertificateConfigWatchID)
				if err != nil {
					// TODO May want to continue
					return err
				}
			}
		}

		// Unsubscribe from any config entries that are no longer attached
		snap.APIGateway.HTTPRoutes.ForEachKey(func(ref structs.ResourceReference) bool {
			if _, ok := seenRefs[ref]; !ok {
				snap.APIGateway.Upstreams.delete(ref)
				snap.APIGateway.UpstreamsSet.delete(ref)
				snap.APIGateway.HTTPRoutes.CancelWatch(ref)
			}
			return true
		})

		snap.APIGateway.TCPRoutes.ForEachKey(func(ref structs.ResourceReference) bool {
			if _, ok := seenRefs[ref]; !ok {
				snap.APIGateway.Upstreams.delete(ref)
				snap.APIGateway.UpstreamsSet.delete(ref)
				snap.APIGateway.TCPRoutes.CancelWatch(ref)
			}
			return true
		})

		snap.APIGateway.Certificates.ForEachKey(func(ref structs.ResourceReference) bool {
			if _, ok := seenRefs[ref]; !ok {
				snap.APIGateway.Certificates.CancelWatch(ref)
			}
			return true
		})

		snap.APIGateway.BoundGatewayConfigLoaded = true
		break
	case *structs.APIGatewayConfigEntry:
		snap.APIGateway.GatewayConfig = gwConf

		for _, listener := range gwConf.Listeners {
			snap.APIGateway.Listeners[listener.Name] = listener
		}

		snap.APIGateway.GatewayConfigLoaded = true
		break
	default:
		return fmt.Errorf("invalid type for config entry: %T", resp.Entry)
	}

	return h.watchIngressLeafCert(ctx, snap)
}

// handleInlineCertConfigUpdate stores the certificate for the gateway
func (h *handlerAPIGateway) handleInlineCertConfigUpdate(_ context.Context, u UpdateEvent, snap *ConfigSnapshot) error {
	resp, ok := u.Result.(*structs.ConfigEntryResponse)
	if !ok {
		return fmt.Errorf("invalid type for response: %T", u.Result)
	} else if resp.Entry == nil {
		return nil
	}

	cfg, ok := resp.Entry.(*structs.InlineCertificateConfigEntry)
	if !ok {
		return fmt.Errorf("invalid type for config entry: %T", resp.Entry)
	}

	ref := structs.ResourceReference{
		Kind:           cfg.GetKind(),
		Name:           cfg.GetName(),
		EnterpriseMeta: *cfg.GetEnterpriseMeta(),
	}

	snap.APIGateway.Certificates.Set(ref, cfg)

	return nil
}

// handleRouteConfigUpdate builds the list of upstreams for services on
// the route and watches the related discovery chains.
func (h *handlerAPIGateway) handleRouteConfigUpdate(ctx context.Context, u UpdateEvent, snap *ConfigSnapshot) error {
	resp, ok := u.Result.(*structs.ConfigEntryResponse)
	if !ok {
		return fmt.Errorf("invalid type for response: %T", u.Result)
	} else if resp.Entry == nil {
		return nil
	}

	ref := structs.ResourceReference{
		Kind:           resp.Entry.GetKind(),
		Name:           resp.Entry.GetName(),
		EnterpriseMeta: *resp.Entry.GetEnterpriseMeta(),
	}

	seenUpstreamIDs := make(upstreamIDSet)
	upstreams := make(map[APIGatewayListenerKey]structs.Upstreams)

	switch route := resp.Entry.(type) {
	case *structs.HTTPRouteConfigEntry:
		snap.APIGateway.HTTPRoutes.Set(ref, route)

		for _, rule := range route.Rules {
			for _, service := range rule.Services {
				for _, listener := range snap.APIGateway.Listeners {
					shouldBind := false
					for _, parent := range route.Parents {
						if h.referenceIsForListener(parent, listener, snap) {
							shouldBind = true
							break
						}
					}
					if !shouldBind {
						continue
					}

					upstream := structs.Upstream{
						DestinationName:      service.Name,
						DestinationNamespace: service.NamespaceOrDefault(),
						DestinationPartition: service.PartitionOrDefault(),
						LocalBindPort:        listener.Port,
						//IngressHosts:         g.Hosts,
						// Pass the protocol that was configured on the listener in order
						// to force that protocol on the Envoy listener.
						Config: map[string]interface{}{
							"protocol": "http",
						},
					}

					listenerKey := APIGatewayListenerKeyFromListener(listener)
					upstreams[listenerKey] = append(upstreams[listenerKey], upstream)
				}

				upstreamID := NewUpstreamIDFromServiceName(service.ServiceName())
				seenUpstreamIDs[upstreamID] = struct{}{}

				watchOpts := discoveryChainWatchOpts{
					id:         upstreamID,
					name:       service.Name,
					namespace:  service.NamespaceOrDefault(),
					partition:  service.PartitionOrDefault(),
					datacenter: h.stateConfig.source.Datacenter,
				}

				handler := &handlerUpstreams{handlerState: h.handlerState}
				if err := handler.watchDiscoveryChain(ctx, snap, watchOpts); err != nil {
					return fmt.Errorf("failed to watch discovery chain for %s: %w", upstreamID, err)
				}
			}
		}

	case *structs.TCPRouteConfigEntry:
		snap.APIGateway.TCPRoutes.Set(ref, route)

		for _, service := range route.Services {
			upstreamID := NewUpstreamIDFromServiceName(service.ServiceName())
			seenUpstreamIDs.add(upstreamID)

			// For each listener, check if this route should bind and, if so, create an upstream.
			for _, listener := range snap.APIGateway.Listeners {
				shouldBind := false
				for _, parent := range route.Parents {
					if h.referenceIsForListener(parent, listener, snap) {
						shouldBind = true
						break
					}
				}
				if !shouldBind {
					continue
				}

				upstream := structs.Upstream{
					DestinationName:      service.Name,
					DestinationNamespace: service.NamespaceOrDefault(),
					DestinationPartition: service.PartitionOrDefault(),
					LocalBindPort:        listener.Port,
					// Pass the protocol that was configured on the ingress listener in order
					// to force that protocol on the Envoy listener.
					Config: map[string]interface{}{
						"protocol": "tcp",
					},
				}

				listenerKey := APIGatewayListenerKeyFromListener(listener)
				upstreams[listenerKey] = append(upstreams[listenerKey], upstream)
			}

			watchOpts := discoveryChainWatchOpts{
				id:         upstreamID,
				name:       service.Name,
				namespace:  service.NamespaceOrDefault(),
				partition:  service.PartitionOrDefault(),
				datacenter: h.stateConfig.source.Datacenter,
			}

			handler := &handlerUpstreams{handlerState: h.handlerState}
			if err := handler.watchDiscoveryChain(ctx, snap, watchOpts); err != nil {
				return fmt.Errorf("failed to watch discovery chain for %s: %w", upstreamID, err)
			}
		}
	default:
		return fmt.Errorf("invalid type for config entry: %T", resp.Entry)
	}

	for listener, set := range upstreams {
		snap.APIGateway.Upstreams.set(ref, listener, set)
	}
	snap.APIGateway.UpstreamsSet.set(ref, seenUpstreamIDs)

	// Stop watching any upstreams and discovery chains that have become irrelevant
	for upstreamID, cancelDiscoChain := range snap.APIGateway.WatchedDiscoveryChains {
		if snap.APIGateway.UpstreamsSet.hasUpstream(upstreamID) {
			continue
		}

		for targetID, cancelUpstream := range snap.APIGateway.WatchedUpstreams[upstreamID] {
			cancelUpstream()
			delete(snap.APIGateway.WatchedUpstreams[upstreamID], targetID)
			delete(snap.APIGateway.WatchedUpstreamEndpoints[upstreamID], targetID)

			if targetUID := NewUpstreamIDFromTargetID(targetID); targetUID.Peer != "" {
				snap.APIGateway.PeerUpstreamEndpoints.CancelWatch(targetUID)
				snap.APIGateway.UpstreamPeerTrustBundles.CancelWatch(targetUID.Peer)
			}
		}

		cancelDiscoChain()
		delete(snap.APIGateway.WatchedDiscoveryChains, upstreamID)
	}

	return nil
}

func (h *handlerAPIGateway) recompileDiscoveryChains(snap *ConfigSnapshot) error {
	synthesizedChains := map[UpstreamID]*structs.CompiledDiscoveryChain{}

	for name, listener := range snap.APIGateway.Listeners {
		boundListener, ok := snap.APIGateway.BoundListeners[name]
<<<<<<< HEAD
		if !ok {
			// Skip any listeners that don't have a bound listener. Once the bound listener is created, this will be run again.
			continue
		}

		if !snap.APIGateway.GatewayConfig.ListenerIsReady(name) {
=======
		if !(ok && snap.APIGateway.GatewayConfig.ListenerIsReady(name)) {
			// Skip any listeners that don't have a bound listener. Once the bound listener is created, this will be run again.
>>>>>>> a13a37db
			// skip any listeners that might be in an invalid state
			continue
		}

		// Create a synthesized discovery chain for each service.
		services, upstreams, compiled, err := snap.APIGateway.synthesizeChains(h.source.Datacenter, listener, boundListener)
		if err != nil {
			return err
		}

		if len(upstreams) == 0 {
			// skip if we can't construct any upstreams
			continue
		}

		for i, service := range services {
			id := NewUpstreamIDFromServiceName(structs.NewServiceName(service.Name, &service.EnterpriseMeta))
			synthesizedChains[id] = compiled[i]
		}
	}

	// Merge in additional discovery chains
	for id, chain := range synthesizedChains {
		snap.APIGateway.DiscoveryChain[id] = chain
	}

	return nil
}

// referenceIsForListener returns whether the provided structs.ResourceReference
// targets the provided structs.APIGatewayListener. For this to be true, the kind
// and name must match the structs.APIGatewayConfigEntry containing the listener,
// and the reference must specify either no section name or the name of the listener
// as the section name.
//
// TODO This would probably be more generally useful as a helper in the structs pkg
func (h *handlerAPIGateway) referenceIsForListener(ref structs.ResourceReference, listener structs.APIGatewayListener, snap *ConfigSnapshot) bool {
	if ref.Kind != structs.APIGateway && ref.Kind != "" {
		return false
	}
	if ref.Name != snap.APIGateway.GatewayConfig.Name {
		return false
	}
	return ref.SectionName == "" || ref.SectionName == listener.Name
}

func (h *handlerAPIGateway) watchIngressLeafCert(ctx context.Context, snap *ConfigSnapshot) error {
	// Note that we DON'T test for TLS.enabled because we need a leaf cert for the
	// gateway even without TLS to use as a client cert.
	if !snap.APIGateway.GatewayConfigLoaded {
		return nil
	}

	// Watch the leaf cert
	if snap.APIGateway.LeafCertWatchCancel != nil {
		snap.APIGateway.LeafCertWatchCancel()
	}
	ctx, cancel := context.WithCancel(ctx)
	err := h.dataSources.LeafCertificate.Notify(ctx, &cachetype.ConnectCALeafRequest{
		Datacenter:     h.source.Datacenter,
		Token:          h.token,
		Service:        h.service,
		EnterpriseMeta: h.proxyID.EnterpriseMeta,
	}, leafWatchID, h.ch)
	if err != nil {
		cancel()
		return err
	}
	snap.APIGateway.LeafCertWatchCancel = cancel

	return nil
}<|MERGE_RESOLUTION|>--- conflicted
+++ resolved
@@ -426,17 +426,8 @@
 
 	for name, listener := range snap.APIGateway.Listeners {
 		boundListener, ok := snap.APIGateway.BoundListeners[name]
-<<<<<<< HEAD
-		if !ok {
-			// Skip any listeners that don't have a bound listener. Once the bound listener is created, this will be run again.
-			continue
-		}
-
-		if !snap.APIGateway.GatewayConfig.ListenerIsReady(name) {
-=======
 		if !(ok && snap.APIGateway.GatewayConfig.ListenerIsReady(name)) {
 			// Skip any listeners that don't have a bound listener. Once the bound listener is created, this will be run again.
->>>>>>> a13a37db
 			// skip any listeners that might be in an invalid state
 			continue
 		}
