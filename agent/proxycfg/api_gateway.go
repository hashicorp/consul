// Copyright (c) HashiCorp, Inc.
// SPDX-License-Identifier: MPL-2.0

package proxycfg

import (
	"context"
	"fmt"

	"github.com/hashicorp/consul/acl"
	cachetype "github.com/hashicorp/consul/agent/cache-types"
	"github.com/hashicorp/consul/agent/proxycfg/internal/watch"
	"github.com/hashicorp/consul/agent/structs"
	"github.com/hashicorp/consul/proto/private/pbpeering"
)

var _ kindHandler = (*handlerAPIGateway)(nil)

// handlerAPIGateway generates a new ConfigSnapshot in response to
// changes related to an api-gateway.
type handlerAPIGateway struct {
	handlerState
}

// initialize sets up the initial watches needed based on the api-gateway registration
func (h *handlerAPIGateway) initialize(ctx context.Context) (ConfigSnapshot, error) {
	snap := newConfigSnapshotFromServiceInstance(h.serviceInstance, h.stateConfig)

	// Watch for root changes
	err := h.dataSources.CARoots.Notify(ctx, &structs.DCSpecificRequest{
		Datacenter:   h.source.Datacenter,
		QueryOptions: structs.QueryOptions{Token: h.token},
		Source:       *h.source,
	}, rootsWatchID, h.ch)
	if err != nil {
		return snap, err
	}

	// Get information about the entire service mesh.
	err = h.dataSources.ConfigEntry.Notify(ctx, &structs.ConfigEntryQuery{
		Kind:           structs.MeshConfig,
		Name:           structs.MeshConfigMesh,
		Datacenter:     h.source.Datacenter,
		QueryOptions:   structs.QueryOptions{Token: h.token},
		EnterpriseMeta: *structs.DefaultEnterpriseMetaInPartition(h.proxyID.PartitionOrDefault()),
	}, meshConfigEntryID, h.ch)
	if err != nil {
		return snap, err
	}

	// Watch the api-gateway's config entry
	err = h.subscribeToConfigEntry(ctx, structs.APIGateway, h.service, h.proxyID.EnterpriseMeta, gatewayConfigWatchID)
	if err != nil {
		return snap, err
	}

	// Watch the bound-api-gateway's config entry
	err = h.subscribeToConfigEntry(ctx, structs.BoundAPIGateway, h.service, h.proxyID.EnterpriseMeta, gatewayConfigWatchID)
	if err != nil {
		return snap, err
	}

	snap.APIGateway.Listeners = make(map[string]structs.APIGatewayListener)
	snap.APIGateway.BoundListeners = make(map[string]structs.BoundAPIGatewayListener)
	snap.APIGateway.HTTPRoutes = watch.NewMap[structs.ResourceReference, *structs.HTTPRouteConfigEntry]()
	snap.APIGateway.TCPRoutes = watch.NewMap[structs.ResourceReference, *structs.TCPRouteConfigEntry]()
	snap.APIGateway.Certificates = watch.NewMap[structs.ResourceReference, *structs.InlineCertificateConfigEntry]()

	snap.APIGateway.Upstreams = make(listenerRouteUpstreams)
	snap.APIGateway.UpstreamsSet = make(routeUpstreamSet)

	// These need to be initialized here but are set by handlerUpstreams
	snap.APIGateway.DiscoveryChain = make(map[UpstreamID]*structs.CompiledDiscoveryChain)
	snap.APIGateway.PeerUpstreamEndpoints = watch.NewMap[UpstreamID, structs.CheckServiceNodes]()
	snap.APIGateway.PeerUpstreamEndpointsUseHostnames = make(map[UpstreamID]struct{})
	snap.APIGateway.UpstreamPeerTrustBundles = watch.NewMap[string, *pbpeering.PeeringTrustBundle]()
	snap.APIGateway.WatchedDiscoveryChains = make(map[UpstreamID]context.CancelFunc)
	snap.APIGateway.WatchedGateways = make(map[UpstreamID]map[string]context.CancelFunc)
	snap.APIGateway.WatchedGatewayEndpoints = make(map[UpstreamID]map[string]structs.CheckServiceNodes)
	snap.APIGateway.WatchedLocalGWEndpoints = watch.NewMap[string, structs.CheckServiceNodes]()
	snap.APIGateway.WatchedUpstreams = make(map[UpstreamID]map[string]context.CancelFunc)
	snap.APIGateway.WatchedUpstreamEndpoints = make(map[UpstreamID]map[string]structs.CheckServiceNodes)

	return snap, nil
}

func (h *handlerAPIGateway) subscribeToConfigEntry(ctx context.Context, kind, name string, entMeta acl.EnterpriseMeta, watchID string) error {
	return h.dataSources.ConfigEntry.Notify(ctx, &structs.ConfigEntryQuery{
		Kind:           kind,
		Name:           name,
		Datacenter:     h.source.Datacenter,
		QueryOptions:   structs.QueryOptions{Token: h.token},
		EnterpriseMeta: entMeta,
	}, watchID, h.ch)
}

// handleUpdate responds to changes in the api-gateway. In general, we want
// to crawl the various resources related to or attached to the gateway and
// collect the list of things need to generate xDS.  This list of resources
// includes the bound-api-gateway, http-routes, tcp-routes, and inline-certificates.
func (h *handlerAPIGateway) handleUpdate(ctx context.Context, u UpdateEvent, snap *ConfigSnapshot) error {
	if u.Err != nil {
		return fmt.Errorf("error filling agent cache: %v", u.Err)
	}

	switch {
	case u.CorrelationID == rootsWatchID:
		// Handle change in the CA roots
		if err := h.handleRootCAUpdate(u, snap); err != nil {
			return err
		}
	case u.CorrelationID == gatewayConfigWatchID:
		// Handle change in the api-gateway or bound-api-gateway config entry
		if err := h.handleGatewayConfigUpdate(ctx, u, snap); err != nil {
			return err
		}
	case u.CorrelationID == inlineCertificateConfigWatchID:
		// Handle change in an attached inline-certificate config entry
		if err := h.handleInlineCertConfigUpdate(ctx, u, snap); err != nil {
			return err
		}
	case u.CorrelationID == routeConfigWatchID:
		// Handle change in an attached http-route or tcp-route config entry
		if err := h.handleRouteConfigUpdate(ctx, u, snap); err != nil {
			return err
		}
	default:
		if err := (*handlerUpstreams)(h).handleUpdateUpstreams(ctx, u, snap); err != nil {
			return err
		}
	}

	return h.recompileDiscoveryChains(snap)
}

// handleRootCAUpdate responds to changes in the watched root CA for a gateway
func (h *handlerAPIGateway) handleRootCAUpdate(u UpdateEvent, snap *ConfigSnapshot) error {
	roots, ok := u.Result.(*structs.IndexedCARoots)
	if !ok {
		return fmt.Errorf("invalid type for response: %T", u.Result)
	}
	snap.Roots = roots
	return nil
}

// handleGatewayConfigUpdate responds to changes in the watched config entry for a gateway.
// In particular, we want to make sure that we're subscribing to any attached resources such
// as routes and certificates. These additional subscriptions will enable us to update the
// config snapshot appropriately for any route or certificate changes.
func (h *handlerAPIGateway) handleGatewayConfigUpdate(ctx context.Context, u UpdateEvent, snap *ConfigSnapshot) error {
	resp, ok := u.Result.(*structs.ConfigEntryResponse)
	if !ok {
		return fmt.Errorf("invalid type for response: %T", u.Result)
	} else if resp.Entry == nil {
		return nil
	}

	switch gwConf := resp.Entry.(type) {
	case *structs.BoundAPIGatewayConfigEntry:
		snap.APIGateway.BoundGatewayConfig = gwConf

		seenRefs := make(map[structs.ResourceReference]any)
		for _, listener := range gwConf.Listeners {
			snap.APIGateway.BoundListeners[listener.Name] = listener

			// Subscribe to changes in each attached x-route config entry
			for _, ref := range listener.Routes {
				seenRefs[ref] = struct{}{}

				ctx, cancel := context.WithCancel(ctx)
				switch ref.Kind {
				case structs.HTTPRoute:
					snap.APIGateway.HTTPRoutes.InitWatch(ref, cancel)
				case structs.TCPRoute:
					snap.APIGateway.TCPRoutes.InitWatch(ref, cancel)
				default:
					cancel()
					return fmt.Errorf("unexpected route kind on gateway: %s", ref.Kind)
				}

				err := h.subscribeToConfigEntry(ctx, ref.Kind, ref.Name, ref.EnterpriseMeta, routeConfigWatchID)
				if err != nil {
					// TODO May want to continue
					return err
				}
			}

			// Subscribe to changes in each attached inline-certificate config entry
			for _, ref := range listener.Certificates {
				ctx, cancel := context.WithCancel(ctx)
				seenRefs[ref] = struct{}{}
				snap.APIGateway.Certificates.InitWatch(ref, cancel)

				err := h.subscribeToConfigEntry(ctx, ref.Kind, ref.Name, ref.EnterpriseMeta, inlineCertificateConfigWatchID)
				if err != nil {
					// TODO May want to continue
					return err
				}
			}
		}

		// Unsubscribe from any config entries that are no longer attached
		snap.APIGateway.HTTPRoutes.ForEachKey(func(ref structs.ResourceReference) bool {
			if _, ok := seenRefs[ref]; !ok {
				snap.APIGateway.Upstreams.delete(ref)
				snap.APIGateway.UpstreamsSet.delete(ref)
				snap.APIGateway.HTTPRoutes.CancelWatch(ref)
			}
			return true
		})

		snap.APIGateway.TCPRoutes.ForEachKey(func(ref structs.ResourceReference) bool {
			if _, ok := seenRefs[ref]; !ok {
				snap.APIGateway.Upstreams.delete(ref)
				snap.APIGateway.UpstreamsSet.delete(ref)
				snap.APIGateway.TCPRoutes.CancelWatch(ref)
			}
			return true
		})

		snap.APIGateway.Certificates.ForEachKey(func(ref structs.ResourceReference) bool {
			if _, ok := seenRefs[ref]; !ok {
				snap.APIGateway.Certificates.CancelWatch(ref)
			}
			return true
		})

		snap.APIGateway.BoundGatewayConfigLoaded = true
		break
	case *structs.APIGatewayConfigEntry:
		snap.APIGateway.GatewayConfig = gwConf

		for _, listener := range gwConf.Listeners {
			snap.APIGateway.Listeners[listener.Name] = listener
		}

		snap.APIGateway.GatewayConfigLoaded = true
		break
	default:
		return fmt.Errorf("invalid type for config entry: %T", resp.Entry)
	}

	return h.watchIngressLeafCert(ctx, snap)
}

// handleInlineCertConfigUpdate stores the certificate for the gateway
func (h *handlerAPIGateway) handleInlineCertConfigUpdate(_ context.Context, u UpdateEvent, snap *ConfigSnapshot) error {
	resp, ok := u.Result.(*structs.ConfigEntryResponse)
	if !ok {
		return fmt.Errorf("invalid type for response: %T", u.Result)
	} else if resp.Entry == nil {
		return nil
	}

	cfg, ok := resp.Entry.(*structs.InlineCertificateConfigEntry)
	if !ok {
		return fmt.Errorf("invalid type for config entry: %T", resp.Entry)
	}

	ref := structs.ResourceReference{
		Kind:           cfg.GetKind(),
		Name:           cfg.GetName(),
		EnterpriseMeta: *cfg.GetEnterpriseMeta(),
	}

	snap.APIGateway.Certificates.Set(ref, cfg)

	return nil
}

// handleRouteConfigUpdate builds the list of upstreams for services on
// the route and watches the related discovery chains.
func (h *handlerAPIGateway) handleRouteConfigUpdate(ctx context.Context, u UpdateEvent, snap *ConfigSnapshot) error {
	resp, ok := u.Result.(*structs.ConfigEntryResponse)
	if !ok {
		return fmt.Errorf("invalid type for response: %T", u.Result)
	} else if resp.Entry == nil {
		return nil
	}

	ref := structs.ResourceReference{
		Kind:           resp.Entry.GetKind(),
		Name:           resp.Entry.GetName(),
		EnterpriseMeta: *resp.Entry.GetEnterpriseMeta(),
	}

	seenUpstreamIDs := make(upstreamIDSet)
	upstreams := make(map[APIGatewayListenerKey]structs.Upstreams)

	switch route := resp.Entry.(type) {
	case *structs.HTTPRouteConfigEntry:
		snap.APIGateway.HTTPRoutes.Set(ref, route)

		for _, rule := range route.Rules {
			for _, service := range rule.Services {
				for _, listener := range snap.APIGateway.Listeners {
					shouldBind := false
					for _, parent := range route.Parents {
						if h.referenceIsForListener(parent, listener, snap) {
							shouldBind = true
							break
						}
					}
					if !shouldBind {
						continue
					}

					upstream := structs.Upstream{
						DestinationName:      service.Name,
						DestinationNamespace: service.NamespaceOrDefault(),
						DestinationPartition: service.PartitionOrDefault(),
						LocalBindPort:        listener.Port,
						// Pass the protocol that was configured on the listener in order
						// to force that protocol on the Envoy listener.
						Config: map[string]interface{}{
							"protocol": "http",
						},
					}

					listenerKey := APIGatewayListenerKeyFromListener(listener)
					upstreams[listenerKey] = append(upstreams[listenerKey], upstream)
				}

				upstreamID := NewUpstreamIDFromServiceName(service.ServiceName())
				seenUpstreamIDs[upstreamID] = struct{}{}

				watchOpts := discoveryChainWatchOpts{
					id:         upstreamID,
					name:       service.Name,
					namespace:  service.NamespaceOrDefault(),
					partition:  service.PartitionOrDefault(),
					datacenter: h.stateConfig.source.Datacenter,
				}

				handler := &handlerUpstreams{handlerState: h.handlerState}
				if err := handler.watchDiscoveryChain(ctx, snap, watchOpts); err != nil {
					return fmt.Errorf("failed to watch discovery chain for %s: %w", upstreamID, err)
				}
			}
		}

	case *structs.TCPRouteConfigEntry:
		snap.APIGateway.TCPRoutes.Set(ref, route)

		for _, service := range route.Services {
			upstreamID := NewUpstreamIDFromServiceName(service.ServiceName())
			seenUpstreamIDs.add(upstreamID)

			// For each listener, check if this route should bind and, if so, create an upstream.
			for _, listener := range snap.APIGateway.Listeners {
				shouldBind := false
				for _, parent := range route.Parents {
					if h.referenceIsForListener(parent, listener, snap) {
						shouldBind = true
						break
					}
				}
				if !shouldBind {
					continue
				}

				upstream := structs.Upstream{
					DestinationName:      service.Name,
					DestinationNamespace: service.NamespaceOrDefault(),
					DestinationPartition: service.PartitionOrDefault(),
					LocalBindPort:        listener.Port,
					// Pass the protocol that was configured on the ingress listener in order
					// to force that protocol on the Envoy listener.
					Config: map[string]interface{}{
						"protocol": "tcp",
					},
				}

				listenerKey := APIGatewayListenerKeyFromListener(listener)
				upstreams[listenerKey] = append(upstreams[listenerKey], upstream)
			}

			watchOpts := discoveryChainWatchOpts{
				id:         upstreamID,
				name:       service.Name,
				namespace:  service.NamespaceOrDefault(),
				partition:  service.PartitionOrDefault(),
				datacenter: h.stateConfig.source.Datacenter,
			}

			handler := &handlerUpstreams{handlerState: h.handlerState}
			if err := handler.watchDiscoveryChain(ctx, snap, watchOpts); err != nil {
				return fmt.Errorf("failed to watch discovery chain for %s: %w", upstreamID, err)
			}
		}
	default:
		return fmt.Errorf("invalid type for config entry: %T", resp.Entry)
	}

	for listener, set := range upstreams {
		snap.APIGateway.Upstreams.set(ref, listener, set)
	}
	snap.APIGateway.UpstreamsSet.set(ref, seenUpstreamIDs)

	// Stop watching any upstreams and discovery chains that have become irrelevant
	for upstreamID, cancelDiscoChain := range snap.APIGateway.WatchedDiscoveryChains {
		if snap.APIGateway.UpstreamsSet.hasUpstream(upstreamID) {
			continue
		}

		for targetID, cancelUpstream := range snap.APIGateway.WatchedUpstreams[upstreamID] {
			cancelUpstream()
			delete(snap.APIGateway.WatchedUpstreams[upstreamID], targetID)
			delete(snap.APIGateway.WatchedUpstreamEndpoints[upstreamID], targetID)

			if targetUID := NewUpstreamIDFromTargetID(targetID); targetUID.Peer != "" {
				snap.APIGateway.PeerUpstreamEndpoints.CancelWatch(targetUID)
				snap.APIGateway.UpstreamPeerTrustBundles.CancelWatch(targetUID.Peer)
			}
		}

		cancelDiscoChain()
		delete(snap.APIGateway.WatchedDiscoveryChains, upstreamID)
	}

	return nil
}

func (h *handlerAPIGateway) recompileDiscoveryChains(snap *ConfigSnapshot) error {
	synthesizedChains := map[UpstreamID]*structs.CompiledDiscoveryChain{}

	for name, listener := range snap.APIGateway.Listeners {
		boundListener, ok := snap.APIGateway.BoundListeners[name]
		if !(ok && snap.APIGateway.GatewayConfig.ListenerIsReady(name)) {
			// Skip any listeners that don't have a bound listener. Once the bound listener is created, this will be run again.
			// skip any listeners that might be in an invalid state
			continue
		}

		// Create a synthesized discovery chain for each service.
		services, upstreams, compiled, err := snap.APIGateway.synthesizeChains(h.source.Datacenter, listener, boundListener)
		if err != nil {
			return err
		}

		if len(upstreams) == 0 {
			// skip if we can't construct any upstreams
			continue
		}

		for i, service := range services {
			id := NewUpstreamIDFromServiceName(structs.NewServiceName(service.Name, &service.EnterpriseMeta))
<<<<<<< HEAD
=======
			if compiled[i].ServiceName != service.Name {
				return fmt.Errorf("Compiled Discovery chain for %s does not match service %s", compiled[i].ServiceName, id)
			}
>>>>>>> 134aac7c
			synthesizedChains[id] = compiled[i]
		}
	}

	// Merge in additional discovery chains
	for id, chain := range synthesizedChains {
		snap.APIGateway.DiscoveryChain[id] = chain
	}

	return nil
}

// referenceIsForListener returns whether the provided structs.ResourceReference
// targets the provided structs.APIGatewayListener. For this to be true, the kind
// and name must match the structs.APIGatewayConfigEntry containing the listener,
// and the reference must specify either no section name or the name of the listener
// as the section name.
//
// TODO This would probably be more generally useful as a helper in the structs pkg
func (h *handlerAPIGateway) referenceIsForListener(ref structs.ResourceReference, listener structs.APIGatewayListener, snap *ConfigSnapshot) bool {
	if ref.Kind != structs.APIGateway && ref.Kind != "" {
		return false
	}
	if ref.Name != snap.APIGateway.GatewayConfig.Name {
		return false
	}
	return ref.SectionName == "" || ref.SectionName == listener.Name
}

func (h *handlerAPIGateway) watchIngressLeafCert(ctx context.Context, snap *ConfigSnapshot) error {
	// Note that we DON'T test for TLS.enabled because we need a leaf cert for the
	// gateway even without TLS to use as a client cert.
	if !snap.APIGateway.GatewayConfigLoaded {
		return nil
	}

	// Watch the leaf cert
	if snap.APIGateway.LeafCertWatchCancel != nil {
		snap.APIGateway.LeafCertWatchCancel()
	}
	ctx, cancel := context.WithCancel(ctx)
	err := h.dataSources.LeafCertificate.Notify(ctx, &cachetype.ConnectCALeafRequest{
		Datacenter:     h.source.Datacenter,
		Token:          h.token,
		Service:        h.service,
		EnterpriseMeta: h.proxyID.EnterpriseMeta,
	}, leafWatchID, h.ch)
	if err != nil {
		cancel()
		return err
	}
	snap.APIGateway.LeafCertWatchCancel = cancel

	return nil
}<|MERGE_RESOLUTION|>--- conflicted
+++ resolved
@@ -445,12 +445,9 @@
 
 		for i, service := range services {
 			id := NewUpstreamIDFromServiceName(structs.NewServiceName(service.Name, &service.EnterpriseMeta))
-<<<<<<< HEAD
-=======
 			if compiled[i].ServiceName != service.Name {
 				return fmt.Errorf("Compiled Discovery chain for %s does not match service %s", compiled[i].ServiceName, id)
 			}
->>>>>>> 134aac7c
 			synthesizedChains[id] = compiled[i]
 		}
 	}
