--- conflicted
+++ resolved
@@ -3251,12 +3251,6 @@
 		m := new(dns.Msg)
 		m.SetQuestion("nope.query.consul.", dns.TypeA)
 
-<<<<<<< HEAD
-func TestDNS_ReloadConfig_DuringQuery(t *testing.T) {
-	if testing.Short() {
-		t.Skip("too slow for testing.Short")
-	}
-=======
 		timeout := time.NewTimer(time.Second)
 		res := make(chan *dns.Msg)
 		errs := make(chan error)
@@ -3272,7 +3266,6 @@
 		}()
 
 		time.Sleep(50 * time.Millisecond)
->>>>>>> 188af1cc
 
 		// reload the config halfway through, that should not affect the ongoing query
 		newCfg := *a.Config
