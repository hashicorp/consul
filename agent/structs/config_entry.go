package structs

import (
	"fmt"
	"strconv"
	"strings"

	"github.com/hashicorp/consul/acl"
	"github.com/hashicorp/consul/agent/cache"
	"github.com/hashicorp/consul/lib"
	"github.com/hashicorp/go-msgpack/codec"
	"github.com/mitchellh/hashstructure"
	"github.com/mitchellh/mapstructure"
)

const (
	ServiceDefaults string = "service-defaults"
	ProxyDefaults   string = "proxy-defaults"

	ProxyConfigGlobal string = "global"

	DefaultServiceProtocol = "tcp"
)

// ConfigEntry is the interface for centralized configuration stored in Raft.
// Currently only service-defaults and proxy-defaults are supported.
type ConfigEntry interface {
	GetKind() string
	GetName() string

	// This is called in the RPC endpoint and can apply defaults or limits.
	Normalize() error
	Validate() error

	// CanRead and CanWrite return whether or not the given Authorizer
	// has permission to read or write to the config entry, respectively.
	CanRead(acl.Authorizer) bool
	CanWrite(acl.Authorizer) bool

	GetRaftIndex() *RaftIndex
}

// ServiceConfiguration is the top-level struct for the configuration of a service
// across the entire cluster.
type ServiceConfigEntry struct {
	Kind     string
	Name     string
	Protocol string
	Connect  ConnectConfiguration

	RaftIndex
}

func (e *ServiceConfigEntry) GetKind() string {
	return ServiceDefaults
}

func (e *ServiceConfigEntry) GetName() string {
	if e == nil {
		return ""
	}

	return e.Name
}

func (e *ServiceConfigEntry) Normalize() error {
	if e == nil {
		return fmt.Errorf("config entry is nil")
	}

	e.Kind = ServiceDefaults
	if e.Protocol == "" {
		e.Protocol = DefaultServiceProtocol
	} else {
		e.Protocol = strings.ToLower(e.Protocol)
	}

	return nil
}

func (e *ServiceConfigEntry) Validate() error {
	return nil
}

func (e *ServiceConfigEntry) CanRead(rule acl.Authorizer) bool {
	return rule.ServiceRead(e.Name)
}

func (e *ServiceConfigEntry) CanWrite(rule acl.Authorizer) bool {
	return rule.ServiceWrite(e.Name, nil)
}

func (e *ServiceConfigEntry) GetRaftIndex() *RaftIndex {
	if e == nil {
		return &RaftIndex{}
	}

	return &e.RaftIndex
}

type ConnectConfiguration struct {
	SidecarProxy bool
}

// ProxyConfigEntry is the top-level struct for global proxy configuration defaults.
type ProxyConfigEntry struct {
	Kind   string
	Name   string
	Config map[string]interface{}

	RaftIndex
}

func (e *ProxyConfigEntry) GetKind() string {
	return ProxyDefaults
}

func (e *ProxyConfigEntry) GetName() string {
	if e == nil {
		return ""
	}

	return e.Name
}

func (e *ProxyConfigEntry) Normalize() error {
	if e == nil {
		return fmt.Errorf("config entry is nil")
	}

	e.Kind = ProxyDefaults
	e.Name = ProxyConfigGlobal

	return nil
}

func (e *ProxyConfigEntry) Validate() error {
	if e == nil {
		return fmt.Errorf("config entry is nil")
	}

	if e.Name != ProxyConfigGlobal {
		return fmt.Errorf("invalid name (%q), only %q is supported", e.Name, ProxyConfigGlobal)
	}

	return nil
}

func (e *ProxyConfigEntry) CanRead(rule acl.Authorizer) bool {
	return true
}

func (e *ProxyConfigEntry) CanWrite(rule acl.Authorizer) bool {
	return rule.OperatorWrite()
}

func (e *ProxyConfigEntry) GetRaftIndex() *RaftIndex {
	if e == nil {
		return &RaftIndex{}
	}

	return &e.RaftIndex
}

<<<<<<< HEAD
func (c *ProxyConfigEntry) MarshalBinary() (data []byte, err error) {
	type alias ProxyConfigEntry

	a := alias(*c)
=======
func (e *ProxyConfigEntry) MarshalBinary() (data []byte, err error) {
	// We mainly want to implement the BinaryMarshaller interface so that
	// we can fixup some msgpack types to coerce them into JSON compatible
	// values. No special encoding needs to be done - we just simply msgpack
	// encode the struct which requires a type alias to prevent recursively
	// calling this function.

	type alias ProxyConfigEntry

	a := alias(*e)
>>>>>>> aba54cec

	// bs will grow if needed but allocate enough to avoid reallocation in common
	// case.
	bs := make([]byte, 128)
	enc := codec.NewEncoderBytes(&bs, msgpackHandle)
	err = enc.Encode(a)
	if err != nil {
		return nil, err
	}

	return bs, nil
}

func (e *ProxyConfigEntry) UnmarshalBinary(data []byte) error {
<<<<<<< HEAD
=======
	// The goal here is to add a post-decoding operation to
	// decoding of a ProxyConfigEntry. The cleanest way I could
	// find to do so was to implement the BinaryMarshaller interface
	// and use a type alias to do the original round of decoding,
	// followed by a MapWalk of the Config to coerce everything
	// into JSON compatible types.
>>>>>>> aba54cec
	type alias ProxyConfigEntry

	var a alias
	dec := codec.NewDecoderBytes(data, msgpackHandle)
	if err := dec.Decode(&a); err != nil {
		return err
	}

	*e = ProxyConfigEntry(a)

	config, err := lib.MapWalk(e.Config)
	if err != nil {
		return err
	}

	e.Config = config
	return nil
}

<<<<<<< HEAD
=======
// DecodeConfigEntry can be used to decode a ConfigEntry from a raw map value.
// Currently its used in the HTTP API to decode ConfigEntry structs coming from
// JSON. Unlike some of our custom binary encodings we don't have a preamble including
// the kind so we will not have a concrete type to decode into. In those cases we must
// first decode into a map[string]interface{} and then call this function to decode
// into a concrete type.
>>>>>>> aba54cec
func DecodeConfigEntry(raw map[string]interface{}) (ConfigEntry, error) {
	var entry ConfigEntry

	kindVal, ok := raw["Kind"]
	if !ok {
		kindVal, ok = raw["kind"]
	}
	if !ok {
		return nil, fmt.Errorf("Payload does not contain a kind/Kind key at the top level")
	}

	if kindStr, ok := kindVal.(string); ok {
		newEntry, err := MakeConfigEntry(kindStr, "")
		if err != nil {
			return nil, err
		}
		entry = newEntry
	} else {
		return nil, fmt.Errorf("Kind value in payload is not a string")
	}

	decodeConf := &mapstructure.DecoderConfig{
		DecodeHook: mapstructure.StringToTimeDurationHookFunc(),
		Result:     &entry,
	}

	decoder, err := mapstructure.NewDecoder(decodeConf)
	if err != nil {
		return nil, err
	}

	return entry, decoder.Decode(raw)
}

type ConfigEntryOp string

const (
	ConfigEntryUpsert    ConfigEntryOp = "upsert"
	ConfigEntryUpsertCAS ConfigEntryOp = "upsert-cas"
	ConfigEntryDelete    ConfigEntryOp = "delete"
)

// ConfigEntryRequest is used when creating/updating/deleting a ConfigEntry.
type ConfigEntryRequest struct {
	Op         ConfigEntryOp
	Datacenter string
	Entry      ConfigEntry

	WriteRequest
}

func (c *ConfigEntryRequest) RequestDatacenter() string {
	return c.Datacenter
}

func (c *ConfigEntryRequest) MarshalBinary() (data []byte, err error) {
	// bs will grow if needed but allocate enough to avoid reallocation in common
	// case.
	bs := make([]byte, 128)
	enc := codec.NewEncoderBytes(&bs, msgpackHandle)
	// Encode kind first
	err = enc.Encode(c.Entry.GetKind())
	if err != nil {
		return nil, err
	}
	// Then actual value using alias trick to avoid infinite recursion
	type Alias ConfigEntryRequest
	err = enc.Encode(struct {
		*Alias
	}{
		Alias: (*Alias)(c),
	})
	if err != nil {
		return nil, err
	}
	return bs, nil
}

func (c *ConfigEntryRequest) UnmarshalBinary(data []byte) error {
	// First decode the kind prefix
	var kind string
	dec := codec.NewDecoderBytes(data, msgpackHandle)
	if err := dec.Decode(&kind); err != nil {
		return err
	}

	// Then decode the real thing with appropriate kind of ConfigEntry
	entry, err := MakeConfigEntry(kind, "")
	if err != nil {
		return err
	}
	c.Entry = entry

	// Alias juggling to prevent infinite recursive calls back to this decode
	// method.
	type Alias ConfigEntryRequest
	as := struct {
		*Alias
	}{
		Alias: (*Alias)(c),
	}
	if err := dec.Decode(&as); err != nil {
		return err
	}
	return nil
}

func MakeConfigEntry(kind, name string) (ConfigEntry, error) {
	switch kind {
	case ServiceDefaults:
		return &ServiceConfigEntry{Name: name}, nil
	case ProxyDefaults:
		return &ProxyConfigEntry{Name: name}, nil
	default:
		return nil, fmt.Errorf("invalid config entry kind: %s", kind)
	}
}

// ConfigEntryQuery is used when requesting info about a config entry.
type ConfigEntryQuery struct {
	Kind       string
	Name       string
	Datacenter string

	QueryOptions
}

func (c *ConfigEntryQuery) RequestDatacenter() string {
	return c.Datacenter
}

// ServiceConfigRequest is used when requesting the resolved configuration
// for a service.
type ServiceConfigRequest struct {
	Name       string
	Datacenter string

	QueryOptions
}

func (s *ServiceConfigRequest) RequestDatacenter() string {
	return s.Datacenter
}

func (r *ServiceConfigRequest) CacheInfo() cache.RequestInfo {
	info := cache.RequestInfo{
		Token:          r.Token,
		Datacenter:     r.Datacenter,
		MinIndex:       r.MinQueryIndex,
		Timeout:        r.MaxQueryTime,
		MaxAge:         r.MaxAge,
		MustRevalidate: r.MustRevalidate,
	}

	// To calculate the cache key we only hash the service name. The
	// datacenter is handled by the cache framework. The other fields are
	// not, but should not be used in any cache types.
	v, err := hashstructure.Hash(r.Name, nil)
	if err == nil {
		// If there is an error, we don't set the key. A blank key forces
		// no cache for this request so the request is forwarded directly
		// to the server.
		info.Key = strconv.FormatUint(v, 10)
	}

	return info
}

type ServiceConfigResponse struct {
	Definition ServiceDefinition

	QueryMeta
}

// ConfigEntryResponse returns a single ConfigEntry
type ConfigEntryResponse struct {
	Entry ConfigEntry
	QueryMeta
}

func (c *ConfigEntryResponse) MarshalBinary() (data []byte, err error) {
	// bs will grow if needed but allocate enough to avoid reallocation in common
	// case.
	bs := make([]byte, 128)
	enc := codec.NewEncoderBytes(&bs, msgpackHandle)

	if err := enc.Encode(c.Entry.GetKind()); err != nil {
		return nil, err
	}
	if err := enc.Encode(c.Entry); err != nil {
		return nil, err
	}
	if err := enc.Encode(c.QueryMeta); err != nil {
		return nil, err
	}

	return bs, nil
}

func (c *ConfigEntryResponse) UnmarshalBinary(data []byte) error {
	dec := codec.NewDecoderBytes(data, msgpackHandle)

	var kind string
	if err := dec.Decode(&kind); err != nil {
		return err
	}

	entry, err := MakeConfigEntry(kind, "")
	if err != nil {
		return err
	}

	if err := dec.Decode(entry); err != nil {
		return err
	}
	c.Entry = entry

	if err := dec.Decode(&c.QueryMeta); err != nil {
		return err
	}

	return nil
}<|MERGE_RESOLUTION|>--- conflicted
+++ resolved
@@ -162,12 +162,6 @@
 	return &e.RaftIndex
 }
 
-<<<<<<< HEAD
-func (c *ProxyConfigEntry) MarshalBinary() (data []byte, err error) {
-	type alias ProxyConfigEntry
-
-	a := alias(*c)
-=======
 func (e *ProxyConfigEntry) MarshalBinary() (data []byte, err error) {
 	// We mainly want to implement the BinaryMarshaller interface so that
 	// we can fixup some msgpack types to coerce them into JSON compatible
@@ -178,7 +172,6 @@
 	type alias ProxyConfigEntry
 
 	a := alias(*e)
->>>>>>> aba54cec
 
 	// bs will grow if needed but allocate enough to avoid reallocation in common
 	// case.
@@ -193,15 +186,12 @@
 }
 
 func (e *ProxyConfigEntry) UnmarshalBinary(data []byte) error {
-<<<<<<< HEAD
-=======
 	// The goal here is to add a post-decoding operation to
 	// decoding of a ProxyConfigEntry. The cleanest way I could
 	// find to do so was to implement the BinaryMarshaller interface
 	// and use a type alias to do the original round of decoding,
 	// followed by a MapWalk of the Config to coerce everything
 	// into JSON compatible types.
->>>>>>> aba54cec
 	type alias ProxyConfigEntry
 
 	var a alias
@@ -221,15 +211,12 @@
 	return nil
 }
 
-<<<<<<< HEAD
-=======
 // DecodeConfigEntry can be used to decode a ConfigEntry from a raw map value.
 // Currently its used in the HTTP API to decode ConfigEntry structs coming from
 // JSON. Unlike some of our custom binary encodings we don't have a preamble including
 // the kind so we will not have a concrete type to decode into. In those cases we must
 // first decode into a map[string]interface{} and then call this function to decode
 // into a concrete type.
->>>>>>> aba54cec
 func DecodeConfigEntry(raw map[string]interface{}) (ConfigEntry, error) {
 	var entry ConfigEntry
 
