--- conflicted
+++ resolved
@@ -47,12 +47,9 @@
 }
 
 func (i *InlineCertificateConfigEntry) GetRaftIndex() *RaftIndex {
-<<<<<<< HEAD
-	return nil
-=======
+
 	if i == nil {
 		return &RaftIndex{}
 	}
 	return &i.RaftIndex
->>>>>>> 2cd73269
 }