--- conflicted
+++ resolved
@@ -30,28 +30,11 @@
 	// fields copied to CheckDefinition
 	// Update CheckDefinition when adding fields here
 
-<<<<<<< HEAD
-	ScriptArgs        []string
-	HTTP              string
-	Header            map[string][]string
-	Method            string
-	Body              string
-	TCP               string
-	Interval          time.Duration
-	AliasNode         string
-	AliasService      string
-	DockerContainerID string
-	Shell             string
-	GRPC              string
-	GRPCUseTLS        bool
-	TLSSkipVerify     bool
-	Timeout           time.Duration
-	TTL               time.Duration
-=======
 	ScriptArgs             []string
 	HTTP                   string
 	Header                 map[string][]string
 	Method                 string
+	Body                   string
 	TCP                    string
 	Interval               time.Duration
 	AliasNode              string
@@ -65,7 +48,6 @@
 	TTL                    time.Duration
 	SuccessBeforePassing   int
 	FailuresBeforeCritical int
->>>>>>> e01f6913
 
 	// Definition fields used when exposing checks through a proxy
 	ProxyHTTP string
