package structs

import (
	"fmt"
	"testing"

	"github.com/stretchr/testify/require"
)

func TestIngressGatewayConfigEntry(t *testing.T) {
	defaultMeta := DefaultEnterpriseMetaInDefaultPartition()

	cases := map[string]configEntryTestcase{
		"normalize: empty protocol": {
			entry: &IngressGatewayConfigEntry{
				Kind: "ingress-gateway",
				Name: "ingress-web",
				Listeners: []IngressListener{
					{
						Port:     1111,
						Protocol: "",
						Services: []IngressService{},
					},
				},
			},
			expected: &IngressGatewayConfigEntry{
				Kind: "ingress-gateway",
				Name: "ingress-web",
				Listeners: []IngressListener{
					{
						Port:     1111,
						Protocol: "tcp",
						Services: []IngressService{},
					},
				},
				EnterpriseMeta: *defaultMeta,
			},
			normalizeOnly: true,
		},
		"normalize: lowercase protocols": {
			entry: &IngressGatewayConfigEntry{
				Kind: "ingress-gateway",
				Name: "ingress-web",
				Listeners: []IngressListener{
					{
						Port:     1111,
						Protocol: "TCP",
						Services: []IngressService{},
					},
					{
						Port:     1112,
						Protocol: "HtTP",
						Services: []IngressService{},
					},
				},
			},
			expected: &IngressGatewayConfigEntry{
				Kind: "ingress-gateway",
				Name: "ingress-web",
				Listeners: []IngressListener{
					{
						Port:     1111,
						Protocol: "tcp",
						Services: []IngressService{},
					},
					{
						Port:     1112,
						Protocol: "http",
						Services: []IngressService{},
					},
				},
				EnterpriseMeta: *defaultMeta,
			},
			normalizeOnly: true,
		},
		"port conflict": {
			entry: &IngressGatewayConfigEntry{
				Kind: "ingress-gateway",
				Name: "ingress-web",
				Listeners: []IngressListener{
					{
						Port:     1111,
						Protocol: "tcp",
						Services: []IngressService{
							{
								Name: "mysql",
							},
						},
					},
					{
						Port:     1111,
						Protocol: "tcp",
						Services: []IngressService{
							{
								Name: "postgres",
							},
						},
					},
				},
			},
			validateErr: "port 1111 declared on two listeners",
		},
		"http features: wildcard": {
			entry: &IngressGatewayConfigEntry{
				Kind: "ingress-gateway",
				Name: "ingress-web",
				Listeners: []IngressListener{
					{
						Port:     1111,
						Protocol: "http",
						Services: []IngressService{
							{
								Name: "*",
							},
						},
					},
				},
			},
		},
		"http features: wildcard service on invalid protocol": {
			entry: &IngressGatewayConfigEntry{
				Kind: "ingress-gateway",
				Name: "ingress-web",
				Listeners: []IngressListener{
					{
						Port:     1111,
						Protocol: "tcp",
						Services: []IngressService{
							{
								Name: "*",
							},
						},
					},
				},
			},
			validateErr: "Wildcard service name is only valid for protocol",
		},
		"http features: multiple services": {
			entry: &IngressGatewayConfigEntry{
				Kind: "ingress-gateway",
				Name: "ingress-web",
				Listeners: []IngressListener{
					{
						Port:     1111,
						Protocol: "http",
						Services: []IngressService{
							{
								Name: "db1",
							},
							{
								Name: "db2",
							},
						},
					},
				},
			},
		},
		"http features: multiple services on tcp listener": {
			entry: &IngressGatewayConfigEntry{
				Kind: "ingress-gateway",
				Name: "ingress-web",
				Listeners: []IngressListener{
					{
						Port:     1111,
						Protocol: "tcp",
						Services: []IngressService{
							{
								Name: "db1",
							},
							{
								Name: "db2",
							},
						},
					},
				},
			},
			validateErr: "Multiple services per listener are only supported for L7",
		},
		// ==========================
		"tcp listener requires a defined service": {
			entry: &IngressGatewayConfigEntry{
				Kind: "ingress-gateway",
				Name: "ingress-web",
				Listeners: []IngressListener{
					{
						Port:     1111,
						Protocol: "tcp",
						Services: []IngressService{},
					},
				},
			},
			validateErr: "No service declared for listener with port 1111",
		},
		"http listener requires a defined service": {
			entry: &IngressGatewayConfigEntry{
				Kind: "ingress-gateway",
				Name: "ingress-web",
				Listeners: []IngressListener{
					{
						Port:     1111,
						Protocol: "http",
						Services: []IngressService{},
					},
				},
			},
			validateErr: "No service declared for listener with port 1111",
		},
		"empty service name not supported": {
			entry: &IngressGatewayConfigEntry{
				Kind: "ingress-gateway",
				Name: "ingress-web",
				Listeners: []IngressListener{
					{
						Port:     1111,
						Protocol: "tcp",
						Services: []IngressService{
							{},
						},
					},
				},
			},
			validateErr: "Service name cannot be blank",
		},
		"protocol validation": {
			entry: &IngressGatewayConfigEntry{
				Kind: "ingress-gateway",
				Name: "ingress-web",
				Listeners: []IngressListener{
					{
						Port:     1111,
						Protocol: "asdf",
						Services: []IngressService{
							{
								Name: "db",
							},
						},
					},
				},
			},
			validateErr: "protocol must be 'tcp', 'http', 'http2', or 'grpc'. 'asdf' is an unsupported protocol",
		},
		"hosts cannot be set on a tcp listener": {
			entry: &IngressGatewayConfigEntry{
				Kind: "ingress-gateway",
				Name: "ingress-web",
				Listeners: []IngressListener{
					{
						Port:     1111,
						Protocol: "tcp",
						Services: []IngressService{
							{
								Name:  "db",
								Hosts: []string{"db.example.com"},
							},
						},
					},
				},
			},
			validateErr: "Associating hosts to a service is not supported for the tcp protocol",
		},
		"hosts cannot be set on a wildcard specifier": {
			entry: &IngressGatewayConfigEntry{
				Kind: "ingress-gateway",
				Name: "ingress-web",
				Listeners: []IngressListener{
					{
						Port:     1111,
						Protocol: "http",
						Services: []IngressService{
							{
								Name:  "*",
								Hosts: []string{"db.example.com"},
							},
						},
					},
				},
			},
			validateErr: "Associating hosts to a wildcard service is not supported",
		},
		"hosts must be unique per listener": {
			entry: &IngressGatewayConfigEntry{
				Kind: "ingress-gateway",
				Name: "ingress-web",
				Listeners: []IngressListener{
					{
						Port:     1111,
						Protocol: "http",
						Services: []IngressService{
							{
								Name:  "db",
								Hosts: []string{"test.example.com"},
							},
							{
								Name:  "api",
								Hosts: []string{"test.example.com"},
							},
						},
					},
				},
			},
			validateErr: "Hosts must be unique within a specific listener",
		},
		"hosts must be a valid DNS name": {
			entry: &IngressGatewayConfigEntry{
				Kind: "ingress-gateway",
				Name: "ingress-web",
				Listeners: []IngressListener{
					{
						Port:     1111,
						Protocol: "http",
						Services: []IngressService{
							{
								Name:  "db",
								Hosts: []string{"example..com"},
							},
						},
					},
				},
			},
			validateErr: `Host "example..com" must be a valid DNS hostname`,
		},
		"wildcard specifier is only allowed in the leftmost label": {
			entry: &IngressGatewayConfigEntry{
				Kind: "ingress-gateway",
				Name: "ingress-web",
				Listeners: []IngressListener{
					{
						Port:     1111,
						Protocol: "http",
						Services: []IngressService{
							{
								Name:  "db",
								Hosts: []string{"*.example.com"},
							},
						},
					},
				},
			},
		},
		"wildcard specifier is not allowed in non-leftmost labels": {
			entry: &IngressGatewayConfigEntry{
				Kind: "ingress-gateway",
				Name: "ingress-web",
				Listeners: []IngressListener{
					{
						Port:     1111,
						Protocol: "http",
						Services: []IngressService{
							{
								Name:  "db",
								Hosts: []string{"example.*.com"},
							},
						},
					},
				},
			},
			validateErr: `Host "example.*.com" is not valid, a wildcard specifier is only allowed as the leftmost label`,
		},
		"wildcard specifier is not allowed in leftmost labels as a partial": {
			entry: &IngressGatewayConfigEntry{
				Kind: "ingress-gateway",
				Name: "ingress-web",
				Listeners: []IngressListener{
					{
						Port:     1111,
						Protocol: "http",
						Services: []IngressService{
							{
								Name:  "db",
								Hosts: []string{"*-test.example.com"},
							},
						},
					},
				},
			},
			validateErr: `Host "*-test.example.com" is not valid, a wildcard specifier is only allowed as the leftmost label`,
		},
		"wildcard specifier is allowed for hosts when TLS is disabled": {
			entry: &IngressGatewayConfigEntry{
				Kind: "ingress-gateway",
				Name: "ingress-web",
				Listeners: []IngressListener{
					{
						Port:     1111,
						Protocol: "http",
						Services: []IngressService{
							{
								Name:  "db",
								Hosts: []string{"*"},
							},
						},
					},
				},
			},
		},
		"wildcard specifier is not allowed for hosts when TLS is enabled": {
			entry: &IngressGatewayConfigEntry{
				Kind: "ingress-gateway",
				Name: "ingress-web",
				TLS: GatewayTLSConfig{
					Enabled: true,
				},
				Listeners: []IngressListener{
					{
						Port:     1111,
						Protocol: "http",
						Services: []IngressService{
							{
								Name:  "db",
								Hosts: []string{"*"},
							},
						},
					},
				},
			},
			validateErr: `Host '*' is not allowed when TLS is enabled, all hosts must be valid DNS records to add as a DNSSAN`,
		},
		"request header manip allowed for http(ish) protocol": {
			entry: &IngressGatewayConfigEntry{
				Kind: "ingress-gateway",
				Name: "ingress-web",
				Listeners: []IngressListener{
					{
						Port:     1111,
						Protocol: "http",
						Services: []IngressService{
							{
								Name: "web",
								RequestHeaders: &HTTPHeaderModifiers{
									Set: map[string]string{"x-foo": "bar"},
								},
							},
						},
					},
					{
						Port:     2222,
						Protocol: "http2",
						Services: []IngressService{
							{
								Name: "web2",
								ResponseHeaders: &HTTPHeaderModifiers{
									Set: map[string]string{"x-foo": "bar"},
								},
							},
						},
					},
					{
						Port:     3333,
						Protocol: "grpc",
						Services: []IngressService{
							{
								Name: "api",
								ResponseHeaders: &HTTPHeaderModifiers{
									Remove: []string{"x-grpc-internal"},
								},
							},
						},
					},
				},
			},
			expectUnchanged: true,
		},
		"request header manip not allowed for non-http protocol": {
			entry: &IngressGatewayConfigEntry{
				Kind: "ingress-gateway",
				Name: "ingress-web",
				Listeners: []IngressListener{
					{
						Port:     1111,
						Protocol: "tcp",
						Services: []IngressService{
							{
								Name: "db",
								RequestHeaders: &HTTPHeaderModifiers{
									Set: map[string]string{"x-foo": "bar"},
								},
							},
						},
					},
				},
			},
			validateErr: "request headers only valid for http",
		},
		"response header manip not allowed for non-http protocol": {
			entry: &IngressGatewayConfigEntry{
				Kind: "ingress-gateway",
				Name: "ingress-web",
				Listeners: []IngressListener{
					{
						Port:     1111,
						Protocol: "tcp",
						Services: []IngressService{
							{
								Name: "db",
								ResponseHeaders: &HTTPHeaderModifiers{
									Remove: []string{"x-foo"},
								},
							},
						},
					},
				},
			},
			validateErr: "response headers only valid for http",
		},
		"duplicate services not allowed": {
			entry: &IngressGatewayConfigEntry{
				Kind: "ingress-gateway",
				Name: "ingress-web",
				Listeners: []IngressListener{
					{
						Port:     1111,
						Protocol: "http",
						Services: []IngressService{
							{
								Name: "web",
							},
							{
								Name: "web",
							},
						},
					},
				},
			},
			// Match only the last part of the exected error because the service name
			// differs between Ent and OSS default/default/web vs web
			validateErr: "cannot be added multiple times (listener on port 1111)",
		},
		"TLS.SDS kitchen sink": {
			entry: &IngressGatewayConfigEntry{
				Kind: "ingress-gateway",
				Name: "ingress-web",
				TLS: GatewayTLSConfig{
					SDS: &GatewayTLSSDSConfig{
						ClusterName:  "secret-service1",
						CertResource: "some-ns/ingress-default",
					},
				},
				Listeners: []IngressListener{
					{
						Port:     1111,
						Protocol: "http",
						TLS: &GatewayTLSConfig{
							SDS: &GatewayTLSSDSConfig{
								ClusterName:  "secret-service2",
								CertResource: "some-ns/ingress-1111",
							},
						},
						Services: []IngressService{
							{
								Name:  "web",
								Hosts: []string{"*"},
								TLS: &GatewayServiceTLSConfig{
									SDS: &GatewayTLSSDSConfig{
										ClusterName:  "secret-service3",
										CertResource: "some-ns/web",
									},
								},
							},
						},
					},
				},
			},
		},
		"TLS.SDS gateway-level": {
			entry: &IngressGatewayConfigEntry{
				Kind: "ingress-gateway",
				Name: "ingress-web",
				TLS: GatewayTLSConfig{
					SDS: &GatewayTLSSDSConfig{
						ClusterName:  "secret-service1",
						CertResource: "some-ns/ingress-default",
					},
				},
				Listeners: []IngressListener{
					{
						Port:     1111,
						Protocol: "tcp",
						Services: []IngressService{
							{
								Name: "db",
							},
						},
					},
				},
			},
			expectUnchanged: true,
		},
		"TLS.SDS listener-level": {
			entry: &IngressGatewayConfigEntry{
				Kind: "ingress-gateway",
				Name: "ingress-web",
				Listeners: []IngressListener{
					{
						Port:     1111,
						Protocol: "tcp",
						TLS: &GatewayTLSConfig{
							SDS: &GatewayTLSSDSConfig{
								ClusterName:  "secret-service1",
								CertResource: "some-ns/db1",
							},
						},
						Services: []IngressService{
							{
								Name: "db1",
							},
						},
					},
					{
						Port:     2222,
						Protocol: "tcp",
						TLS: &GatewayTLSConfig{
							SDS: &GatewayTLSSDSConfig{
								ClusterName:  "secret-service2",
								CertResource: "some-ns/db2",
							},
						},
						Services: []IngressService{
							{
								Name: "db2",
							},
						},
					},
				},
			},
			expectUnchanged: true,
		},
		"TLS.SDS gateway-level cluster only": {
			entry: &IngressGatewayConfigEntry{
				Kind: "ingress-gateway",
				Name: "ingress-web",
				TLS: GatewayTLSConfig{
					SDS: &GatewayTLSSDSConfig{
						ClusterName: "secret-service",
					},
				},
				Listeners: []IngressListener{
					{
						Port:     1111,
						Protocol: "tcp",
						TLS: &GatewayTLSConfig{
							SDS: &GatewayTLSSDSConfig{
								CertResource: "some-ns/db1",
							},
						},
						Services: []IngressService{
							{
								Name: "db1",
							},
						},
					},
					{
						Port:     2222,
						Protocol: "tcp",
						TLS: &GatewayTLSConfig{
							SDS: &GatewayTLSSDSConfig{
								CertResource: "some-ns/db2",
							},
						},
						Services: []IngressService{
							{
								Name: "db2",
							},
						},
					},
				},
			},
			expectUnchanged: true,
		},
		"TLS.SDS mixed TLS and non-TLS listeners": {
			entry: &IngressGatewayConfigEntry{
				Kind: "ingress-gateway",
				Name: "ingress-web",
				// No Gateway level TLS.Enabled or SDS config
				Listeners: []IngressListener{
					{
						Port:     1111,
						Protocol: "tcp",
						TLS: &GatewayTLSConfig{
							SDS: &GatewayTLSSDSConfig{
								ClusterName:  "sds-cluster",
								CertResource: "some-ns/db1",
							},
						},
						Services: []IngressService{
							{
								Name: "db1",
							},
						},
					},
					{
						Port:     2222,
						Protocol: "tcp",
						// No TLS config
						Services: []IngressService{
							{
								Name: "db2",
							},
						},
					},
				},
			},
			expectUnchanged: true,
		},
		"TLS.SDS only service-level mixed": {
			entry: &IngressGatewayConfigEntry{
				Kind: "ingress-gateway",
				Name: "ingress-web",
				// No Gateway level TLS.Enabled or SDS config
				Listeners: []IngressListener{
					{
						Port:     1111,
						Protocol: "http",
						// No TLS config
						Services: []IngressService{
							{
								Name:  "web",
								Hosts: []string{"www.example.com"},
								TLS: &GatewayServiceTLSConfig{
									SDS: &GatewayTLSSDSConfig{
										ClusterName:  "sds-cluster",
										CertResource: "web-cert",
									},
								},
							},
							{
								Name:  "api",
								Hosts: []string{"api.example.com"},
								TLS: &GatewayServiceTLSConfig{
									SDS: &GatewayTLSSDSConfig{
										ClusterName:  "sds-cluster",
										CertResource: "api-cert",
									},
								},
							},
						},
					},
					{
						Port:     2222,
						Protocol: "http",
						// No TLS config
						Services: []IngressService{
							{
								Name: "db2",
							},
						},
					},
				},
			},
			expectUnchanged: true,
		},
		"TLS.SDS requires cluster if gateway-level cert specified": {
			entry: &IngressGatewayConfigEntry{
				Kind: "ingress-gateway",
				Name: "ingress-web",
				TLS: GatewayTLSConfig{
					SDS: &GatewayTLSSDSConfig{
						CertResource: "foo",
					},
				},
				Listeners: []IngressListener{
					{
						Port:     1111,
						Protocol: "tcp",
						Services: []IngressService{
							{
								Name: "db",
							},
						},
					},
				},
			},
			validateErr: "TLS.SDS.ClusterName is required if CertResource is set",
		},
		"TLS.SDS listener requires cluster if there is no gateway-level one": {
			entry: &IngressGatewayConfigEntry{
				Kind: "ingress-gateway",
				Name: "ingress-web",

				Listeners: []IngressListener{
					{
						Port:     1111,
						Protocol: "tcp",
						TLS: &GatewayTLSConfig{
							SDS: &GatewayTLSSDSConfig{
								CertResource: "foo",
							},
						},
						Services: []IngressService{
							{
								Name: "db",
							},
						},
					},
				},
			},
			validateErr: "TLS.SDS.ClusterName is required if CertResource is set",
		},
		"TLS.SDS listener requires a cert resource if gw ClusterName set": {
			entry: &IngressGatewayConfigEntry{
				Kind: "ingress-gateway",
				Name: "ingress-web",
				TLS: GatewayTLSConfig{
					SDS: &GatewayTLSSDSConfig{
						ClusterName: "foo",
					},
				},
				Listeners: []IngressListener{
					{
						Port:     1111,
						Protocol: "tcp",
						Services: []IngressService{
							{
								Name: "db",
							},
						},
					},
				},
			},
			validateErr: "TLS.SDS.CertResource is required if ClusterName is set for gateway (listener on port 1111)",
		},
		"TLS.SDS listener requires a cert resource if listener ClusterName set": {
			entry: &IngressGatewayConfigEntry{
				Kind: "ingress-gateway",
				Name: "ingress-web",

				Listeners: []IngressListener{
					{
						Port:     1111,
						Protocol: "tcp",
						TLS: &GatewayTLSConfig{
							SDS: &GatewayTLSSDSConfig{
								ClusterName: "foo",
							},
						},
						Services: []IngressService{
							{
								Name: "db",
							},
						},
					},
				},
			},
			validateErr: "TLS.SDS.CertResource is required if ClusterName is set for listener (listener on port 1111)",
		},
		"TLS.SDS at service level is not supported without Hosts set": {
			entry: &IngressGatewayConfigEntry{
				Kind: "ingress-gateway",
				Name: "ingress-web",

				Listeners: []IngressListener{
					{
						Port:     1111,
						Protocol: "http",
						Services: []IngressService{
							{
								Name: "*",
								TLS: &GatewayServiceTLSConfig{
									SDS: &GatewayTLSSDSConfig{
										CertResource: "foo",
										ClusterName:  "sds-cluster",
									},
								},
							},
						},
					},
				},
			},
			// Note we don't assert the last part `(service \"*\" on listener on port 1111)`
			// since the service name is normalized differently on OSS and Ent
			validateErr: "A service specifying TLS.SDS.CertResource must have at least one item in Hosts",
		},
		"TLS.SDS at service level needs a cluster from somewhere": {
			entry: &IngressGatewayConfigEntry{
				Kind: "ingress-gateway",
				Name: "ingress-web",

				Listeners: []IngressListener{
					{
						Port:     1111,
						Protocol: "http",
						Services: []IngressService{
							{
								Name:  "foo",
								Hosts: []string{"foo.example.com"},
								TLS: &GatewayServiceTLSConfig{
									SDS: &GatewayTLSSDSConfig{
										CertResource: "foo",
									},
								},
							},
						},
					},
				},
			},
			// Note we don't assert the last part `(service \"foo\" on listener on port 1111)`
			// since the service name is normalized differently on OSS and Ent
			validateErr: "TLS.SDS.ClusterName is required if CertResource is set",
		},
	}

	testConfigEntryNormalizeAndValidate(t, cases)
}

func TestIngressConfigEntry_ListRelatedServices(t *testing.T) {
	type testcase struct {
		entry          IngressGatewayConfigEntry
		expectServices []ServiceID
	}

	cases := map[string]testcase{
		"one exact": {
			entry: IngressGatewayConfigEntry{
				Kind: IngressGateway,
				Name: "ingress-web",
				Listeners: []IngressListener{
					{
						Port:     1111,
						Protocol: "tcp",
						Services: []IngressService{
							{Name: "web"},
						},
					},
				},
			},
			expectServices: []ServiceID{NewServiceID("web", nil)},
		},
		"one wild": {
			entry: IngressGatewayConfigEntry{
				Kind: IngressGateway,
				Name: "ingress-web",
				Listeners: []IngressListener{
					{
						Port:     1111,
						Protocol: "tcp",
						Services: []IngressService{
							{Name: "*"},
						},
					},
				},
			},
			expectServices: nil,
		},
		"kitchen sink": {
			entry: IngressGatewayConfigEntry{
				Kind: IngressGateway,
				Name: "ingress-web",
				Listeners: []IngressListener{
					{
						Port:     1111,
						Protocol: "tcp",
						Services: []IngressService{
							{Name: "api"},
							{Name: "web"},
						},
					},
					{
						Port:     2222,
						Protocol: "tcp",
						Services: []IngressService{
							{Name: "web"},
							{Name: "*"},
							{Name: "db"},
							{Name: "blah"},
						},
					},
				},
			},
			expectServices: []ServiceID{
				NewServiceID("api", nil),
				NewServiceID("blah", nil),
				NewServiceID("db", nil),
				NewServiceID("web", nil),
			},
		},
	}

	for name, tc := range cases {
		tc := tc
		t.Run(name, func(t *testing.T) {
			got := tc.entry.ListRelatedServices()
			require.Equal(t, tc.expectServices, got)
		})
	}
}

func TestTerminatingGatewayConfigEntry(t *testing.T) {
	cases := map[string]configEntryTestcase{
		"service conflict": {
			entry: &TerminatingGatewayConfigEntry{
				Kind: "terminating-gateway",
				Name: "terminating-gw-west",
				Services: []LinkedService{
					{
						Name: "foo",
					},
					{
						Name: "foo",
					},
				},
			},
			validateErr: "specified more than once",
		},
		"blank service name": {
			entry: &TerminatingGatewayConfigEntry{
				Kind: "terminating-gateway",
				Name: "terminating-gw-west",
				Services: []LinkedService{
					{
						Name: "",
					},
				},
			},
			validateErr: "Service name cannot be blank.",
		},
		"not all TLS options provided-1": {
			entry: &TerminatingGatewayConfigEntry{
				Kind: "terminating-gateway",
				Name: "terminating-gw-west",
				Services: []LinkedService{
					{
						Name:     "web",
						CertFile: "client.crt",
					},
				},
			},
			validateErr: "must have a CertFile, CAFile, and KeyFile",
		},
		"not all TLS options provided-2": {
			entry: &TerminatingGatewayConfigEntry{
				Kind: "terminating-gateway",
				Name: "terminating-gw-west",
				Services: []LinkedService{
					{
						Name:    "web",
						KeyFile: "tls.key",
					},
				},
			},
			validateErr: "must have a CertFile, CAFile, and KeyFile",
		},
		"all TLS options provided": {
			entry: &TerminatingGatewayConfigEntry{
				Kind: "terminating-gateway",
				Name: "terminating-gw-west",
				Services: []LinkedService{
					{
						Name:     "web",
						CAFile:   "ca.crt",
						CertFile: "client.crt",
						KeyFile:  "tls.key",
					},
				},
			},
		},
		"only providing ca file is allowed": {
			entry: &TerminatingGatewayConfigEntry{
				Kind: "terminating-gateway",
				Name: "terminating-gw-west",
				Services: []LinkedService{
					{
						Name:   "web",
						CAFile: "ca.crt",
					},
				},
			},
		},
	}
	testConfigEntryNormalizeAndValidate(t, cases)
}

func TestGatewayService_Addresses(t *testing.T) {
	cases := []struct {
		name     string
		input    GatewayService
		argument []string
		expected []string
	}{
		{
			name:     "port is zero",
			input:    GatewayService{},
			expected: nil,
		},
		{
			name: "no hosts with empty array",
			input: GatewayService{
				Port: 8080,
			},
			expected: nil,
		},
		{
			name: "no hosts with default",
			input: GatewayService{
				Port: 8080,
			},
			argument: []string{
				"service.ingress.dc.domain",
				"service.ingress.dc.alt.domain",
				"service.ingress.dc.alt.domain.",
			},
			expected: []string{
				"service.ingress.dc.domain:8080",
				"service.ingress.dc.alt.domain:8080",
				"service.ingress.dc.alt.domain:8080",
			},
		},
		{
			name: "user-defined hosts",
			input: GatewayService{
				Port:  8080,
				Hosts: []string{"*.test.example.com", "other.example.com", "other.example.com."},
			},
			argument: []string{
				"service.ingress.dc.domain",
				"service.ingress.alt.domain",
			},
			expected: []string{"*.test.example.com:8080", "other.example.com:8080", "other.example.com:8080"},
		},
	}

	for _, tc := range cases {
		t.Run(tc.name, func(t *testing.T) {
			addresses := tc.input.Addresses(tc.argument)
			require.ElementsMatch(t, tc.expected, addresses)
		})
	}
}

func TestAPIGateway_Listeners(t *testing.T) {
	cases := map[string]configEntryTestcase{
		"listener name conflict": {
			entry: &APIGatewayConfigEntry{
				Kind: "api-gateway",
				Name: "api-gw-one",
				Listeners: []APIGatewayListener{
					{
						Port: 80,
						Name: "foo",
					},
					{
						Port: 80,
						Name: "foo",
					},
				},
			},
			validateErr: "multiple listeners with the name",
		},
		"merged listener protocol conflict": {
			entry: &APIGatewayConfigEntry{
				Kind: "api-gateway",
				Name: "api-gw-two",
				Listeners: []APIGatewayListener{
					{
						Port:     80,
						Protocol: ListenerProtocolHTTP,
					},
					{
						Name:     "foo",
						Port:     80,
						Protocol: ListenerProtocolTCP,
					},
				},
			},
			validateErr: "cannot be merged",
		},
		"merged listener hostname conflict": {
			entry: &APIGatewayConfigEntry{
				Kind: "api-gateway",
				Name: "api-gw-three",
				Listeners: []APIGatewayListener{
					{
						Port:     80,
						Hostname: "host.one",
					},
					{
						Name:     "foo",
						Port:     80,
						Hostname: "host.two",
					},
				},
			},
			validateErr: "cannot be merged",
		},
		"invalid protocol": {
			entry: &APIGatewayConfigEntry{
				Kind: "api-gateway",
				Name: "api-gw-four",
				Listeners: []APIGatewayListener{
					{
						Port:     80,
						Hostname: "host.one",
						Protocol: APIGatewayListenerProtocol("UDP"),
					},
				},
			},
			validateErr: "unsupported listener protocol",
		},
		"hostname in unsupported protocol": {
			entry: &APIGatewayConfigEntry{
				Kind: "api-gateway",
				Name: "api-gw-five",
				Listeners: []APIGatewayListener{
					{
						Port:     80,
						Hostname: "host.one",
						Protocol: APIGatewayListenerProtocol("tcp"),
					},
				},
			},
			validateErr: "hostname specification is not supported",
		},
		"invalid port": {
			entry: &APIGatewayConfigEntry{
				Kind: "api-gateway",
				Name: "api-gw-six",
				Listeners: []APIGatewayListener{
					{
						Port:     -1,
						Protocol: APIGatewayListenerProtocol("tcp"),
					},
				},
			},
			validateErr: "not in the range 1-65535",
		},
		"invalid hostname": {
			entry: &APIGatewayConfigEntry{
				Kind: "api-gateway",
				Name: "api-gw-seven",
				Listeners: []APIGatewayListener{
					{
						Port:     80,
						Hostname: "*.*.host.one",
						Protocol: APIGatewayListenerProtocol("http"),
					},
				},
			},
			validateErr: "only allowed as the left-most label",
		},
		"unsupported certificate kind": {
			entry: &APIGatewayConfigEntry{
				Kind: "api-gateway",
				Name: "api-gw-eight",
				Listeners: []APIGatewayListener{
					{
						Port:     80,
						Hostname: "host.one",
						Protocol: APIGatewayListenerProtocol("http"),
						TLS: APIGatewayTLSConfiguration{
							Certificates: []ResourceReference{{
								Kind: APIGateway,
							}},
						},
					},
				},
			},
			validateErr: "unsupported certificate kind",
		},
		"unnamed certificate": {
			entry: &APIGatewayConfigEntry{
				Kind: "api-gateway",
				Name: "api-gw-nine",
				Listeners: []APIGatewayListener{
					{
						Port:     80,
						Hostname: "host.one",
						Protocol: APIGatewayListenerProtocol("http"),
						TLS: APIGatewayTLSConfiguration{
							Certificates: []ResourceReference{{
								Kind: InlineCertificate,
							}},
						},
					},
				},
			},
			validateErr: "certificate reference must have a name",
		},
	}
	testConfigEntryNormalizeAndValidate(t, cases)
}

func TestBoundAPIGateway(t *testing.T) {
	cases := map[string]configEntryTestcase{
		"invalid certificate, no name": {
			entry: &BoundAPIGatewayConfigEntry{
				Kind: BoundAPIGateway,
				Name: "bound-api-gw-one",
				Listeners: []BoundAPIGatewayListener{
					{
						Name: "one",
						Certificates: []ResourceReference{{
							Kind: InlineCertificate,
						}},
					},
				},
			},
			validateErr: "certificate reference must have a name",
		},
		"invalid certificate, no kind": {
			entry: &BoundAPIGatewayConfigEntry{
				Kind: BoundAPIGateway,
				Name: "bound-api-gw-two",
				Listeners: []BoundAPIGatewayListener{
					{
						Name: "one",
						Certificates: []ResourceReference{{
							Name: "foo",
						}},
					},
				},
			},
			validateErr: "unsupported certificate kind",
		},
		"invalid route, no name": {
			entry: &BoundAPIGatewayConfigEntry{
				Kind: BoundAPIGateway,
				Name: "bound-api-gw-three",
				Listeners: []BoundAPIGatewayListener{
					{
						Name: "one",
						Routes: []ResourceReference{{
							Kind: TCPRoute,
						}},
					},
				},
			},
			validateErr: "route reference must have a name",
		},
		"invalid route, no kind": {
			entry: &BoundAPIGatewayConfigEntry{
				Kind: BoundAPIGateway,
				Name: "bound-api-gw-four",
				Listeners: []BoundAPIGatewayListener{
					{
						Name: "one",
						Routes: []ResourceReference{{
							Name: "foo",
						}},
					},
				},
			},
			validateErr: "unsupported route kind",
		},
	}
	testConfigEntryNormalizeAndValidate(t, cases)
}
<<<<<<< HEAD

func TestBoundAPIGatewayBindRoute(t *testing.T) {
	cases := map[string]struct {
		gateway         BoundAPIGatewayConfigEntry
		route           BoundRoute
		expectedGateway BoundAPIGatewayConfigEntry
		expectedDidBind bool
		expectedErr     error
	}{
		"Bind TCP Route to Gateway": {
			gateway: BoundAPIGatewayConfigEntry{
				Kind: BoundAPIGateway,
				Name: "Test Bound API Gateway",
				Listeners: []BoundAPIGatewayListener{
					{
						Name:   "Test Listener",
						Routes: []ResourceReference{},
					},
				},
			},
			route: &TCPRouteConfigEntry{
				Kind: TCPRoute,
				Name: "Test Route",
				Parents: []ResourceReference{
					{
						Kind:        APIGateway,
						Name:        "Test Bound API Gateway",
						SectionName: "Test Listener",
					},
				},
			},
			expectedGateway: BoundAPIGatewayConfigEntry{
				Kind: BoundAPIGateway,
				Name: "Test Bound API Gateway",
				Listeners: []BoundAPIGatewayListener{
					{
						Name: "Test Listener",
						Routes: []ResourceReference{
							{
								Kind: TCPRoute,
								Name: "Test Route",
							},
						},
					},
				},
			},
			expectedDidBind: true,
		},
		"Bind TCP Route with wildcard section name to all listeners on Gateway": {
			gateway: BoundAPIGatewayConfigEntry{
				Kind: BoundAPIGateway,
				Name: "Test Bound API Gateway",
				Listeners: []BoundAPIGatewayListener{
					{
						Name:   "Test Listener 1",
						Routes: []ResourceReference{},
					},
					{
						Name:   "Test Listener 2",
						Routes: []ResourceReference{},
					},
					{
						Name:   "Test Listener 3",
						Routes: []ResourceReference{},
					},
				},
			},
			route: &TCPRouteConfigEntry{
				Kind: TCPRoute,
				Name: "Test Route",
				Parents: []ResourceReference{
					{
						Kind: APIGateway,
						Name: "Test Bound API Gateway",
					},
				},
			},
			expectedGateway: BoundAPIGatewayConfigEntry{
				Kind: BoundAPIGateway,
				Name: "Test Bound API Gateway",
				Listeners: []BoundAPIGatewayListener{
					{
						Name: "Test Listener 1",
						Routes: []ResourceReference{
							{
								Kind: TCPRoute,
								Name: "Test Route",
							},
						},
					},
					{
						Name: "Test Listener 2",
						Routes: []ResourceReference{
							{
								Kind: TCPRoute,
								Name: "Test Route",
							},
						},
					},
					{
						Name: "Test Listener 3",
						Routes: []ResourceReference{
							{
								Kind: TCPRoute,
								Name: "Test Route",
							},
						},
					},
				},
			},
			expectedDidBind: true,
		},
		"TCP Route cannot bind to Gateway because the parent reference kind is not APIGateway": {
			gateway: BoundAPIGatewayConfigEntry{
				Kind:      BoundAPIGateway,
				Name:      "Test Bound API Gateway",
				Listeners: []BoundAPIGatewayListener{},
			},
			route: &TCPRouteConfigEntry{
				Kind: TCPRoute,
				Name: "Test Route",
				Parents: []ResourceReference{
					{
						Name:        "Test Bound API Gateway",
						SectionName: "Test Listener",
					},
				},
			},
			expectedGateway: BoundAPIGatewayConfigEntry{
				Kind:      TerminatingGateway,
				Name:      "Test Bound API Gateway",
				Listeners: []BoundAPIGatewayListener{},
			},
			expectedDidBind: false,
			expectedErr:     nil,
		},
		"TCP Route cannot bind to Gateway because the parent reference name does not match": {
			gateway: BoundAPIGatewayConfigEntry{
				Kind:      BoundAPIGateway,
				Name:      "Test Bound API Gateway",
				Listeners: []BoundAPIGatewayListener{},
			},
			route: &TCPRouteConfigEntry{
				Kind: TCPRoute,
				Name: "Test Route",
				Parents: []ResourceReference{
					{
						Kind:        APIGateway,
						Name:        "Other Test Bound API Gateway",
						SectionName: "Test Listener",
					},
				},
			},
			expectedGateway: BoundAPIGatewayConfigEntry{
				Kind:      BoundAPIGateway,
				Name:      "Test Bound API Gateway",
				Listeners: []BoundAPIGatewayListener{},
			},
			expectedDidBind: false,
			expectedErr:     nil,
		},
		"TCP Route cannot bind to Gateway because it lacks listeners": {
			gateway: BoundAPIGatewayConfigEntry{
				Kind:      BoundAPIGateway,
				Name:      "Test Bound API Gateway",
				Listeners: []BoundAPIGatewayListener{},
			},
			route: &TCPRouteConfigEntry{
				Kind: TCPRoute,
				Name: "Test Route",
				Parents: []ResourceReference{
					{
						Kind:        APIGateway,
						Name:        "Test Bound API Gateway",
						SectionName: "Test Listener",
					},
				},
			},
			expectedGateway: BoundAPIGatewayConfigEntry{
				Kind:      BoundAPIGateway,
				Name:      "Test Bound API Gateway",
				Listeners: []BoundAPIGatewayListener{},
			},
			expectedDidBind: false,
			expectedErr:     fmt.Errorf("route cannot bind because gateway has no listeners"),
		},
		"TCP Route cannot bind to Gateway because it has an invalid section name": {
			gateway: BoundAPIGatewayConfigEntry{
				Kind:      BoundAPIGateway,
				Name:      "Test Bound API Gateway",
				Listeners: []BoundAPIGatewayListener{},
			},
			route: &TCPRouteConfigEntry{
				Kind: TCPRoute,
				Name: "Test Route",
				Parents: []ResourceReference{
					{
						Kind:        APIGateway,
						Name:        "Test Bound API Gateway",
						SectionName: "Other Test Listener",
					},
				},
			},
			expectedGateway: BoundAPIGatewayConfigEntry{
				Kind:      BoundAPIGateway,
				Name:      "Test Bound API Gateway",
				Listeners: []BoundAPIGatewayListener{},
			},
			expectedDidBind: false,
			expectedErr:     fmt.Errorf("route cannot bind because gateway has no listeners"),
		},
	}

	for name, tc := range cases {
		t.Run(name, func(t *testing.T) {
			ref := tc.route.GetParents()[0]

			actualDidBind, actualErr := tc.gateway.BindRoute(ref, tc.route)

			require.Equal(t, tc.expectedDidBind, actualDidBind)
			require.Equal(t, tc.expectedErr, actualErr)
			require.Equal(t, tc.expectedGateway.Listeners, tc.gateway.Listeners)
		})
	}
}

func TestBoundAPIGatewayUnbindRoute(t *testing.T) {
	cases := map[string]struct {
		gateway           BoundAPIGatewayConfigEntry
		route             BoundRoute
		expectedGateway   BoundAPIGatewayConfigEntry
		expectedDidUnbind bool
	}{
		"TCP Route unbinds from Gateway": {
			gateway: BoundAPIGatewayConfigEntry{
				Kind: BoundAPIGateway,
				Name: "Test Bound API Gateway",
				Listeners: []BoundAPIGatewayListener{
					{
						Name: "Test Listener",
						Routes: []ResourceReference{
							{
								Kind: TCPRoute,
								Name: "Test Route",
							},
						},
					},
				},
			},
			route: &TCPRouteConfigEntry{
				Kind: TCPRoute,
				Name: "Test Route",
				Parents: []ResourceReference{
					{
						Kind:        BoundAPIGateway,
						Name:        "Other Test Bound API Gateway",
						SectionName: "Test Listener",
					},
				},
			},
			expectedGateway: BoundAPIGatewayConfigEntry{
				Kind: BoundAPIGateway,
				Name: "Test Bound API Gateway",
				Listeners: []BoundAPIGatewayListener{
					{
						Name:   "Test Listener",
						Routes: []ResourceReference{},
					},
				},
			},
			expectedDidUnbind: true,
		},
	}

	for name, tc := range cases {
		t.Run(name, func(t *testing.T) {
			actualDidUnbind := tc.gateway.UnbindRoute(tc.route)

			require.Equal(t, tc.expectedDidUnbind, actualDidUnbind)
			require.Equal(t, tc.expectedGateway.Listeners, tc.gateway.Listeners)
		})
	}
}

func TestListenerBindRoute(t *testing.T) {
	cases := map[string]struct {
		listener         BoundAPIGatewayListener
		route            BoundRoute
		expectedListener BoundAPIGatewayListener
		expectedDidBind  bool
	}{
		"Listener has no routes": {
			listener: BoundAPIGatewayListener{},
			route: &TCPRouteConfigEntry{
				Kind: TCPRoute,
				Name: "Test Route",
			},
			expectedListener: BoundAPIGatewayListener{
				Routes: []ResourceReference{
					{
						Kind: TCPRoute,
						Name: "Test Route",
					},
				},
			},
			expectedDidBind: true,
		},
		"Listener to update existing route": {
			listener: BoundAPIGatewayListener{
				Routes: []ResourceReference{
					{
						Kind: TCPRoute,
						Name: "Test Route 1",
					},
					{
						Kind: TCPRoute,
						Name: "Test Route 2",
					},
					{
						Kind: TCPRoute,
						Name: "Test Route 3",
					},
				},
			},
			route: &TCPRouteConfigEntry{
				Kind: TCPRoute,
				Name: "Test Route 2",
			},
			expectedListener: BoundAPIGatewayListener{
				Routes: []ResourceReference{
					{
						Kind: TCPRoute,
						Name: "Test Route 1",
					},
					{
						Kind: TCPRoute,
						Name: "Test Route 2",
					},
					{
						Kind: TCPRoute,
						Name: "Test Route 3",
					},
				},
			},
			expectedDidBind: true,
		},
		"Listener appends new route": {
			listener: BoundAPIGatewayListener{
				Routes: []ResourceReference{
					{
						Kind: TCPRoute,
						Name: "Test Route 1",
					},
					{
						Kind: TCPRoute,
						Name: "Test Route 2",
					},
				},
			},
			route: &TCPRouteConfigEntry{
				Kind: TCPRoute,
				Name: "Test Route 3",
			},
			expectedListener: BoundAPIGatewayListener{
				Routes: []ResourceReference{
					{
						Kind: TCPRoute,
						Name: "Test Route 1",
					},
					{
						Kind: TCPRoute,
						Name: "Test Route 2",
					},
					{
						Kind: TCPRoute,
						Name: "Test Route 3",
					},
				},
			},
			expectedDidBind: true,
		},
	}

	for name, tc := range cases {
		t.Run(name, func(t *testing.T) {
			actualDidBind := tc.listener.BindRoute(tc.route)
			require.Equal(t, tc.expectedDidBind, actualDidBind)
			require.Equal(t, tc.expectedListener.Routes, tc.listener.Routes)
		})
	}
}

func TestListenerUnbindRoute(t *testing.T) {
	cases := map[string]struct {
		listener          BoundAPIGatewayListener
		route             BoundRoute
		expectedListener  BoundAPIGatewayListener
		expectedDidUnbind bool
	}{
		"Listener has no routes": {
			listener: BoundAPIGatewayListener{},
			route: &TCPRouteConfigEntry{
				Kind: TCPRoute,
				Name: "Test Route",
			},
			expectedListener:  BoundAPIGatewayListener{},
			expectedDidUnbind: false,
		},
		"Listener to remove existing route": {
			listener: BoundAPIGatewayListener{
				Routes: []ResourceReference{
					{
						Kind: TCPRoute,
						Name: "Test Route 1",
					},
					{
						Kind: TCPRoute,
						Name: "Test Route 2",
					},
					{
						Kind: TCPRoute,
						Name: "Test Route 3",
					},
				},
			},
			route: &TCPRouteConfigEntry{
				Kind: TCPRoute,
				Name: "Test Route 2",
			},
			expectedListener: BoundAPIGatewayListener{
				Routes: []ResourceReference{
					{
						Kind: TCPRoute,
						Name: "Test Route 1",
					},
					{
						Kind: TCPRoute,
						Name: "Test Route 3",
					},
				},
			},
			expectedDidUnbind: true,
		},
	}

	for name, tc := range cases {
		t.Run(name, func(t *testing.T) {
			actualDidUnbind := tc.listener.UnbindRoute(tc.route)
			require.Equal(t, tc.expectedDidUnbind, actualDidUnbind)
			require.Equal(t, tc.expectedListener.Routes, tc.listener.Routes)
		})
	}
}
=======
>>>>>>> @{-1}<|MERGE_RESOLUTION|>--- conflicted
+++ resolved
@@ -1342,7 +1342,6 @@
 	}
 	testConfigEntryNormalizeAndValidate(t, cases)
 }
-<<<<<<< HEAD
 
 func TestBoundAPIGatewayBindRoute(t *testing.T) {
 	cases := map[string]struct {
@@ -1795,6 +1794,4 @@
 			require.Equal(t, tc.expectedListener.Routes, tc.listener.Routes)
 		})
 	}
-}
-=======
->>>>>>> @{-1}+}