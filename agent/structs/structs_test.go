--- conflicted
+++ resolved
@@ -220,7 +220,7 @@
 }
 
 func TestStructs_ServiceNode_IsSameService(t *testing.T) {
-	sn := testServiceNode()
+	sn := testServiceNode(t)
 	node := "node1"
 	serviceID := sn.ServiceID
 	serviceAddress := sn.ServiceAddress
@@ -314,7 +314,7 @@
 }
 
 func TestStructs_ServiceNode_IsSame(t *testing.T) {
-	sn := testServiceNode()
+	sn := testServiceNode(t)
 
 	sn2 := sn.ToNodeService().ToServiceNode("node1")
 	// These two fields get lost in the conversion, so we have to zero-value
@@ -474,17 +474,13 @@
 		},
 		Port:              1234,
 		EnableTagOverride: true,
-<<<<<<< HEAD
-		ProxyDestination:  "db",
-		Weights:           &Weights{Passing: 1, Warning: 1},
-=======
 		Proxy: ConnectProxyConfig{
 			DestinationServiceName: "db",
 			Config: map[string]interface{}{
 				"foo": "bar",
 			},
 		},
->>>>>>> c9217c95
+		Weights: &Weights{Passing: 1, Warning: 1},
 	}
 	if !ns.IsSame(ns) {
 		t.Fatalf("should be equal to itself")
@@ -502,17 +498,13 @@
 			"meta2": "value2",
 			"meta1": "value1",
 		},
-<<<<<<< HEAD
-		ProxyDestination: "db",
-		Weights:          &Weights{Passing: 1, Warning: 1},
-=======
 		Proxy: ConnectProxyConfig{
 			DestinationServiceName: "db",
 			Config: map[string]interface{}{
 				"foo": "bar",
 			},
 		},
->>>>>>> c9217c95
+		Weights: &Weights{Passing: 1, Warning: 1},
 		RaftIndex: RaftIndex{
 			CreateIndex: 1,
 			ModifyIndex: 2,
