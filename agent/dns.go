--- conflicted
+++ resolved
@@ -341,12 +341,8 @@
 		}
 		ns = append(ns, nsrr)
 
-<<<<<<< HEAD
 		// A or AAAA glue record
-		glue := d.formatNodeRecord(nil, ip.String(), name, dns.TypeANY, d.config.NodeTTL, edns)
-=======
-		glue := d.formatNodeRecord(addr, fqdn, dns.TypeANY, d.config.NodeTTL, edns)
->>>>>>> 99246d38
+		glue := d.formatNodeRecord(nil, addr, fqdn, dns.TypeANY, d.config.NodeTTL, edns)
 		extra = append(extra, glue...)
 
 		// don't provide more than 3 servers
