package agent

import (
	"encoding/hex"
	"fmt"
	"log"
	"net"
	"strings"
	"sync/atomic"
	"time"

	"regexp"

	"github.com/armon/go-metrics"
	"github.com/coredns/coredns/plugin/pkg/dnsutil"
	"github.com/hashicorp/consul/agent/config"
	"github.com/hashicorp/consul/agent/consul"
	"github.com/hashicorp/consul/agent/structs"
	"github.com/hashicorp/consul/lib"
	"github.com/miekg/dns"
)

const (
	// UDP can fit ~25 A records in a 512B response, and ~14 AAAA
	// records.  Limit further to prevent unintentional configuration
	// abuse that would have a negative effect on application response
	// times.
	maxUDPAnswerLimit = 8
	maxRecurseRecords = 5

	// Increment a counter when requests staler than this are served
	staleCounterThreshold = 5 * time.Second

	defaultMaxUDPSize = 512

	MaxDNSLabelLength = 63
)

var InvalidDnsRe = regexp.MustCompile(`[^A-Za-z0-9\\-]+`)

type dnsConfig struct {
	AllowStale      bool
	Datacenter      string
	EnableTruncate  bool
	MaxStale        time.Duration
	NodeName        string
	NodeTTL         time.Duration
	OnlyPassing     bool
	RecursorTimeout time.Duration
	SegmentName     string
	ServiceTTL      map[string]time.Duration
	UDPAnswerLimit  int
	ARecordLimit    int
	NodeMetaTXT     bool
}

// DNSServer is used to wrap an Agent and expose various
// service discovery endpoints using a DNS interface.
type DNSServer struct {
	*dns.Server
	agent     *Agent
	config    *dnsConfig
	domain    string
	recursors []string
	logger    *log.Logger

	// disableCompression is the config.DisableCompression flag that can
	// be safely changed at runtime. It always contains a bool and is
	// initialized with the value from config.DisableCompression.
	disableCompression atomic.Value
}

func NewDNSServer(a *Agent) (*DNSServer, error) {
	var recursors []string
	for _, r := range a.config.DNSRecursors {
		ra, err := recursorAddr(r)
		if err != nil {
			return nil, fmt.Errorf("Invalid recursor address: %v", err)
		}
		recursors = append(recursors, ra)
	}

	// Make sure domain is FQDN, make it case insensitive for ServeMux
	domain := dns.Fqdn(strings.ToLower(a.config.DNSDomain))

	dnscfg := GetDNSConfig(a.config)
	srv := &DNSServer{
		agent:     a,
		config:    dnscfg,
		domain:    domain,
		logger:    a.logger,
		recursors: recursors,
	}
	srv.disableCompression.Store(a.config.DNSDisableCompression)

	return srv, nil
}

func GetDNSConfig(conf *config.RuntimeConfig) *dnsConfig {
	return &dnsConfig{
		AllowStale:      conf.DNSAllowStale,
		ARecordLimit:    conf.DNSARecordLimit,
		Datacenter:      conf.Datacenter,
		EnableTruncate:  conf.DNSEnableTruncate,
		MaxStale:        conf.DNSMaxStale,
		NodeName:        conf.NodeName,
		NodeTTL:         conf.DNSNodeTTL,
		OnlyPassing:     conf.DNSOnlyPassing,
		RecursorTimeout: conf.DNSRecursorTimeout,
		SegmentName:     conf.SegmentName,
		ServiceTTL:      conf.DNSServiceTTL,
		UDPAnswerLimit:  conf.DNSUDPAnswerLimit,
		NodeMetaTXT:     conf.DNSNodeMetaTXT,
	}
}

func (d *DNSServer) ListenAndServe(network, addr string, notif func()) error {
	mux := dns.NewServeMux()
	mux.HandleFunc("arpa.", d.handlePtr)
	mux.HandleFunc(d.domain, d.handleQuery)
	if len(d.recursors) > 0 {
		mux.HandleFunc(".", d.handleRecurse)
	}

	d.Server = &dns.Server{
		Addr:              addr,
		Net:               network,
		Handler:           mux,
		NotifyStartedFunc: notif,
	}
	if network == "udp" {
		d.UDPSize = 65535
	}
	return d.Server.ListenAndServe()
}

// recursorAddr is used to add a port to the recursor if omitted.
func recursorAddr(recursor string) (string, error) {
	// Add the port if none
START:
	_, _, err := net.SplitHostPort(recursor)
	if ae, ok := err.(*net.AddrError); ok && ae.Err == "missing port in address" {
		recursor = fmt.Sprintf("%s:%d", recursor, 53)
		goto START
	}
	if err != nil {
		return "", err
	}

	// Get the address
	addr, err := net.ResolveTCPAddr("tcp", recursor)
	if err != nil {
		return "", err
	}

	// Return string
	return addr.String(), nil
}

// handlePtr is used to handle "reverse" DNS queries
func (d *DNSServer) handlePtr(resp dns.ResponseWriter, req *dns.Msg) {
	q := req.Question[0]
	defer func(s time.Time) {
<<<<<<< HEAD
		labels := []metrics.Label{{Name: "agent", Value: d.agent.config.NodeName}, {Name: "type", Value: dns.TypeToString[q.Qtype]}, {Name: "name", Value: q.Name}}
		metrics.MeasureSinceWithLabels([]string{"consul", "dns", "ptr_query"}, s, labels)
		metrics.MeasureSinceWithLabels([]string{"dns", "ptr_query"}, s, labels)
=======
		metrics.MeasureSinceWithLabels([]string{"dns", "ptr_query"}, s,
			[]metrics.Label{{Name: "node", Value: d.agent.config.NodeName}})
>>>>>>> 84640463
		d.logger.Printf("[DEBUG] dns: request for %v (%v) from client %s (%s)",
			q, time.Since(s), resp.RemoteAddr().String(),
			resp.RemoteAddr().Network())
	}(time.Now())

	// Setup the message response
	m := new(dns.Msg)
	m.SetReply(req)
	m.Compress = !d.disableCompression.Load().(bool)
	m.Authoritative = true
	m.RecursionAvailable = (len(d.recursors) > 0)

	// Only add the SOA if requested
	if req.Question[0].Qtype == dns.TypeSOA {
		d.addSOA(m)
	}

	datacenter := d.agent.config.Datacenter

	// Get the QName without the domain suffix
	qName := strings.ToLower(dns.Fqdn(req.Question[0].Name))

	args := structs.DCSpecificRequest{
		Datacenter: datacenter,
		QueryOptions: structs.QueryOptions{
			Token:      d.agent.tokens.UserToken(),
			AllowStale: d.config.AllowStale,
		},
	}
	var out structs.IndexedNodes

	// TODO: Replace ListNodes with an internal RPC that can do the filter
	// server side to avoid transferring the entire node list.
	if err := d.agent.RPC("Catalog.ListNodes", &args, &out); err == nil {
		for _, n := range out.Nodes {
			arpa, _ := dns.ReverseAddr(n.Address)
			if arpa == qName {
				ptr := &dns.PTR{
					Hdr: dns.RR_Header{Name: q.Name, Rrtype: dns.TypePTR, Class: dns.ClassINET, Ttl: 0},
					Ptr: fmt.Sprintf("%s.node.%s.%s", n.Node, datacenter, d.domain),
				}
				m.Answer = append(m.Answer, ptr)
				break
			}
		}
	}

	// only look into the services if we didn't find a node
	if len(m.Answer) == 0 {
		// lookup the service address
		serviceAddress := dnsutil.ExtractAddressFromReverse(qName)
		sargs := structs.ServiceSpecificRequest{
			Datacenter: datacenter,
			QueryOptions: structs.QueryOptions{
				Token:      d.agent.tokens.UserToken(),
				AllowStale: d.config.AllowStale,
			},
			ServiceAddress: serviceAddress,
		}

		var sout structs.IndexedServiceNodes
		if err := d.agent.RPC("Catalog.ServiceNodes", &sargs, &sout); err == nil {
			for _, n := range sout.ServiceNodes {
				if n.ServiceAddress == serviceAddress {
					ptr := &dns.PTR{
						Hdr: dns.RR_Header{Name: q.Name, Rrtype: dns.TypePTR, Class: dns.ClassINET, Ttl: 0},
						Ptr: fmt.Sprintf("%s.service.%s", n.ServiceName, d.domain),
					}
					m.Answer = append(m.Answer, ptr)
					break
				}
			}
		}
	}

	// nothing found locally, recurse
	if len(m.Answer) == 0 {
		d.handleRecurse(resp, req)
		return
	}

	// Enable EDNS if enabled
	if edns := req.IsEdns0(); edns != nil {
		m.SetEdns0(edns.UDPSize(), false)
	}

	// Write out the complete response
	if err := resp.WriteMsg(m); err != nil {
		d.logger.Printf("[WARN] dns: failed to respond: %v", err)
	}
}

// handleQuery is used to handle DNS queries in the configured domain
func (d *DNSServer) handleQuery(resp dns.ResponseWriter, req *dns.Msg) {
	q := req.Question[0]
	labels := []metrics.Label{{Name: "agent", Value: d.agent.config.NodeName}, {Name: "type", Value: dns.TypeToString[q.Qtype]}, {Name: "name", Value: q.Name}}
	defer func(s time.Time) {
<<<<<<< HEAD
		metrics.MeasureSinceWithLabels([]string{"consul", "dns", "domain_query"}, s, labels)
		metrics.MeasureSinceWithLabels([]string{"dns", "domain_query"}, s, labels)
=======
		metrics.MeasureSinceWithLabels([]string{"dns", "domain_query"}, s,
			[]metrics.Label{{Name: "node", Value: d.agent.config.NodeName}})
>>>>>>> 84640463
		d.logger.Printf("[DEBUG] dns: request for name %v type %v class %v (took %v) from client %s (%s)",
			q.Name, dns.Type(q.Qtype), dns.Class(q.Qclass), time.Since(s), resp.RemoteAddr().String(),
			resp.RemoteAddr().Network())
	}(time.Now())

	// Switch to TCP if the client is
	network := "udp"
	if _, ok := resp.RemoteAddr().(*net.TCPAddr); ok {
		network = "tcp"
	}
	labels = append(labels, metrics.Label{Name: "proto", Value: network})

	// Setup the message response
	m := new(dns.Msg)
	m.SetReply(req)
	m.Compress = !d.disableCompression.Load().(bool)
	m.Authoritative = true
	m.RecursionAvailable = (len(d.recursors) > 0)

	switch req.Question[0].Qtype {
	case dns.TypeSOA:
		ns, glue := d.nameservers(req.IsEdns0() != nil)
		m.Answer = append(m.Answer, d.soa())
		m.Ns = append(m.Ns, ns...)
		m.Extra = append(m.Extra, glue...)
		m.SetRcode(req, dns.RcodeSuccess)

	case dns.TypeNS:
		ns, glue := d.nameservers(req.IsEdns0() != nil)
		m.Answer = ns
		m.Extra = glue
		m.SetRcode(req, dns.RcodeSuccess)

	case dns.TypeAXFR:
		m.SetRcode(req, dns.RcodeNotImplemented)

	default:
		d.dispatch(network, resp.RemoteAddr(), req, m)
	}

	// Handle EDNS
	if edns := req.IsEdns0(); edns != nil {
		m.SetEdns0(edns.UDPSize(), false)
	}

	// Write out the complete response
	if err := resp.WriteMsg(m); err != nil {
		d.logger.Printf("[WARN] dns: failed to respond: %v", err)
	}
}

func (d *DNSServer) soa() *dns.SOA {
	return &dns.SOA{
		Hdr: dns.RR_Header{
			Name:   d.domain,
			Rrtype: dns.TypeSOA,
			Class:  dns.ClassINET,
			Ttl:    0,
		},
		Ns:     "ns." + d.domain,
		Serial: uint32(time.Now().Unix()),

		// todo(fs): make these configurable
		Mbox:    "hostmaster." + d.domain,
		Refresh: 3600,
		Retry:   600,
		Expire:  86400,
		Minttl:  0,
	}
}

// addSOA is used to add an SOA record to a message for the given domain
func (d *DNSServer) addSOA(msg *dns.Msg) {
	msg.Ns = append(msg.Ns, d.soa())
}

// nameservers returns the names and ip addresses of up to three random servers
// in the current cluster which serve as authoritative name servers for zone.
func (d *DNSServer) nameservers(edns bool) (ns []dns.RR, extra []dns.RR) {
	out, err := d.lookupServiceNodes(d.agent.config.Datacenter, structs.ConsulServiceName, "")
	if err != nil {
		d.logger.Printf("[WARN] dns: Unable to get list of servers: %s", err)
		return nil, nil
	}

	if len(out.Nodes) == 0 {
		d.logger.Printf("[WARN] dns: no servers found")
		return
	}

	// shuffle the nodes to randomize the output
	out.Nodes.Shuffle()

	for _, o := range out.Nodes {
		name, addr, dc := o.Node.Node, o.Node.Address, o.Node.Datacenter

		if InvalidDnsRe.MatchString(name) {
			d.logger.Printf("[WARN] dns: Skipping invalid node %q for NS records", name)
			continue
		}

		fqdn := name + ".node." + dc + "." + d.domain
		fqdn = dns.Fqdn(strings.ToLower(fqdn))

		// NS record
		nsrr := &dns.NS{
			Hdr: dns.RR_Header{
				Name:   d.domain,
				Rrtype: dns.TypeNS,
				Class:  dns.ClassINET,
				Ttl:    uint32(d.config.NodeTTL / time.Second),
			},
			Ns: fqdn,
		}
		ns = append(ns, nsrr)

		glue := d.formatNodeRecord(nil, addr, fqdn, dns.TypeANY, d.config.NodeTTL, edns, false)
		extra = append(extra, glue...)

		// don't provide more than 3 servers
		if len(ns) >= 3 {
			return
		}
	}

	return
}

// dispatch is used to parse a request and invoke the correct handler
func (d *DNSServer) dispatch(network string, remoteAddr net.Addr, req, resp *dns.Msg) {
	// By default the query is in the default datacenter
	datacenter := d.agent.config.Datacenter

	// Get the QName without the domain suffix
	qName := strings.ToLower(dns.Fqdn(req.Question[0].Name))
	qName = strings.TrimSuffix(qName, d.domain)

	// Split into the label parts
	labels := dns.SplitDomainName(qName)

	// Provide a flag for remembering whether the datacenter name was parsed already.
	var dcParsed bool

	// The last label is either "node", "service", "query", "_<protocol>", or a datacenter name
PARSE:
	n := len(labels)
	if n == 0 {
		goto INVALID
	}

	// If this is a SRV query the "service" label is optional, we add it back to use the
	// existing code-path.
	if req.Question[0].Qtype == dns.TypeSRV && strings.HasPrefix(labels[n-1], "_") {
		labels = append(labels, "service")
		n = n + 1
	}

	switch labels[n-1] {
	case "service":
		if n == 1 {
			goto INVALID
		}

		// Support RFC 2782 style syntax
		if n == 3 && strings.HasPrefix(labels[n-2], "_") && strings.HasPrefix(labels[n-3], "_") {

			// Grab the tag since we make nuke it if it's tcp
			tag := labels[n-2][1:]

			// Treat _name._tcp.service.consul as a default, no need to filter on that tag
			if tag == "tcp" {
				tag = ""
			}

			// _name._tag.service.consul
			d.serviceLookup(network, datacenter, labels[n-3][1:], tag, req, resp)

			// Consul 0.3 and prior format for SRV queries
		} else {

			// Support "." in the label, re-join all the parts
			tag := ""
			if n >= 3 {
				tag = strings.Join(labels[:n-2], ".")
			}

			// tag[.tag].name.service.consul
			d.serviceLookup(network, datacenter, labels[n-2], tag, req, resp)
		}

	case "node":
		if n == 1 {
			goto INVALID
		}

		// Allow a "." in the node name, just join all the parts
		node := strings.Join(labels[:n-1], ".")
		d.nodeLookup(network, datacenter, node, req, resp)

	case "query":
		if n == 1 {
			goto INVALID
		}

		// Allow a "." in the query name, just join all the parts.
		query := strings.Join(labels[:n-1], ".")
		d.preparedQueryLookup(network, datacenter, query, remoteAddr, req, resp)

	case "addr":
		if n != 2 {
			goto INVALID
		}

		switch len(labels[0]) / 2 {
		// IPv4
		case 4:
			ip, err := hex.DecodeString(labels[0])
			if err != nil {
				goto INVALID
			}

			resp.Answer = append(resp.Answer, &dns.A{
				Hdr: dns.RR_Header{
					Name:   qName + d.domain,
					Rrtype: dns.TypeA,
					Class:  dns.ClassINET,
					Ttl:    uint32(d.config.NodeTTL / time.Second),
				},
				A: ip,
			})
		// IPv6
		case 16:
			ip, err := hex.DecodeString(labels[0])
			if err != nil {
				goto INVALID
			}

			resp.Answer = append(resp.Answer, &dns.AAAA{
				Hdr: dns.RR_Header{
					Name:   qName + d.domain,
					Rrtype: dns.TypeAAAA,
					Class:  dns.ClassINET,
					Ttl:    uint32(d.config.NodeTTL / time.Second),
				},
				AAAA: ip,
			})
		}

	default:
		// https://github.com/hashicorp/consul/issues/3200
		//
		// Since datacenter names cannot contain dots we can only allow one
		// label between the query type and the domain to be the datacenter name.
		// Since the datacenter name is optional and the parser strips off labels at the end until it finds a suitable
		// query type label we return NXDOMAIN when we encounter another label
		// which could be the datacenter name.
		//
		// If '.consul' is the domain then
		//  * foo.service.dc.consul is OK
		//  * foo.service.dc.stuff.consul is not OK
		if dcParsed {
			goto INVALID
		}
		dcParsed = true

		// Store the DC, and re-parse
		datacenter = labels[n-1]
		labels = labels[:n-1]
		goto PARSE
	}
	return
INVALID:
	d.logger.Printf("[WARN] dns: QName invalid: %s", qName)
	d.addSOA(resp)
	resp.SetRcode(req, dns.RcodeNameError)
}

// nodeLookup is used to handle a node query
func (d *DNSServer) nodeLookup(network, datacenter, node string, req, resp *dns.Msg) {
	// Only handle ANY, A, AAAA, and TXT type requests
	qType := req.Question[0].Qtype
	if qType != dns.TypeANY && qType != dns.TypeA && qType != dns.TypeAAAA && qType != dns.TypeTXT {
		return
	}

	// Make an RPC request
	args := structs.NodeSpecificRequest{
		Datacenter: datacenter,
		Node:       node,
		QueryOptions: structs.QueryOptions{
			Token:      d.agent.tokens.UserToken(),
			AllowStale: d.config.AllowStale,
		},
	}
	labels := []metrics.Label{{Name: "dc", Value: datacenter}, {Name: "agent", Value: node}, {Name: "type", Value: dns.TypeToString[qType]}, {Name: "name", Value: req.Question[0].Name}}
	var out structs.IndexedNodeServices
RPC:
	if err := d.agent.RPC("Catalog.NodeServices", &args, &out); err != nil {
		d.logger.Printf("[ERR] dns: rpc error: %v", err)
		resp.SetRcode(req, dns.RcodeServerFailure)
		return
	}
	if args.AllowStale {
		labels = append(labels, metrics.Label{Name: "consistency", Value: "stale"})
	} else {
		labels = append(labels, metrics.Label{Name: "consistency", Value: "leader"})
	}

	// Verify that request is not too stale, redo the request
	if args.AllowStale {
		if out.LastContact > d.config.MaxStale {
			args.AllowStale = false
			d.logger.Printf("[WARN] dns: Query results too stale, re-requesting")
			goto RPC
		} else if out.LastContact > staleCounterThreshold {
<<<<<<< HEAD
			metrics.IncrCounterWithLabels([]string{"consul", "dns", "stale_queries"}, 1, labels)
			metrics.IncrCounterWithLabels([]string{"dns", "stale_queries"}, 1, labels)
=======
			metrics.IncrCounter([]string{"dns", "stale_queries"}, 1)
>>>>>>> 84640463
		}
	}

	// If we have no address, return not found!
	if out.NodeServices == nil {
		d.addSOA(resp)
		resp.SetRcode(req, dns.RcodeNameError)
		return
	}

	// Add the node record
	n := out.NodeServices.Node
	edns := req.IsEdns0() != nil
	addr := d.agent.TranslateAddress(datacenter, n.Address, n.TaggedAddresses)
	records := d.formatNodeRecord(out.NodeServices.Node, addr, req.Question[0].Name, qType, d.config.NodeTTL, edns, true)
	if records != nil {
		resp.Answer = append(resp.Answer, records...)
	}
}

// encodeKVasRFC1464 encodes a key-value pair according to RFC1464
func encodeKVasRFC1464(key, value string) (txt string) {
	// For details on these replacements c.f. https://www.ietf.org/rfc/rfc1464.txt
	key = strings.Replace(key, "`", "``", -1)
	key = strings.Replace(key, "=", "`=", -1)

	// Backquote the leading spaces
	leadingSpacesRE := regexp.MustCompile("^ +")
	numLeadingSpaces := len(leadingSpacesRE.FindString(key))
	key = leadingSpacesRE.ReplaceAllString(key, strings.Repeat("` ", numLeadingSpaces))

	// Backquote the trailing spaces
	trailingSpacesRE := regexp.MustCompile(" +$")
	numTrailingSpaces := len(trailingSpacesRE.FindString(key))
	key = trailingSpacesRE.ReplaceAllString(key, strings.Repeat("` ", numTrailingSpaces))

	value = strings.Replace(value, "`", "``", -1)

	return key + "=" + value
}

// formatNodeRecord takes a Node and returns an A, AAAA, TXT or CNAME record
func (d *DNSServer) formatNodeRecord(node *structs.Node, addr, qName string, qType uint16, ttl time.Duration, edns, answer bool) (records []dns.RR) {
	// Parse the IP
	ip := net.ParseIP(addr)
	var ipv4 net.IP
	if ip != nil {
		ipv4 = ip.To4()
	}

	switch {
	case ipv4 != nil && (qType == dns.TypeANY || qType == dns.TypeA):
		records = append(records, &dns.A{
			Hdr: dns.RR_Header{
				Name:   qName,
				Rrtype: dns.TypeA,
				Class:  dns.ClassINET,
				Ttl:    uint32(ttl / time.Second),
			},
			A: ip,
		})

	case ip != nil && ipv4 == nil && (qType == dns.TypeANY || qType == dns.TypeAAAA):
		records = append(records, &dns.AAAA{
			Hdr: dns.RR_Header{
				Name:   qName,
				Rrtype: dns.TypeAAAA,
				Class:  dns.ClassINET,
				Ttl:    uint32(ttl / time.Second),
			},
			AAAA: ip,
		})

	case ip == nil && (qType == dns.TypeANY || qType == dns.TypeCNAME ||
		qType == dns.TypeA || qType == dns.TypeAAAA || qType == dns.TypeTXT):
		// Get the CNAME
		cnRec := &dns.CNAME{
			Hdr: dns.RR_Header{
				Name:   qName,
				Rrtype: dns.TypeCNAME,
				Class:  dns.ClassINET,
				Ttl:    uint32(ttl / time.Second),
			},
			Target: dns.Fqdn(addr),
		}
		records = append(records, cnRec)

		// Recurse
		more := d.resolveCNAME(cnRec.Target)
		extra := 0
	MORE_REC:
		for _, rr := range more {
			switch rr.Header().Rrtype {
			case dns.TypeCNAME, dns.TypeA, dns.TypeAAAA, dns.TypeTXT:
				records = append(records, rr)
				extra++
				if extra == maxRecurseRecords && !edns {
					break MORE_REC
				}
			}
		}
	}

	node_meta_txt := false

	if node == nil {
		node_meta_txt = false
	} else if answer {
		node_meta_txt = true
	} else {
		// Use configuration when the TXT RR would
		// end up in the Additional section of the
		// DNS response
		node_meta_txt = d.config.NodeMetaTXT
	}

	if node_meta_txt {
		for key, value := range node.Meta {
			txt := value
			if !strings.HasPrefix(strings.ToLower(key), "rfc1035-") {
				txt = encodeKVasRFC1464(key, value)
			}
			records = append(records, &dns.TXT{
				Hdr: dns.RR_Header{
					Name:   qName,
					Rrtype: dns.TypeTXT,
					Class:  dns.ClassINET,
					Ttl:    uint32(ttl / time.Second),
				},
				Txt: []string{txt},
			})
		}
	}

	return records
}

// indexRRs populates a map which indexes a given list of RRs by name. NOTE that
// the names are all squashed to lower case so we can perform case-insensitive
// lookups; the RRs are not modified.
func indexRRs(rrs []dns.RR, index map[string]dns.RR) {
	for _, rr := range rrs {
		name := strings.ToLower(rr.Header().Name)
		if _, ok := index[name]; !ok {
			index[name] = rr
		}
	}
}

// syncExtra takes a DNS response message and sets the extra data to the most
// minimal set needed to cover the answer data. A pre-made index of RRs is given
// so that can be re-used between calls. This assumes that the extra data is
// only used to provide info for SRV records. If that's not the case, then this
// will wipe out any additional data.
func syncExtra(index map[string]dns.RR, resp *dns.Msg) {
	extra := make([]dns.RR, 0, len(resp.Answer))
	resolved := make(map[string]struct{}, len(resp.Answer))
	for _, ansRR := range resp.Answer {
		srv, ok := ansRR.(*dns.SRV)
		if !ok {
			continue
		}

		// Note that we always use lower case when using the index so
		// that compares are not case-sensitive. We don't alter the actual
		// RRs we add into the extra section, however.
		target := strings.ToLower(srv.Target)

	RESOLVE:
		if _, ok := resolved[target]; ok {
			continue
		}
		resolved[target] = struct{}{}

		extraRR, ok := index[target]
		if ok {
			extra = append(extra, extraRR)
			if cname, ok := extraRR.(*dns.CNAME); ok {
				target = strings.ToLower(cname.Target)
				goto RESOLVE
			}
		}
	}
	resp.Extra = extra
}

// dnsBinaryTruncate find the optimal number of records using a fast binary search and return
// it in order to return a DNS answer lower than maxSize parameter.
func dnsBinaryTruncate(resp *dns.Msg, maxSize int, index map[string]dns.RR, hasExtra bool) int {
	originalAnswser := resp.Answer
	startIndex := 0
	endIndex := len(resp.Answer) + 1
	for endIndex-startIndex > 1 {
		median := startIndex + (endIndex-startIndex)/2

		resp.Answer = originalAnswser[:median]
		if hasExtra {
			syncExtra(index, resp)
		}
		aLen := resp.Len()
		if aLen <= maxSize {
			if maxSize-aLen < 10 {
				// We are good, increasing will go out of bounds
				return median
			}
			startIndex = median
		} else {
			endIndex = median
		}
	}
	return startIndex
}

// trimTCPResponse limit the MaximumSize of messages to 64k as it is the limit
// of DNS responses
func (d *DNSServer) trimTCPResponse(req, resp *dns.Msg) (trimmed bool) {
	hasExtra := len(resp.Extra) > 0
	// There is some overhead, 65535 does not work
	maxSize := 65523 // 64k - 12 bytes DNS raw overhead

	// We avoid some function calls and allocations by only handling the
	// extra data when necessary.
	var index map[string]dns.RR
	originalSize := resp.Len()
	originalNumRecords := len(resp.Answer)

	// It is not possible to return more than 4k records even with compression
	// Since we are performing binary search it is not a big deal, but it
	// improves a bit performance, even with binary search
	truncateAt := 4096
	if req.Question[0].Qtype == dns.TypeSRV {
		// More than 1024 SRV records do not fit in 64k
		truncateAt = 1024
	}
	if len(resp.Answer) > truncateAt {
		resp.Answer = resp.Answer[:truncateAt]
	}
	if hasExtra {
		index = make(map[string]dns.RR, len(resp.Extra))
		indexRRs(resp.Extra, index)
	}
	truncated := false

	// This enforces the given limit on 64k, the max limit for DNS messages
	for len(resp.Answer) > 1 && resp.Len() > maxSize {
		truncated = true
		// More than 100 bytes, find with a binary search
		if resp.Len()-maxSize > 100 {
			bestIndex := dnsBinaryTruncate(resp, maxSize, index, hasExtra)
			resp.Answer = resp.Answer[:bestIndex]
		} else {
			resp.Answer = resp.Answer[:len(resp.Answer)-1]
		}
		if hasExtra {
			syncExtra(index, resp)
		}
	}
	if truncated {
		d.logger.Printf("[DEBUG] dns: TCP answer to %v too large truncated recs:=%d/%d, size:=%d/%d",
			req.Question,
			len(resp.Answer), originalNumRecords, resp.Len(), originalSize)
	}
	return truncated
}

// trimUDPResponse makes sure a UDP response is not longer than allowed by RFC
// 1035. Enforce an arbitrary limit that can be further ratcheted down by
// config, and then make sure the response doesn't exceed 512 bytes. Any extra
// records will be trimmed along with answers.
func trimUDPResponse(req, resp *dns.Msg, udpAnswerLimit int) (trimmed bool) {
	numAnswers := len(resp.Answer)
	hasExtra := len(resp.Extra) > 0
	maxSize := defaultMaxUDPSize

	// Update to the maximum edns size
	if edns := req.IsEdns0(); edns != nil {
		if size := edns.UDPSize(); size > uint16(maxSize) {
			maxSize = int(size)
		}
	}

	// We avoid some function calls and allocations by only handling the
	// extra data when necessary.
	var index map[string]dns.RR
	if hasExtra {
		index = make(map[string]dns.RR, len(resp.Extra))
		indexRRs(resp.Extra, index)
	}

	// This cuts UDP responses to a useful but limited number of responses.
	maxAnswers := lib.MinInt(maxUDPAnswerLimit, udpAnswerLimit)
	compress := resp.Compress
	if maxSize == defaultMaxUDPSize && numAnswers > maxAnswers {
		// We disable computation of Len ONLY for non-eDNS request (512 bytes)
		resp.Compress = false
		resp.Answer = resp.Answer[:maxAnswers]
		if hasExtra {
			syncExtra(index, resp)
		}
	}

	// This enforces the given limit on the number bytes. The default is 512 as
	// per the RFC, but EDNS0 allows for the user to specify larger sizes. Note
	// that we temporarily switch to uncompressed so that we limit to a response
	// that will not exceed 512 bytes uncompressed, which is more conservative and
	// will allow our responses to be compliant even if some downstream server
	// uncompresses them.
	// Even when size is too big for one single record, try to send it anyway
	// (usefull for 512 bytes messages)
	for len(resp.Answer) > 1 && resp.Len() > maxSize {
		// More than 100 bytes, find with a binary search
		if resp.Len()-maxSize > 100 {
			bestIndex := dnsBinaryTruncate(resp, maxSize, index, hasExtra)
			resp.Answer = resp.Answer[:bestIndex]
		} else {
			resp.Answer = resp.Answer[:len(resp.Answer)-1]
		}
		if hasExtra {
			syncExtra(index, resp)
		}
	}
	// For 512 non-eDNS responses, while we compute size non-compressed,
	// we send result compressed
	resp.Compress = compress

	return len(resp.Answer) < numAnswers
}

// trimDNSResponse will trim the response for UDP and TCP
func (d *DNSServer) trimDNSResponse(network string, req, resp *dns.Msg) (trimmed bool) {
	if network != "tcp" {
		trimmed = trimUDPResponse(req, resp, d.config.UDPAnswerLimit)
	} else {
		trimmed = d.trimTCPResponse(req, resp)
	}
	// Flag that there are more records to return in the UDP response
	if trimmed && d.config.EnableTruncate {
		resp.Truncated = true
	}
	return trimmed
}

// lookupServiceNodes returns nodes with a given service.
func (d *DNSServer) lookupServiceNodes(datacenter, service, tag string) (structs.IndexedCheckServiceNodes, error) {
	args := structs.ServiceSpecificRequest{
		Datacenter:  datacenter,
		ServiceName: service,
		ServiceTag:  tag,
		TagFilter:   tag != "",
		QueryOptions: structs.QueryOptions{
			Token:      d.agent.tokens.UserToken(),
			AllowStale: d.config.AllowStale,
		},
	}

	var out structs.IndexedCheckServiceNodes
	if err := d.agent.RPC("Health.ServiceNodes", &args, &out); err != nil {
		return structs.IndexedCheckServiceNodes{}, err
	}

	if args.AllowStale && out.LastContact > staleCounterThreshold {
<<<<<<< HEAD
		labels := []metrics.Label{{Name: "dc", Value: datacenter}, {Name: "service", Value: service}}
		if tag != "" {
			labels = append(labels, metrics.Label{Name: "tag", Value: tag})
		}
		metrics.IncrCounterWithLabels([]string{"consul", "dns", "stale_queries"}, 1, labels)
		metrics.IncrCounterWithLabels([]string{"dns", "stale_queries"}, 1, labels)
=======
		metrics.IncrCounter([]string{"dns", "stale_queries"}, 1)
>>>>>>> 84640463
	}

	// redo the request the response was too stale
	if args.AllowStale && out.LastContact > d.config.MaxStale {
		args.AllowStale = false
		d.logger.Printf("[WARN] dns: Query results too stale, re-requesting")

		if err := d.agent.RPC("Health.ServiceNodes", &args, &out); err != nil {
			return structs.IndexedCheckServiceNodes{}, err
		}
	}

	// Filter out any service nodes due to health checks
	out.Nodes = out.Nodes.Filter(d.config.OnlyPassing)
	return out, nil
}

// serviceLookup is used to handle a service query
func (d *DNSServer) serviceLookup(network, datacenter, service, tag string, req, resp *dns.Msg) {
	out, err := d.lookupServiceNodes(datacenter, service, tag)
	if err != nil {
		d.logger.Printf("[ERR] dns: rpc error: %v", err)
		resp.SetRcode(req, dns.RcodeServerFailure)
		return
	}

	// If we have no nodes, return not found!
	if len(out.Nodes) == 0 {
		d.addSOA(resp)
		resp.SetRcode(req, dns.RcodeNameError)
		return
	}

	// Perform a random shuffle
	out.Nodes.Shuffle()

	// Determine the TTL
	var ttl time.Duration
	if d.config.ServiceTTL != nil {
		var ok bool
		ttl, ok = d.config.ServiceTTL[service]
		if !ok {
			ttl = d.config.ServiceTTL["*"]
		}
	}

	// Add various responses depending on the request
	qType := req.Question[0].Qtype
	if qType == dns.TypeSRV {
		d.serviceSRVRecords(datacenter, out.Nodes, req, resp, ttl)
	} else {
		d.serviceNodeRecords(datacenter, out.Nodes, req, resp, ttl)
	}

	d.trimDNSResponse(network, req, resp)

	// If the answer is empty and the response isn't truncated, return not found
	if len(resp.Answer) == 0 && !resp.Truncated {
		d.addSOA(resp)
		return
	}
}

func ednsSubnetForRequest(req *dns.Msg) *dns.EDNS0_SUBNET {
	// IsEdns0 returns the EDNS RR if present or nil otherwise
	edns := req.IsEdns0()

	if edns == nil {
		return nil
	}

	for _, o := range edns.Option {
		if subnet, ok := o.(*dns.EDNS0_SUBNET); ok {
			return subnet
		}
	}

	return nil
}

// preparedQueryLookup is used to handle a prepared query.
func (d *DNSServer) preparedQueryLookup(network, datacenter, query string, remoteAddr net.Addr, req, resp *dns.Msg) {
	// Execute the prepared query.
	args := structs.PreparedQueryExecuteRequest{
		Datacenter:    datacenter,
		QueryIDOrName: query,
		QueryOptions: structs.QueryOptions{
			Token:      d.agent.tokens.UserToken(),
			AllowStale: d.config.AllowStale,
		},

		// Always pass the local agent through. In the DNS interface, there
		// is no provision for passing additional query parameters, so we
		// send the local agent's data through to allow distance sorting
		// relative to ourself on the server side.
		Agent: structs.QuerySource{
			Datacenter: d.agent.config.Datacenter,
			Segment:    d.agent.config.SegmentName,
			Node:       d.agent.config.NodeName,
		},
	}

	subnet := ednsSubnetForRequest(req)

	if subnet != nil {
		args.Source.Ip = subnet.Address.String()
	} else {
		switch v := remoteAddr.(type) {
		case *net.UDPAddr:
			args.Source.Ip = v.IP.String()
		case *net.TCPAddr:
			args.Source.Ip = v.IP.String()
		case *net.IPAddr:
			args.Source.Ip = v.IP.String()
		}
	}

	// TODO (slackpad) - What's a safe limit we can set here? It seems like
	// with dup filtering done at this level we need to get everything to
	// match the previous behavior. We can optimize by pushing more filtering
	// into the query execution, but for now I think we need to get the full
	// response. We could also choose a large arbitrary number that will
	// likely work in practice, like 10*maxUDPAnswerLimit which should help
	// reduce bandwidth if there are thousands of nodes available.

	var out structs.PreparedQueryExecuteResponse
RPC:
	if err := d.agent.RPC("PreparedQuery.Execute", &args, &out); err != nil {
		// If they give a bogus query name, treat that as a name error,
		// not a full on server error. We have to use a string compare
		// here since the RPC layer loses the type information.
		if err.Error() == consul.ErrQueryNotFound.Error() {
			d.addSOA(resp)
			resp.SetRcode(req, dns.RcodeNameError)
			return
		}

		d.logger.Printf("[ERR] dns: rpc error: %v", err)
		resp.SetRcode(req, dns.RcodeServerFailure)
		return
	}

	// Verify that request is not too stale, redo the request.
	if args.AllowStale {
		if out.LastContact > d.config.MaxStale {
			args.AllowStale = false
			d.logger.Printf("[WARN] dns: Query results too stale, re-requesting")
			goto RPC
		} else if out.LastContact > staleCounterThreshold {
<<<<<<< HEAD
			labels := []metrics.Label{{Name: "dc", Value: datacenter}, {Name: "query", Value: query}}
			metrics.IncrCounterWithLabels([]string{"consul", "dns", "stale_queries"}, 1, labels)
			metrics.IncrCounterWithLabels([]string{"dns", "stale_queries"}, 1, labels)
=======
			metrics.IncrCounter([]string{"dns", "stale_queries"}, 1)
>>>>>>> 84640463
		}
	}

	// Determine the TTL. The parse should never fail since we vet it when
	// the query is created, but we check anyway. If the query didn't
	// specify a TTL then we will try to use the agent's service-specific
	// TTL configs.
	var ttl time.Duration
	if out.DNS.TTL != "" {
		var err error
		ttl, err = time.ParseDuration(out.DNS.TTL)
		if err != nil {
			d.logger.Printf("[WARN] dns: Failed to parse TTL '%s' for prepared query '%s', ignoring", out.DNS.TTL, query)
		}
	} else if d.config.ServiceTTL != nil {
		var ok bool
		ttl, ok = d.config.ServiceTTL[out.Service]
		if !ok {
			ttl = d.config.ServiceTTL["*"]
		}
	}

	// If we have no nodes, return not found!
	if len(out.Nodes) == 0 {
		d.addSOA(resp)
		resp.SetRcode(req, dns.RcodeNameError)
		return
	}

	// Add various responses depending on the request.
	qType := req.Question[0].Qtype
	if qType == dns.TypeSRV {
		d.serviceSRVRecords(out.Datacenter, out.Nodes, req, resp, ttl)
	} else {
		d.serviceNodeRecords(out.Datacenter, out.Nodes, req, resp, ttl)
	}

	d.trimDNSResponse(network, req, resp)

	// If the answer is empty and the response isn't truncated, return not found
	if len(resp.Answer) == 0 && !resp.Truncated {
		d.addSOA(resp)
		return
	}
}

// serviceNodeRecords is used to add the node records for a service lookup
func (d *DNSServer) serviceNodeRecords(dc string, nodes structs.CheckServiceNodes, req, resp *dns.Msg, ttl time.Duration) {
	qName := req.Question[0].Name
	qType := req.Question[0].Qtype
	handled := make(map[string]struct{})
	edns := req.IsEdns0() != nil

	count := 0
	for _, node := range nodes {
		// Start with the translated address but use the service address,
		// if specified.
		addr := d.agent.TranslateAddress(dc, node.Node.Address, node.Node.TaggedAddresses)
		if node.Service.Address != "" {
			addr = node.Service.Address
		}

		// If the service address is a CNAME for the service we are looking
		// for then use the node address.
		if qName == strings.TrimSuffix(addr, ".")+"." {
			addr = node.Node.Address
		}

		// Avoid duplicate entries, possible if a node has
		// the same service on multiple ports, etc.
		if _, ok := handled[addr]; ok {
			continue
		}
		handled[addr] = struct{}{}

		// Add the node record
		records := d.formatNodeRecord(node.Node, addr, qName, qType, ttl, edns, true)
		if records != nil {
			resp.Answer = append(resp.Answer, records...)
			count++
			if count == d.config.ARecordLimit {
				// We stop only if greater than 0 or we reached the limit
				return
			}
		}
	}
}

// serviceARecords is used to add the SRV records for a service lookup
func (d *DNSServer) serviceSRVRecords(dc string, nodes structs.CheckServiceNodes, req, resp *dns.Msg, ttl time.Duration) {
	handled := make(map[string]struct{})
	edns := req.IsEdns0() != nil

	for _, node := range nodes {
		// Avoid duplicate entries, possible if a node has
		// the same service the same port, etc.
		tuple := fmt.Sprintf("%s:%s:%d", node.Node.Node, node.Service.Address, node.Service.Port)
		if _, ok := handled[tuple]; ok {
			continue
		}
		handled[tuple] = struct{}{}

		// Add the SRV record
		srvRec := &dns.SRV{
			Hdr: dns.RR_Header{
				Name:   req.Question[0].Name,
				Rrtype: dns.TypeSRV,
				Class:  dns.ClassINET,
				Ttl:    uint32(ttl / time.Second),
			},
			Priority: 1,
			Weight:   1,
			Port:     uint16(node.Service.Port),
			Target:   fmt.Sprintf("%s.node.%s.%s", node.Node.Node, dc, d.domain),
		}
		resp.Answer = append(resp.Answer, srvRec)

		// Start with the translated address but use the service address,
		// if specified.
		addr := d.agent.TranslateAddress(dc, node.Node.Address, node.Node.TaggedAddresses)
		if node.Service.Address != "" {
			addr = node.Service.Address
		}

		// Add the extra record
		records := d.formatNodeRecord(node.Node, addr, srvRec.Target, dns.TypeANY, ttl, edns, false)
		if len(records) > 0 {
			// Use the node address if it doesn't differ from the service address
			if addr == node.Node.Address {
				resp.Extra = append(resp.Extra, records...)
			} else {
				// If it differs from the service address, give a special response in the
				// 'addr.consul' domain with the service IP encoded in it. We have to do
				// this because we can't put an IP in the target field of an SRV record.
				switch record := records[0].(type) {
				// IPv4
				case *dns.A:
					addr := hex.EncodeToString(record.A)

					// Take the last 8 chars (4 bytes) of the encoded address to avoid junk bytes
					srvRec.Target = fmt.Sprintf("%s.addr.%s.%s", addr[len(addr)-(net.IPv4len*2):], dc, d.domain)
					record.Hdr.Name = srvRec.Target
					resp.Extra = append(resp.Extra, record)

				// IPv6
				case *dns.AAAA:
					srvRec.Target = fmt.Sprintf("%s.addr.%s.%s", hex.EncodeToString(record.AAAA), dc, d.domain)
					record.Hdr.Name = srvRec.Target
					resp.Extra = append(resp.Extra, record)

				// Something else (probably a CNAME; just add the records).
				default:
					resp.Extra = append(resp.Extra, records...)
				}
			}
		}
	}
}

// handleRecurse is used to handle recursive DNS queries
func (d *DNSServer) handleRecurse(resp dns.ResponseWriter, req *dns.Msg) {
	q := req.Question[0]
	network := "udp"
	defer func(s time.Time) {
		d.logger.Printf("[DEBUG] dns: request for %v (%s) (%v) from client %s (%s)",
			q, network, time.Since(s), resp.RemoteAddr().String(),
			resp.RemoteAddr().Network())
	}(time.Now())

	// Switch to TCP if the client is
	if _, ok := resp.RemoteAddr().(*net.TCPAddr); ok {
		network = "tcp"
	}

	// Recursively resolve
	c := &dns.Client{Net: network, Timeout: d.config.RecursorTimeout}
	var r *dns.Msg
	var rtt time.Duration
	var err error
	for _, recursor := range d.recursors {
		r, rtt, err = c.Exchange(req, recursor)
		if err == nil || err == dns.ErrTruncated {
			// Compress the response; we don't know if the incoming
			// response was compressed or not, so by not compressing
			// we might generate an invalid packet on the way out.
			r.Compress = !d.disableCompression.Load().(bool)

			// Forward the response
			d.logger.Printf("[DEBUG] dns: recurse RTT for %v (%v)", q, rtt)
			if err := resp.WriteMsg(r); err != nil {
				d.logger.Printf("[WARN] dns: failed to respond: %v", err)
			}
			return
		}
		d.logger.Printf("[ERR] dns: recurse failed: %v", err)
	}

	// If all resolvers fail, return a SERVFAIL message
	d.logger.Printf("[ERR] dns: all resolvers failed for %v from client %s (%s)",
		q, resp.RemoteAddr().String(), resp.RemoteAddr().Network())
	m := &dns.Msg{}
	m.SetReply(req)
	m.Compress = !d.disableCompression.Load().(bool)
	m.RecursionAvailable = true
	m.SetRcode(req, dns.RcodeServerFailure)
	if edns := req.IsEdns0(); edns != nil {
		m.SetEdns0(edns.UDPSize(), false)
	}
	resp.WriteMsg(m)
}

// resolveCNAME is used to recursively resolve CNAME records
func (d *DNSServer) resolveCNAME(name string) []dns.RR {
	// If the CNAME record points to a Consul address, resolve it internally
	// Convert query to lowercase because DNS is case insensitive; d.domain is
	// already converted
	if strings.HasSuffix(strings.ToLower(name), "."+d.domain) {
		req := &dns.Msg{}
		resp := &dns.Msg{}

		req.SetQuestion(name, dns.TypeANY)
		d.dispatch("udp", nil, req, resp)

		return resp.Answer
	}

	// Do nothing if we don't have a recursor
	if len(d.recursors) == 0 {
		return nil
	}

	// Ask for any A records
	m := new(dns.Msg)
	m.SetQuestion(name, dns.TypeA)

	// Make a DNS lookup request
	c := &dns.Client{Net: "udp", Timeout: d.config.RecursorTimeout}
	var r *dns.Msg
	var rtt time.Duration
	var err error
	for _, recursor := range d.recursors {
		r, rtt, err = c.Exchange(m, recursor)
		if err == nil {
			d.logger.Printf("[DEBUG] dns: cname recurse RTT for %v (%v)", name, rtt)
			return r.Answer
		}
		d.logger.Printf("[ERR] dns: cname recurse failed for %v: %v", name, err)
	}
	d.logger.Printf("[ERR] dns: all resolvers failed for %v", name)
	return nil
}<|MERGE_RESOLUTION|>--- conflicted
+++ resolved
@@ -161,14 +161,8 @@
 func (d *DNSServer) handlePtr(resp dns.ResponseWriter, req *dns.Msg) {
 	q := req.Question[0]
 	defer func(s time.Time) {
-<<<<<<< HEAD
-		labels := []metrics.Label{{Name: "agent", Value: d.agent.config.NodeName}, {Name: "type", Value: dns.TypeToString[q.Qtype]}, {Name: "name", Value: q.Name}}
-		metrics.MeasureSinceWithLabels([]string{"consul", "dns", "ptr_query"}, s, labels)
+		labels := []metrics.Label{{Name: "node", Value: d.agent.config.NodeName}, {Name: "type", Value: dns.TypeToString[q.Qtype]}, {Name: "name", Value: q.Name}}
 		metrics.MeasureSinceWithLabels([]string{"dns", "ptr_query"}, s, labels)
-=======
-		metrics.MeasureSinceWithLabels([]string{"dns", "ptr_query"}, s,
-			[]metrics.Label{{Name: "node", Value: d.agent.config.NodeName}})
->>>>>>> 84640463
 		d.logger.Printf("[DEBUG] dns: request for %v (%v) from client %s (%s)",
 			q, time.Since(s), resp.RemoteAddr().String(),
 			resp.RemoteAddr().Network())
@@ -264,15 +258,9 @@
 // handleQuery is used to handle DNS queries in the configured domain
 func (d *DNSServer) handleQuery(resp dns.ResponseWriter, req *dns.Msg) {
 	q := req.Question[0]
-	labels := []metrics.Label{{Name: "agent", Value: d.agent.config.NodeName}, {Name: "type", Value: dns.TypeToString[q.Qtype]}, {Name: "name", Value: q.Name}}
+	labels := []metrics.Label{{Name: "node", Value: d.agent.config.NodeName}, {Name: "type", Value: dns.TypeToString[q.Qtype]}, {Name: "name", Value: q.Name}}
 	defer func(s time.Time) {
-<<<<<<< HEAD
-		metrics.MeasureSinceWithLabels([]string{"consul", "dns", "domain_query"}, s, labels)
 		metrics.MeasureSinceWithLabels([]string{"dns", "domain_query"}, s, labels)
-=======
-		metrics.MeasureSinceWithLabels([]string{"dns", "domain_query"}, s,
-			[]metrics.Label{{Name: "node", Value: d.agent.config.NodeName}})
->>>>>>> 84640463
 		d.logger.Printf("[DEBUG] dns: request for name %v type %v class %v (took %v) from client %s (%s)",
 			q.Name, dns.Type(q.Qtype), dns.Class(q.Qclass), time.Since(s), resp.RemoteAddr().String(),
 			resp.RemoteAddr().Network())
@@ -588,12 +576,7 @@
 			d.logger.Printf("[WARN] dns: Query results too stale, re-requesting")
 			goto RPC
 		} else if out.LastContact > staleCounterThreshold {
-<<<<<<< HEAD
-			metrics.IncrCounterWithLabels([]string{"consul", "dns", "stale_queries"}, 1, labels)
 			metrics.IncrCounterWithLabels([]string{"dns", "stale_queries"}, 1, labels)
-=======
-			metrics.IncrCounter([]string{"dns", "stale_queries"}, 1)
->>>>>>> 84640463
 		}
 	}
 
@@ -955,16 +938,11 @@
 	}
 
 	if args.AllowStale && out.LastContact > staleCounterThreshold {
-<<<<<<< HEAD
 		labels := []metrics.Label{{Name: "dc", Value: datacenter}, {Name: "service", Value: service}}
 		if tag != "" {
 			labels = append(labels, metrics.Label{Name: "tag", Value: tag})
 		}
-		metrics.IncrCounterWithLabels([]string{"consul", "dns", "stale_queries"}, 1, labels)
 		metrics.IncrCounterWithLabels([]string{"dns", "stale_queries"}, 1, labels)
-=======
-		metrics.IncrCounter([]string{"dns", "stale_queries"}, 1)
->>>>>>> 84640463
 	}
 
 	// redo the request the response was too stale
@@ -1114,13 +1092,8 @@
 			d.logger.Printf("[WARN] dns: Query results too stale, re-requesting")
 			goto RPC
 		} else if out.LastContact > staleCounterThreshold {
-<<<<<<< HEAD
 			labels := []metrics.Label{{Name: "dc", Value: datacenter}, {Name: "query", Value: query}}
-			metrics.IncrCounterWithLabels([]string{"consul", "dns", "stale_queries"}, 1, labels)
 			metrics.IncrCounterWithLabels([]string{"dns", "stale_queries"}, 1, labels)
-=======
-			metrics.IncrCounter([]string{"dns", "stale_queries"}, 1)
->>>>>>> 84640463
 		}
 	}
 
