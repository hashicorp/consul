--- conflicted
+++ resolved
@@ -608,20 +608,12 @@
 		go a.retryJoinWAN()
 	}
 
-<<<<<<< HEAD
-	// consul version metric with labels
-	metrics.SetGaugeWithLabels([]string{"version"}, 1, []metrics.Label{
-		{Name: "version", Value: a.config.Version},
-		{Name: "pre_release", Value: a.config.VersionPrerelease},
-	})
-=======
 	// DEPRECATED: Warn users if they're emitting deprecated metrics. Remove this warning and the flagged metrics in a
 	// future release of Consul.
 	if !a.config.Telemetry.DisableCompatOneNine {
 		a.logger.Warn("DEPRECATED Backwards compatibility with pre-1.9 metrics enabled. These metrics will be removed in a future version of Consul. Set `telemetry { disable_compat_1.9 = true }` to disable them.")
 	}
->>>>>>> e92ae681
-
+  
 	return nil
 }
 
