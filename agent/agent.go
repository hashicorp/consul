--- conflicted
+++ resolved
@@ -2320,7 +2320,6 @@
 		}
 	}
 
-<<<<<<< HEAD
 	// If a proxy service wishes to expose checks, check targets need to be rerouted to the proxy listener
 	// This needs to be called after chkTypes are added to the agent, to avoid being overwritten
 	if service.Proxy.Expose.Checks {
@@ -2332,7 +2331,8 @@
 		// Reset check targets if proxy was re-registered but no longer wants to expose checks
 		// If the proxy is being registered for the first time then this is a no-op
 		a.resetExposedChecks(service.Proxy.DestinationServiceID)
-=======
+  }
+  
 	if persistServiceConfig && a.config.DataDir != "" {
 		var err error
 		if persistDefaults != nil {
@@ -2345,7 +2345,6 @@
 			a.cleanupRegistration(cleanupServices, cleanupChecks)
 			return err
 		}
->>>>>>> 92fd596d
 	}
 
 	// Persist the service to a file
@@ -3938,7 +3937,6 @@
 		RefreshTimer:   0 * time.Second,
 		RefreshTimeout: 10 * time.Minute,
 	})
-<<<<<<< HEAD
 
 	a.cache.RegisterType(cachetype.ServiceHTTPChecksName, &cachetype.ServiceHTTPChecks{
 		Agent: a,
@@ -4072,7 +4070,6 @@
 		address = "[" + address
 	}
 	return address
-=======
 }
 
 // defaultIfEmpty returns the value if not empty otherwise the default value.
@@ -4081,5 +4078,4 @@
 		return val
 	}
 	return defaultVal
->>>>>>> 92fd596d
 }