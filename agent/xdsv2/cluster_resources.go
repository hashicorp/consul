// Copyright (c) HashiCorp, Inc.
// SPDX-License-Identifier: BUSL-1.1

package xdsv2

import (
	"errors"
	"fmt"

	envoy_cluster_v3 "github.com/envoyproxy/go-control-plane/envoy/config/cluster/v3"
	envoy_core_v3 "github.com/envoyproxy/go-control-plane/envoy/config/core/v3"
	envoy_aggregate_cluster_v3 "github.com/envoyproxy/go-control-plane/envoy/extensions/clusters/aggregate/v3"
	envoy_upstreams_v3 "github.com/envoyproxy/go-control-plane/envoy/extensions/upstreams/http/v3"
	envoy_type_v3 "github.com/envoyproxy/go-control-plane/envoy/type/v3"
<<<<<<< HEAD
	"github.com/hashicorp/consul/envoyextensions/xdscommon"
=======
>>>>>>> b80c5258
	"github.com/hashicorp/consul/proto-public/pbmesh/v1alpha1/pbproxystate"
	"google.golang.org/protobuf/proto"
	"google.golang.org/protobuf/types/known/anypb"
)

<<<<<<< HEAD
func (pr *ProxyResources) doesEnvoyClusterAlreadyExist(name string) bool {
	// TODO(proxystate): consider using a map instead of [] for this kind of lookup
	for _, envoyCluster := range pr.envoyResources[xdscommon.ClusterType] {
		if envoyCluster.(*envoy_cluster_v3.Cluster).Name == name {
			return true
		}
	}
	return false
}

=======
>>>>>>> b80c5258
func (pr *ProxyResources) makeXDSClusters() ([]proto.Message, error) {
	clusters := make([]proto.Message, 0)

	for clusterName := range pr.proxyState.Clusters {
		protoCluster, err := pr.makeClusters(clusterName)
		// TODO: aggregate errors for clusters and still return any properly formed clusters.
		if err != nil {
			return nil, err
		}
		clusters = append(clusters, protoCluster...)
	}

	return clusters, nil
}

func (pr *ProxyResources) makeClusters(name string) ([]proto.Message, error) {
	clusters := make([]proto.Message, 0)
	proxyStateCluster, ok := pr.proxyState.Clusters[name]
	if !ok {
		return nil, fmt.Errorf("cluster %q not found", name)
	}

<<<<<<< HEAD
	if pr.doesEnvoyClusterAlreadyExist(name) {
		// don't error
		return []proto.Message{}, nil
	}

=======
>>>>>>> b80c5258
	switch proxyStateCluster.Group.(type) {
	case *pbproxystate.Cluster_FailoverGroup:
		fg := proxyStateCluster.GetFailoverGroup()
		clusters, err := pr.makeEnvoyAggregateCluster(name, proxyStateCluster.Protocol, fg)
		if err != nil {
			return nil, err
		}
		for _, c := range clusters {
			clusters = append(clusters, c)
		}

	case *pbproxystate.Cluster_EndpointGroup:
		eg := proxyStateCluster.GetEndpointGroup()
		cluster, err := pr.makeEnvoyCluster(name, proxyStateCluster.Protocol, eg)
		if err != nil {
			return nil, err
		}
		clusters = append(clusters, cluster)

	default:
		return nil, errors.New("cluster group type should be Endpoint Group or Failover Group")
	}
	return clusters, nil
}

func (pr *ProxyResources) makeEnvoyCluster(name string, protocol string, eg *pbproxystate.EndpointGroup) (*envoy_cluster_v3.Cluster, error) {
	if eg != nil {
		switch t := eg.Group.(type) {
		case *pbproxystate.EndpointGroup_Dynamic:
			dynamic := eg.GetDynamic()
			return pr.makeEnvoyDynamicCluster(name, protocol, dynamic)
		case *pbproxystate.EndpointGroup_Static:
			static := eg.GetStatic()
			return pr.makeEnvoyStaticCluster(name, protocol, static)
		case *pbproxystate.EndpointGroup_Dns:
			dns := eg.GetDns()
			return pr.makeEnvoyDnsCluster(name, protocol, dns)
		case *pbproxystate.EndpointGroup_Passthrough:
			passthrough := eg.GetPassthrough()
			return pr.makeEnvoyPassthroughCluster(name, protocol, passthrough)
		default:
			return nil, fmt.Errorf("unsupported endpoint group type: %s", t)
		}
	}
	return nil, fmt.Errorf("no endpoint group")
}

func (pr *ProxyResources) makeEnvoyDynamicCluster(name string, protocol string, dynamic *pbproxystate.DynamicEndpointGroup) (*envoy_cluster_v3.Cluster, error) {
	cluster := &envoy_cluster_v3.Cluster{
		Name:                 name,
		ClusterDiscoveryType: &envoy_cluster_v3.Cluster_Type{Type: envoy_cluster_v3.Cluster_EDS},
		EdsClusterConfig: &envoy_cluster_v3.Cluster_EdsClusterConfig{
			EdsConfig: &envoy_core_v3.ConfigSource{
				ResourceApiVersion: envoy_core_v3.ApiVersion_V3,
				ConfigSourceSpecifier: &envoy_core_v3.ConfigSource_Ads{
					Ads: &envoy_core_v3.AggregatedConfigSource{},
				},
			},
		},
	}
	err := addHttpProtocolOptions(protocol, cluster)
	if err != nil {
		return nil, err
	}
	if dynamic.Config != nil {
		if dynamic.Config.UseAltStatName {
			cluster.AltStatName = name
		}
		cluster.ConnectTimeout = dynamic.Config.ConnectTimeout
		if !dynamic.Config.DisablePanicThreshold {
			cluster.CommonLbConfig = &envoy_cluster_v3.Cluster_CommonLbConfig{
				HealthyPanicThreshold: &envoy_type_v3.Percent{
					Value: 0, // disable panic threshold
				},
			}
		}
		addEnvoyCircuitBreakers(dynamic.Config.CircuitBreakers, cluster)
		addEnvoyOutlierDetection(dynamic.Config.OutlierDetection, cluster)

		err := addEnvoyLBToCluster(dynamic.Config, cluster)
		if err != nil {
			return nil, err
		}
	}

	if dynamic.OutboundTls != nil {
		envoyTransportSocket, err := pr.makeEnvoyTransportSocket(dynamic.OutboundTls)
		if err != nil {
			return nil, err
		}
		cluster.TransportSocket = envoyTransportSocket
	}

	return cluster, nil

}

func (pr *ProxyResources) makeEnvoyStaticCluster(name string, protocol string, static *pbproxystate.StaticEndpointGroup) (*envoy_cluster_v3.Cluster, error) {
	endpointList, ok := pr.proxyState.Endpoints[name]
	if !ok || endpointList == nil {
		return nil, fmt.Errorf("static cluster %q is missing endpoints", name)
	}
	cluster := &envoy_cluster_v3.Cluster{
		Name:                 name,
		ClusterDiscoveryType: &envoy_cluster_v3.Cluster_Type{Type: envoy_cluster_v3.Cluster_STATIC},
		LoadAssignment:       makeEnvoyClusterLoadAssignment(name, endpointList.Endpoints),
	}
	err := addHttpProtocolOptions(protocol, cluster)
	if err != nil {
		return nil, err
	}

	if static.Config != nil {
		cluster.ConnectTimeout = static.Config.ConnectTimeout
		addEnvoyCircuitBreakers(static.GetConfig().CircuitBreakers, cluster)
	}
	return cluster, nil
}
func (pr *ProxyResources) makeEnvoyDnsCluster(name string, protocol string, dns *pbproxystate.DNSEndpointGroup) (*envoy_cluster_v3.Cluster, error) {
	return nil, nil
}
func (pr *ProxyResources) makeEnvoyPassthroughCluster(name string, protocol string, passthrough *pbproxystate.PassthroughEndpointGroup) (*envoy_cluster_v3.Cluster, error) {
	cluster := &envoy_cluster_v3.Cluster{
		Name:                 name,
		ConnectTimeout:       passthrough.Config.ConnectTimeout,
		LbPolicy:             envoy_cluster_v3.Cluster_CLUSTER_PROVIDED,
		ClusterDiscoveryType: &envoy_cluster_v3.Cluster_Type{Type: envoy_cluster_v3.Cluster_ORIGINAL_DST},
	}
	if passthrough.OutboundTls != nil {
		envoyTransportSocket, err := pr.makeEnvoyTransportSocket(passthrough.OutboundTls)
		if err != nil {
			return nil, err
		}
		cluster.TransportSocket = envoyTransportSocket
	}
	err := addHttpProtocolOptions(protocol, cluster)
	if err != nil {
		return nil, err
	}
	return cluster, nil
}

func (pr *ProxyResources) makeEnvoyAggregateCluster(name string, protocol string, fg *pbproxystate.FailoverGroup) ([]*envoy_cluster_v3.Cluster, error) {
	var clusters []*envoy_cluster_v3.Cluster
	if fg != nil {

		var egNames []string
		for _, eg := range fg.EndpointGroups {
			cluster, err := pr.makeEnvoyCluster(name, protocol, eg)
			if err != nil {
				return nil, err
			}
			egNames = append(egNames, cluster.Name)
			clusters = append(clusters, cluster)
		}
		aggregateClusterConfig, err := anypb.New(&envoy_aggregate_cluster_v3.ClusterConfig{
			Clusters: egNames,
		})

		if err != nil {
			return nil, err
		}

		c := &envoy_cluster_v3.Cluster{
			Name:           name,
			AltStatName:    name,
			ConnectTimeout: fg.Config.ConnectTimeout,
			LbPolicy:       envoy_cluster_v3.Cluster_CLUSTER_PROVIDED,
			ClusterDiscoveryType: &envoy_cluster_v3.Cluster_ClusterType{
				ClusterType: &envoy_cluster_v3.Cluster_CustomClusterType{
					Name:        "envoy.clusters.aggregate",
					TypedConfig: aggregateClusterConfig,
				},
			},
		}
		err = addHttpProtocolOptions(protocol, c)
		if err != nil {
			return nil, err
		}
		clusters = append(clusters, c)
	}
	return clusters, nil
}

func addHttpProtocolOptions(protocol string, c *envoy_cluster_v3.Cluster) error {
	if !(protocol == "http2" || protocol == "grpc") {
		// do not error.  returning nil means it won't get set.
		return nil
	}
	cfg := &envoy_upstreams_v3.HttpProtocolOptions{
		UpstreamProtocolOptions: &envoy_upstreams_v3.HttpProtocolOptions_ExplicitHttpConfig_{
			ExplicitHttpConfig: &envoy_upstreams_v3.HttpProtocolOptions_ExplicitHttpConfig{
				ProtocolConfig: &envoy_upstreams_v3.HttpProtocolOptions_ExplicitHttpConfig_Http2ProtocolOptions{
					Http2ProtocolOptions: &envoy_core_v3.Http2ProtocolOptions{},
				},
			},
		},
	}
	any, err := anypb.New(cfg)
	if err != nil {
		return err
	}
	c.TypedExtensionProtocolOptions = map[string]*anypb.Any{
		"envoy.extensions.upstreams.http.v3.HttpProtocolOptions": any,
	}
	return nil
}

// addEnvoyOutlierDetection will add outlier detection config to the cluster, and if nil, add empty OutlierDetection to
// enable it with default values
func addEnvoyOutlierDetection(outlierDetection *pbproxystate.OutlierDetection, c *envoy_cluster_v3.Cluster) {
	if outlierDetection == nil {
		return
	}
	od := &envoy_cluster_v3.OutlierDetection{
		BaseEjectionTime:         outlierDetection.GetBaseEjectionTime(),
		Consecutive_5Xx:          outlierDetection.GetConsecutive_5Xx(),
		EnforcingConsecutive_5Xx: outlierDetection.GetEnforcingConsecutive_5Xx(),
		Interval:                 outlierDetection.GetInterval(),
		MaxEjectionPercent:       outlierDetection.GetMaxEjectionPercent(),
	}
	c.OutlierDetection = od

}

func addEnvoyCircuitBreakers(circuitBreakers *pbproxystate.CircuitBreakers, c *envoy_cluster_v3.Cluster) {
	if circuitBreakers != nil {
		if circuitBreakers.UpstreamLimits == nil {
			c.CircuitBreakers = &envoy_cluster_v3.CircuitBreakers{}
			return
		}
		threshold := &envoy_cluster_v3.CircuitBreakers_Thresholds{}
		threshold.MaxConnections = circuitBreakers.UpstreamLimits.MaxConnections
		threshold.MaxPendingRequests = circuitBreakers.UpstreamLimits.MaxPendingRequests
		threshold.MaxRequests = circuitBreakers.UpstreamLimits.MaxConcurrentRequests

		c.CircuitBreakers = &envoy_cluster_v3.CircuitBreakers{
			Thresholds: []*envoy_cluster_v3.CircuitBreakers_Thresholds{threshold},
		}
	}
}

func addEnvoyLBToCluster(dynamicConfig *pbproxystate.DynamicEndpointGroupConfig, c *envoy_cluster_v3.Cluster) error {
	if dynamicConfig == nil || dynamicConfig.LbPolicy == nil {
		return nil
	}

	switch d := dynamicConfig.LbPolicy.(type) {
	case *pbproxystate.DynamicEndpointGroupConfig_LeastRequest:
		c.LbPolicy = envoy_cluster_v3.Cluster_LEAST_REQUEST

		lb := dynamicConfig.LbPolicy.(*pbproxystate.DynamicEndpointGroupConfig_LeastRequest)
		if lb.LeastRequest != nil {
			c.LbConfig = &envoy_cluster_v3.Cluster_LeastRequestLbConfig_{
				LeastRequestLbConfig: &envoy_cluster_v3.Cluster_LeastRequestLbConfig{
					ChoiceCount: lb.LeastRequest.ChoiceCount,
				},
			}
		}
	case *pbproxystate.DynamicEndpointGroupConfig_RoundRobin:
		c.LbPolicy = envoy_cluster_v3.Cluster_ROUND_ROBIN

	case *pbproxystate.DynamicEndpointGroupConfig_Random:
		c.LbPolicy = envoy_cluster_v3.Cluster_RANDOM

	case *pbproxystate.DynamicEndpointGroupConfig_RingHash:
		c.LbPolicy = envoy_cluster_v3.Cluster_RING_HASH

		lb := dynamicConfig.LbPolicy.(*pbproxystate.DynamicEndpointGroupConfig_RingHash)
		if lb.RingHash != nil {
			c.LbConfig = &envoy_cluster_v3.Cluster_RingHashLbConfig_{
				RingHashLbConfig: &envoy_cluster_v3.Cluster_RingHashLbConfig{
					MinimumRingSize: lb.RingHash.MinimumRingSize,
					MaximumRingSize: lb.RingHash.MaximumRingSize,
				},
			}
		}
	case *pbproxystate.DynamicEndpointGroupConfig_Maglev:
		c.LbPolicy = envoy_cluster_v3.Cluster_MAGLEV

	default:
		return fmt.Errorf("unsupported load balancer policy %q for cluster %q", d, c.Name)
	}
	return nil
}

<<<<<<< HEAD
func makeAddress(ip string, port uint32) *envoy_core_v3.Address {
	return &envoy_core_v3.Address{
		Address: &envoy_core_v3.Address_SocketAddress{
			SocketAddress: &envoy_core_v3.SocketAddress{
				Address: ip,
				PortSpecifier: &envoy_core_v3.SocketAddress_PortValue{
					PortValue: port,
				},
			},
		},
	}
}

=======
>>>>>>> b80c5258
// TODO(proxystate): In a future PR this will create clusters and add it to ProxyResources.proxyState
func (pr *ProxyResources) makeEnvoyClusterFromL4Destination(name string) error {
	return nil
}<|MERGE_RESOLUTION|>--- conflicted
+++ resolved
@@ -12,16 +12,13 @@
 	envoy_aggregate_cluster_v3 "github.com/envoyproxy/go-control-plane/envoy/extensions/clusters/aggregate/v3"
 	envoy_upstreams_v3 "github.com/envoyproxy/go-control-plane/envoy/extensions/upstreams/http/v3"
 	envoy_type_v3 "github.com/envoyproxy/go-control-plane/envoy/type/v3"
-<<<<<<< HEAD
+
 	"github.com/hashicorp/consul/envoyextensions/xdscommon"
-=======
->>>>>>> b80c5258
 	"github.com/hashicorp/consul/proto-public/pbmesh/v1alpha1/pbproxystate"
 	"google.golang.org/protobuf/proto"
 	"google.golang.org/protobuf/types/known/anypb"
 )
 
-<<<<<<< HEAD
 func (pr *ProxyResources) doesEnvoyClusterAlreadyExist(name string) bool {
 	// TODO(proxystate): consider using a map instead of [] for this kind of lookup
 	for _, envoyCluster := range pr.envoyResources[xdscommon.ClusterType] {
@@ -32,8 +29,6 @@
 	return false
 }
 
-=======
->>>>>>> b80c5258
 func (pr *ProxyResources) makeXDSClusters() ([]proto.Message, error) {
 	clusters := make([]proto.Message, 0)
 
@@ -56,14 +51,11 @@
 		return nil, fmt.Errorf("cluster %q not found", name)
 	}
 
-<<<<<<< HEAD
 	if pr.doesEnvoyClusterAlreadyExist(name) {
 		// don't error
 		return []proto.Message{}, nil
 	}
 
-=======
->>>>>>> b80c5258
 	switch proxyStateCluster.Group.(type) {
 	case *pbproxystate.Cluster_FailoverGroup:
 		fg := proxyStateCluster.GetFailoverGroup()
@@ -350,7 +342,6 @@
 	return nil
 }
 
-<<<<<<< HEAD
 func makeAddress(ip string, port uint32) *envoy_core_v3.Address {
 	return &envoy_core_v3.Address{
 		Address: &envoy_core_v3.Address_SocketAddress{
@@ -364,8 +355,6 @@
 	}
 }
 
-=======
->>>>>>> b80c5258
 // TODO(proxystate): In a future PR this will create clusters and add it to ProxyResources.proxyState
 func (pr *ProxyResources) makeEnvoyClusterFromL4Destination(name string) error {
 	return nil
