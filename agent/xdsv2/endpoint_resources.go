--- conflicted
+++ resolved
@@ -30,10 +30,7 @@
 	} else {
 		address = response.MakeAddress(endpoint.GetHostPort().GetHost(), int(endpoint.GetHostPort().Port))
 	}
-<<<<<<< HEAD
-=======
 
->>>>>>> 92cfb4a0
 	return &envoy_endpoint_v3.Endpoint{
 		Address: address,
 	}
