--- conflicted
+++ resolved
@@ -45,22 +45,9 @@
 }
 
 func (pr *ProxyResources) generateXDSResources() error {
-<<<<<<< HEAD
 	listeners, err := pr.makeXDSListeners()
 	if err != nil {
 		return err
-=======
-	listeners := make([]proto.Message, 0)
-	routes := make([]proto.Message, 0)
-
-	for _, l := range pr.proxyState.Listeners {
-		protoListener, err := pr.makeListener(l)
-		// TODO: aggregate errors for listeners and still return any properly formed listeners.
-		if err != nil {
-			return err
-		}
-		listeners = append(listeners, protoListener)
->>>>>>> 92cfb4a0
 	}
 	pr.envoyResources[xdscommon.ListenerType] = listeners
 
@@ -78,13 +65,10 @@
 	}
 	pr.envoyResources[xdscommon.EndpointType] = endpoints
 
-<<<<<<< HEAD
 	routes, err := pr.makeXDSRoutes()
 	if err != nil {
 		return err
 	}
-=======
->>>>>>> 92cfb4a0
 	pr.envoyResources[xdscommon.RouteType] = routes
 
 	return nil
