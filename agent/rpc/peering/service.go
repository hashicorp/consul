--- conflicted
+++ resolved
@@ -346,19 +346,11 @@
 		return nil, err
 	}
 
-<<<<<<< HEAD
-	// validate that this peer name is not being used as an acceptor already
-	if err = validatePeer(peeringOrNil, true); err != nil {
-		return nil, err
-	}
-
 	// we don't want to default req.Partition unlike because partitions are empty in OSS
 	if err := s.validatePeeringInPartition(tok.PeerID, req.Partition); err != nil {
 		return nil, err
 	}
 
-=======
->>>>>>> 73a84f25
 	var id string
 	if peering == nil {
 		id, err = lib.GenerateUUID(s.Backend.CheckPeeringUUID)
