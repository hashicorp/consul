package peering_test

import (
	"context"
	"encoding/base64"
	"encoding/json"
	"fmt"
	"github.com/hashicorp/consul/agent/consul/state"
	"io/ioutil"
	"net"
	"path"
	"testing"
	"time"

	"github.com/golang/protobuf/ptypes"
	"github.com/hashicorp/go-hclog"
	"github.com/hashicorp/go-uuid"
	"github.com/stretchr/testify/require"
	"golang.org/x/sync/errgroup"
	gogrpc "google.golang.org/grpc"

	"github.com/hashicorp/consul/agent/consul/state"
	grpc "github.com/hashicorp/consul/agent/grpc/private"
	"github.com/hashicorp/consul/agent/grpc/private/resolver"
	"github.com/hashicorp/consul/api"
	"github.com/hashicorp/consul/proto/pbservice"
	"github.com/hashicorp/consul/proto/prototest"

	"github.com/hashicorp/consul/acl"
	"github.com/hashicorp/consul/agent/consul"
	"github.com/hashicorp/consul/agent/pool"
	"github.com/hashicorp/consul/agent/router"
	"github.com/hashicorp/consul/agent/rpc/middleware"
	"github.com/hashicorp/consul/agent/rpc/peering"
	"github.com/hashicorp/consul/agent/structs"
	"github.com/hashicorp/consul/agent/token"
	"github.com/hashicorp/consul/proto/pbpeering"
	"github.com/hashicorp/consul/sdk/freeport"
	"github.com/hashicorp/consul/sdk/testutil"
	"github.com/hashicorp/consul/testrpc"
	"github.com/hashicorp/consul/tlsutil"
	"github.com/hashicorp/consul/types"
)

func generateTooManyMetaKeys() map[string]string {
	// todo -- modularize in structs.go or testing.go
	tooMuchMeta := make(map[string]string)
	for i := 0; i < 64+1; i++ {
		tooMuchMeta[fmt.Sprint(i)] = "value"
	}

	return tooMuchMeta
}

func TestPeeringService_GenerateToken(t *testing.T) {
	dir := testutil.TempDir(t, "consul")
	signer, _, _ := tlsutil.GeneratePrivateKey()
	ca, _, _ := tlsutil.GenerateCA(tlsutil.CAOpts{Signer: signer})
	cafile := path.Join(dir, "cacert.pem")
	require.NoError(t, ioutil.WriteFile(cafile, []byte(ca), 0600))

	// TODO(peering): see note on newTestServer, refactor to not use this
	s := newTestServer(t, func(c *consul.Config) {
		c.SerfLANConfig.MemberlistConfig.AdvertiseAddr = "127.0.0.1"
		c.TLSConfig.InternalRPC.CAFile = cafile
		c.DataDir = dir
	})
	client := pbpeering.NewPeeringServiceClient(s.ClientConn(t))
	ctx, cancel := context.WithTimeout(context.Background(), 10*time.Second)
	t.Cleanup(cancel)

	expectedAddr := s.Server.Listener.Addr().String()

	// TODO(peering): for more failure cases, consider using a table test
	// check meta tags
	reqE := pbpeering.GenerateTokenRequest{PeerName: "peerB", Datacenter: "dc1", Meta: generateTooManyMetaKeys()}
	_, errE := client.GenerateToken(ctx, &reqE)
	require.EqualError(t, errE, "rpc error: code = Unknown desc = meta tags failed validation: Node metadata cannot contain more than 64 key/value pairs")

	// happy path
	req := pbpeering.GenerateTokenRequest{PeerName: "peerB", Datacenter: "dc1", Meta: map[string]string{"foo": "bar"}}
	resp, err := client.GenerateToken(ctx, &req)
	require.NoError(t, err)

	tokenJSON, err := base64.StdEncoding.DecodeString(resp.PeeringToken)
	require.NoError(t, err)

	token := &structs.PeeringToken{}
	require.NoError(t, json.Unmarshal(tokenJSON, token))
	require.Equal(t, "server.dc1.consul", token.ServerName)
	require.Len(t, token.ServerAddresses, 1)
	require.Equal(t, expectedAddr, token.ServerAddresses[0])
	require.Equal(t, []string{ca}, token.CA)

	require.NotEmpty(t, token.PeerID)
	_, err = uuid.ParseUUID(token.PeerID)
	require.NoError(t, err)

	_, peers, err := s.Server.FSM().State().PeeringList(nil, *structs.DefaultEnterpriseMetaInDefaultPartition())
	require.NoError(t, err)
	require.Len(t, peers, 1)

	peers[0].ModifyIndex = 0
	peers[0].CreateIndex = 0

	expect := &pbpeering.Peering{
		Name:      "peerB",
		Partition: acl.DefaultPartitionName,
		ID:        token.PeerID,
		State:     pbpeering.PeeringState_INITIAL,
		Meta:      map[string]string{"foo": "bar"},
	}
	require.Equal(t, expect, peers[0])
}

func TestPeeringService_Initiate(t *testing.T) {
	validToken := peering.TestPeeringToken("83474a06-cca4-4ff4-99a4-4152929c8160")
	validTokenJSON, _ := json.Marshal(&validToken)
	validTokenB64 := base64.StdEncoding.EncodeToString(validTokenJSON)

	// TODO(peering): see note on newTestServer, refactor to not use this
	s := newTestServer(t, nil)
	client := pbpeering.NewPeeringServiceClient(s.ClientConn(t))

	type testcase struct {
		name          string
		req           *pbpeering.InitiateRequest
		expectResp    *pbpeering.InitiateResponse
		expectPeering *pbpeering.Peering
		expectErr     string
	}
	run := func(t *testing.T, tc testcase) {
		ctx, cancel := context.WithTimeout(context.Background(), 10*time.Second)
		t.Cleanup(cancel)

		resp, err := client.Initiate(ctx, tc.req)
		if tc.expectErr != "" {
			require.Contains(t, err.Error(), tc.expectErr)
			return
		}
		require.NoError(t, err)
		prototest.AssertDeepEqual(t, tc.expectResp, resp)

		// if a peering was expected to be written, try to read it back
		if tc.expectPeering != nil {
			ctx, cancel := context.WithTimeout(context.Background(), 10*time.Second)
			t.Cleanup(cancel)

			resp, err := client.PeeringRead(ctx, &pbpeering.PeeringReadRequest{Name: tc.expectPeering.Name})
			require.NoError(t, err)
			// check individual values we care about since we don't know exactly
			// what the create/modify indexes will be
			require.Equal(t, tc.expectPeering.Name, resp.Peering.Name)
			require.Equal(t, tc.expectPeering.Partition, resp.Peering.Partition)
			require.Equal(t, tc.expectPeering.State, resp.Peering.State)
			require.Equal(t, tc.expectPeering.PeerCAPems, resp.Peering.PeerCAPems)
			require.Equal(t, tc.expectPeering.PeerServerAddresses, resp.Peering.PeerServerAddresses)
			require.Equal(t, tc.expectPeering.PeerServerName, resp.Peering.PeerServerName)
		}
	}
	tcs := []testcase{
		{
			name:      "invalid peer name",
			req:       &pbpeering.InitiateRequest{PeerName: "--AA--"},
			expectErr: "--AA-- is not a valid peer name",
		},
		{
			name: "invalid token (base64)",
			req: &pbpeering.InitiateRequest{
				PeerName:     "peer1-usw1",
				PeeringToken: "+++/+++",
			},
			expectErr: "illegal base64 data",
		},
		{
			name: "invalid token (JSON)",
			req: &pbpeering.InitiateRequest{
				PeerName:     "peer1-usw1",
				PeeringToken: "Cg==", // base64 of "-"
			},
			expectErr: "unexpected end of JSON input",
		},
		{
			name: "invalid token (empty)",
			req: &pbpeering.InitiateRequest{
				PeerName:     "peer1-usw1",
				PeeringToken: "e30K", // base64 of "{}"
			},
			expectErr: "peering token CA value is empty",
		},
		{
			name: "too many meta tags",
			req: &pbpeering.InitiateRequest{
				PeerName:     "peer1-usw1",
				PeeringToken: validTokenB64,
				Meta:         generateTooManyMetaKeys(),
			},
			expectErr: "meta tags failed validation:",
		},
		{
			name: "success",
			req: &pbpeering.InitiateRequest{
				PeerName:     "peer1-usw1",
				PeeringToken: validTokenB64,
				Meta:         map[string]string{"foo": "bar"},
			},
			expectResp: &pbpeering.InitiateResponse{},
			expectPeering: peering.TestPeering(
				"peer1-usw1",
				pbpeering.PeeringState_INITIAL,
				map[string]string{"foo": "bar"},
			),
		},
	}
	for _, tc := range tcs {
		t.Run(tc.name, func(t *testing.T) {
			run(t, tc)
		})
	}
}
func TestPeeringService_Read(t *testing.T) {
	// TODO(peering): see note on newTestServer, refactor to not use this
	s := newTestServer(t, nil)

	// insert peering directly to state store
	p := &pbpeering.Peering{
		Name:                "foo",
		State:               pbpeering.PeeringState_INITIAL,
		PeerCAPems:          nil,
		PeerServerName:      "test",
		PeerServerAddresses: []string{"addr1"},
	}
	err := s.Server.FSM().State().PeeringWrite(10, p)
	require.NoError(t, err)

	client := pbpeering.NewPeeringServiceClient(s.ClientConn(t))

	type testcase struct {
		name      string
		req       *pbpeering.PeeringReadRequest
		expect    *pbpeering.PeeringReadResponse
		expectErr string
	}
	run := func(t *testing.T, tc testcase) {
		ctx, cancel := context.WithTimeout(context.Background(), 10*time.Second)
		t.Cleanup(cancel)

		resp, err := client.PeeringRead(ctx, tc.req)
		if tc.expectErr != "" {
			require.Contains(t, err.Error(), tc.expectErr)
			return
		}
		require.NoError(t, err)
		prototest.AssertDeepEqual(t, tc.expect, resp)
	}
	tcs := []testcase{
		{
			name:      "returns foo",
			req:       &pbpeering.PeeringReadRequest{Name: "foo"},
			expect:    &pbpeering.PeeringReadResponse{Peering: p},
			expectErr: "",
		},
		{
			name:      "bar not found",
			req:       &pbpeering.PeeringReadRequest{Name: "bar"},
			expect:    &pbpeering.PeeringReadResponse{},
			expectErr: "",
		},
	}
	for _, tc := range tcs {
		t.Run(tc.name, func(t *testing.T) {
			run(t, tc)
		})
	}
}

func TestPeeringService_List(t *testing.T) {
	// TODO(peering): see note on newTestServer, refactor to not use this
	s := newTestServer(t, nil)

	// Insert peerings directly to state store.
	// Note that the state store holds reference to the underlying
	// variables; do not modify them after writing.
	foo := &pbpeering.Peering{
		Name:                "foo",
		State:               pbpeering.PeeringState_INITIAL,
		PeerCAPems:          nil,
		PeerServerName:      "fooservername",
		PeerServerAddresses: []string{"addr1"},
	}
	require.NoError(t, s.Server.FSM().State().PeeringWrite(10, foo))
	bar := &pbpeering.Peering{
		Name:                "bar",
		State:               pbpeering.PeeringState_ACTIVE,
		PeerCAPems:          nil,
		PeerServerName:      "barservername",
		PeerServerAddresses: []string{"addr1"},
	}
	require.NoError(t, s.Server.FSM().State().PeeringWrite(15, bar))

	client := pbpeering.NewPeeringServiceClient(s.ClientConn(t))

	ctx, cancel := context.WithTimeout(context.Background(), 10*time.Second)
	t.Cleanup(cancel)

	resp, err := client.PeeringList(ctx, &pbpeering.PeeringListRequest{})
	require.NoError(t, err)

	expect := &pbpeering.PeeringListResponse{
		Peerings: []*pbpeering.Peering{bar, foo},
	}
	prototest.AssertDeepEqual(t, expect, resp)
}

<<<<<<< HEAD
func TestPeeringService_TrustBundleListByService(t *testing.T) {
	// test executes the following scenario:
	// 0 - initial setup test server, state store, RPC client, verify empty results
	// 1 - create a service, verify results still empty
	// 2 - create a peering, verify results still empty
	// 3 - create a config entry, verify results still empty
	// 4 - create trust bundles, verify bundles are returned
	// 5 - delete the config entry, verify results empty
	// 6 - restore config entry, verify bundles are returned
	// 7 - add peering, trust bundles, wildcard config entry, verify updated results are present
	// 8 - delete first config entry, verify bundles are returned
	// 9 - delete the service, verify results empty
	// Note: these steps are dependent on each other by design so that we can verify that
	// combinations of services, peerings, trust bundles, and config entries all affect results

	// fixed for the test
	nodeName := "test-node"

	// keep track of index across steps
	var lastIdx uint64

	// Create test server
	// TODO(peering): see note on newTestServer, refactor to not use this
	srv := newTestServer(t, nil)
	store := srv.Server.FSM().State()
	client := pbpeering.NewPeeringServiceClient(srv.ClientConn(t))

	// Create a node up-front so that we can assign services to it if needed
	svcNode := &structs.Node{Node: nodeName, Address: "127.0.0.1"}
	lastIdx++
	require.NoError(t, store.EnsureNode(lastIdx, svcNode))

	type testDeps struct {
		services []string
		peerings []*pbpeering.Peering
		entries  []*structs.ExportedServicesConfigEntry
		bundles  []*pbpeering.PeeringTrustBundle
	}

	setup := func(t *testing.T, idx uint64, deps testDeps) uint64 {
		// Create any services (and node)
		if len(deps.services) >= 0 {
			svcNode := &structs.Node{Node: nodeName, Address: "127.0.0.1"}
			idx++
			require.NoError(t, store.EnsureNode(idx, svcNode))

			// Create the test services
			for _, svc := range deps.services {
				idx++
				require.NoError(t, store.EnsureService(idx, svcNode.Node, &structs.NodeService{
					ID:      svc,
					Service: svc,
					Port:    int(8000 + idx),
				}))
			}
		}

		// Insert any peerings
		for _, peering := range deps.peerings {
			idx++
			require.NoError(t, store.PeeringWrite(idx, peering))

			// make sure it got created
			q := state.Query{Value: peering.Name}
			_, p, err := store.PeeringRead(nil, q)
			require.NoError(t, err)
			require.NotNil(t, p)
		}

		// Insert any trust bundles
		for _, bundle := range deps.bundles {
			idx++
			require.NoError(t, store.PeeringTrustBundleWrite(idx, bundle))

			q := state.Query{
				Value:          bundle.PeerName,
				EnterpriseMeta: *structs.NodeEnterpriseMetaInPartition(bundle.Partition),
			}
			gotIdx, ptb, err := store.PeeringTrustBundleRead(nil, q)
			require.NoError(t, err)
			require.NotNil(t, ptb)
			require.Equal(t, gotIdx, idx)
		}

		// Write any config entries
		for _, entry := range deps.entries {
			idx++
			require.NoError(t, store.EnsureConfigEntry(idx, entry))
		}

		return idx
	}

	type testCase struct {
		req       *pbpeering.TrustBundleListByServiceRequest
		expect    *pbpeering.TrustBundleListByServiceResponse
		expectErr string
	}

	// TODO(peering): see note on newTestServer, once we have a better server mock,
	// we should add functionality here to verify errors from backend
	verify := func(t *testing.T, tc *testCase) {
		ctx, cancel := context.WithTimeout(context.Background(), 10*time.Second)
		t.Cleanup(cancel)

		resp, err := client.TrustBundleListByService(ctx, tc.req)
		require.NoError(t, err)
		// ignore raft fields
		if resp.Bundles != nil {
			for _, b := range resp.Bundles {
				b.CreateIndex = 0
				b.ModifyIndex = 0
			}
		}
		prototest.AssertDeepEqual(t, tc.expect, resp)
	}

	// Execute scenario steps
	// ----------------------

	// 0 - initial empty state
	// -----------------------
	verify(t, &testCase{
		req: &pbpeering.TrustBundleListByServiceRequest{
			ServiceName: "foo",
		},
		expect: &pbpeering.TrustBundleListByServiceResponse{
			Bundles: nil,
		},
	})

	// 1 - create a service, verify results still empty
	// ------------------------------------------------
	lastIdx = setup(t, lastIdx, testDeps{services: []string{"foo"}})
	verify(t, &testCase{
		req: &pbpeering.TrustBundleListByServiceRequest{
			ServiceName: "foo",
		},
		expect: &pbpeering.TrustBundleListByServiceResponse{
			Bundles: []*pbpeering.PeeringTrustBundle{},
		},
	})

	// 2 - create a peering, verify results still empty
	// ------------------------------------------------
	lastIdx = setup(t, lastIdx, testDeps{
		peerings: []*pbpeering.Peering{
			{
				Name:                "peer1",
				State:               pbpeering.PeeringState_ACTIVE,
				PeerServerName:      "peer1-name",
				PeerServerAddresses: []string{"peer1-addr"},
			},
		},
	})
	verify(t, &testCase{
		req: &pbpeering.TrustBundleListByServiceRequest{
			ServiceName: "foo",
		},
		expect: &pbpeering.TrustBundleListByServiceResponse{
			Bundles: []*pbpeering.PeeringTrustBundle{},
		},
	})

	// 3 - create a config entry, verify results still empty
	// -----------------------------------------------------
	lastIdx = setup(t, lastIdx, testDeps{
		entries: []*structs.ExportedServicesConfigEntry{
			{
				Name: "export-foo",
				Services: []structs.ExportedService{
					{
						Name: "foo",
						Consumers: []structs.ServiceConsumer{
							{
								PeerName: "peer1",
							},
						},
					},
				},
			},
		},
	})
	verify(t, &testCase{
		req: &pbpeering.TrustBundleListByServiceRequest{
			ServiceName: "foo",
		},
		expect: &pbpeering.TrustBundleListByServiceResponse{
			Bundles: []*pbpeering.PeeringTrustBundle{},
		},
	})

	// 4 - create trust bundles, verify bundles are returned
	// -----------------------------------------------------
	lastIdx = setup(t, lastIdx, testDeps{
		bundles: []*pbpeering.PeeringTrustBundle{
			{
				TrustDomain: "peer1.com",
				PeerName:    "peer1",
				RootPEMs:    []string{"peer1-root-1"},
			},
		},
	})
	verify(t, &testCase{
		req: &pbpeering.TrustBundleListByServiceRequest{
			ServiceName: "foo",
		},
		expect: &pbpeering.TrustBundleListByServiceResponse{
			Bundles: []*pbpeering.PeeringTrustBundle{
				{
					TrustDomain: "peer1.com",
					PeerName:    "peer1",
					RootPEMs:    []string{"peer1-root-1"},
				},
			},
		},
	})

	// 5 - delete the config entry, verify results empty
	// -------------------------------------------------
	lastIdx++
	require.NoError(t, store.DeleteConfigEntry(lastIdx, structs.ExportedServices, "export-foo", nil))
	verify(t, &testCase{
		req: &pbpeering.TrustBundleListByServiceRequest{
			ServiceName: "foo",
		},
		expect: &pbpeering.TrustBundleListByServiceResponse{
			Bundles: []*pbpeering.PeeringTrustBundle{},
		},
	})

	// 6 - restore config entry, verify bundles are returned
	// -----------------------------------------------------
	lastIdx = setup(t, lastIdx, testDeps{
		entries: []*structs.ExportedServicesConfigEntry{
			{
				Name: "export-foo",
				Services: []structs.ExportedService{
					{
						Name: "foo",
						Consumers: []structs.ServiceConsumer{
							{PeerName: "peer1"},
						},
					},
				},
			},
		},
	})
	verify(t, &testCase{
		req: &pbpeering.TrustBundleListByServiceRequest{
			ServiceName: "foo",
		},
		expect: &pbpeering.TrustBundleListByServiceResponse{
			Bundles: []*pbpeering.PeeringTrustBundle{
				{
					TrustDomain: "peer1.com",
					PeerName:    "peer1",
					RootPEMs:    []string{"peer1-root-1"},
				},
			},
		},
	})

	// 7 - add peering, trust bundles, wildcard config entry, verify updated results are present
	// -----------------------------------------------------------------------------------------
	lastIdx = setup(t, lastIdx, testDeps{
		services: []string{"bar"},
		peerings: []*pbpeering.Peering{
			{
				Name:                "peer2",
				State:               pbpeering.PeeringState_ACTIVE,
				PeerServerName:      "peer2-name",
				PeerServerAddresses: []string{"peer2-addr"},
			},
		},
		entries: []*structs.ExportedServicesConfigEntry{
			{
				Name: "export-all",
				Services: []structs.ExportedService{
					{
						Name: structs.WildcardSpecifier,
						Consumers: []structs.ServiceConsumer{
							{PeerName: "peer1"},
							{PeerName: "peer2"},
						},
					},
				},
			},
		},
		bundles: []*pbpeering.PeeringTrustBundle{
			{
				TrustDomain: "peer2.com",
				PeerName:    "peer2",
				RootPEMs:    []string{"peer2-root-1"},
			},
		},
	})
	verify(t, &testCase{
		req: &pbpeering.TrustBundleListByServiceRequest{
			ServiceName: "foo",
		},
		expect: &pbpeering.TrustBundleListByServiceResponse{
			Bundles: []*pbpeering.PeeringTrustBundle{
				{
					TrustDomain: "peer1.com",
					PeerName:    "peer1",
					RootPEMs:    []string{"peer1-root-1"},
				},
				{
					TrustDomain: "peer2.com",
					PeerName:    "peer2",
					RootPEMs:    []string{"peer2-root-1"},
				},
			},
		},
	})

	// 8 - delete first config entry, verify bundles are returned
	lastIdx++
	require.NoError(t, store.DeleteConfigEntry(lastIdx, structs.ExportedServices, "export-foo", nil))
	verify(t, &testCase{
		req: &pbpeering.TrustBundleListByServiceRequest{
			ServiceName: "foo",
		},
		expect: &pbpeering.TrustBundleListByServiceResponse{
			Bundles: []*pbpeering.PeeringTrustBundle{
				{
					TrustDomain: "peer1.com",
					PeerName:    "peer1",
					RootPEMs:    []string{"peer1-root-1"},
				},
				{
					TrustDomain: "peer2.com",
					PeerName:    "peer2",
					RootPEMs:    []string{"peer2-root-1"},
				},
			},
		},
	})

	// 9 - delete the service, verify results empty
	lastIdx++
	require.NoError(t, store.DeleteService(lastIdx, nodeName, "foo", nil, ""))
	verify(t, &testCase{
		req: &pbpeering.TrustBundleListByServiceRequest{
			ServiceName: "foo",
		},
		expect: &pbpeering.TrustBundleListByServiceResponse{
			Bundles: []*pbpeering.PeeringTrustBundle{},
		},
	})
=======
func Test_StreamHandler_UpsertServices(t *testing.T) {
	if testing.Short() {
		t.Skip("too slow for testing.Short")
	}

	type testCase struct {
		name   string
		msg    *pbpeering.ReplicationMessage_Response
		input  structs.CheckServiceNodes
		expect structs.CheckServiceNodes
	}

	s := newTestServer(t, nil)
	testrpc.WaitForLeader(t, s.Server.RPC, "dc1")

	srv := peering.NewService(testutil.Logger(t), consul.NewPeeringBackend(s.Server, nil))

	require.NoError(t, s.Server.FSM().State().PeeringWrite(0, &pbpeering.Peering{
		Name: "my-peer",
	}))

	_, p, err := s.Server.FSM().State().PeeringRead(nil, state.Query{Value: "my-peer"})
	require.NoError(t, err)

	client := peering.NewMockClient(context.Background())

	errCh := make(chan error, 1)
	client.ErrCh = errCh

	go func() {
		// Pass errors from server handler into ErrCh so that they can be seen by the client on Recv().
		// This matches gRPC's behavior when an error is returned by a server.
		err := srv.StreamResources(client.ReplicationStream)
		if err != nil {
			errCh <- err
		}
	}()

	sub := &pbpeering.ReplicationMessage{
		Payload: &pbpeering.ReplicationMessage_Request_{
			Request: &pbpeering.ReplicationMessage_Request{
				PeerID:      p.ID,
				ResourceURL: pbpeering.TypeURLService,
			},
		},
	}
	require.NoError(t, client.Send(sub))

	// Receive subscription request from peer for our services
	_, err = client.Recv()
	require.NoError(t, err)

	remoteEntMeta := structs.DefaultEnterpriseMetaInPartition("remote-partition")
	localEntMeta := acl.DefaultEnterpriseMeta()
	localPeerName := "my-peer"

	// Scrub data we don't need for the assertions below.
	scrubCheckServiceNodes := func(instances structs.CheckServiceNodes) {
		for _, csn := range instances {
			csn.Node.RaftIndex = structs.RaftIndex{}

			csn.Service.TaggedAddresses = nil
			csn.Service.Weights = nil
			csn.Service.RaftIndex = structs.RaftIndex{}
			csn.Service.Proxy = structs.ConnectProxyConfig{}

			for _, c := range csn.Checks {
				c.RaftIndex = structs.RaftIndex{}
				c.Definition = structs.HealthCheckDefinition{}
			}
		}
	}

	run := func(t *testing.T, tc testCase) {
		pbCSN := &pbservice.IndexedCheckServiceNodes{}
		for _, csn := range tc.input {
			pbCSN.Nodes = append(pbCSN.Nodes, pbservice.NewCheckServiceNodeFromStructs(&csn))
		}

		any, err := ptypes.MarshalAny(pbCSN)
		require.NoError(t, err)
		tc.msg.Resource = any

		resp := &pbpeering.ReplicationMessage{
			Payload: &pbpeering.ReplicationMessage_Response_{
				Response: tc.msg,
			},
		}
		require.NoError(t, client.Send(resp))

		msg, err := client.RecvWithTimeout(1 * time.Second)
		require.NoError(t, err)

		req := msg.GetRequest()
		require.NotNil(t, req)
		require.Equal(t, tc.msg.Nonce, req.Nonce)
		require.Nil(t, req.Error)

		_, got, err := s.Server.FSM().State().CombinedCheckServiceNodes(nil, structs.NewServiceName("api", nil), localPeerName)
		require.NoError(t, err)

		scrubCheckServiceNodes(got)
		require.Equal(t, tc.expect, got)
	}

	// NOTE: These test cases do not run against independent state stores, they show sequential updates for a given service.
	//       Every new upsert must replace the data from the previous case.
	tt := []testCase{
		{
			name: "upsert an instance on a node",
			msg: &pbpeering.ReplicationMessage_Response{
				ResourceURL: pbpeering.TypeURLService,
				ResourceID:  "api",
				Nonce:       "1",
				Operation:   pbpeering.ReplicationMessage_Response_UPSERT,
			},
			input: structs.CheckServiceNodes{
				{
					Node: &structs.Node{
						ID:         "112e2243-ab62-4e8a-9317-63306972183c",
						Node:       "node-1",
						Address:    "10.0.0.1",
						Datacenter: "dc1",
						Partition:  remoteEntMeta.PartitionOrEmpty(),
					},
					Service: &structs.NodeService{
						Kind:           "",
						ID:             "api-1",
						Service:        "api",
						Port:           8080,
						EnterpriseMeta: *remoteEntMeta,
					},
					Checks: []*structs.HealthCheck{
						{
							CheckID:        "node-1-check",
							Node:           "node-1",
							Status:         api.HealthPassing,
							EnterpriseMeta: *remoteEntMeta,
						},
						{
							CheckID:        "api-1-check",
							ServiceID:      "api-1",
							ServiceName:    "api",
							Node:           "node-1",
							Status:         api.HealthCritical,
							EnterpriseMeta: *remoteEntMeta,
						},
					},
				},
			},
			expect: structs.CheckServiceNodes{
				{
					Node: &structs.Node{
						ID:         "112e2243-ab62-4e8a-9317-63306972183c",
						Node:       "node-1",
						Address:    "10.0.0.1",
						Datacenter: "dc1",
						Partition:  localEntMeta.PartitionOrEmpty(),
						PeerName:   localPeerName,
					},
					Service: &structs.NodeService{
						Kind:           "",
						ID:             "api-1",
						Service:        "api",
						Port:           8080,
						EnterpriseMeta: *localEntMeta,
						PeerName:       localPeerName,
					},
					Checks: []*structs.HealthCheck{
						{
							CheckID:        "node-1-check",
							Node:           "node-1",
							Status:         api.HealthPassing,
							EnterpriseMeta: *localEntMeta,
							PeerName:       localPeerName,
						},
						{
							CheckID:        "api-1-check",
							ServiceID:      "api-1",
							ServiceName:    "api",
							Node:           "node-1",
							Status:         api.HealthCritical,
							EnterpriseMeta: *localEntMeta,
							PeerName:       localPeerName,
						},
					},
				},
			},
		},
		{
			name: "upsert two instances on the same node",
			msg: &pbpeering.ReplicationMessage_Response{
				ResourceURL: pbpeering.TypeURLService,
				ResourceID:  "api",
				Nonce:       "2",
				Operation:   pbpeering.ReplicationMessage_Response_UPSERT,
			},
			input: structs.CheckServiceNodes{
				{
					Node: &structs.Node{
						ID:         "112e2243-ab62-4e8a-9317-63306972183c",
						Node:       "node-1",
						Address:    "10.0.0.1",
						Datacenter: "dc1",
						Partition:  remoteEntMeta.PartitionOrEmpty(),
					},
					Service: &structs.NodeService{
						Kind:           "",
						ID:             "api-1",
						Service:        "api",
						Port:           8080,
						EnterpriseMeta: *remoteEntMeta,
					},
					Checks: []*structs.HealthCheck{
						{
							CheckID:        "node-1-check",
							Node:           "node-1",
							Status:         api.HealthPassing,
							EnterpriseMeta: *remoteEntMeta,
						},
						{
							CheckID:        "api-1-check",
							ServiceID:      "api-1",
							ServiceName:    "api",
							Node:           "node-1",
							Status:         api.HealthCritical,
							EnterpriseMeta: *remoteEntMeta,
						},
					},
				},
				{
					Node: &structs.Node{
						ID:         "112e2243-ab62-4e8a-9317-63306972183c",
						Node:       "node-1",
						Address:    "10.0.0.1",
						Datacenter: "dc1",
						Partition:  remoteEntMeta.PartitionOrEmpty(),
					},
					Service: &structs.NodeService{
						Kind:           "",
						ID:             "api-2",
						Service:        "api",
						Port:           9090,
						EnterpriseMeta: *remoteEntMeta,
					},
					Checks: []*structs.HealthCheck{
						{
							CheckID:        "node-1-check",
							Node:           "node-1",
							Status:         api.HealthPassing,
							EnterpriseMeta: *remoteEntMeta,
						},
						{
							CheckID:        "api-2-check",
							ServiceID:      "api-2",
							ServiceName:    "api",
							Node:           "node-1",
							Status:         api.HealthWarning,
							EnterpriseMeta: *remoteEntMeta,
						},
					},
				},
			},
			expect: structs.CheckServiceNodes{
				{
					Node: &structs.Node{
						ID:         "112e2243-ab62-4e8a-9317-63306972183c",
						Node:       "node-1",
						Address:    "10.0.0.1",
						Datacenter: "dc1",
						Partition:  localEntMeta.PartitionOrEmpty(),
						PeerName:   localPeerName,
					},
					Service: &structs.NodeService{
						Kind:           "",
						ID:             "api-1",
						Service:        "api",
						Port:           8080,
						EnterpriseMeta: *localEntMeta,
						PeerName:       localPeerName,
					},
					Checks: []*structs.HealthCheck{
						{
							CheckID:        "node-1-check",
							Node:           "node-1",
							Status:         api.HealthPassing,
							EnterpriseMeta: *localEntMeta,
							PeerName:       localPeerName,
						},
						{
							CheckID:        "api-1-check",
							ServiceID:      "api-1",
							ServiceName:    "api",
							Node:           "node-1",
							Status:         api.HealthCritical,
							EnterpriseMeta: *localEntMeta,
							PeerName:       localPeerName,
						},
					},
				},
				{
					Node: &structs.Node{
						ID:         "112e2243-ab62-4e8a-9317-63306972183c",
						Node:       "node-1",
						Address:    "10.0.0.1",
						Datacenter: "dc1",
						Partition:  localEntMeta.PartitionOrEmpty(),
						PeerName:   localPeerName,
					},
					Service: &structs.NodeService{
						Kind:           "",
						ID:             "api-2",
						Service:        "api",
						Port:           9090,
						EnterpriseMeta: *localEntMeta,
						PeerName:       localPeerName,
					},
					Checks: []*structs.HealthCheck{
						{
							CheckID:        "node-1-check",
							Node:           "node-1",
							Status:         api.HealthPassing,
							EnterpriseMeta: *localEntMeta,
							PeerName:       localPeerName,
						},
						{
							CheckID:        "api-2-check",
							ServiceID:      "api-2",
							ServiceName:    "api",
							Node:           "node-1",
							Status:         api.HealthWarning,
							EnterpriseMeta: *localEntMeta,
							PeerName:       localPeerName,
						},
					},
				},
			},
		},
	}
	for _, tc := range tt {
		runStep(t, tc.name, func(t *testing.T) {
			run(t, tc)
		})
	}
}

func runStep(t *testing.T, name string, fn func(t *testing.T)) {
	t.Helper()
	if !t.Run(name, fn) {
		t.FailNow()
	}
>>>>>>> 4e215dc4
}

// newTestServer is copied from partition/service_test.go, with the addition of certs/cas.
// TODO(peering): these are endpoint tests and should live in the agent/consul
// package. Instead, these can be written around a mock client (see testing.go)
// and a mock backend (future)
func newTestServer(t *testing.T, cb func(conf *consul.Config)) testingServer {
	t.Helper()
	conf := consul.DefaultConfig()
	dir := testutil.TempDir(t, "consul")

	ports := freeport.GetN(t, 3) // {rpc, serf_lan, serf_wan}

	conf.Bootstrap = true
	conf.Datacenter = "dc1"
	conf.DataDir = dir
	conf.RPCAddr = &net.TCPAddr{IP: []byte{127, 0, 0, 1}, Port: ports[0]}
	conf.RaftConfig.ElectionTimeout = 200 * time.Millisecond
	conf.RaftConfig.LeaderLeaseTimeout = 100 * time.Millisecond
	conf.RaftConfig.HeartbeatTimeout = 200 * time.Millisecond
	conf.TLSConfig.Domain = "consul"

	conf.SerfLANConfig.MemberlistConfig.BindAddr = "127.0.0.1"
	conf.SerfLANConfig.MemberlistConfig.BindPort = ports[1]
	conf.SerfLANConfig.MemberlistConfig.AdvertisePort = ports[1]
	conf.SerfWANConfig.MemberlistConfig.BindAddr = "127.0.0.1"
	conf.SerfWANConfig.MemberlistConfig.BindPort = ports[2]
	conf.SerfWANConfig.MemberlistConfig.AdvertisePort = ports[2]

	nodeID, err := uuid.GenerateUUID()
	if err != nil {
		t.Fatal(err)
	}
	conf.NodeID = types.NodeID(nodeID)

	if cb != nil {
		cb(conf)
	}

	// Apply config to copied fields because many tests only set the old
	// values.
	conf.ACLResolverSettings.ACLsEnabled = conf.ACLsEnabled
	conf.ACLResolverSettings.NodeName = conf.NodeName
	conf.ACLResolverSettings.Datacenter = conf.Datacenter
	conf.ACLResolverSettings.EnterpriseMeta = *conf.AgentEnterpriseMeta()

	deps := newDefaultDeps(t, conf)
	server, err := consul.NewServer(conf, deps, gogrpc.NewServer())
	require.NoError(t, err)
	t.Cleanup(func() {
		require.NoError(t, server.Shutdown())
	})

	testrpc.WaitForLeader(t, server.RPC, conf.Datacenter)

	backend := consul.NewPeeringBackend(server, deps.GRPCConnPool)
	handler := &peering.Service{Backend: backend}

	grpcServer := gogrpc.NewServer()
	pbpeering.RegisterPeeringServiceServer(grpcServer, handler)

	lis, err := net.Listen("tcp", "127.0.0.1:0")
	require.NoError(t, err)
	t.Cleanup(func() { lis.Close() })

	g := new(errgroup.Group)
	g.Go(func() error {
		return grpcServer.Serve(lis)
	})
	t.Cleanup(func() {
		if grpcServer.Stop(); err != nil {
			t.Logf("grpc server shutdown: %v", err)
		}
		if err := g.Wait(); err != nil {
			t.Logf("grpc server error: %v", err)
		}
	})

	return testingServer{
		Server:  server,
		Backend: backend,
		Addr:    lis.Addr(),
	}
}

func (s testingServer) ClientConn(t *testing.T) *gogrpc.ClientConn {
	t.Helper()
	ctx, cancel := context.WithTimeout(context.Background(), 10*time.Second)
	t.Cleanup(cancel)

	conn, err := gogrpc.DialContext(ctx, s.Addr.String(), gogrpc.WithInsecure())
	require.NoError(t, err)
	t.Cleanup(func() { conn.Close() })
	return conn
}

type testingServer struct {
	Server  *consul.Server
	Addr    net.Addr
	Backend peering.Backend
}

// TODO(peering): remove duplication between this and agent/consul tests
func newDefaultDeps(t *testing.T, c *consul.Config) consul.Deps {
	t.Helper()

	logger := hclog.NewInterceptLogger(&hclog.LoggerOptions{
		Name:   c.NodeName,
		Level:  hclog.Debug,
		Output: testutil.NewLogBuffer(t),
	})

	tls, err := tlsutil.NewConfigurator(c.TLSConfig, logger)
	require.NoError(t, err, "failed to create tls configuration")

	r := router.NewRouter(logger, c.Datacenter, fmt.Sprintf("%s.%s", c.NodeName, c.Datacenter), nil)
	builder := resolver.NewServerResolverBuilder(resolver.Config{})
	resolver.Register(builder)

	connPool := &pool.ConnPool{
		Server:          false,
		SrcAddr:         c.RPCSrcAddr,
		Logger:          logger.StandardLogger(&hclog.StandardLoggerOptions{InferLevels: true}),
		MaxTime:         2 * time.Minute,
		MaxStreams:      4,
		TLSConfigurator: tls,
		Datacenter:      c.Datacenter,
	}

	return consul.Deps{
		Logger:          logger,
		TLSConfigurator: tls,
		Tokens:          new(token.Store),
		Router:          r,
		ConnPool:        connPool,
		GRPCConnPool: grpc.NewClientConnPool(grpc.ClientConnPoolConfig{
			Servers:               builder,
			TLSWrapper:            grpc.TLSWrapper(tls.OutgoingRPCWrapper()),
			UseTLSForDC:           tls.UseTLS,
			DialingFromServer:     true,
			DialingFromDatacenter: c.Datacenter,
		}),
		LeaderForwarder:          builder,
		EnterpriseDeps:           newDefaultDepsEnterprise(t, logger, c),
		NewRequestRecorderFunc:   middleware.NewRequestRecorder,
		GetNetRPCInterceptorFunc: middleware.GetNetRPCInterceptor,
	}
}<|MERGE_RESOLUTION|>--- conflicted
+++ resolved
@@ -5,12 +5,13 @@
 	"encoding/base64"
 	"encoding/json"
 	"fmt"
-	"github.com/hashicorp/consul/agent/consul/state"
 	"io/ioutil"
 	"net"
 	"path"
 	"testing"
 	"time"
+
+	"github.com/hashicorp/consul/agent/consul/state"
 
 	"github.com/golang/protobuf/ptypes"
 	"github.com/hashicorp/go-hclog"
@@ -19,7 +20,6 @@
 	"golang.org/x/sync/errgroup"
 	gogrpc "google.golang.org/grpc"
 
-	"github.com/hashicorp/consul/agent/consul/state"
 	grpc "github.com/hashicorp/consul/agent/grpc/private"
 	"github.com/hashicorp/consul/agent/grpc/private/resolver"
 	"github.com/hashicorp/consul/api"
@@ -312,7 +312,6 @@
 	prototest.AssertDeepEqual(t, expect, resp)
 }
 
-<<<<<<< HEAD
 func TestPeeringService_TrustBundleListByService(t *testing.T) {
 	// test executes the following scenario:
 	// 0 - initial setup test server, state store, RPC client, verify empty results
@@ -664,7 +663,8 @@
 			Bundles: []*pbpeering.PeeringTrustBundle{},
 		},
 	})
-=======
+}
+
 func Test_StreamHandler_UpsertServices(t *testing.T) {
 	if testing.Short() {
 		t.Skip("too slow for testing.Short")
@@ -1016,7 +1016,6 @@
 	if !t.Run(name, fn) {
 		t.FailNow()
 	}
->>>>>>> 4e215dc4
 }
 
 // newTestServer is copied from partition/service_test.go, with the addition of certs/cas.
