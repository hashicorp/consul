--- conflicted
+++ resolved
@@ -314,7 +314,6 @@
 	}
 }
 
-<<<<<<< HEAD
 // We define a valid peering by a peering that does not occur over the same server addresses
 func TestPeeringService_Establish_validPeeringInPartition(t *testing.T) {
 	// TODO(peering): see note on newTestServer, refactor to not use this
@@ -337,7 +336,8 @@
 	require.Error(t, errE)
 	require.Contains(t, errE.Error(), "cannot create a peering within the same partition (ENT) or cluster (OSS)")
 	require.Nil(t, respE)
-=======
+}
+
 func TestPeeringService_Establish_ACLEnforcement(t *testing.T) {
 	validToken := peering.TestPeeringToken("83474a06-cca4-4ff4-99a4-4152929c8160")
 	validTokenJSON, _ := json.Marshal(&validToken)
@@ -401,7 +401,6 @@
 			run(t, tc)
 		})
 	}
->>>>>>> f03cca75
 }
 
 func TestPeeringService_Read(t *testing.T) {
@@ -1017,9 +1016,7 @@
 			"cannot create peering with name: \"peerB\"; there is an existing peering expecting to be dialed")
 		require.Nil(t, resp)
 	})
-<<<<<<< HEAD
-
-=======
+
 }
 
 // Test RPC endpoint responses when peering is disabled. They should all return an error.
@@ -1191,7 +1188,6 @@
 			run(t, tc)
 		})
 	}
->>>>>>> f03cca75
 }
 
 // newTestServer is copied from partition/service_test.go, with the addition of certs/cas.
