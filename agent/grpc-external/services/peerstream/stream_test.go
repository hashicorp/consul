package peerstream

import (
	"bytes"
	"context"
	"fmt"
	"io"
	"net"
	"sort"
	"sync"
	"testing"
	"time"

	"github.com/golang/protobuf/proto"
	"github.com/hashicorp/go-uuid"
	"github.com/stretchr/testify/require"
	"google.golang.org/genproto/googleapis/rpc/code"
	"google.golang.org/grpc"
	"google.golang.org/grpc/codes"
	"google.golang.org/grpc/status"
	newproto "google.golang.org/protobuf/proto"
	"google.golang.org/protobuf/types/known/anypb"

	"github.com/hashicorp/consul/acl"
	"github.com/hashicorp/consul/agent/cache"
	"github.com/hashicorp/consul/agent/connect"
	"github.com/hashicorp/consul/agent/consul/state"
	"github.com/hashicorp/consul/agent/consul/stream"
	"github.com/hashicorp/consul/agent/structs"
	"github.com/hashicorp/consul/lib"
	"github.com/hashicorp/consul/logging"
	"github.com/hashicorp/consul/proto/pbcommon"
	"github.com/hashicorp/consul/proto/pbpeering"
	"github.com/hashicorp/consul/proto/pbpeerstream"
	"github.com/hashicorp/consul/proto/pbservice"
	"github.com/hashicorp/consul/proto/pbstatus"
	"github.com/hashicorp/consul/proto/prototest"
	"github.com/hashicorp/consul/sdk/freeport"
	"github.com/hashicorp/consul/sdk/testutil"
	"github.com/hashicorp/consul/sdk/testutil/retry"
	"github.com/hashicorp/consul/types"
)

const (
	testPeerID                = "caf067a6-f112-4907-9101-d45857d2b149"
	testActiveStreamSecretID  = "e778c518-f0db-473a-9224-24b357da971d"
	testPendingStreamSecretID = "522c0daf-2ef2-4dab-bc78-5e04e3daf552"
	testEstablishmentSecretID = "f6569d37-1c5b-4415-aae5-26f4594f7f60"
)

func TestStreamResources_Server_Follower(t *testing.T) {
	srv, _ := newTestServer(t, func(c *Config) {
		backend := c.Backend.(*testStreamBackend)
		backend.leader = func() bool {
			return false
		}
		backend.leaderAddr = "expected:address"
	})

	client := NewMockClient(context.Background())

	errCh := make(chan error, 1)
	client.ErrCh = errCh

	go func() {
		// Pass errors from server handler into ErrCh so that they can be seen by the client on Recv().
		// This matches gRPC's behavior when an error is returned by a server.
		err := srv.StreamResources(client.ReplicationStream)
		if err != nil {
			errCh <- err
		}
	}()

	// expect error
	msg, err := client.Recv()
	require.Nil(t, msg)
	require.Error(t, err)
	require.EqualError(t, err, "rpc error: code = FailedPrecondition desc = cannot establish a peering stream on a follower node")

	// expect a status error
	st, ok := status.FromError(err)
	require.True(t, ok, "need to get back a grpc status error")
	deets := st.Details()

	// expect a LeaderAddress message
	exp := []interface{}{&pbpeerstream.LeaderAddress{Address: "expected:address"}}
	prototest.AssertDeepEqual(t, exp, deets)
}

// TestStreamResources_Server_LeaderBecomesFollower simulates a srv that is a leader when the
// subscription request is sent but loses leadership status for subsequent messages.
func TestStreamResources_Server_LeaderBecomesFollower(t *testing.T) {
	srv, store := newTestServer(t, func(c *Config) {
		backend := c.Backend.(*testStreamBackend)

		first := true
		backend.leader = func() bool {
			if first {
				first = false
				return true
			}
			return false
		}

		backend.leaderAddr = "expected:address"
	})

	p := writePeeringToBeDialed(t, store, 1, "my-peer")
	require.Empty(t, p.PeerID, "should be empty if being dialed")

	// Set the initial roots and CA configuration.
	_, _ = writeInitialRootsAndCA(t, store)

	client := NewMockClient(context.Background())

	errCh := make(chan error, 1)
	client.ErrCh = errCh

	go func() {
		// Pass errors from server handler into ErrCh so that they can be seen by the client on Recv().
		// This matches gRPC's behavior when an error is returned by a server.
		if err := srv.StreamResources(client.ReplicationStream); err != nil {
			errCh <- err
		}
	}()

	// Receive a subscription from a peer. This message arrives while the
	// server is a leader and should work.
	testutil.RunStep(t, "send subscription request to leader and consume its three requests", func(t *testing.T) {
		sub := &pbpeerstream.ReplicationMessage{
			Payload: &pbpeerstream.ReplicationMessage_Open_{
				Open: &pbpeerstream.ReplicationMessage_Open{
					PeerID:         testPeerID,
					StreamSecretID: testPendingStreamSecretID,
				},
			},
		}
		err := client.Send(sub)
		require.NoError(t, err)

		msg1, err := client.Recv()
		require.NoError(t, err)
		require.NotEmpty(t, msg1)

		msg2, err := client.Recv()
		require.NoError(t, err)
		require.NotEmpty(t, msg2)

		msg3, err := client.Recv()
		require.NoError(t, err)
		require.NotEmpty(t, msg3)
	})

	// The ACK will be a new request but at this point the server is not the
	// leader in the test and this should fail.
	testutil.RunStep(t, "ack fails with non leader", func(t *testing.T) {
		ack := &pbpeerstream.ReplicationMessage{
			Payload: &pbpeerstream.ReplicationMessage_Request_{
				Request: &pbpeerstream.ReplicationMessage_Request{
					ResourceURL:   pbpeerstream.TypeURLExportedService,
					ResponseNonce: "1",
				},
			},
		}

		err := client.Send(ack)
		require.NoError(t, err)

		// expect error
		msg, err := client.Recv()
		require.Nil(t, msg)
		require.Error(t, err)
		require.EqualError(t, err, "rpc error: code = FailedPrecondition desc = node is not a leader anymore; cannot continue streaming")

		// expect a status error
		st, ok := status.FromError(err)
		require.True(t, ok, "need to get back a grpc status error")

		// expect a LeaderAddress message
		expect := []interface{}{
			&pbpeerstream.LeaderAddress{Address: "expected:address"},
		}
		prototest.AssertDeepEqual(t, expect, st.Details())
	})
}

func TestStreamResources_Server_ActiveSecretValidation(t *testing.T) {
	type testSeed struct {
		peering *pbpeering.Peering
		secrets []*pbpeering.SecretsWriteRequest
	}
	type testCase struct {
		name    string
		seed    *testSeed
		input   *pbpeerstream.ReplicationMessage
		wantErr error
	}

	peeringWithoutSecrets := "35bf39d2-836c-4f66-945f-85f20b17c3db"

	run := func(t *testing.T, tc testCase) {
		srv, store := newTestServer(t, nil)

		// Write a seed peering.
		if tc.seed != nil {
			require.NoError(t, store.PeeringWrite(1, &pbpeering.PeeringWriteRequest{Peering: tc.seed.peering}))

			for _, s := range tc.seed.secrets {
				require.NoError(t, store.PeeringSecretsWrite(1, s))
			}
		}

		// Set the initial roots and CA configuration.
		_, _ = writeInitialRootsAndCA(t, store)

		client := NewMockClient(context.Background())

		errCh := make(chan error, 1)
		client.ErrCh = errCh

		go func() {
			// Pass errors from server handler into ErrCh so that they can be seen by the client on Recv().
			// This matches gRPC's behavior when an error is returned by a server.
			err := srv.StreamResources(client.ReplicationStream)
			if err != nil {
				errCh <- err
			}
		}()

		err := client.Send(tc.input)
		require.NoError(t, err)

		_, err = client.Recv()
		if tc.wantErr != nil {
			require.Error(t, err)
			require.EqualError(t, err, tc.wantErr.Error())
		} else {
			require.NoError(t, err)
		}

		client.Close()
	}
	tt := []testCase{
		{
			name: "no secret for peering",
			seed: &testSeed{
				peering: &pbpeering.Peering{
					Name: "foo",
					ID:   peeringWithoutSecrets,
				},
			},
			input: &pbpeerstream.ReplicationMessage{
				Payload: &pbpeerstream.ReplicationMessage_Open_{
					Open: &pbpeerstream.ReplicationMessage_Open{
						PeerID: peeringWithoutSecrets,
					},
				},
			},
			wantErr: status.Error(codes.Internal, "unable to authorize connection, peering must be re-established"),
		},
		{
			name: "unknown secret",
			seed: &testSeed{
				peering: &pbpeering.Peering{
					Name: "foo",
					ID:   testPeerID,
				},
				secrets: []*pbpeering.SecretsWriteRequest{
					{
						PeerID: testPeerID,
						Request: &pbpeering.SecretsWriteRequest_GenerateToken{
							GenerateToken: &pbpeering.SecretsWriteRequest_GenerateTokenRequest{
								EstablishmentSecret: testEstablishmentSecretID,
							},
						},
					},
				},
			},
			input: &pbpeerstream.ReplicationMessage{
				Payload: &pbpeerstream.ReplicationMessage_Open_{
					Open: &pbpeerstream.ReplicationMessage_Open{
						PeerID:         testPeerID,
						StreamSecretID: "unknown-secret",
					},
				},
			},
			wantErr: status.Error(codes.PermissionDenied, "invalid peering stream secret"),
		},
		{
			name: "known pending secret",
			seed: &testSeed{
				peering: &pbpeering.Peering{
					Name: "foo",
					ID:   testPeerID,
				},
				secrets: []*pbpeering.SecretsWriteRequest{
					{
						PeerID: testPeerID,
						Request: &pbpeering.SecretsWriteRequest_GenerateToken{
							GenerateToken: &pbpeering.SecretsWriteRequest_GenerateTokenRequest{
								EstablishmentSecret: testEstablishmentSecretID,
							},
						},
					},
					{
						PeerID: testPeerID,
						Request: &pbpeering.SecretsWriteRequest_ExchangeSecret{
							ExchangeSecret: &pbpeering.SecretsWriteRequest_ExchangeSecretRequest{
								EstablishmentSecret: testEstablishmentSecretID,
								PendingStreamSecret: testPendingStreamSecretID,
							},
						},
					},
				},
			},
			input: &pbpeerstream.ReplicationMessage{
				Payload: &pbpeerstream.ReplicationMessage_Open_{
					Open: &pbpeerstream.ReplicationMessage_Open{
						PeerID:         testPeerID,
						StreamSecretID: testPendingStreamSecretID,
					},
				},
			},
		},
		{
			name: "known active secret",
			seed: &testSeed{
				peering: &pbpeering.Peering{
					Name: "foo",
					ID:   testPeerID,
				},
				secrets: []*pbpeering.SecretsWriteRequest{
					{
						PeerID: testPeerID,
						Request: &pbpeering.SecretsWriteRequest_GenerateToken{
							GenerateToken: &pbpeering.SecretsWriteRequest_GenerateTokenRequest{
								EstablishmentSecret: testEstablishmentSecretID,
							},
						},
					},
					{
						PeerID: testPeerID,
						Request: &pbpeering.SecretsWriteRequest_ExchangeSecret{
							ExchangeSecret: &pbpeering.SecretsWriteRequest_ExchangeSecretRequest{
								EstablishmentSecret: testEstablishmentSecretID,
								PendingStreamSecret: testPendingStreamSecretID,
							},
						},
					},
					{
						PeerID: testPeerID,
						Request: &pbpeering.SecretsWriteRequest_PromotePending{
							PromotePending: &pbpeering.SecretsWriteRequest_PromotePendingRequest{
								// Pending gets promoted to active.
								ActiveStreamSecret: testPendingStreamSecretID,
							},
						},
					},
				},
			},
			input: &pbpeerstream.ReplicationMessage{
				Payload: &pbpeerstream.ReplicationMessage_Open_{
					Open: &pbpeerstream.ReplicationMessage_Open{
						PeerID:         testPeerID,
						StreamSecretID: testPendingStreamSecretID,
					},
				},
			},
		},
	}
	for _, tc := range tt {
		t.Run(tc.name, func(t *testing.T) {
			run(t, tc)
		})
	}
}

func TestStreamResources_Server_PendingSecretPromotion(t *testing.T) {
	srv, store := newTestServer(t, nil)
	_ = writePeeringToBeDialed(t, store, 1, "my-peer")

	client := NewMockClient(context.Background())

	errCh := make(chan error, 1)
	client.ErrCh = errCh

	go func() {
		// Pass errors from server handler into ErrCh so that they can be seen by the client on Recv().
		// This matches gRPC's behavior when an error is returned by a server.
		err := srv.StreamResources(client.ReplicationStream)
		if err != nil {
			errCh <- err
		}
	}()

	err := client.Send(&pbpeerstream.ReplicationMessage{
		Payload: &pbpeerstream.ReplicationMessage_Open_{
			Open: &pbpeerstream.ReplicationMessage_Open{
				PeerID:         testPeerID,
				StreamSecretID: testPendingStreamSecretID,
			},
		},
	})
	require.NoError(t, err)

	retry.Run(t, func(r *retry.R) {
		// Upon presenting a known pending secret ID, it should be promoted to active.
		secrets, err := store.PeeringSecretsRead(nil, testPeerID)
		require.NoError(r, err)
		require.Empty(r, secrets.GetStream().GetPendingSecretID())
		require.Equal(r, testPendingStreamSecretID, secrets.GetStream().GetActiveSecretID())
	})
}

func TestStreamResources_Server_FirstRequest(t *testing.T) {
	type testCase struct {
		name    string
		input   *pbpeerstream.ReplicationMessage
		wantErr error
	}

	run := func(t *testing.T, tc testCase) {
		srv, _ := newTestServer(t, nil)

		client := NewMockClient(context.Background())

		errCh := make(chan error, 1)
		client.ErrCh = errCh

		go func() {
			// Pass errors from server handler into ErrCh so that they can be seen by the client on Recv().
			// This matches gRPC's behavior when an error is returned by a server.
			err := srv.StreamResources(client.ReplicationStream)
			if err != nil {
				errCh <- err
			}
		}()

		err := client.Send(tc.input)
		require.NoError(t, err)

		msg, err := client.Recv()
		require.Nil(t, msg)
		require.Error(t, err)
		require.EqualError(t, err, tc.wantErr.Error())
	}

	tt := []testCase{
		{
			name: "unexpected response",
			input: &pbpeerstream.ReplicationMessage{
				Payload: &pbpeerstream.ReplicationMessage_Response_{
					Response: &pbpeerstream.ReplicationMessage_Response{
						ResourceURL: pbpeerstream.TypeURLExportedService,
						ResourceID:  "api-service",
						Nonce:       "2",
					},
				},
			},
			wantErr: status.Error(codes.InvalidArgument, "first message when initiating a peering must be: Open"),
		},
		{
			name: "unexpected request",
			input: &pbpeerstream.ReplicationMessage{
				Payload: &pbpeerstream.ReplicationMessage_Request_{
					Request: &pbpeerstream.ReplicationMessage_Request{
						ResourceURL: pbpeerstream.TypeURLExportedService,
					},
				},
			},
			wantErr: status.Error(codes.InvalidArgument, "first message when initiating a peering must be: Open"),
		},
		{
			name: "missing peer id",
			input: &pbpeerstream.ReplicationMessage{
				Payload: &pbpeerstream.ReplicationMessage_Open_{
					Open: &pbpeerstream.ReplicationMessage_Open{},
				},
			},
			wantErr: status.Error(codes.InvalidArgument, "initial subscription request must specify a PeerID"),
		},
		{
			name: "unknown peer",
			input: &pbpeerstream.ReplicationMessage{
				Payload: &pbpeerstream.ReplicationMessage_Open_{
					Open: &pbpeerstream.ReplicationMessage_Open{
						PeerID: "63b60245-c475-426b-b314-4588d210859d",
					},
				},
			},
			wantErr: status.Error(codes.InvalidArgument, "initial subscription for unknown PeerID: 63b60245-c475-426b-b314-4588d210859d"),
		},
	}
	for _, tc := range tt {
		t.Run(tc.name, func(t *testing.T) {
			run(t, tc)
		})
	}
}

func TestStreamResources_Server_Terminate(t *testing.T) {
	it := incrementalTime{
		base: time.Date(2000, time.January, 1, 0, 0, 0, 0, time.UTC),
	}

	srv, store := newTestServer(t, func(c *Config) {
		c.Tracker.SetClock(it.Now)
	})

	p := writePeeringToBeDialed(t, store, 1, "my-peer")
	require.Empty(t, p.PeerID, "should be empty if being dialed")

	// Set the initial roots and CA configuration.
	_, _ = writeInitialRootsAndCA(t, store)

	client := makeClient(t, srv, testPeerID)

	// TODO(peering): test fails if we don't drain the stream with this call because the
	// server gets blocked sending the termination message. Figure out a way to let
	// messages queue and filter replication messages.
	receiveRoots, err := client.Recv()
	require.NoError(t, err)
	require.NotNil(t, receiveRoots.GetResponse())
	require.Equal(t, pbpeerstream.TypeURLPeeringTrustBundle, receiveRoots.GetResponse().ResourceURL)

	testutil.RunStep(t, "new stream gets tracked", func(t *testing.T) {
		retry.Run(t, func(r *retry.R) {
			status, ok := srv.StreamStatus(testPeerID)
			require.True(r, ok)
			require.True(r, status.Connected)
		})
	})

	testutil.RunStep(t, "terminate the stream", func(t *testing.T) {
		done := srv.ConnectedStreams()[testPeerID]
		close(done)

		retry.Run(t, func(r *retry.R) {
			_, ok := srv.StreamStatus(testPeerID)
			require.False(r, ok)
		})
	})

	receivedTerm, err := client.Recv()
	require.NoError(t, err)
	expect := &pbpeerstream.ReplicationMessage{
		Payload: &pbpeerstream.ReplicationMessage_Terminated_{
			Terminated: &pbpeerstream.ReplicationMessage_Terminated{},
		},
	}
	prototest.AssertDeepEqual(t, expect, receivedTerm)
}

func TestStreamResources_Server_StreamTracker(t *testing.T) {
	it := incrementalTime{
		base: time.Date(2000, time.January, 1, 0, 0, 0, 0, time.UTC),
	}

	srv, store := newTestServer(t, func(c *Config) {
		c.Tracker.SetClock(it.Now)
	})

	// Set the initial roots and CA configuration.
	_, rootA := writeInitialRootsAndCA(t, store)

	p := writePeeringToBeDialed(t, store, 1, "my-peer")
	require.Empty(t, p.PeerID, "should be empty if being dialed")

	client := makeClient(t, srv, testPeerID)

	testutil.RunStep(t, "new stream gets tracked", func(t *testing.T) {
		retry.Run(t, func(r *retry.R) {
			status, ok := srv.StreamStatus(testPeerID)
			require.True(r, ok)
			require.True(r, status.Connected)
		})
	})

	var lastSendAck, lastSendSuccess time.Time

	testutil.RunStep(t, "ack tracked as success", func(t *testing.T) {
		ack := &pbpeerstream.ReplicationMessage{
			Payload: &pbpeerstream.ReplicationMessage_Request_{
				Request: &pbpeerstream.ReplicationMessage_Request{
					PeerID:        testPeerID,
					ResourceURL:   pbpeerstream.TypeURLExportedService,
					ResponseNonce: "1",

					// Acks do not have an Error populated in the request
				},
			},
		}

		lastSendAck = time.Date(2000, time.January, 1, 0, 0, 2, 0, time.UTC)
		lastSendSuccess = time.Date(2000, time.January, 1, 0, 0, 3, 0, time.UTC)
		err := client.Send(ack)
		require.NoError(t, err)

		expect := Status{
			Connected:        true,
			LastAck:          lastSendAck,
			heartbeatTimeout: defaultIncomingHeartbeatTimeout,
			LastSendSuccess:  lastSendSuccess,
		}

		retry.Run(t, func(r *retry.R) {
			rStatus, ok := srv.StreamStatus(testPeerID)
			require.True(r, ok)
			require.Equal(r, expect, rStatus)
		})
	})

	var lastNack time.Time
	var lastNackMsg string

	testutil.RunStep(t, "nack tracked as error", func(t *testing.T) {
		nack := &pbpeerstream.ReplicationMessage{
			Payload: &pbpeerstream.ReplicationMessage_Request_{
				Request: &pbpeerstream.ReplicationMessage_Request{
					PeerID:        testPeerID,
					ResourceURL:   pbpeerstream.TypeURLExportedService,
					ResponseNonce: "2",
					Error: &pbstatus.Status{
						Code:    int32(code.Code_UNAVAILABLE),
						Message: "bad bad not good",
					},
				},
			},
		}

		lastSendAck = time.Date(2000, time.January, 1, 0, 0, 4, 0, time.UTC)
		lastNack = time.Date(2000, time.January, 1, 0, 0, 5, 0, time.UTC)
		err := client.Send(nack)
		require.NoError(t, err)

		lastNackMsg = "client peer was unable to apply resource: bad bad not good"

		expect := Status{
			Connected:        true,
			LastAck:          lastSendAck,
			LastNack:         lastNack,
			LastNackMessage:  lastNackMsg,
			heartbeatTimeout: defaultIncomingHeartbeatTimeout,
			LastSendSuccess:  lastSendSuccess,
		}

		retry.Run(t, func(r *retry.R) {
			rStatus, ok := srv.StreamStatus(testPeerID)
			require.True(r, ok)
			require.Equal(r, expect, rStatus)
		})
	})

	var lastRecvResourceSuccess time.Time

	testutil.RunStep(t, "response applied locally", func(t *testing.T) {
		resp := &pbpeerstream.ReplicationMessage{
			Payload: &pbpeerstream.ReplicationMessage_Response_{
				Response: &pbpeerstream.ReplicationMessage_Response{
					ResourceURL: pbpeerstream.TypeURLExportedService,
					ResourceID:  "api",
					Nonce:       "21",
					Operation:   pbpeerstream.Operation_OPERATION_UPSERT,
					Resource:    makeAnyPB(t, &pbpeerstream.ExportedService{}),
				},
			},
		}
		lastRecvResourceSuccess = it.FutureNow(1)
		err := client.Send(resp)
		require.NoError(t, err)

		expectRoots := &pbpeerstream.ReplicationMessage{
			Payload: &pbpeerstream.ReplicationMessage_Response_{
				Response: &pbpeerstream.ReplicationMessage_Response{
					ResourceURL: pbpeerstream.TypeURLPeeringTrustBundle,
					ResourceID:  "roots",
					Resource: makeAnyPB(t, &pbpeering.PeeringTrustBundle{
						TrustDomain: connect.TestTrustDomain,
						RootPEMs:    []string{rootA.RootCert},
					}),
					Operation: pbpeerstream.Operation_OPERATION_UPSERT,
				},
			},
		}

		roots, err := client.Recv()
		require.NoError(t, err)
		prototest.AssertDeepEqual(t, expectRoots, roots)

		ack, err := client.Recv()
		require.NoError(t, err)

		expectAck := &pbpeerstream.ReplicationMessage{
			Payload: &pbpeerstream.ReplicationMessage_Request_{
				Request: &pbpeerstream.ReplicationMessage_Request{
					ResourceURL:   pbpeerstream.TypeURLExportedService,
					ResponseNonce: "21",
				},
			},
		}
		prototest.AssertDeepEqual(t, expectAck, ack)

		api := structs.NewServiceName("api", nil)

		expect := Status{
			Connected:               true,
			LastAck:                 lastSendAck,
			LastNack:                lastNack,
			LastNackMessage:         lastNackMsg,
			LastRecvResourceSuccess: lastRecvResourceSuccess,
			ImportedServices: map[string]struct{}{
				api.String(): {},
			},
			heartbeatTimeout: defaultIncomingHeartbeatTimeout,
			LastSendSuccess:  lastSendSuccess,
		}

		retry.Run(t, func(r *retry.R) {
			status, ok := srv.StreamStatus(testPeerID)
			require.True(r, ok)
			require.Equal(r, expect, status)
		})
	})

	var lastRecvError time.Time
	var lastRecvErrorMsg string

	testutil.RunStep(t, "response fails to apply locally", func(t *testing.T) {
		resp := &pbpeerstream.ReplicationMessage{
			Payload: &pbpeerstream.ReplicationMessage_Response_{
				Response: &pbpeerstream.ReplicationMessage_Response{
					ResourceURL: pbpeerstream.TypeURLExportedService,
					ResourceID:  "web",
					Nonce:       "24",

					// Unknown operation gets NACKed
					Operation: pbpeerstream.Operation_OPERATION_UNSPECIFIED,
				},
			},
		}
		lastRecvError = it.FutureNow(1)
		err := client.Send(resp)
		require.NoError(t, err)

		ack, err := client.Recv()
		require.NoError(t, err)

		expectNack := &pbpeerstream.ReplicationMessage{
			Payload: &pbpeerstream.ReplicationMessage_Request_{
				Request: &pbpeerstream.ReplicationMessage_Request{
					ResourceURL:   pbpeerstream.TypeURLExportedService,
					ResponseNonce: "24",
					Error: &pbstatus.Status{
						Code:    int32(code.Code_INVALID_ARGUMENT),
						Message: `unsupported operation: "OPERATION_UNSPECIFIED"`,
					},
				},
			},
		}
		prototest.AssertDeepEqual(t, expectNack, ack)

		lastRecvErrorMsg = `unsupported operation: "OPERATION_UNSPECIFIED"`

		api := structs.NewServiceName("api", nil)

		expect := Status{
			Connected:               true,
			LastAck:                 lastSendAck,
			LastNack:                lastNack,
			LastNackMessage:         lastNackMsg,
			LastRecvResourceSuccess: lastRecvResourceSuccess,
			LastRecvError:           lastRecvError,
			LastRecvErrorMessage:    lastRecvErrorMsg,
			ImportedServices: map[string]struct{}{
				api.String(): {},
			},
			heartbeatTimeout: defaultIncomingHeartbeatTimeout,
			LastSendSuccess:  lastSendSuccess,
		}

		retry.Run(t, func(r *retry.R) {
			status, ok := srv.StreamStatus(testPeerID)
			require.True(r, ok)
			require.Equal(r, expect, status)
		})
	})

	var lastRecvHeartbeat time.Time
	testutil.RunStep(t, "receives heartbeat", func(t *testing.T) {
		resp := &pbpeerstream.ReplicationMessage{
			Payload: &pbpeerstream.ReplicationMessage_Heartbeat_{
				Heartbeat: &pbpeerstream.ReplicationMessage_Heartbeat{},
			},
		}
		lastRecvHeartbeat = it.FutureNow(1)
		err := client.Send(resp)
		require.NoError(t, err)
		api := structs.NewServiceName("api", nil)

		expect := Status{
			Connected:               true,
			LastAck:                 lastSendAck,
			LastNack:                lastNack,
			LastNackMessage:         lastNackMsg,
			LastRecvResourceSuccess: lastRecvResourceSuccess,
			LastRecvError:           lastRecvError,
			LastRecvErrorMessage:    lastRecvErrorMsg,
			LastRecvHeartbeat:       lastRecvHeartbeat,
			ImportedServices: map[string]struct{}{
				api.String(): {},
			},
			heartbeatTimeout: defaultIncomingHeartbeatTimeout,
			LastSendSuccess:  lastSendSuccess,
		}

		retry.Run(t, func(r *retry.R) {
			status, ok := srv.StreamStatus(testPeerID)
			require.True(r, ok)
			require.Equal(r, expect, status)
		})
	})

	testutil.RunStep(t, "client disconnect marks stream as disconnected", func(t *testing.T) {
		lastRecvError = it.FutureNow(1)
		disconnectTime := it.FutureNow(2)
		lastRecvErrorMsg = "stream ended unexpectedly"

		client.Close()

		api := structs.NewServiceName("api", nil)

		expect := Status{
			Connected:               false,
			DisconnectErrorMessage:  lastRecvErrorMsg,
			LastAck:                 lastSendAck,
			LastNack:                lastNack,
			LastNackMessage:         lastNackMsg,
			DisconnectTime:          disconnectTime,
			LastRecvResourceSuccess: lastRecvResourceSuccess,
			LastRecvError:           lastRecvError,
			LastRecvErrorMessage:    lastRecvErrorMsg,
			LastRecvHeartbeat:       lastRecvHeartbeat,
			ImportedServices: map[string]struct{}{
				api.String(): {},
			},
			heartbeatTimeout: defaultIncomingHeartbeatTimeout,
			LastSendSuccess:  lastSendSuccess,
		}

		retry.Run(t, func(r *retry.R) {
			status, ok := srv.StreamStatus(testPeerID)
			require.True(r, ok)
			require.Equal(r, expect, status)
		})
	})
}

func TestStreamResources_Server_ServiceUpdates(t *testing.T) {
	srv, store := newTestServer(t, nil)

	// Create a peering
	var lastIdx uint64 = 1
	p := writePeeringToBeDialed(t, store, lastIdx, "my-peering")
	require.Empty(t, p.PeerID, "should be empty if being dialed")

	// Set the initial roots and CA configuration.
	_, _ = writeInitialRootsAndCA(t, store)

	client := makeClient(t, srv, p.ID)

	// Register a service that is not yet exported
	mysql := &structs.CheckServiceNode{
		Node:    &structs.Node{Node: "foo", Address: "10.0.0.1"},
		Service: &structs.NodeService{ID: "mysql-1", Service: "mysql", Port: 5000},
	}

	lastIdx++
	require.NoError(t, store.EnsureNode(lastIdx, mysql.Node))

	lastIdx++
	require.NoError(t, store.EnsureService(lastIdx, "foo", mysql.Service))

	mongoSvcDefaults := &structs.ServiceConfigEntry{
		Kind:     structs.ServiceDefaults,
		Name:     "mongo",
		Protocol: "grpc",
	}
	require.NoError(t, mongoSvcDefaults.Normalize())
	require.NoError(t, mongoSvcDefaults.Validate())
	lastIdx++
	require.NoError(t, store.EnsureConfigEntry(lastIdx, mongoSvcDefaults))

	// NOTE: for this test we'll just live in a fantasy realm where we assume
	// that mongo understands gRPC
	var (
		mongoSN      = structs.NewServiceName("mongo", nil).String()
		mongoProxySN = structs.NewServiceName("mongo-sidecar-proxy", nil).String()
		mysqlSN      = structs.NewServiceName("mysql", nil).String()
		mysqlProxySN = structs.NewServiceName("mysql-sidecar-proxy", nil).String()
	)

	testutil.RunStep(t, "exporting mysql leads to an UPSERT event", func(t *testing.T) {
		entry := &structs.ExportedServicesConfigEntry{
			Name: "default",
			Services: []structs.ExportedService{
				{
					Name: "mysql",
					Consumers: []structs.ServiceConsumer{
						{PeerName: "my-peering"},
					},
				},
				{
					// Mongo does not get pushed because it does not have instances registered.
					Name: "mongo",
					Consumers: []structs.ServiceConsumer{
						{PeerName: "my-peering"},
					},
				},
			},
		}
		require.NoError(t, entry.Normalize())
		require.NoError(t, entry.Validate())
		lastIdx++
		require.NoError(t, store.EnsureConfigEntry(lastIdx, entry))

		expectReplEvents(t, client,
			func(t *testing.T, msg *pbpeerstream.ReplicationMessage) {
				require.Equal(t, pbpeerstream.TypeURLPeeringTrustBundle, msg.GetResponse().ResourceURL)
				// Roots tested in TestStreamResources_Server_CARootUpdates
			},
			func(t *testing.T, msg *pbpeerstream.ReplicationMessage) {
				// no mongo instances exist
				require.Equal(t, pbpeerstream.TypeURLExportedService, msg.GetResponse().ResourceURL)
				require.Equal(t, mongoSN, msg.GetResponse().ResourceID)
				require.Equal(t, pbpeerstream.Operation_OPERATION_DELETE, msg.GetResponse().Operation)
				require.Nil(t, msg.GetResponse().Resource)
			},
			func(t *testing.T, msg *pbpeerstream.ReplicationMessage) {
				// proxies can't export because no mesh gateway exists yet
				require.Equal(t, pbpeerstream.TypeURLExportedService, msg.GetResponse().ResourceURL)
				require.Equal(t, mongoProxySN, msg.GetResponse().ResourceID)
				require.Equal(t, pbpeerstream.Operation_OPERATION_DELETE, msg.GetResponse().Operation)
				require.Nil(t, msg.GetResponse().Resource)
			},
			func(t *testing.T, msg *pbpeerstream.ReplicationMessage) {
				require.Equal(t, pbpeerstream.TypeURLExportedService, msg.GetResponse().ResourceURL)
				require.Equal(t, mysqlSN, msg.GetResponse().ResourceID)
				require.Equal(t, pbpeerstream.Operation_OPERATION_UPSERT, msg.GetResponse().Operation)

				var nodes pbpeerstream.ExportedService
				require.NoError(t, msg.GetResponse().Resource.UnmarshalTo(&nodes))
				require.Len(t, nodes.Nodes, 1)
			},
			func(t *testing.T, msg *pbpeerstream.ReplicationMessage) {
				// proxies can't export because no mesh gateway exists yet
				require.Equal(t, pbpeerstream.TypeURLExportedService, msg.GetResponse().ResourceURL)
				require.Equal(t, mysqlProxySN, msg.GetResponse().ResourceID)
				require.Equal(t, pbpeerstream.Operation_OPERATION_DELETE, msg.GetResponse().Operation)
				require.Nil(t, msg.GetResponse().Resource)
			},
		)
	})

	testutil.RunStep(t, "register mesh gateway to send proxy updates", func(t *testing.T) {
		gateway := &structs.CheckServiceNode{Node: &structs.Node{Node: "mgw", Address: "10.1.1.1"},
			Service: &structs.NodeService{ID: "gateway-1", Kind: structs.ServiceKindMeshGateway, Service: "gateway", Port: 8443},
			// TODO: checks
		}

		lastIdx++
		require.NoError(t, store.EnsureNode(lastIdx, gateway.Node))

		lastIdx++
		require.NoError(t, store.EnsureService(lastIdx, "mgw", gateway.Service))

		expectReplEvents(t, client,
			func(t *testing.T, msg *pbpeerstream.ReplicationMessage) {
				require.Equal(t, pbpeerstream.TypeURLExportedService, msg.GetResponse().ResourceURL)
				require.Equal(t, mongoProxySN, msg.GetResponse().ResourceID)
				require.Equal(t, pbpeerstream.Operation_OPERATION_UPSERT, msg.GetResponse().Operation)

				var nodes pbpeerstream.ExportedService
				require.NoError(t, msg.GetResponse().Resource.UnmarshalTo(&nodes))
				require.Len(t, nodes.Nodes, 1)

				pm := nodes.Nodes[0].Service.Connect.PeerMeta
				require.Equal(t, "grpc", pm.Protocol)
				spiffeIDs := []string{
					"spiffe://11111111-2222-3333-4444-555555555555.consul/ns/default/dc/dc1/svc/mongo",
					"spiffe://11111111-2222-3333-4444-555555555555.consul/gateway/mesh/dc/dc1",
				}
				require.Equal(t, spiffeIDs, pm.SpiffeID)
			},
			func(t *testing.T, msg *pbpeerstream.ReplicationMessage) {
				require.Equal(t, pbpeerstream.TypeURLExportedService, msg.GetResponse().ResourceURL)
				require.Equal(t, mysqlProxySN, msg.GetResponse().ResourceID)
				require.Equal(t, pbpeerstream.Operation_OPERATION_UPSERT, msg.GetResponse().Operation)

				var nodes pbpeerstream.ExportedService
				require.NoError(t, msg.GetResponse().Resource.UnmarshalTo(&nodes))
				require.Len(t, nodes.Nodes, 1)

				pm := nodes.Nodes[0].Service.Connect.PeerMeta
				require.Equal(t, "tcp", pm.Protocol)
				spiffeIDs := []string{
					"spiffe://11111111-2222-3333-4444-555555555555.consul/ns/default/dc/dc1/svc/mysql",
					"spiffe://11111111-2222-3333-4444-555555555555.consul/gateway/mesh/dc/dc1",
				}
				require.Equal(t, spiffeIDs, pm.SpiffeID)
			},
		)
	})

	mongo := &structs.CheckServiceNode{
		Node:    &structs.Node{Node: "zip", Address: "10.0.0.3"},
		Service: &structs.NodeService{ID: "mongo-1", Service: "mongo", Port: 5000},
	}

	testutil.RunStep(t, "registering mongo instance leads to an UPSERT event", func(t *testing.T) {
		lastIdx++
		require.NoError(t, store.EnsureNode(lastIdx, mongo.Node))

		lastIdx++
		require.NoError(t, store.EnsureService(lastIdx, "zip", mongo.Service))

		retry.Run(t, func(r *retry.R) {
			msg, err := client.RecvWithTimeout(100 * time.Millisecond)
			require.NoError(r, err)
			require.Equal(r, pbpeerstream.Operation_OPERATION_UPSERT, msg.GetResponse().Operation)
			require.Equal(r, mongo.Service.CompoundServiceName().String(), msg.GetResponse().ResourceID)

			var nodes pbpeerstream.ExportedService
			require.NoError(t, msg.GetResponse().Resource.UnmarshalTo(&nodes))
			require.Len(r, nodes.Nodes, 1)
		})
	})

	testutil.RunStep(t, "un-exporting mysql leads to a DELETE event for mysql", func(t *testing.T) {
		entry := &structs.ExportedServicesConfigEntry{
			Name: "default",
			Services: []structs.ExportedService{
				{
					Name: "mongo",
					Consumers: []structs.ServiceConsumer{
						{
							PeerName: "my-peering",
						},
					},
				},
			},
		}
		require.NoError(t, entry.Normalize())
		require.NoError(t, entry.Validate())
		lastIdx++
		err := store.EnsureConfigEntry(lastIdx, entry)
		require.NoError(t, err)

		retry.Run(t, func(r *retry.R) {
			msg, err := client.RecvWithTimeout(100 * time.Millisecond)
			require.NoError(r, err)
			require.Equal(r, pbpeerstream.Operation_OPERATION_DELETE, msg.GetResponse().Operation)
			require.Equal(r, mysql.Service.CompoundServiceName().String(), msg.GetResponse().ResourceID)
			require.Nil(r, msg.GetResponse().Resource)
		})
	})

	testutil.RunStep(t, "deleting the config entry leads to a DELETE event for mongo", func(t *testing.T) {
		lastIdx++
		err := store.DeleteConfigEntry(lastIdx, structs.ExportedServices, "default", nil)
		require.NoError(t, err)

		retry.Run(t, func(r *retry.R) {
			msg, err := client.RecvWithTimeout(100 * time.Millisecond)
			require.NoError(r, err)
			require.Equal(r, pbpeerstream.Operation_OPERATION_DELETE, msg.GetResponse().Operation)
			require.Equal(r, mongo.Service.CompoundServiceName().String(), msg.GetResponse().ResourceID)
			require.Nil(r, msg.GetResponse().Resource)
		})
	})
}

func TestStreamResources_Server_CARootUpdates(t *testing.T) {
	srv, store := newTestServer(t, nil)

	// Create a peering
	var lastIdx uint64 = 1
	p := writePeeringToBeDialed(t, store, lastIdx, "my-peering")
	require.Empty(t, p.PeerID, "should be empty if being dialed")

	// Set the initial roots and CA configuration.
	clusterID, rootA := writeInitialRootsAndCA(t, store)

	client := makeClient(t, srv, p.ID)

	testutil.RunStep(t, "initial CA Roots replication", func(t *testing.T) {
		expectReplEvents(t, client,
			func(t *testing.T, msg *pbpeerstream.ReplicationMessage) {
				require.Equal(t, pbpeerstream.TypeURLPeeringTrustBundle, msg.GetResponse().ResourceURL)
				require.Equal(t, "roots", msg.GetResponse().ResourceID)
				require.Equal(t, pbpeerstream.Operation_OPERATION_UPSERT, msg.GetResponse().Operation)

				var trustBundle pbpeering.PeeringTrustBundle
				require.NoError(t, msg.GetResponse().Resource.UnmarshalTo(&trustBundle))

				require.ElementsMatch(t, []string{rootA.RootCert}, trustBundle.RootPEMs)
				expect := connect.SpiffeIDSigningForCluster(clusterID).Host()
				require.Equal(t, expect, trustBundle.TrustDomain)
			},
		)
	})

	testutil.RunStep(t, "CA root rotation sends upsert event", func(t *testing.T) {
		// get max index for CAS operation
		cidx, _, err := store.CARoots(nil)
		require.NoError(t, err)

		rootB := connect.TestCA(t, nil)
		rootC := connect.TestCA(t, nil)
		rootC.Active = false // there can only be one active root
		lastIdx++
		set, err := store.CARootSetCAS(lastIdx, cidx, []*structs.CARoot{rootB, rootC})
		require.True(t, set)
		require.NoError(t, err)

		expectReplEvents(t, client,
			func(t *testing.T, msg *pbpeerstream.ReplicationMessage) {
				require.Equal(t, pbpeerstream.TypeURLPeeringTrustBundle, msg.GetResponse().ResourceURL)
				require.Equal(t, "roots", msg.GetResponse().ResourceID)
				require.Equal(t, pbpeerstream.Operation_OPERATION_UPSERT, msg.GetResponse().Operation)

				var trustBundle pbpeering.PeeringTrustBundle
				require.NoError(t, msg.GetResponse().Resource.UnmarshalTo(&trustBundle))

				require.ElementsMatch(t, []string{rootB.RootCert, rootC.RootCert}, trustBundle.RootPEMs)
				expect := connect.SpiffeIDSigningForCluster(clusterID).Host()
				require.Equal(t, expect, trustBundle.TrustDomain)
			},
		)
	})
}

// Test that when the client doesn't send a heartbeat in time, the stream is disconnected.
func TestStreamResources_Server_DisconnectsOnHeartbeatTimeout(t *testing.T) {
	it := incrementalTime{
		base: time.Date(2000, time.January, 1, 0, 0, 0, 0, time.UTC),
	}

	srv, store := newTestServer(t, func(c *Config) {
		c.Tracker.SetClock(it.Now)
<<<<<<< HEAD
		c.incomingHeartbeatTimeout = 50 * time.Millisecond // may need to be tuned higher to reduce flakes
=======
		c.IncomingHeartbeatTimeout = 5 * time.Millisecond
>>>>>>> 6ddcc046
	})

	p := writePeeringToBeDialed(t, store, 1, "my-peer")
	require.Empty(t, p.PeerID, "should be empty if being dialed")

	// Set the initial roots and CA configuration.
	_, _ = writeInitialRootsAndCA(t, store)

	client := makeClient(t, srv, testPeerID)

	// TODO(peering): test fails if we don't drain the stream with this call because the
	// server gets blocked sending the termination message. Figure out a way to let
	// messages queue and filter replication messages.
	receiveRoots, err := client.Recv()
	require.NoError(t, err)
	require.NotNil(t, receiveRoots.GetResponse())
	require.Equal(t, pbpeerstream.TypeURLPeeringTrustBundle, receiveRoots.GetResponse().ResourceURL)

	testutil.RunStep(t, "new stream gets tracked", func(t *testing.T) {
		retry.Run(t, func(r *retry.R) {
			status, ok := srv.StreamStatus(testPeerID)
			require.True(r, ok)
			require.True(r, status.Connected)
		})
	})

	testutil.RunStep(t, "stream is disconnected due to heartbeat timeout", func(t *testing.T) {
		disconnectTime := it.FutureNow(1)
		retry.Run(t, func(r *retry.R) {
			status, ok := srv.StreamStatus(testPeerID)
			require.True(r, ok)
			require.False(r, status.Connected)
			require.Equal(r, "heartbeat timeout", status.DisconnectErrorMessage)
			require.Equal(r, disconnectTime, status.DisconnectTime)
		})
	})
}

// Test that the server sends heartbeats at the expected interval.
func TestStreamResources_Server_SendsHeartbeats(t *testing.T) {
	it := incrementalTime{
		base: time.Date(2000, time.January, 1, 0, 0, 0, 0, time.UTC),
	}
	outgoingHeartbeatInterval := 5 * time.Millisecond

	srv, store := newTestServer(t, func(c *Config) {
		c.Tracker.SetClock(it.Now)
		c.outgoingHeartbeatInterval = outgoingHeartbeatInterval
	})

	p := writePeeringToBeDialed(t, store, 1, "my-peer")
	require.Empty(t, p.PeerID, "should be empty if being dialed")

	// Set the initial roots and CA configuration.
	_, _ = writeInitialRootsAndCA(t, store)

	client := makeClient(t, srv, testPeerID)

	// TODO(peering): test fails if we don't drain the stream with this call because the
	// server gets blocked sending the termination message. Figure out a way to let
	// messages queue and filter replication messages.
	receiveRoots, err := client.Recv()
	require.NoError(t, err)
	require.NotNil(t, receiveRoots.GetResponse())
	require.Equal(t, pbpeerstream.TypeURLPeeringTrustBundle, receiveRoots.GetResponse().ResourceURL)

	testutil.RunStep(t, "new stream gets tracked", func(t *testing.T) {
		retry.Run(t, func(r *retry.R) {
			status, ok := srv.StreamStatus(testPeerID)
			require.True(r, ok)
			require.True(r, status.Connected)
		})
	})

	testutil.RunStep(t, "sends first heartbeat", func(t *testing.T) {
		retry.RunWith(&retry.Timer{
			Timeout: outgoingHeartbeatInterval * 2,
			Wait:    outgoingHeartbeatInterval / 2,
		}, t, func(r *retry.R) {
			heartbeat, err := client.Recv()
			require.NoError(t, err)
			require.NotNil(t, heartbeat.GetHeartbeat())
		})
	})

	testutil.RunStep(t, "sends second heartbeat", func(t *testing.T) {
		retry.RunWith(&retry.Timer{
			Timeout: outgoingHeartbeatInterval * 2,
			Wait:    outgoingHeartbeatInterval / 2,
		}, t, func(r *retry.R) {
			heartbeat, err := client.Recv()
			require.NoError(t, err)
			require.NotNil(t, heartbeat.GetHeartbeat())
		})
	})
}

// Test that as long as the server receives heartbeats it keeps the connection open.
func TestStreamResources_Server_KeepsConnectionOpenWithHeartbeat(t *testing.T) {
	it := incrementalTime{
		base: time.Date(2000, time.January, 1, 0, 0, 0, 0, time.UTC),
	}
	incomingHeartbeatTimeout := 10 * time.Millisecond

	srv, store := newTestServer(t, func(c *Config) {
		c.Tracker.SetClock(it.Now)
		c.IncomingHeartbeatTimeout = incomingHeartbeatTimeout
	})

	p := writePeeringToBeDialed(t, store, 1, "my-peer")
	require.Empty(t, p.PeerID, "should be empty if being dialed")

	// Set the initial roots and CA configuration.
	_, _ = writeInitialRootsAndCA(t, store)

	client := makeClient(t, srv, testPeerID)

	// TODO(peering): test fails if we don't drain the stream with this call because the
	// server gets blocked sending the termination message. Figure out a way to let
	// messages queue and filter replication messages.
	receiveRoots, err := client.Recv()
	require.NoError(t, err)
	require.NotNil(t, receiveRoots.GetResponse())
	require.Equal(t, pbpeerstream.TypeURLPeeringTrustBundle, receiveRoots.GetResponse().ResourceURL)

	testutil.RunStep(t, "new stream gets tracked", func(t *testing.T) {
		retry.Run(t, func(r *retry.R) {
			status, ok := srv.StreamStatus(testPeerID)
			require.True(r, ok)
			require.True(r, status.Connected)
		})
	})

	heartbeatMsg := &pbpeerstream.ReplicationMessage{
		Payload: &pbpeerstream.ReplicationMessage_Heartbeat_{
			Heartbeat: &pbpeerstream.ReplicationMessage_Heartbeat{}}}

	ctx, cancel := context.WithCancel(context.Background())
	defer cancel()
	// errCh is used to collect any send errors from within the goroutine.
	errCh := make(chan error)

	// Set up a goroutine to send the heartbeat every 1/2 of the timeout.
	go func() {
		// This is just a do while loop. We want to send the heartbeat right away to start
		// because the test setup above takes some time and we might be close to the heartbeat
		// timeout already.
		for {
			err := client.Send(heartbeatMsg)
			if err != nil {
				select {
				case errCh <- err:
				case <-ctx.Done():
				}
				return
			}
			select {
			case <-time.After(incomingHeartbeatTimeout / 2):
			case <-ctx.Done():
				close(errCh)
				return
			}
		}
	}()

	// Assert that the stream remains connected for 5 heartbeat timeouts.
	require.Never(t, func() bool {
		status, ok := srv.StreamStatus(testPeerID)
		if !ok {
			return true
		}
		return !status.Connected
	}, incomingHeartbeatTimeout*5, incomingHeartbeatTimeout)

	// Kill the heartbeat sending goroutine and check if it had any errors.
	cancel()
	err, ok := <-errCh
	if ok {
		require.NoError(t, err)
	}
}

// makeClient sets up a *MockClient with the initial subscription
// message handshake.
func makeClient(t *testing.T, srv *testServer, peerID string) *MockClient {
	t.Helper()

	client := NewMockClient(context.Background())

	errCh := make(chan error, 1)
	client.ErrCh = errCh

	go func() {
		// Pass errors from server handler into ErrCh so that they can be seen by the client on Recv().
		// This matches gRPC's behavior when an error is returned by a server.
		if err := srv.StreamResources(client.ReplicationStream); err != nil {
			errCh <- err
		}
	}()

	// Send the initial request
	require.NoError(t, client.Send(&pbpeerstream.ReplicationMessage{
		Payload: &pbpeerstream.ReplicationMessage_Open_{
			Open: &pbpeerstream.ReplicationMessage_Open{
				PeerID:         testPeerID,
				StreamSecretID: testPendingStreamSecretID,
			},
		},
	}))

	// Receive a services and roots subscription request pair from server
	receivedSub1, err := client.Recv()
	require.NoError(t, err)
	receivedSub2, err := client.Recv()
	require.NoError(t, err)
	receivedSub3, err := client.Recv()
	require.NoError(t, err)

	// This is required when the client subscribes to server address replication messages.
	// We assert for the handler to be called at least once but the data doesn't matter.
	srv.mockSnapshotHandler.expect("", 0, 0, nil)

	// Issue services, roots, and server address subscription to server.
	// Note that server address may not come as an initial message
	for _, resourceURL := range []string{
		pbpeerstream.TypeURLExportedService,
		pbpeerstream.TypeURLPeeringTrustBundle,
		pbpeerstream.TypeURLPeeringServerAddresses,
	} {
		init := &pbpeerstream.ReplicationMessage{
			Payload: &pbpeerstream.ReplicationMessage_Request_{
				Request: &pbpeerstream.ReplicationMessage_Request{
					PeerID:      peerID,
					ResourceURL: resourceURL,
				},
			},
		}
		require.NoError(t, client.Send(init))
	}

	expect := []*pbpeerstream.ReplicationMessage{
		{
			Payload: &pbpeerstream.ReplicationMessage_Request_{
				Request: &pbpeerstream.ReplicationMessage_Request{
					ResourceURL: pbpeerstream.TypeURLExportedService,
					// The PeerID field is only set for the messages coming FROM
					// the establishing side and are going to be empty from the
					// other side.
					PeerID: "",
				},
			},
		},
		{
			Payload: &pbpeerstream.ReplicationMessage_Request_{
				Request: &pbpeerstream.ReplicationMessage_Request{
					ResourceURL: pbpeerstream.TypeURLPeeringTrustBundle,
					// The PeerID field is only set for the messages coming FROM
					// the establishing side and are going to be empty from the
					// other side.
					PeerID: "",
				},
			},
		},
	}
	got := []*pbpeerstream.ReplicationMessage{
		receivedSub1,
		receivedSub2,
		receivedSub3,
	}
	prototest.AssertElementsMatch(t, expect, got)

	return client
}

type testStreamBackend struct {
	pub    state.EventPublisher
	store  *state.Store
	leader func() bool

	leaderAddrLock sync.Mutex
	leaderAddr     string
}

var _ Backend = (*testStreamBackend)(nil)

func (b *testStreamBackend) IsLeader() bool {
	if b.leader != nil {
		return b.leader()
	}
	return true
}

func (b *testStreamBackend) SetLeaderAddress(addr string) {
	b.leaderAddrLock.Lock()
	defer b.leaderAddrLock.Unlock()
	b.leaderAddr = addr
}

func (b *testStreamBackend) GetLeaderAddress() string {
	b.leaderAddrLock.Lock()
	defer b.leaderAddrLock.Unlock()
	return b.leaderAddr
}

func (b *testStreamBackend) Subscribe(req *stream.SubscribeRequest) (*stream.Subscription, error) {
	return b.pub.Subscribe(req)
}

func (b *testStreamBackend) PeeringTerminateByID(req *pbpeering.PeeringTerminateByIDRequest) error {
	panic("not implemented")
}

func (b *testStreamBackend) PeeringTrustBundleWrite(req *pbpeering.PeeringTrustBundleWriteRequest) error {
	panic("not implemented")
}

func (b *testStreamBackend) ValidateProposedPeeringSecret(id string) (bool, error) {
	return true, nil
}

func (b *testStreamBackend) PeeringSecretsWrite(req *pbpeering.SecretsWriteRequest) error {
	return b.store.PeeringSecretsWrite(1, req)
}

func (b *testStreamBackend) PeeringWrite(req *pbpeering.PeeringWriteRequest) error {
	return b.store.PeeringWrite(1, req)
}

// CatalogRegister mocks catalog registrations through Raft by copying the logic of FSM.applyRegister.
func (b *testStreamBackend) CatalogRegister(req *structs.RegisterRequest) error {
	return b.store.EnsureRegistration(1, req)
}

// CatalogDeregister mocks catalog de-registrations through Raft by copying the logic of FSM.applyDeregister.
func (b *testStreamBackend) CatalogDeregister(req *structs.DeregisterRequest) error {
	if req.ServiceID != "" {
		if err := b.store.DeleteService(1, req.Node, req.ServiceID, &req.EnterpriseMeta, req.PeerName); err != nil {
			return err
		}
	} else if req.CheckID != "" {
		if err := b.store.DeleteCheck(1, req.Node, req.CheckID, &req.EnterpriseMeta, req.PeerName); err != nil {
			return err
		}
	} else {
		if err := b.store.DeleteNode(1, req.Node, &req.EnterpriseMeta, req.PeerName); err != nil {
			return err
		}
	}
	return nil
}

func Test_makeServiceResponse_ExportedServicesCount(t *testing.T) {
	peerName := "billing"
	peerID := "1fabcd52-1d46-49b0-b1d8-71559aee47f5"

	srv, store := newTestServer(t, nil)
	require.NoError(t, store.PeeringWrite(31, &pbpeering.PeeringWriteRequest{
		Peering: &pbpeering.Peering{
			ID:   peerID,
			Name: peerName,
		},
	}))

	// connect the stream
	mst, err := srv.Tracker.Connected(peerID)
	require.NoError(t, err)

	testutil.RunStep(t, "simulate an update to export a service", func(t *testing.T) {
		update := cache.UpdateEvent{
			CorrelationID: subExportedService + "api",
			Result: &pbservice.IndexedCheckServiceNodes{
				Nodes: []*pbservice.CheckServiceNode{
					{
						Service: &pbservice.NodeService{
							ID:       "api-1",
							Service:  "api",
							PeerName: peerName,
						},
					},
				},
			}}
		_, err := makeServiceResponse(mst, update)
		require.NoError(t, err)

		require.Equal(t, 1, mst.GetExportedServicesCount())
	})

	testutil.RunStep(t, "simulate a delete for an exported service", func(t *testing.T) {
		update := cache.UpdateEvent{
			CorrelationID: subExportedService + "api",
			Result: &pbservice.IndexedCheckServiceNodes{
				Nodes: []*pbservice.CheckServiceNode{},
			}}
		_, err := makeServiceResponse(mst, update)
		require.NoError(t, err)

		require.Equal(t, 0, mst.GetExportedServicesCount())
	})
}

func Test_processResponse_Validation(t *testing.T) {
	peerName := "billing"
	peerID := "1fabcd52-1d46-49b0-b1d8-71559aee47f5"

	type testCase struct {
		name    string
		in      *pbpeerstream.ReplicationMessage_Response
		expect  *pbpeerstream.ReplicationMessage
		wantErr bool
	}

	srv, store := newTestServer(t, nil)
	require.NoError(t, store.PeeringWrite(31, &pbpeering.PeeringWriteRequest{
		Peering: &pbpeering.Peering{
			ID:   peerID,
			Name: peerName,
		},
	}))

	// connect the stream
	mst, err := srv.Tracker.Connected(peerID)
	require.NoError(t, err)

	run := func(t *testing.T, tc testCase) {
		reply, err := srv.processResponse(peerName, "", mst, tc.in)
		if tc.wantErr {
			require.Error(t, err)
		} else {
			require.NoError(t, err)
		}
		require.Equal(t, tc.expect, reply)
	}

	tt := []testCase{
		{
			name: "valid upsert",
			in: &pbpeerstream.ReplicationMessage_Response{
				ResourceURL: pbpeerstream.TypeURLExportedService,
				ResourceID:  "api",
				Nonce:       "1",
				Operation:   pbpeerstream.Operation_OPERATION_UPSERT,
				Resource:    makeAnyPB(t, &pbpeerstream.ExportedService{}),
			},
			expect: &pbpeerstream.ReplicationMessage{
				Payload: &pbpeerstream.ReplicationMessage_Request_{
					Request: &pbpeerstream.ReplicationMessage_Request{
						ResourceURL:   pbpeerstream.TypeURLExportedService,
						ResponseNonce: "1",
					},
				},
			},
			wantErr: false,
		},
		{
			name: "valid delete",
			in: &pbpeerstream.ReplicationMessage_Response{
				ResourceURL: pbpeerstream.TypeURLExportedService,
				ResourceID:  "api",
				Nonce:       "1",
				Operation:   pbpeerstream.Operation_OPERATION_DELETE,
			},
			expect: &pbpeerstream.ReplicationMessage{
				Payload: &pbpeerstream.ReplicationMessage_Request_{
					Request: &pbpeerstream.ReplicationMessage_Request{
						ResourceURL:   pbpeerstream.TypeURLExportedService,
						ResponseNonce: "1",
					},
				},
			},
			wantErr: false,
		},
		{
			name: "invalid resource url",
			in: &pbpeerstream.ReplicationMessage_Response{
				ResourceURL: "nomad.Job",
				Nonce:       "1",
				Operation:   pbpeerstream.Operation_OPERATION_UNSPECIFIED,
			},
			expect: &pbpeerstream.ReplicationMessage{
				Payload: &pbpeerstream.ReplicationMessage_Request_{
					Request: &pbpeerstream.ReplicationMessage_Request{
						ResourceURL:   "nomad.Job",
						ResponseNonce: "1",
						Error: &pbstatus.Status{
							Code:    int32(code.Code_INVALID_ARGUMENT),
							Message: `received response for unknown resource type "nomad.Job"`,
						},
					},
				},
			},
			wantErr: true,
		},
		{
			name: "unknown operation",
			in: &pbpeerstream.ReplicationMessage_Response{
				ResourceURL: pbpeerstream.TypeURLExportedService,
				Nonce:       "1",
				Operation:   pbpeerstream.Operation_OPERATION_UNSPECIFIED,
			},
			expect: &pbpeerstream.ReplicationMessage{
				Payload: &pbpeerstream.ReplicationMessage_Request_{
					Request: &pbpeerstream.ReplicationMessage_Request{
						ResourceURL:   pbpeerstream.TypeURLExportedService,
						ResponseNonce: "1",
						Error: &pbstatus.Status{
							Code:    int32(code.Code_INVALID_ARGUMENT),
							Message: `unsupported operation: "OPERATION_UNSPECIFIED"`,
						},
					},
				},
			},
			wantErr: true,
		},
		{
			name: "out of range operation",
			in: &pbpeerstream.ReplicationMessage_Response{
				ResourceURL: pbpeerstream.TypeURLExportedService,
				Nonce:       "1",
				Operation:   pbpeerstream.Operation(100000),
			},
			expect: &pbpeerstream.ReplicationMessage{
				Payload: &pbpeerstream.ReplicationMessage_Request_{
					Request: &pbpeerstream.ReplicationMessage_Request{
						ResourceURL:   pbpeerstream.TypeURLExportedService,
						ResponseNonce: "1",
						Error: &pbstatus.Status{
							Code:    int32(code.Code_INVALID_ARGUMENT),
							Message: `unsupported operation: 100000`,
						},
					},
				},
			},
			wantErr: true,
		},
	}
	for _, tc := range tt {
		t.Run(tc.name, func(t *testing.T) {
			run(t, tc)
		})
	}
}

// writePeeringToDialFrom creates a peering with the provided name and ensures
// the PeerID field is set for the ID of the remote peer.
func writePeeringToDialFrom(t *testing.T, store *state.Store, idx uint64, peerName string) *pbpeering.Peering {
	remotePeerID, err := uuid.GenerateUUID()
	require.NoError(t, err)
	return writeTestPeering(t, store, idx, peerName, remotePeerID)
}

// writePeeringToBeDialed creates a peering with the provided name and ensures
// the PeerID field is NOT set for the ID of the remote peer.
func writePeeringToBeDialed(t *testing.T, store *state.Store, idx uint64, peerName string) *pbpeering.Peering {
	return writeTestPeering(t, store, idx, peerName, "")
}

func writeTestPeering(t *testing.T, store *state.Store, idx uint64, peerName, remotePeerID string) *pbpeering.Peering {
	peering := pbpeering.Peering{
		ID:     testPeerID,
		Name:   peerName,
		PeerID: remotePeerID,
	}
	if remotePeerID != "" {
		peering.PeerServerAddresses = []string{"127.0.0.1:5300"}
	}

	require.NoError(t, store.PeeringWrite(idx, &pbpeering.PeeringWriteRequest{
		Peering: &peering,
		SecretsRequest: &pbpeering.SecretsWriteRequest{
			PeerID: testPeerID,
			// Simulate generating a stream secret by first generating a token then exchanging for a stream secret.
			Request: &pbpeering.SecretsWriteRequest_GenerateToken{
				GenerateToken: &pbpeering.SecretsWriteRequest_GenerateTokenRequest{
					EstablishmentSecret: testEstablishmentSecretID,
				},
			},
		},
	}))
	require.NoError(t, store.PeeringSecretsWrite(idx, &pbpeering.SecretsWriteRequest{
		PeerID: testPeerID,
		Request: &pbpeering.SecretsWriteRequest_ExchangeSecret{
			ExchangeSecret: &pbpeering.SecretsWriteRequest_ExchangeSecretRequest{
				EstablishmentSecret: testEstablishmentSecretID,
				PendingStreamSecret: testPendingStreamSecretID,
			},
		},
	}))

	_, p, err := store.PeeringRead(nil, state.Query{Value: peerName})
	require.NoError(t, err)

	return p
}

func writeInitialRootsAndCA(t *testing.T, store *state.Store) (string, *structs.CARoot) {
	const clusterID = connect.TestClusterID

	rootA := connect.TestCA(t, nil)
	_, err := store.CARootSetCAS(1, 0, structs.CARoots{rootA})
	require.NoError(t, err)

	err = store.CASetConfig(0, &structs.CAConfiguration{ClusterID: clusterID})
	require.NoError(t, err)

	return clusterID, rootA
}

func makeAnyPB(t *testing.T, pb newproto.Message) *anypb.Any {
	any, err := anypb.New(pb)
	require.NoError(t, err)
	return any
}

func expectReplEvents(t *testing.T, client *MockClient, checkFns ...func(t *testing.T, got *pbpeerstream.ReplicationMessage)) {
	t.Helper()

	num := len(checkFns)

	if num == 0 {
		// No updates should be received.
		msg, err := client.RecvWithTimeout(100 * time.Millisecond)
		if err == io.EOF && msg == nil {
			return
		} else if err != nil {
			t.Fatalf("received unexpected update error: %v", err)
		} else {
			t.Fatalf("received unexpected update: %+v", msg)
		}
	}

	const timeout = 10 * time.Second

	var out []*pbpeerstream.ReplicationMessage
	for len(out) < num {
		msg, err := client.RecvWithTimeout(timeout)
		if err == io.EOF && msg == nil {
			t.Fatalf("timed out with %d of %d events", len(out), num)
		}
		require.NoError(t, err)
		out = append(out, msg)
	}

	if msg, err := client.RecvWithTimeout(100 * time.Millisecond); err != io.EOF || msg != nil {
		t.Fatalf("expected only %d events but got more; prev %+v; next %+v", num, out, msg)
	}

	require.Len(t, out, num)

	sort.SliceStable(out, func(i, j int) bool {
		a, b := out[i], out[j]

		typeA := fmt.Sprintf("%T", a.GetPayload())
		typeB := fmt.Sprintf("%T", b.GetPayload())
		if typeA != typeB {
			return typeA < typeB
		}

		switch a.GetPayload().(type) {
		case *pbpeerstream.ReplicationMessage_Request_:
			reqA, reqB := a.GetRequest(), b.GetRequest()
			if reqA.ResourceURL != reqB.ResourceURL {
				return reqA.ResourceURL < reqB.ResourceURL
			}
			return reqA.ResponseNonce < reqB.ResponseNonce

		case *pbpeerstream.ReplicationMessage_Response_:
			respA, respB := a.GetResponse(), b.GetResponse()
			if respA.ResourceURL != respB.ResourceURL {
				return respA.ResourceURL < respB.ResourceURL
			}
			if respA.ResourceID != respB.ResourceID {
				return respA.ResourceID < respB.ResourceID
			}
			return respA.Nonce < respB.Nonce

		case *pbpeerstream.ReplicationMessage_Terminated_:
			return false

		default:
			panic("unknown type")
		}
	})

	for i := 0; i < num; i++ {
		checkFns[i](t, out[i])
	}
}

func Test_processResponse_handleUpsert_handleDelete(t *testing.T) {
	srv, store := newTestServer(t, func(c *Config) {
		backend := c.Backend.(*testStreamBackend)
		backend.leader = func() bool {
			return false
		}
	})

	type testCase struct {
		name                          string
		seed                          []*structs.RegisterRequest
		input                         *pbpeerstream.ExportedService
		expect                        map[string]structs.CheckServiceNodes
		expectedImportedServicesCount int
	}

	peerName := "billing"
	peerID := "1fabcd52-1d46-49b0-b1d8-71559aee47f5"
	remoteMeta := pbcommon.NewEnterpriseMetaFromStructs(*structs.DefaultEnterpriseMetaInPartition("billing-ap"))

	// "api" service is imported from the billing-ap partition, corresponding to the billing peer.
	// Locally it is stored to the default partition.
	defaultMeta := *acl.DefaultEnterpriseMeta()
	apiSN := structs.NewServiceName("api", &defaultMeta)

	// create a peering in the state store
	require.NoError(t, store.PeeringWrite(31, &pbpeering.PeeringWriteRequest{
		Peering: &pbpeering.Peering{
			ID:   peerID,
			Name: peerName,
		},
	}))

	// connect the stream
	mst, err := srv.Tracker.Connected(peerID)
	require.NoError(t, err)

	run := func(t *testing.T, tc testCase) {
		// Seed the local catalog with some data to reconcile against.
		// and increment the tracker's imported services count
		for _, reg := range tc.seed {
			require.NoError(t, srv.Backend.CatalogRegister(reg))

			mst.TrackImportedService(reg.Service.CompoundServiceName())
		}

		var op pbpeerstream.Operation
		if len(tc.input.Nodes) == 0 {
			op = pbpeerstream.Operation_OPERATION_DELETE
		} else {
			op = pbpeerstream.Operation_OPERATION_UPSERT
		}

		in := &pbpeerstream.ReplicationMessage_Response{
			ResourceURL: pbpeerstream.TypeURLExportedService,
			ResourceID:  apiSN.String(),
			Nonce:       "1",
			Operation:   op,
			Resource:    makeAnyPB(t, tc.input),
		}

		// Simulate an update arriving for billing/api.
		_, err = srv.processResponse(peerName, acl.DefaultPartitionName, mst, in)
		require.NoError(t, err)

		for svc, expect := range tc.expect {
			t.Run(svc, func(t *testing.T) {
				_, got, err := srv.GetStore().CheckServiceNodes(nil, svc, &defaultMeta, peerName)
				require.NoError(t, err)
				requireEqualInstances(t, expect, got)
			})
		}

		// assert the imported services count modifications
		require.Equal(t, tc.expectedImportedServicesCount, mst.GetImportedServicesCount())
	}

	tt := []testCase{
		{
			name: "upsert two service instances to the same node",
			input: &pbpeerstream.ExportedService{
				Nodes: []*pbservice.CheckServiceNode{
					{
						Node: &pbservice.Node{
							ID:        "af913374-68ea-41e5-82e8-6ffd3dffc461",
							Node:      "node-foo",
							Partition: remoteMeta.Partition,
							PeerName:  peerName,
						},
						Service: &pbservice.NodeService{
							ID:             "api-1",
							Service:        "api",
							EnterpriseMeta: remoteMeta,
							PeerName:       peerName,
						},
						Checks: []*pbservice.HealthCheck{
							{
								CheckID:        "node-foo-check",
								Node:           "node-foo",
								EnterpriseMeta: remoteMeta,
								PeerName:       peerName,
							},
							{
								CheckID:        "api-1-check",
								ServiceID:      "api-1",
								Node:           "node-foo",
								EnterpriseMeta: remoteMeta,
								PeerName:       peerName,
							},
						},
					},
					{
						Node: &pbservice.Node{
							ID:        "af913374-68ea-41e5-82e8-6ffd3dffc461",
							Node:      "node-foo",
							Partition: remoteMeta.Partition,
							PeerName:  peerName,
						},
						Service: &pbservice.NodeService{
							ID:             "api-2",
							Service:        "api",
							EnterpriseMeta: remoteMeta,
							PeerName:       peerName,
						},
						Checks: []*pbservice.HealthCheck{
							{
								CheckID:        "node-foo-check",
								Node:           "node-foo",
								EnterpriseMeta: remoteMeta,
								PeerName:       peerName,
							},
							{
								CheckID:        "api-2-check",
								ServiceID:      "api-2",
								Node:           "node-foo",
								EnterpriseMeta: remoteMeta,
								PeerName:       peerName,
							},
						},
					},
				},
			},
			expect: map[string]structs.CheckServiceNodes{
				"api": {
					{
						Node: &structs.Node{
							ID:   "af913374-68ea-41e5-82e8-6ffd3dffc461",
							Node: "node-foo",

							// The remote billing-ap partition is overwritten for all resources with the local default.
							Partition: defaultMeta.PartitionOrEmpty(),

							// The name of the peer "billing" is attached as well.
							PeerName: peerName,
						},
						Service: &structs.NodeService{
							ID:             "api-1",
							Service:        "api",
							EnterpriseMeta: defaultMeta,
							PeerName:       peerName,
						},
						Checks: []*structs.HealthCheck{
							{
								CheckID:        "node-foo-check",
								Node:           "node-foo",
								EnterpriseMeta: defaultMeta,
								PeerName:       peerName,
							},
							{
								CheckID:        "api-1-check",
								ServiceID:      "api-1",
								Node:           "node-foo",
								EnterpriseMeta: defaultMeta,
								PeerName:       peerName,
							},
						},
					},
					{
						Node: &structs.Node{
							ID:        "af913374-68ea-41e5-82e8-6ffd3dffc461",
							Node:      "node-foo",
							Partition: defaultMeta.PartitionOrEmpty(),
							PeerName:  peerName,
						},
						Service: &structs.NodeService{
							ID:             "api-2",
							Service:        "api",
							EnterpriseMeta: defaultMeta,
							PeerName:       peerName,
						},
						Checks: []*structs.HealthCheck{
							{
								CheckID:        "node-foo-check",
								Node:           "node-foo",
								EnterpriseMeta: defaultMeta,
								PeerName:       peerName,
							},
							{
								CheckID:        "api-2-check",
								ServiceID:      "api-2",
								Node:           "node-foo",
								EnterpriseMeta: defaultMeta,
								PeerName:       peerName,
							},
						},
					},
				},
			},
			expectedImportedServicesCount: 1,
		},
		{
			name: "upsert two service instances to different nodes",
			input: &pbpeerstream.ExportedService{
				Nodes: []*pbservice.CheckServiceNode{
					{
						Node: &pbservice.Node{
							ID:        "af913374-68ea-41e5-82e8-6ffd3dffc461",
							Node:      "node-foo",
							Partition: remoteMeta.Partition,
							PeerName:  peerName,
						},
						Service: &pbservice.NodeService{
							ID:             "api-1",
							Service:        "api",
							EnterpriseMeta: remoteMeta,
							PeerName:       peerName,
						},
						Checks: []*pbservice.HealthCheck{
							{
								CheckID:        "node-foo-check",
								Node:           "node-foo",
								EnterpriseMeta: remoteMeta,
								PeerName:       peerName,
							},
							{
								CheckID:        "api-1-check",
								ServiceID:      "api-1",
								Node:           "node-foo",
								EnterpriseMeta: remoteMeta,
								PeerName:       peerName,
							},
						},
					},
					{
						Node: &pbservice.Node{
							ID:        "c0f97de9-4e1b-4e80-a1c6-cd8725835ab2",
							Node:      "node-bar",
							Partition: remoteMeta.Partition,
							PeerName:  peerName,
						},
						Service: &pbservice.NodeService{
							ID:             "api-2",
							Service:        "api",
							EnterpriseMeta: remoteMeta,
							PeerName:       peerName,
						},
						Checks: []*pbservice.HealthCheck{
							{
								CheckID:        "node-bar-check",
								Node:           "node-bar",
								EnterpriseMeta: remoteMeta,
								PeerName:       peerName,
							},
							{
								CheckID:        "api-2-check",
								ServiceID:      "api-2",
								Node:           "node-bar",
								EnterpriseMeta: remoteMeta,
								PeerName:       peerName,
							},
						},
					},
				},
			},
			expect: map[string]structs.CheckServiceNodes{
				"api": {
					{
						Node: &structs.Node{
							ID:        "c0f97de9-4e1b-4e80-a1c6-cd8725835ab2",
							Node:      "node-bar",
							Partition: defaultMeta.PartitionOrEmpty(),
							PeerName:  peerName,
						},
						Service: &structs.NodeService{
							ID:             "api-2",
							Service:        "api",
							EnterpriseMeta: defaultMeta,
							PeerName:       peerName,
						},
						Checks: []*structs.HealthCheck{
							{
								CheckID:        "node-bar-check",
								Node:           "node-bar",
								EnterpriseMeta: defaultMeta,
								PeerName:       peerName,
							},
							{
								CheckID:        "api-2-check",
								ServiceID:      "api-2",
								Node:           "node-bar",
								EnterpriseMeta: defaultMeta,
								PeerName:       peerName,
							},
						},
					},
					{
						Node: &structs.Node{
							ID:   "af913374-68ea-41e5-82e8-6ffd3dffc461",
							Node: "node-foo",

							// The remote billing-ap partition is overwritten for all resources with the local default.
							Partition: defaultMeta.PartitionOrEmpty(),

							// The name of the peer "billing" is attached as well.
							PeerName: peerName,
						},
						Service: &structs.NodeService{
							ID:             "api-1",
							Service:        "api",
							EnterpriseMeta: defaultMeta,
							PeerName:       peerName,
						},
						Checks: []*structs.HealthCheck{
							{
								CheckID:        "node-foo-check",
								Node:           "node-foo",
								EnterpriseMeta: defaultMeta,
								PeerName:       peerName,
							},
							{
								CheckID:        "api-1-check",
								ServiceID:      "api-1",
								Node:           "node-foo",
								EnterpriseMeta: defaultMeta,
								PeerName:       peerName,
							},
						},
					},
				},
			},
			expectedImportedServicesCount: 1,
		},
		{
			name: "receiving a nil input leads to deleting data in the catalog",
			seed: []*structs.RegisterRequest{
				{
					ID:       types.NodeID("c0f97de9-4e1b-4e80-a1c6-cd8725835ab2"),
					Node:     "node-bar",
					PeerName: peerName,
					Service: &structs.NodeService{
						ID:             "api-2",
						Service:        "api",
						EnterpriseMeta: defaultMeta,
						PeerName:       peerName,
					},
					Checks: structs.HealthChecks{
						{
							Node:      "node-bar",
							ServiceID: "api-2",
							CheckID:   types.CheckID("api-2-check"),
							PeerName:  peerName,
						},
						{
							Node:     "node-bar",
							CheckID:  types.CheckID("node-bar-check"),
							PeerName: peerName,
						},
					},
				},
				{
					ID:       types.NodeID("af913374-68ea-41e5-82e8-6ffd3dffc461"),
					Node:     "node-foo",
					PeerName: peerName,
					Service: &structs.NodeService{
						ID:             "api-1",
						Service:        "api",
						EnterpriseMeta: defaultMeta,
						PeerName:       peerName,
					},
					Checks: structs.HealthChecks{
						{
							Node:      "node-foo",
							ServiceID: "api-1",
							CheckID:   types.CheckID("api-1-check"),
							PeerName:  peerName,
						},
						{
							Node:     "node-foo",
							CheckID:  types.CheckID("node-foo-check"),
							PeerName: peerName,
						},
					},
				},
			},
			input: &pbpeerstream.ExportedService{},
			expect: map[string]structs.CheckServiceNodes{
				"api": {},
			},
			expectedImportedServicesCount: 0,
		},
		{
			name: "deleting one service name from a node does not delete other service names",
			seed: []*structs.RegisterRequest{
				{
					ID:       types.NodeID("af913374-68ea-41e5-82e8-6ffd3dffc461"),
					Node:     "node-foo",
					PeerName: peerName,
					Service: &structs.NodeService{
						ID:             "redis-2",
						Service:        "redis",
						EnterpriseMeta: defaultMeta,
						PeerName:       peerName,
					},
					Checks: structs.HealthChecks{
						{
							Node:      "node-foo",
							ServiceID: "redis-2",
							CheckID:   types.CheckID("redis-2-check"),
							PeerName:  peerName,
						},
						{
							Node:     "node-foo",
							CheckID:  types.CheckID("node-foo-check"),
							PeerName: peerName,
						},
					},
				},
				{
					ID:       types.NodeID("af913374-68ea-41e5-82e8-6ffd3dffc461"),
					Node:     "node-foo",
					PeerName: peerName,
					Service: &structs.NodeService{
						ID:             "api-1",
						Service:        "api",
						EnterpriseMeta: defaultMeta,
						PeerName:       peerName,
					},
					Checks: structs.HealthChecks{
						{
							Node:      "node-foo",
							ServiceID: "api-1",
							CheckID:   types.CheckID("api-1-check"),
							PeerName:  peerName,
						},
						{
							Node:     "node-foo",
							CheckID:  types.CheckID("node-foo-check"),
							PeerName: peerName,
						},
					},
				},
			},
			// Nil input is for the "api" service.
			input: &pbpeerstream.ExportedService{},
			expect: map[string]structs.CheckServiceNodes{
				"api": {},
				// Existing redis service was not affected by deletion.
				"redis": {
					{
						Node: &structs.Node{
							ID:        "af913374-68ea-41e5-82e8-6ffd3dffc461",
							Node:      "node-foo",
							Partition: defaultMeta.PartitionOrEmpty(),
							PeerName:  peerName,
						},
						Service: &structs.NodeService{
							ID:             "redis-2",
							Service:        "redis",
							EnterpriseMeta: defaultMeta,
							PeerName:       peerName,
						},
						Checks: []*structs.HealthCheck{
							{
								CheckID:        "node-foo-check",
								Node:           "node-foo",
								EnterpriseMeta: defaultMeta,
								PeerName:       peerName,
							},
							{
								CheckID:        "redis-2-check",
								ServiceID:      "redis-2",
								Node:           "node-foo",
								EnterpriseMeta: defaultMeta,
								PeerName:       peerName,
							},
						},
					},
				},
			},
			expectedImportedServicesCount: 1,
		},
		{
			name: "service checks are cleaned up when not present in a response",
			seed: []*structs.RegisterRequest{
				{
					ID:       types.NodeID("af913374-68ea-41e5-82e8-6ffd3dffc461"),
					Node:     "node-foo",
					PeerName: peerName,
					Service: &structs.NodeService{
						ID:             "api-1",
						Service:        "api",
						EnterpriseMeta: defaultMeta,
						PeerName:       peerName,
					},
					Checks: structs.HealthChecks{
						{
							Node:      "node-foo",
							ServiceID: "api-1",
							CheckID:   types.CheckID("api-1-check"),
							PeerName:  peerName,
						},
						{
							Node:     "node-foo",
							CheckID:  types.CheckID("node-foo-check"),
							PeerName: peerName,
						},
					},
				},
			},
			input: &pbpeerstream.ExportedService{
				Nodes: []*pbservice.CheckServiceNode{
					{
						Node: &pbservice.Node{
							ID:        "af913374-68ea-41e5-82e8-6ffd3dffc461",
							Node:      "node-foo",
							Partition: remoteMeta.Partition,
							PeerName:  peerName,
						},
						Service: &pbservice.NodeService{
							ID:             "api-1",
							Service:        "api",
							EnterpriseMeta: remoteMeta,
							PeerName:       peerName,
						},
						Checks: []*pbservice.HealthCheck{
							// Service check was deleted
						},
					},
				},
			},
			expect: map[string]structs.CheckServiceNodes{
				// Service check should be gone
				"api": {
					{
						Node: &structs.Node{
							ID:        "af913374-68ea-41e5-82e8-6ffd3dffc461",
							Node:      "node-foo",
							Partition: defaultMeta.PartitionOrEmpty(),
							PeerName:  peerName,
						},
						Service: &structs.NodeService{
							ID:             "api-1",
							Service:        "api",
							EnterpriseMeta: defaultMeta,
							PeerName:       peerName,
						},
						Checks: []*structs.HealthCheck{},
					},
				},
			},
			expectedImportedServicesCount: 2,
		},
		{
			name: "node checks are cleaned up when not present in a response",
			seed: []*structs.RegisterRequest{
				{
					ID:       types.NodeID("af913374-68ea-41e5-82e8-6ffd3dffc461"),
					Node:     "node-foo",
					PeerName: peerName,
					Service: &structs.NodeService{
						ID:             "redis-2",
						Service:        "redis",
						EnterpriseMeta: defaultMeta,
						PeerName:       peerName,
					},
					Checks: structs.HealthChecks{
						{
							Node:      "node-foo",
							ServiceID: "redis-2",
							CheckID:   types.CheckID("redis-2-check"),
							PeerName:  peerName,
						},
						{
							Node:     "node-foo",
							CheckID:  types.CheckID("node-foo-check"),
							PeerName: peerName,
						},
					},
				},
				{
					ID:       types.NodeID("af913374-68ea-41e5-82e8-6ffd3dffc461"),
					Node:     "node-foo",
					PeerName: peerName,
					Service: &structs.NodeService{
						ID:             "api-1",
						Service:        "api",
						EnterpriseMeta: defaultMeta,
						PeerName:       peerName,
					},
					Checks: structs.HealthChecks{
						{
							Node:      "node-foo",
							ServiceID: "api-1",
							CheckID:   types.CheckID("api-1-check"),
							PeerName:  peerName,
						},
						{
							Node:     "node-foo",
							CheckID:  types.CheckID("node-foo-check"),
							PeerName: peerName,
						},
					},
				},
			},
			input: &pbpeerstream.ExportedService{
				Nodes: []*pbservice.CheckServiceNode{
					{
						Node: &pbservice.Node{
							ID:        "af913374-68ea-41e5-82e8-6ffd3dffc461",
							Node:      "node-foo",
							Partition: remoteMeta.Partition,
							PeerName:  peerName,
						},
						Service: &pbservice.NodeService{
							ID:             "api-1",
							Service:        "api",
							EnterpriseMeta: remoteMeta,
							PeerName:       peerName,
						},
						Checks: []*pbservice.HealthCheck{
							// Node check was deleted
							{
								CheckID:        "api-1-check",
								ServiceID:      "api-1",
								Node:           "node-foo",
								EnterpriseMeta: remoteMeta,
								PeerName:       peerName,
							},
						},
					},
				},
			},
			expect: map[string]structs.CheckServiceNodes{
				// Node check should be gone
				"api": {
					{
						Node: &structs.Node{
							ID:        "af913374-68ea-41e5-82e8-6ffd3dffc461",
							Node:      "node-foo",
							Partition: defaultMeta.PartitionOrEmpty(),
							PeerName:  peerName,
						},
						Service: &structs.NodeService{
							ID:             "api-1",
							Service:        "api",
							EnterpriseMeta: defaultMeta,
							PeerName:       peerName,
						},
						Checks: []*structs.HealthCheck{
							{
								CheckID:        "api-1-check",
								ServiceID:      "api-1",
								Node:           "node-foo",
								EnterpriseMeta: defaultMeta,
								PeerName:       peerName,
							},
						},
					},
				},
				"redis": {
					{
						Node: &structs.Node{
							ID:        "af913374-68ea-41e5-82e8-6ffd3dffc461",
							Node:      "node-foo",
							Partition: defaultMeta.PartitionOrEmpty(),
							PeerName:  peerName,
						},
						Service: &structs.NodeService{
							ID:             "redis-2",
							Service:        "redis",
							EnterpriseMeta: defaultMeta,
							PeerName:       peerName,
						},
						Checks: []*structs.HealthCheck{
							{
								CheckID:        "redis-2-check",
								ServiceID:      "redis-2",
								Node:           "node-foo",
								EnterpriseMeta: defaultMeta,
								PeerName:       peerName,
							},
						},
					},
				},
			},
			expectedImportedServicesCount: 2,
		},
		{
			name: "replacing a service instance on a node cleans up the old instance",
			seed: []*structs.RegisterRequest{
				{
					ID:       types.NodeID("af913374-68ea-41e5-82e8-6ffd3dffc461"),
					Node:     "node-foo",
					PeerName: peerName,
					Service: &structs.NodeService{
						ID:             "redis-2",
						Service:        "redis",
						EnterpriseMeta: defaultMeta,
						PeerName:       peerName,
					},
					Checks: structs.HealthChecks{
						{
							Node:      "node-foo",
							ServiceID: "redis-2",
							CheckID:   types.CheckID("redis-2-check"),
							PeerName:  peerName,
						},
						{
							Node:     "node-foo",
							CheckID:  types.CheckID("node-foo-check"),
							PeerName: peerName,
						},
					},
				},
				{
					ID:       types.NodeID("af913374-68ea-41e5-82e8-6ffd3dffc461"),
					Node:     "node-foo",
					PeerName: peerName,
					Service: &structs.NodeService{
						ID:             "api-1",
						Service:        "api",
						EnterpriseMeta: defaultMeta,
						PeerName:       peerName,
					},
					Checks: structs.HealthChecks{
						{
							Node:      "node-foo",
							ServiceID: "api-1",
							CheckID:   types.CheckID("api-1-check"),
							PeerName:  peerName,
						},
						{
							Node:     "node-foo",
							CheckID:  types.CheckID("node-foo-check"),
							PeerName: peerName,
						},
					},
				},
			},
			input: &pbpeerstream.ExportedService{
				Nodes: []*pbservice.CheckServiceNode{
					{
						Node: &pbservice.Node{
							ID:        "af913374-68ea-41e5-82e8-6ffd3dffc461",
							Node:      "node-foo",
							Partition: remoteMeta.Partition,
							PeerName:  peerName,
						},
						// New service ID and checks for the api service.
						Service: &pbservice.NodeService{
							ID:             "new-api-v2",
							Service:        "api",
							EnterpriseMeta: remoteMeta,
							PeerName:       peerName,
						},
						Checks: []*pbservice.HealthCheck{
							{
								Node:      "node-foo",
								ServiceID: "new-api-v2",
								CheckID:   "new-api-v2-check",
								PeerName:  peerName,
							},
							{
								Node:     "node-foo",
								CheckID:  "node-foo-check",
								PeerName: peerName,
							},
						},
					},
				},
			},
			expect: map[string]structs.CheckServiceNodes{
				"api": {
					{
						Node: &structs.Node{
							ID:        "af913374-68ea-41e5-82e8-6ffd3dffc461",
							Node:      "node-foo",
							Partition: defaultMeta.PartitionOrEmpty(),
							PeerName:  peerName,
						},
						Service: &structs.NodeService{
							ID:             "new-api-v2",
							Service:        "api",
							EnterpriseMeta: defaultMeta,
							PeerName:       peerName,
						},
						Checks: []*structs.HealthCheck{
							{
								Node:     "node-foo",
								CheckID:  "node-foo-check",
								PeerName: peerName,
							},
							{
								CheckID:        "new-api-v2-check",
								ServiceID:      "new-api-v2",
								Node:           "node-foo",
								EnterpriseMeta: defaultMeta,
								PeerName:       peerName,
							},
						},
					},
				},
				"redis": {
					{
						Node: &structs.Node{
							ID:        "af913374-68ea-41e5-82e8-6ffd3dffc461",
							Node:      "node-foo",
							Partition: defaultMeta.PartitionOrEmpty(),
							PeerName:  peerName,
						},
						Service: &structs.NodeService{
							ID:             "redis-2",
							Service:        "redis",
							EnterpriseMeta: defaultMeta,
							PeerName:       peerName,
						},
						Checks: []*structs.HealthCheck{
							{
								Node:     "node-foo",
								CheckID:  "node-foo-check",
								PeerName: peerName,
							},
							{
								CheckID:        "redis-2-check",
								ServiceID:      "redis-2",
								Node:           "node-foo",
								EnterpriseMeta: defaultMeta,
								PeerName:       peerName,
							},
						},
					},
				},
			},
			expectedImportedServicesCount: 2,
		},
	}

	for _, tc := range tt {
		t.Run(tc.name, func(t *testing.T) {
			run(t, tc)
		})
	}
}

// TestLogTraceProto tests that all PB trace log helpers redact the
// long-lived SecretStreamID.
// We ensure it gets redacted when logging a ReplicationMessage_Open or a ReplicationMessage.
// In the stream handler we only log the ReplicationMessage_Open, but testing both guards against
// a change in that behavior.
func TestLogTraceProto(t *testing.T) {
	type testCase struct {
		input proto.Message
	}

	tt := map[string]testCase{
		"replication message": {
			input: &pbpeerstream.ReplicationMessage{
				Payload: &pbpeerstream.ReplicationMessage_Open_{
					Open: &pbpeerstream.ReplicationMessage_Open{
						StreamSecretID: testPendingStreamSecretID,
					},
				},
			},
		},
		"open message": {
			input: &pbpeerstream.ReplicationMessage_Open{
				StreamSecretID: testPendingStreamSecretID,
			},
		},
	}
	for name, tc := range tt {
		t.Run(name, func(t *testing.T) {
			var b bytes.Buffer
			logger, err := logging.Setup(logging.Config{
				LogLevel: "TRACE",
			}, &b)
			require.NoError(t, err)

			logTraceRecv(logger, tc.input)
			logTraceSend(logger, tc.input)
			logTraceProto(logger, tc.input, false)

			body, err := io.ReadAll(&b)
			require.NoError(t, err)
			require.NotContains(t, string(body), testPendingStreamSecretID)
		})
	}
}

func requireEqualInstances(t *testing.T, expect, got structs.CheckServiceNodes) {
	t.Helper()

	require.Equal(t, len(expect), len(got), "got differing number of instances")

	for i := range expect {
		// Node equality
		require.Equal(t, expect[i].Node.ID, got[i].Node.ID, "node mismatch")
		require.Equal(t, expect[i].Node.Partition, got[i].Node.Partition, "partition mismatch")
		require.Equal(t, expect[i].Node.PeerName, got[i].Node.PeerName, "peer name mismatch")

		// Service equality
		require.Equal(t, expect[i].Service.ID, got[i].Service.ID, "service id mismatch")
		require.Equal(t, expect[i].Service.PeerName, got[i].Service.PeerName, "peer name mismatch")
		require.Equal(t, expect[i].Service.PartitionOrDefault(), got[i].Service.PartitionOrDefault(), "partition mismatch")

		// Check equality
		require.Equal(t, len(expect[i].Checks), len(got[i].Checks), "got differing number of check")

		for j := range expect[i].Checks {
			require.Equal(t, expect[i].Checks[j].CheckID, got[i].Checks[j].CheckID, "check id mismatch")
			require.Equal(t, expect[i].Checks[j].PeerName, got[i].Checks[j].PeerName, "peer name mismatch")
			require.Equal(t, expect[i].Checks[j].PartitionOrDefault(), got[i].Checks[j].PartitionOrDefault(), "partition mismatch")
		}
	}
}

type testServer struct {
	*Server

	// mockSnapshotHandler is solely used for handling autopilot events
	// which don't come from the state store.
	mockSnapshotHandler *mockSnapshotHandler
}

func newTestServer(t *testing.T, configFn func(c *Config)) (*testServer, *state.Store) {
	t.Helper()
	publisher := stream.NewEventPublisher(10 * time.Second)
	store, handler := newStateStore(t, publisher)

	ports := freeport.GetN(t, 1) // {grpc}

	cfg := Config{
		Backend: &testStreamBackend{
			store: store,
			pub:   publisher,
		},
		Tracker:        NewTracker(),
		GetStore:       func() StateStore { return store },
		Logger:         testutil.Logger(t),
		Datacenter:     "dc1",
		ConnectEnabled: true,
		ForwardRPC:     noopForwardRPC,
	}
	if configFn != nil {
		configFn(&cfg)
	}

	grpcServer := grpc.NewServer()

	srv := NewServer(cfg)
	srv.Register(grpcServer)

	var (
		grpcPort = ports[0]
		grpcAddr = fmt.Sprintf("127.0.0.1:%d", grpcPort)
	)
	ln, err := net.Listen("tcp", grpcAddr)
	require.NoError(t, err)
	go func() {
		_ = grpcServer.Serve(ln)
	}()
	t.Cleanup(grpcServer.Stop)

	return &testServer{
		Server:              srv,
		mockSnapshotHandler: handler,
	}, store
}

func testUUID(t *testing.T) string {
	v, err := lib.GenerateUUID(nil)
	require.NoError(t, err)
	return v
}

func noopForwardRPC(structs.RPCInfo, func(*grpc.ClientConn) error) (bool, error) {
	return false, nil
}<|MERGE_RESOLUTION|>--- conflicted
+++ resolved
@@ -1147,11 +1147,7 @@
 
 	srv, store := newTestServer(t, func(c *Config) {
 		c.Tracker.SetClock(it.Now)
-<<<<<<< HEAD
 		c.incomingHeartbeatTimeout = 50 * time.Millisecond // may need to be tuned higher to reduce flakes
-=======
-		c.IncomingHeartbeatTimeout = 5 * time.Millisecond
->>>>>>> 6ddcc046
 	})
 
 	p := writePeeringToBeDialed(t, store, 1, "my-peer")
