--- conflicted
+++ resolved
@@ -21,11 +21,7 @@
 		return nil, err
 	}
 
-<<<<<<< HEAD
 	authz, err := s.getAuthorizer(tokenFromContext(ctx))
-=======
-	resources, err := s.Backend.List(ctx, readConsistencyFrom(ctx), storage.UnversionedTypeFrom(req.Type), req.Tenancy, req.NamePrefix)
->>>>>>> 17944842
 	if err != nil {
 		return nil, err
 	}
