--- conflicted
+++ resolved
@@ -28,17 +28,6 @@
 	require.NotNil(t, resp)
 }
 
-<<<<<<< HEAD
-=======
-func TestDelete_TODO(t *testing.T) {
-	server := testServer(t)
-	client := testClient(t, server)
-	resp, err := client.Delete(context.Background(), &pbresource.DeleteRequest{})
-	require.NoError(t, err)
-	require.NotNil(t, resp)
-}
-
->>>>>>> 4fa2537b
 func testServer(t *testing.T) *Server {
 	t.Helper()
 
