--- conflicted
+++ resolved
@@ -22,25 +22,13 @@
 	"github.com/hashicorp/consul/proto-public/pbresource"
 	pbdemov2 "github.com/hashicorp/consul/proto/private/pbdemo/v2"
 	"github.com/hashicorp/consul/sdk/testutil"
-<<<<<<< HEAD
 	"github.com/hashicorp/go-uuid"
-=======
->>>>>>> 17944842
 )
 
 func TestWriteStatus_TODO(t *testing.T) {
 	server := testServer(t)
 	client := testClient(t, server)
 	resp, err := client.WriteStatus(context.Background(), &pbresource.WriteStatusRequest{})
-	require.NoError(t, err)
-	require.NotNil(t, resp)
-}
-
-<<<<<<< HEAD
-func TestDelete_TODO(t *testing.T) {
-	server := NewServer(Config{})
-	client := testClient(t, server)
-	resp, err := client.Delete(context.Background(), &pbresource.DeleteRequest{})
 	require.NoError(t, err)
 	require.NotNil(t, resp)
 }
@@ -65,8 +53,6 @@
 	}
 }
 
-=======
->>>>>>> 17944842
 func testServer(t *testing.T) *Server {
 	t.Helper()
 
@@ -74,7 +60,6 @@
 	require.NoError(t, err)
 	go backend.Run(testContext(t))
 
-<<<<<<< HEAD
 	// Mock the ACL Resolver to allow everything for testing
 	mockACLResolver := &MockACLResolver{}
 	mockACLResolver.On("ResolveTokenAndDefaultMeta", mock.Anything, mock.Anything, mock.Anything).
@@ -85,12 +70,6 @@
 		Registry:    resource.NewRegistry(),
 		Backend:     backend,
 		ACLResolver: mockACLResolver,
-=======
-	return NewServer(Config{
-		Logger:   testutil.Logger(t),
-		Registry: resource.NewRegistry(),
-		Backend:  backend,
->>>>>>> 17944842
 	})
 }
 
