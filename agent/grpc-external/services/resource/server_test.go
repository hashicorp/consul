package resource

import (
	"context"
	"testing"

	"github.com/stretchr/testify/require"
	"google.golang.org/grpc"

	"github.com/hashicorp/consul/agent/grpc-external/testutils"
	"github.com/hashicorp/consul/internal/resource"
	"github.com/hashicorp/consul/internal/storage/inmem"
	"github.com/hashicorp/consul/proto-public/pbresource"
)

<<<<<<< HEAD
func testClient(t *testing.T, server *Server) pbresource.ResourceServiceClient {
	t.Helper()

	addr := testutils.RunTestServer(t, server)

	//nolint:staticcheck
	conn, err := grpc.DialContext(context.Background(), addr.String(), grpc.WithInsecure())
	require.NoError(t, err)
	t.Cleanup(func() {
		require.NoError(t, conn.Close())
	})

	return pbresource.NewResourceServiceClient(conn)
}

=======
>>>>>>> 032aba31
func TestWrite_TODO(t *testing.T) {
	server := NewServer(Config{})
	client := testClient(t, server)
	resp, err := client.Write(context.Background(), &pbresource.WriteRequest{})
	require.NoError(t, err)
	require.NotNil(t, resp)
}

func TestWriteStatus_TODO(t *testing.T) {
	server := NewServer(Config{})
	client := testClient(t, server)
	resp, err := client.WriteStatus(context.Background(), &pbresource.WriteStatusRequest{})
	require.NoError(t, err)
	require.NotNil(t, resp)
}

func TestDelete_TODO(t *testing.T) {
	server := NewServer(Config{})
	client := testClient(t, server)
	resp, err := client.Delete(context.Background(), &pbresource.DeleteRequest{})
	require.NoError(t, err)
	require.NotNil(t, resp)
}

func testServer(t *testing.T) *Server {
	t.Helper()

	backend, err := inmem.NewBackend()
	require.NoError(t, err)
	go backend.Run(testContext(t))

	registry := resource.NewRegistry()
	return NewServer(Config{registry: registry, backend: backend})
}

func testClient(t *testing.T, server *Server) pbresource.ResourceServiceClient {
	t.Helper()

	addr := testutils.RunTestServer(t, server)

	//nolint:staticcheck
	conn, err := grpc.DialContext(context.Background(), addr.String(), grpc.WithInsecure())
	require.NoError(t, err)
	t.Cleanup(func() {
		require.NoError(t, conn.Close())
	})

	return pbresource.NewResourceServiceClient(conn)
}

func testContext(t *testing.T) context.Context {
	ctx, cancel := context.WithCancel(context.Background())
	t.Cleanup(cancel)
	return ctx
}

var (
	tenancy = &pbresource.Tenancy{
		Partition: "default",
		Namespace: "default",
		PeerName:  "local",
	}
	typev1 = &pbresource.Type{
		Group:        "mesh",
		GroupVersion: "v1",
		Kind:         "service",
	}
	typev2 = &pbresource.Type{
		Group:        "mesh",
		GroupVersion: "v2",
		Kind:         "service",
	}
	id1 = &pbresource.ID{
		Uid:     "abcd",
		Name:    "billing",
		Type:    typev1,
		Tenancy: tenancy,
	}
	id2 = &pbresource.ID{
		Uid:     "abcd",
		Name:    "billing",
		Type:    typev2,
		Tenancy: tenancy,
	}
	resourcev1 = &pbresource.Resource{
		Id: &pbresource.ID{
			Uid:     "someUid",
			Name:    "someName",
			Type:    typev1,
			Tenancy: tenancy,
		},
		Version: "",
	}
)<|MERGE_RESOLUTION|>--- conflicted
+++ resolved
@@ -13,24 +13,6 @@
 	"github.com/hashicorp/consul/proto-public/pbresource"
 )
 
-<<<<<<< HEAD
-func testClient(t *testing.T, server *Server) pbresource.ResourceServiceClient {
-	t.Helper()
-
-	addr := testutils.RunTestServer(t, server)
-
-	//nolint:staticcheck
-	conn, err := grpc.DialContext(context.Background(), addr.String(), grpc.WithInsecure())
-	require.NoError(t, err)
-	t.Cleanup(func() {
-		require.NoError(t, conn.Close())
-	})
-
-	return pbresource.NewResourceServiceClient(conn)
-}
-
-=======
->>>>>>> 032aba31
 func TestWrite_TODO(t *testing.T) {
 	server := NewServer(Config{})
 	client := testClient(t, server)
