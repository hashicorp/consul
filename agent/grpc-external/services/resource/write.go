--- conflicted
+++ resolved
@@ -12,10 +12,7 @@
 	"google.golang.org/protobuf/proto"
 
 	"github.com/hashicorp/consul/acl"
-<<<<<<< HEAD
-=======
 	"github.com/hashicorp/consul/internal/resource"
->>>>>>> 44b39240
 	"github.com/hashicorp/consul/internal/storage"
 	"github.com/hashicorp/consul/lib/retry"
 	"github.com/hashicorp/consul/proto-public/pbresource"
@@ -53,11 +50,7 @@
 	}
 
 	// check acls
-<<<<<<< HEAD
-	err = reg.ACLs.Write(authz, req.Resource)
-=======
 	err = reg.ACLs.Write(authz, req.Resource.Id)
->>>>>>> 44b39240
 	switch {
 	case acl.IsErrPermissionDenied(err):
 		return nil, status.Error(codes.PermissionDenied, err.Error())
@@ -118,18 +111,15 @@
 		case errors.Is(err, storage.ErrNotFound):
 			input.Id.Uid = ulid.Make().String()
 
-<<<<<<< HEAD
 			// Enforce same tenancy for owner
 			if input.Owner != nil && !proto.Equal(input.Id.Tenancy, input.Owner.Tenancy) {
 				return status.Errorf(codes.InvalidArgument, "owner and resource tenancy must be the same")
 			}
 
 			// TODO: Prevent setting statuses in this endpoint.
-=======
 			if len(input.Status) != 0 {
 				return errUseWriteStatus
 			}
->>>>>>> 44b39240
 
 		// Update path.
 		case err == nil:
@@ -160,16 +150,15 @@
 				return storage.ErrCASFailure
 			}
 
-<<<<<<< HEAD
 			// Owner can only be set on creation. Enforce immutability.
 			if !proto.Equal(input.Owner, existing.Owner) {
 				return status.Errorf(codes.InvalidArgument, "owner cannot be changed")
-=======
+			}
+
 			if input.Status == nil {
 				input.Status = existing.Status
 			} else if !resource.EqualStatus(input.Status, existing.Status) {
 				return errUseWriteStatus
->>>>>>> 44b39240
 			}
 
 		default:
@@ -189,10 +178,7 @@
 	case isGRPCStatusError(err):
 		return nil, err
 	case err != nil:
-		if _, ok := status.FromError(err); !ok {
-			err = status.Errorf(codes.Internal, "failed to write resource: %v", err.Error())
-		}
-		return nil, err
+		return nil, status.Errorf(codes.Internal, "failed to write resource: %v", err.Error())
 	}
 	return &pbresource.WriteResponse{Resource: result}, nil
 }
