--- conflicted
+++ resolved
@@ -6,11 +6,6 @@
 import (
 	"context"
 	"errors"
-<<<<<<< HEAD
-	"time"
-=======
-	"strings"
->>>>>>> b37fe80e
 
 	"github.com/oklog/ulid/v2"
 	"golang.org/x/exp/maps"
@@ -206,88 +201,6 @@
 	return &pbresource.WriteResponse{Resource: result}, nil
 }
 
-<<<<<<< HEAD
-// retryCAS retries the given operation with exponential backoff if the user
-// didn't provide a version. This is intended to hide failures when the user
-// isn't intentionally performing a CAS operation (all writes are, by design,
-// CAS operations at the storage backend layer).
-func (s *Server) retryCAS(ctx context.Context, vsn string, cas func() error) error {
-	if vsn != "" {
-		return cas()
-	}
-
-	const maxAttempts = 5
-
-	// These parameters are fairly arbitrary, so if you find better ones then go
-	// ahead and swap them out! In general, we want to wait long enough to smooth
-	// over small amounts of storage replication lag, but not so long that we make
-	// matters worse by holding onto load.
-	backoff := &retry.Waiter{
-		MinWait: 50 * time.Millisecond,
-		MaxWait: 1 * time.Second,
-		Jitter:  retry.NewJitter(50),
-		Factor:  75 * time.Millisecond,
-	}
-
-	var err error
-	for i := 1; i <= maxAttempts; i++ {
-		if err = cas(); !errors.Is(err, storage.ErrCASFailure) {
-			break
-		}
-		if backoff.Wait(ctx) != nil {
-			break
-		}
-		s.Logger.Trace("retrying failed CAS operation", "failure_count", i)
-	}
-	return err
-=======
-func (s *Server) ensureWriteRequestValid(req *pbresource.WriteRequest) (*resource.Registration, error) {
-	var field string
-	switch {
-	case req.Resource == nil:
-		field = "resource"
-	case req.Resource.Id == nil:
-		field = "resource.id"
-	}
-
-	if field != "" {
-		return nil, status.Errorf(codes.InvalidArgument, "%s is required", field)
-	}
-
-	if err := validateId(req.Resource.Id, "resource.id"); err != nil {
-		return nil, err
-	}
-
-	if req.Resource.Owner != nil {
-		if err := validateId(req.Resource.Owner, "resource.owner"); err != nil {
-			return nil, err
-		}
-	}
-
-	// Check type exists.
-	reg, err := s.resolveType(req.Resource.Id.Type)
-	if err != nil {
-		return nil, err
-	}
-
-	if err = checkV2Tenancy(s.UseV2Tenancy, req.Resource.Id.Type); err != nil {
-		return nil, err
-	}
-
-	// Check scope
-	if reg.Scope == resource.ScopePartition && req.Resource.Id.Tenancy.Namespace != "" {
-		return nil, status.Errorf(
-			codes.InvalidArgument,
-			"partition scoped resource %s cannot have a namespace. got: %s",
-			resource.ToGVK(req.Resource.Id.Type),
-			req.Resource.Id.Tenancy.Namespace,
-		)
-	}
-
-	return reg, nil
->>>>>>> b37fe80e
-}
-
 func ensureMetadataSameExceptFor(input *pbresource.Resource, existing *pbresource.Resource, ignoreKey string) error {
 	// Work on copies since we're mutating them
 	inputCopy := maps.Clone(input.Metadata)
