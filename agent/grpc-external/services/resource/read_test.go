// Copyright (c) HashiCorp, Inc.
// SPDX-License-Identifier: MPL-2.0

package resource

import (
	"context"
	"testing"

	"github.com/stretchr/testify/mock"
	"github.com/stretchr/testify/require"
	"google.golang.org/grpc/codes"
	"google.golang.org/grpc/metadata"
	"google.golang.org/grpc/status"

	"github.com/hashicorp/consul/acl/resolver"
	"github.com/hashicorp/consul/agent/grpc-external/testutils"
	"github.com/hashicorp/consul/internal/resource"
	"github.com/hashicorp/consul/internal/resource/demo"
	"github.com/hashicorp/consul/internal/storage"
	"github.com/hashicorp/consul/proto-public/pbresource"
	pbdemov2 "github.com/hashicorp/consul/proto/private/pbdemo/v2"
	"github.com/hashicorp/consul/proto/private/prototest"
)

func TestRead_TypeNotFound(t *testing.T) {
	server := NewServer(Config{Registry: resource.NewRegistry()})
	client := testClient(t, server)

	artist, err := demo.GenerateV2Artist()
	require.NoError(t, err)

	_, err = client.Read(context.Background(), &pbresource.ReadRequest{Id: artist.Id})
	require.Error(t, err)
	require.Equal(t, codes.InvalidArgument.String(), status.Code(err).String())
<<<<<<< HEAD
	require.Contains(t, err.Error(), "resource type demo.v2.artist not registered")
=======
	require.Contains(t, err.Error(), "resource type demo/v2/artist not registered")
>>>>>>> 17944842
}

func TestRead_ResourceNotFound(t *testing.T) {
	for desc, tc := range readTestCases() {
		t.Run(desc, func(t *testing.T) {
			server := testServer(t)
<<<<<<< HEAD

			demo.Register(server.Registry, nil)
=======
			demo.Register(server.Registry)
>>>>>>> 17944842
			client := testClient(t, server)

			artist, err := demo.GenerateV2Artist()
			require.NoError(t, err)

			_, err = client.Read(tc.ctx, &pbresource.ReadRequest{Id: artist.Id})
			require.Error(t, err)
			require.Equal(t, codes.NotFound.String(), status.Code(err).String())
			require.Contains(t, err.Error(), "resource not found")
		})
	}
}

func TestRead_GroupVersionMismatch(t *testing.T) {
	for desc, tc := range readTestCases() {
		t.Run(desc, func(t *testing.T) {
			server := testServer(t)
<<<<<<< HEAD

			demo.Register(server.Registry, nil)
=======
			demo.Register(server.Registry)
>>>>>>> 17944842
			client := testClient(t, server)

			artist, err := demo.GenerateV2Artist()
			require.NoError(t, err)

			_, err = server.Backend.WriteCAS(tc.ctx, artist)
			require.NoError(t, err)

			id := clone(artist.Id)
			id.Type = demo.TypeV1Artist

			_, err = client.Read(tc.ctx, &pbresource.ReadRequest{Id: id})
			require.Error(t, err)
			require.Equal(t, codes.InvalidArgument.String(), status.Code(err).String())
			require.Contains(t, err.Error(), "resource was requested with GroupVersion")
		})
	}
}

func TestRead_Success(t *testing.T) {
	for desc, tc := range readTestCases() {
		t.Run(desc, func(t *testing.T) {
			server := testServer(t)
<<<<<<< HEAD

			demo.Register(server.Registry, nil)
			client := testClient(t, server)

			artist, err := demo.GenerateV2Artist()
			require.NoError(t, err)

			resource1, err := server.Backend.WriteCAS(tc.ctx, artist)
			require.NoError(t, err)

=======
			demo.Register(server.Registry)
			client := testClient(t, server)

			artist, err := demo.GenerateV2Artist()
			require.NoError(t, err)

			resource1, err := server.Backend.WriteCAS(tc.ctx, artist)
			require.NoError(t, err)

>>>>>>> 17944842
			rsp, err := client.Read(tc.ctx, &pbresource.ReadRequest{Id: artist.Id})
			require.NoError(t, err)
			prototest.AssertDeepEqual(t, resource1, rsp.Resource)
		})
	}
}

func TestRead_VerifyReadConsistencyArg(t *testing.T) {
	// Uses a mockBackend instead of the inmem Backend to verify the ReadConsistency argument is set correctly.
	for desc, tc := range readTestCases() {
		t.Run(desc, func(t *testing.T) {
			server := testServer(t)
			mockBackend := NewMockBackend(t)
<<<<<<< HEAD
			server.Backend = mockBackend
			demo.Register(server.Registry, nil)
=======
			server := NewServer(Config{
				Registry: resource.NewRegistry(),
				Backend:  mockBackend,
			})
			demo.Register(server.Registry)
>>>>>>> 17944842

			artist, err := demo.GenerateV2Artist()
			require.NoError(t, err)

			mockBackend.On("Read", mock.Anything, mock.Anything, mock.Anything).Return(artist, nil)
			client := testClient(t, server)

			rsp, err := client.Read(tc.ctx, &pbresource.ReadRequest{Id: artist.Id})
			require.NoError(t, err)
			prototest.AssertDeepEqual(t, artist, rsp.Resource)
			mockBackend.AssertCalled(t, "Read", mock.Anything, tc.consistency, mock.Anything)
		})
	}
}

func TestRead_ACLs(t *testing.T) {
	testcases := map[string]aclTestCase{
		// verify denied using type's custom read acl hook via demo.Register(...)
		"custom hook denied": {
			authz: AuthorizerFrom(t, demo.ArtistV1ReadPolicy),
			code:  codes.PermissionDenied,
			registerFn: func(registry resource.Registry) {
				demo.Register(registry, nil)
			},
		},
		// verify allowed using type's custom read acl hook via demo.Register(...)
		"custom hook allowed": {
			authz: AuthorizerFrom(t, demo.ArtistV2ReadPolicy),
			code:  codes.NotFound,
			registerFn: func(registry resource.Registry) {
				demo.Register(registry, nil)
			},
		},
		// verify denied using default read acl hook (operator:read) when type doesn't specify one
		"default hook denied": {
			authz: testutils.ACLNoPermissions(t),
			code:  codes.PermissionDenied,
			registerFn: func(registry resource.Registry) {
				registry.Register(resource.Registration{
					Type:  demo.TypeV2Artist,
					Proto: &pbdemov2.Artist{},
					ACLs:  &resource.ACLHooks{Read: nil},
				})
			},
		},
		// verify allowed using default read acl hook (operator:read) when type doesn't specify one
		"default hook allowed": {
			authz: testutils.ACLOperatorRead(t),
			code:  codes.NotFound,
			registerFn: func(registry resource.Registry) {
				registry.Register(resource.Registration{
					Type:  demo.TypeV2Artist,
					Proto: &pbdemov2.Artist{},
					ACLs:  &resource.ACLHooks{Read: nil},
				})
			},
		},
	}

	for desc, tc := range testcases {
		t.Run(desc, func(t *testing.T) {
			server := testServer(t)
			client := testClient(t, server)

			mockACLResolver := &MockACLResolver{}
			mockACLResolver.On("ResolveTokenAndDefaultMeta", mock.Anything, mock.Anything, mock.Anything).
				Return(tc.authz, nil)
			server.ACLResolver = mockACLResolver

			// decides whether default or custom acl hook used
			tc.registerFn(server.Registry)

			artist, err := demo.GenerateV2Artist()
			require.NoError(t, err)

			// exercise ACL
			_, err = client.Read(testContext(t), &pbresource.ReadRequest{Id: artist.Id})
			require.Error(t, err)
			require.Equal(t, tc.code.String(), status.Code(err).String())
		})
	}
}

type aclTestCase struct {
	authz      resolver.Result
	code       codes.Code
	registerFn func(resource.Registry)
}

type readTestCase struct {
	consistency storage.ReadConsistency
	ctx         context.Context
}

func readTestCases() map[string]readTestCase {
	return map[string]readTestCase{
		"eventually consistent read": {
			consistency: storage.EventualConsistency,
			ctx:         context.Background(),
		},
		"strongly consistent read": {
			consistency: storage.StrongConsistency,
			ctx: metadata.NewOutgoingContext(
				context.Background(),
				metadata.New(map[string]string{"x-consul-consistency-mode": "consistent"}),
			),
		},
	}
}<|MERGE_RESOLUTION|>--- conflicted
+++ resolved
@@ -33,23 +33,15 @@
 	_, err = client.Read(context.Background(), &pbresource.ReadRequest{Id: artist.Id})
 	require.Error(t, err)
 	require.Equal(t, codes.InvalidArgument.String(), status.Code(err).String())
-<<<<<<< HEAD
 	require.Contains(t, err.Error(), "resource type demo.v2.artist not registered")
-=======
-	require.Contains(t, err.Error(), "resource type demo/v2/artist not registered")
->>>>>>> 17944842
 }
 
 func TestRead_ResourceNotFound(t *testing.T) {
 	for desc, tc := range readTestCases() {
 		t.Run(desc, func(t *testing.T) {
 			server := testServer(t)
-<<<<<<< HEAD
-
-			demo.Register(server.Registry, nil)
-=======
-			demo.Register(server.Registry)
->>>>>>> 17944842
+
+			demo.Register(server.Registry, nil)
 			client := testClient(t, server)
 
 			artist, err := demo.GenerateV2Artist()
@@ -67,12 +59,8 @@
 	for desc, tc := range readTestCases() {
 		t.Run(desc, func(t *testing.T) {
 			server := testServer(t)
-<<<<<<< HEAD
-
-			demo.Register(server.Registry, nil)
-=======
-			demo.Register(server.Registry)
->>>>>>> 17944842
+
+			demo.Register(server.Registry, nil)
 			client := testClient(t, server)
 
 			artist, err := demo.GenerateV2Artist()
@@ -96,7 +84,6 @@
 	for desc, tc := range readTestCases() {
 		t.Run(desc, func(t *testing.T) {
 			server := testServer(t)
-<<<<<<< HEAD
 
 			demo.Register(server.Registry, nil)
 			client := testClient(t, server)
@@ -107,17 +94,6 @@
 			resource1, err := server.Backend.WriteCAS(tc.ctx, artist)
 			require.NoError(t, err)
 
-=======
-			demo.Register(server.Registry)
-			client := testClient(t, server)
-
-			artist, err := demo.GenerateV2Artist()
-			require.NoError(t, err)
-
-			resource1, err := server.Backend.WriteCAS(tc.ctx, artist)
-			require.NoError(t, err)
-
->>>>>>> 17944842
 			rsp, err := client.Read(tc.ctx, &pbresource.ReadRequest{Id: artist.Id})
 			require.NoError(t, err)
 			prototest.AssertDeepEqual(t, resource1, rsp.Resource)
@@ -131,16 +107,8 @@
 		t.Run(desc, func(t *testing.T) {
 			server := testServer(t)
 			mockBackend := NewMockBackend(t)
-<<<<<<< HEAD
 			server.Backend = mockBackend
 			demo.Register(server.Registry, nil)
-=======
-			server := NewServer(Config{
-				Registry: resource.NewRegistry(),
-				Backend:  mockBackend,
-			})
-			demo.Register(server.Registry)
->>>>>>> 17944842
 
 			artist, err := demo.GenerateV2Artist()
 			require.NoError(t, err)
