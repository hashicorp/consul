// Copyright (c) HashiCorp, Inc.
// SPDX-License-Identifier: MPL-2.0

package resource

import (
	"context"
	"errors"
	"io"
	"testing"
	"time"

<<<<<<< HEAD
	"github.com/hashicorp/consul/acl"
	"github.com/hashicorp/consul/agent/grpc-external/testutils"
	"github.com/hashicorp/consul/internal/resource"
=======
>>>>>>> 17944842
	"github.com/hashicorp/consul/internal/resource/demo"
	"github.com/hashicorp/consul/proto-public/pbresource"
	"github.com/hashicorp/consul/proto/private/prototest"

	"github.com/stretchr/testify/mock"
	"github.com/stretchr/testify/require"
	"google.golang.org/grpc/codes"
	"google.golang.org/grpc/status"
)

func TestWatchList_TypeNotFound(t *testing.T) {
	t.Parallel()
	server := testServer(t)
	client := testClient(t, server)

	stream, err := client.WatchList(context.Background(), &pbresource.WatchListRequest{
		Type:       demo.TypeV2Artist,
		Tenancy:    demo.TenancyDefault,
		NamePrefix: "",
	})
	require.NoError(t, err)
	rspCh := handleResourceStream(t, stream)

	err = mustGetError(t, rspCh)
	require.Equal(t, codes.InvalidArgument.String(), status.Code(err).String())
	require.Contains(t, err.Error(), "resource type demo/v2/artist not registered")
}

func TestWatchList_GroupVersionMatches(t *testing.T) {
	t.Parallel()
	server := testServer(t)
	client := testClient(t, server)
<<<<<<< HEAD
	demo.Register(server.Registry, nil)
=======
	demo.Register(server.Registry)
>>>>>>> 17944842
	ctx := context.Background()

	// create a watch
	stream, err := client.WatchList(ctx, &pbresource.WatchListRequest{
		Type:       demo.TypeV2Artist,
		Tenancy:    demo.TenancyDefault,
		NamePrefix: "",
	})
	require.NoError(t, err)
	rspCh := handleResourceStream(t, stream)

	artist, err := demo.GenerateV2Artist()
	require.NoError(t, err)

	// insert and verify upsert event received
	r1, err := server.Backend.WriteCAS(ctx, artist)
	require.NoError(t, err)
	rsp := mustGetResource(t, rspCh)
	require.Equal(t, pbresource.WatchEvent_OPERATION_UPSERT, rsp.Operation)
	prototest.AssertDeepEqual(t, r1, rsp.Resource)

	// update and verify upsert event received
	r2 := modifyArtist(t, r1)
	r2, err = server.Backend.WriteCAS(ctx, r2)
	require.NoError(t, err)
	rsp = mustGetResource(t, rspCh)
	require.Equal(t, pbresource.WatchEvent_OPERATION_UPSERT, rsp.Operation)
	prototest.AssertDeepEqual(t, r2, rsp.Resource)

	// delete and verify delete event received
	err = server.Backend.DeleteCAS(ctx, r2.Id, r2.Version)
	require.NoError(t, err)
	rsp = mustGetResource(t, rspCh)
	require.Equal(t, pbresource.WatchEvent_OPERATION_DELETE, rsp.Operation)
}

func TestWatchList_GroupVersionMismatch(t *testing.T) {
	// Given a watch on TypeArtistV1 that only differs from TypeArtistV2 by GroupVersion
	// When a resource of TypeArtistV2 is created/updated/deleted
	// Then no watch events should be emitted
	t.Parallel()
	server := testServer(t)
<<<<<<< HEAD
	demo.Register(server.Registry, nil)
=======
	demo.Register(server.Registry)
>>>>>>> 17944842
	client := testClient(t, server)
	ctx := context.Background()

	// create a watch for TypeArtistV1
	stream, err := client.WatchList(ctx, &pbresource.WatchListRequest{
		Type:       demo.TypeV1Artist,
		Tenancy:    demo.TenancyDefault,
		NamePrefix: "",
	})
	require.NoError(t, err)
	rspCh := handleResourceStream(t, stream)

	artist, err := demo.GenerateV2Artist()
	require.NoError(t, err)

	// insert
	r1, err := server.Backend.WriteCAS(ctx, artist)
	require.NoError(t, err)

	// update
	r2 := clone(r1)
	r2, err = server.Backend.WriteCAS(ctx, r2)
	require.NoError(t, err)

	// delete
	err = server.Backend.DeleteCAS(ctx, r2.Id, r2.Version)
	require.NoError(t, err)

	// verify no events received
	mustGetNoResource(t, rspCh)
}

func TestWatchList_ACL_RegisteredHooks(t *testing.T) {
	t.Parallel()
	server := testServer(t)
	client := testClient(t, server)
	ctx := context.Background()

	readCalled := false
	listCalled := false
	demo.Register(server.Registry, &resource.ACLHooks{
		Read: func(authz acl.Authorizer, id *pbresource.ID) error {
			readCalled = true
			return nil
		},
		List: func(authz acl.Authorizer, tenancy *pbresource.Tenancy) error {
			listCalled = true
			return nil
		},
	})

	// create a watch
	stream, err := client.WatchList(ctx, &pbresource.WatchListRequest{
		Type:       demo.TypeV2Artist,
		Tenancy:    demo.TenancyDefault,
		NamePrefix: "",
	})
	require.NoError(t, err)
	rspCh := handleResourceStream(t, stream)

	artist, err := demo.GenerateV2Artist()
	require.NoError(t, err)

	// induce single watch event
	_, err = server.Backend.WriteCAS(ctx, artist)
	require.NoError(t, err)
	_ = mustGetResource(t, rspCh)

	// verify both registered ACL hooks called
	require.True(t, listCalled)
	require.True(t, readCalled)
}

func TestWatchList_ACL_DefaultListHook_PermissionDenied(t *testing.T) {
	t.Parallel()
	server := testServer(t)
	client := testClient(t, server)
	ctx := context.Background()

	mockACLResolver := &MockACLResolver{}
	mockACLResolver.On("ResolveTokenAndDefaultMeta", mock.Anything, mock.Anything, mock.Anything).
		Return(testutils.ACLNoPermissions(t), nil)
	server.ACLResolver = mockACLResolver

	// There two two hooks in play: List and Read. To make sure only the default List hook is
	// exercised by this test and is the origin of PermissionDenied, provide a Read hook
	// and verify it is never called.
	readCalled := false
	demo.Register(server.Registry, &resource.ACLHooks{
		Read: func(authz acl.Authorizer, id *pbresource.ID) error {
			readCalled = true
			return nil
		},
	})

	// create a watch
	stream, err := client.WatchList(ctx, &pbresource.WatchListRequest{
		Type:       demo.TypeV2Artist,
		Tenancy:    demo.TenancyDefault,
		NamePrefix: "",
	})
	require.NoError(t, err)
	require.False(t, readCalled)
	rspCh := handleResourceStream(t, stream)

	// verify persmission denied
	err = mustGetError(t, rspCh)
	require.Error(t, err)
	require.Equal(t, codes.PermissionDenied.String(), status.Code(err).String())
	require.False(t, readCalled)
}

func TestWatchList_ACL_DefaultReadHook_PermissionDenied(t *testing.T) {
	server := testServer(t)
	client := testClient(t, server)
	ctx := context.Background()

	mockACLResolver := &MockACLResolver{}
	mockACLResolver.On("ResolveTokenAndDefaultMeta", mock.Anything, mock.Anything, mock.Anything).
		Return(testutils.ACLNoPermissions(t), nil)
	server.ACLResolver = mockACLResolver

	// Allow List ACL check to pass so Read ACL check can be reached
	listCalled := false
	demo.Register(server.Registry, &resource.ACLHooks{
		List: func(authz acl.Authorizer, tenancy *pbresource.Tenancy) error {
			listCalled = true
			return nil
		},
	})
	artist, err := demo.GenerateV2Artist()
	require.NoError(t, err)
	_, err = server.Backend.WriteCAS(context.Background(), artist)
	require.NoError(t, err)

	// create a watch
	stream, err := client.WatchList(ctx, &pbresource.WatchListRequest{
		Type:       demo.TypeV2Artist,
		Tenancy:    demo.TenancyDefault,
		NamePrefix: "",
	})
	require.NoError(t, err)
	rspCh := handleResourceStream(t, stream)

	// verify no resource since ACL filtered out event
	mustGetNoResource(t, rspCh)
	require.True(t, listCalled)
}

func mustGetNoResource(t *testing.T, ch <-chan resourceOrError) {
	t.Helper()

	select {
	case rsp := <-ch:
		require.NoError(t, rsp.err)
		require.Nil(t, rsp.rsp, "expected nil response with no error")
	case <-time.After(250 * time.Millisecond):
		return
	}
}

func mustGetResource(t *testing.T, ch <-chan resourceOrError) *pbresource.WatchEvent {
	t.Helper()

	select {
	case rsp := <-ch:
		require.NoError(t, rsp.err)
		return rsp.rsp
	case <-time.After(1 * time.Second):
		t.Fatal("timeout waiting for WatchListResponse")
		return nil
	}
}

func mustGetError(t *testing.T, ch <-chan resourceOrError) error {
	t.Helper()

	select {
	case rsp := <-ch:
		require.Error(t, rsp.err)
		return rsp.err
	case <-time.After(2 * time.Second):
		t.Fatal("timeout waiting for WatchListResponse")
		return nil
	}
}

func handleResourceStream(t *testing.T, stream pbresource.ResourceService_WatchListClient) <-chan resourceOrError {
	t.Helper()

	rspCh := make(chan resourceOrError)
	go func() {
		for {
			rsp, err := stream.Recv()
			if errors.Is(err, io.EOF) ||
				errors.Is(err, context.Canceled) ||
				errors.Is(err, context.DeadlineExceeded) {
				return
			}
			rspCh <- resourceOrError{
				rsp: rsp,
				err: err,
			}
		}
	}()
	return rspCh
}

type resourceOrError struct {
	rsp *pbresource.WatchEvent
	err error
}<|MERGE_RESOLUTION|>--- conflicted
+++ resolved
@@ -10,12 +10,9 @@
 	"testing"
 	"time"
 
-<<<<<<< HEAD
 	"github.com/hashicorp/consul/acl"
 	"github.com/hashicorp/consul/agent/grpc-external/testutils"
 	"github.com/hashicorp/consul/internal/resource"
-=======
->>>>>>> 17944842
 	"github.com/hashicorp/consul/internal/resource/demo"
 	"github.com/hashicorp/consul/proto-public/pbresource"
 	"github.com/hashicorp/consul/proto/private/prototest"
@@ -41,18 +38,14 @@
 
 	err = mustGetError(t, rspCh)
 	require.Equal(t, codes.InvalidArgument.String(), status.Code(err).String())
-	require.Contains(t, err.Error(), "resource type demo/v2/artist not registered")
+	require.Contains(t, err.Error(), "resource type demo.v2.artist not registered")
 }
 
 func TestWatchList_GroupVersionMatches(t *testing.T) {
 	t.Parallel()
 	server := testServer(t)
 	client := testClient(t, server)
-<<<<<<< HEAD
 	demo.Register(server.Registry, nil)
-=======
-	demo.Register(server.Registry)
->>>>>>> 17944842
 	ctx := context.Background()
 
 	// create a watch
@@ -95,11 +88,7 @@
 	// Then no watch events should be emitted
 	t.Parallel()
 	server := testServer(t)
-<<<<<<< HEAD
 	demo.Register(server.Registry, nil)
-=======
-	demo.Register(server.Registry)
->>>>>>> 17944842
 	client := testClient(t, server)
 	ctx := context.Background()
 
