package resource

import (
	"context"
	"sync/atomic"
	"testing"

<<<<<<< HEAD
=======
	"github.com/oklog/ulid/v2"
>>>>>>> 3b83c7ee
	"github.com/stretchr/testify/mock"
	"github.com/stretchr/testify/require"
	"google.golang.org/grpc/codes"
	"google.golang.org/grpc/status"
	"google.golang.org/protobuf/types/known/anypb"

	"github.com/hashicorp/consul/acl/resolver"
	"github.com/hashicorp/consul/internal/resource/demo"
	"github.com/hashicorp/consul/internal/storage"
	"github.com/hashicorp/consul/proto-public/pbresource"
	pbdemov2 "github.com/hashicorp/consul/proto/private/pbdemo/v2"
)

func TestWrite_InputValidation(t *testing.T) {
	server := testServer(t)
	client := testClient(t, server)

	demo.Register(server.Registry)

	testCases := map[string]func(*pbresource.WriteRequest){
		"no resource": func(req *pbresource.WriteRequest) { req.Resource = nil },
		"no id":       func(req *pbresource.WriteRequest) { req.Resource.Id = nil },
		"no type":     func(req *pbresource.WriteRequest) { req.Resource.Id.Type = nil },
		"no tenancy":  func(req *pbresource.WriteRequest) { req.Resource.Id.Tenancy = nil },
		"no name":     func(req *pbresource.WriteRequest) { req.Resource.Id.Name = "" },
		"no data":     func(req *pbresource.WriteRequest) { req.Resource.Data = nil },
		"wrong data type": func(req *pbresource.WriteRequest) {
			var err error
			req.Resource.Data, err = anypb.New(&pbdemov2.Album{})
			require.NoError(t, err)
		},
		"fail validation hook": func(req *pbresource.WriteRequest) {
			artist := &pbdemov2.Artist{}
			require.NoError(t, req.Resource.Data.UnmarshalTo(artist))
			artist.Name = "" // name cannot be empty
			require.NoError(t, req.Resource.Data.MarshalFrom(artist))
		},
	}
	for desc, modFn := range testCases {
		t.Run(desc, func(t *testing.T) {
			res, err := demo.GenerateV2Artist()
			require.NoError(t, err)

			req := &pbresource.WriteRequest{Resource: res}
			modFn(req)

			_, err = client.Write(testContext(t), req)
			require.Error(t, err)
			require.Equal(t, codes.InvalidArgument.String(), status.Code(err).String())
		})
	}
}

func TestWrite_TypeNotFound(t *testing.T) {
	server := testServer(t)
	client := testClient(t, server)

	res, err := demo.GenerateV2Artist()
	require.NoError(t, err)

	_, err = client.Write(testContext(t), &pbresource.WriteRequest{Resource: res})
	require.Error(t, err)
	require.Equal(t, codes.InvalidArgument.String(), status.Code(err).String())
	require.Contains(t, err.Error(), "resource type demo.v2.artist not registered")
}

func TestWrite_ACLs(t *testing.T) {
	type testCase struct {
		authz       resolver.Result
		assertErrFn func(error)
	}
	testcases := map[string]testCase{
		"write denied": {
			authz: AuthorizerFrom(t, demo.ArtistV1WritePolicy),
			assertErrFn: func(err error) {
				require.Error(t, err)
				require.Equal(t, codes.PermissionDenied.String(), status.Code(err).String())
			},
		},
		"write allowed": {
			authz: AuthorizerFrom(t, demo.ArtistV2WritePolicy),
			assertErrFn: func(err error) {
				require.NoError(t, err)
			},
		},
	}

	for desc, tc := range testcases {
		t.Run(desc, func(t *testing.T) {
			server := testServer(t)
			client := testClient(t, server)

			mockACLResolver := &MockACLResolver{}
			mockACLResolver.On("ResolveTokenAndDefaultMeta", mock.Anything, mock.Anything, mock.Anything).
				Return(tc.authz, nil)
			server.ACLResolver = mockACLResolver
			demo.Register(server.Registry)

			artist, err := demo.GenerateV2Artist()
			require.NoError(t, err)

			// exercise ACL
			_, err = client.Write(testContext(t), &pbresource.WriteRequest{Resource: artist})
			tc.assertErrFn(err)
		})
	}
}

<<<<<<< HEAD
func TestWrite_Mutate(t *testing.T) {
	server := testServer(t)
	client := testClient(t, server)
	demo.Register(server.Registry)

	artist, err := demo.GenerateV2Artist()
	require.NoError(t, err)

	artistData := &pbdemov2.Artist{}
	artist.Data.UnmarshalTo(artistData)
	require.NoError(t, err)

	// mutate hook sets genre to disco when unspecified
	artistData.Genre = pbdemov2.Genre_GENRE_UNSPECIFIED
	artist.Data.MarshalFrom(artistData)
	require.NoError(t, err)

	rsp, err := client.Write(testContext(t), &pbresource.WriteRequest{Resource: artist})
	require.NoError(t, err)

	// verify mutate hook set genre to disco
	require.NoError(t, rsp.Resource.Data.UnmarshalTo(artistData))
	require.Equal(t, pbdemov2.Genre_GENRE_DISCO, artistData.Genre)
}

func TestWrite_ResourceCreation(t *testing.T) {
=======
func TestWrite_ResourceCreation_Success(t *testing.T) {
>>>>>>> 3b83c7ee
	server := testServer(t)
	client := testClient(t, server)

	demo.Register(server.Registry)

	res, err := demo.GenerateV2Artist()
	require.NoError(t, err)

	rsp, err := client.Write(testContext(t), &pbresource.WriteRequest{Resource: res})
	require.NoError(t, err)
	require.NotEmpty(t, rsp.Resource.Version, "resource should have version")
	require.NotEmpty(t, rsp.Resource.Id.Uid, "resource id should have uid")
	require.NotEmpty(t, rsp.Resource.Generation, "resource should have generation")
}

func TestWrite_CASUpdate_Success(t *testing.T) {
	server := testServer(t)
	client := testClient(t, server)

	demo.Register(server.Registry)

	res, err := demo.GenerateV2Artist()
	require.NoError(t, err)

	rsp1, err := client.Write(testContext(t), &pbresource.WriteRequest{Resource: res})
	require.NoError(t, err)

	rsp2, err := client.Write(testContext(t), &pbresource.WriteRequest{
		Resource: modifyArtist(t, rsp1.Resource),
	})
	require.NoError(t, err)

	require.Equal(t, rsp1.Resource.Id.Uid, rsp2.Resource.Id.Uid)
	require.NotEqual(t, rsp1.Resource.Version, rsp2.Resource.Version)
	require.NotEqual(t, rsp1.Resource.Generation, rsp2.Resource.Generation)
}

func TestWrite_ResourceCreation_StatusProvided(t *testing.T) {
	server := testServer(t)
	client := testClient(t, server)

	demo.Register(server.Registry)

	res, err := demo.GenerateV2Artist()
	require.NoError(t, err)

	res.Status = map[string]*pbresource.Status{
		"consul.io/some-controller": {ObservedGeneration: ulid.Make().String()},
	}

	_, err = client.Write(testContext(t), &pbresource.WriteRequest{Resource: res})
	require.Error(t, err)
	require.Equal(t, codes.InvalidArgument.String(), status.Code(err).String())
	require.Contains(t, err.Error(), "WriteStatus endpoint")
}

func TestWrite_CASUpdate_Failure(t *testing.T) {
	server := testServer(t)
	client := testClient(t, server)

	demo.Register(server.Registry)

	res, err := demo.GenerateV2Artist()
	require.NoError(t, err)

	rsp1, err := client.Write(testContext(t), &pbresource.WriteRequest{Resource: res})
	require.NoError(t, err)

	res = modifyArtist(t, rsp1.Resource)
	res.Version = "wrong-version"

	_, err = client.Write(testContext(t), &pbresource.WriteRequest{Resource: res})
	require.Error(t, err)
	require.Equal(t, codes.Aborted.String(), status.Code(err).String())
	require.Contains(t, err.Error(), "CAS operation failed")
}

func TestWrite_Update_WrongUid(t *testing.T) {
	server := testServer(t)
	client := testClient(t, server)

	demo.Register(server.Registry)

	res, err := demo.GenerateV2Artist()
	require.NoError(t, err)

	rsp1, err := client.Write(testContext(t), &pbresource.WriteRequest{Resource: res})
	require.NoError(t, err)

	res = modifyArtist(t, rsp1.Resource)
	res.Id.Uid = "wrong-uid"

	_, err = client.Write(testContext(t), &pbresource.WriteRequest{Resource: res})
	require.Error(t, err)
	require.Equal(t, codes.FailedPrecondition.String(), status.Code(err).String())
	require.Contains(t, err.Error(), "uid doesn't match")
}

func TestWrite_Update_StatusModified(t *testing.T) {
	server := testServer(t)
	client := testClient(t, server)

	demo.Register(server.Registry)

	res, err := demo.GenerateV2Artist()
	require.NoError(t, err)

	rsp1, err := client.Write(testContext(t), &pbresource.WriteRequest{Resource: res})
	require.NoError(t, err)

	statusRsp, err := client.WriteStatus(testContext(t), validWriteStatusRequest(t, rsp1.Resource))
	require.NoError(t, err)
	res = statusRsp.Resource

	// Passing the staus unmodified should be fine.
	rsp2, err := client.Write(testContext(t), &pbresource.WriteRequest{Resource: res})
	require.NoError(t, err)

	// Attempting to modify the status should return an error.
	res = rsp2.Resource
	res.Status["consul.io/other-controller"] = &pbresource.Status{ObservedGeneration: res.Generation}

	_, err = client.Write(testContext(t), &pbresource.WriteRequest{Resource: res})
	require.Error(t, err)
	require.Equal(t, codes.InvalidArgument.String(), status.Code(err).String())
	require.Contains(t, err.Error(), "WriteStatus endpoint")
}

func TestWrite_Update_NilStatus(t *testing.T) {
	server := testServer(t)
	client := testClient(t, server)

	demo.Register(server.Registry)

	res, err := demo.GenerateV2Artist()
	require.NoError(t, err)

	rsp1, err := client.Write(testContext(t), &pbresource.WriteRequest{Resource: res})
	require.NoError(t, err)

	statusRsp, err := client.WriteStatus(testContext(t), validWriteStatusRequest(t, rsp1.Resource))
	require.NoError(t, err)

	// Passing a nil status should be fine (and carry over the old status).
	res = statusRsp.Resource
	res.Status = nil

	rsp2, err := client.Write(testContext(t), &pbresource.WriteRequest{Resource: res})
	require.NoError(t, err)
	require.NotEmpty(t, rsp2.Resource.Status)
}

func TestWrite_Update_NoUid(t *testing.T) {
	server := testServer(t)
	client := testClient(t, server)

	demo.Register(server.Registry)

	res, err := demo.GenerateV2Artist()
	require.NoError(t, err)

	rsp1, err := client.Write(testContext(t), &pbresource.WriteRequest{Resource: res})
	require.NoError(t, err)

	res = modifyArtist(t, rsp1.Resource)
	res.Id.Uid = ""

	_, err = client.Write(testContext(t), &pbresource.WriteRequest{Resource: res})
	require.NoError(t, err)
}

func TestWrite_NonCASUpdate_Success(t *testing.T) {
	server := testServer(t)
	client := testClient(t, server)

	demo.Register(server.Registry)

	res, err := demo.GenerateV2Artist()
	require.NoError(t, err)

	rsp1, err := client.Write(testContext(t), &pbresource.WriteRequest{Resource: res})
	require.NoError(t, err)

	res = modifyArtist(t, rsp1.Resource)
	res.Version = ""

	rsp2, err := client.Write(testContext(t), &pbresource.WriteRequest{Resource: res})
	require.NoError(t, err)
	require.NotEmpty(t, rsp2.Resource.Version)
	require.NotEqual(t, rsp1.Resource.Version, rsp2.Resource.Version)
}

func TestWrite_NonCASUpdate_Retry(t *testing.T) {
	server := testServer(t)
	client := testClient(t, server)

	demo.Register(server.Registry)

	res, err := demo.GenerateV2Artist()
	require.NoError(t, err)

	rsp1, err := client.Write(testContext(t), &pbresource.WriteRequest{Resource: res})
	require.NoError(t, err)

	// Simulate conflicting writes by blocking the RPC after it has read the
	// current version of the resource, but before it tries to make a write.
	backend := &blockOnceBackend{
		Backend: server.Backend,

		readCh:  make(chan struct{}),
		blockCh: make(chan struct{}),
	}
	server.Backend = backend

	errCh := make(chan error)
	go func() {
		res := modifyArtist(t, rsp1.Resource)
		res.Version = ""

		_, err := client.Write(testContext(t), &pbresource.WriteRequest{Resource: res})
		errCh <- err
	}()

	// Wait for the read, to ensure the Write in the goroutine above has read the
	// current version of the resource.
	<-backend.readCh

	// Update the resource.
	res = modifyArtist(t, rsp1.Resource)
	_, err = backend.WriteCAS(testContext(t), res)
	require.NoError(t, err)

	// Unblock the read.
	close(backend.blockCh)

	// Check that the write succeeded anyway because of a retry.
	require.NoError(t, <-errCh)
}

type blockOnceBackend struct {
	storage.Backend

	done    uint32
	readCh  chan struct{}
	blockCh chan struct{}
}

func (b *blockOnceBackend) Read(ctx context.Context, consistency storage.ReadConsistency, id *pbresource.ID) (*pbresource.Resource, error) {
	res, err := b.Backend.Read(ctx, consistency, id)

	// Block for exactly one call to Read. All subsequent calls (including those
	// concurrent to the blocked call) will return immediately.
	if atomic.CompareAndSwapUint32(&b.done, 0, 1) {
		close(b.readCh)
		<-b.blockCh
	}

	return res, err
}<|MERGE_RESOLUTION|>--- conflicted
+++ resolved
@@ -5,10 +5,7 @@
 	"sync/atomic"
 	"testing"
 
-<<<<<<< HEAD
-=======
 	"github.com/oklog/ulid/v2"
->>>>>>> 3b83c7ee
 	"github.com/stretchr/testify/mock"
 	"github.com/stretchr/testify/require"
 	"google.golang.org/grpc/codes"
@@ -117,7 +114,6 @@
 	}
 }
 
-<<<<<<< HEAD
 func TestWrite_Mutate(t *testing.T) {
 	server := testServer(t)
 	client := testClient(t, server)
@@ -143,10 +139,7 @@
 	require.Equal(t, pbdemov2.Genre_GENRE_DISCO, artistData.Genre)
 }
 
-func TestWrite_ResourceCreation(t *testing.T) {
-=======
 func TestWrite_ResourceCreation_Success(t *testing.T) {
->>>>>>> 3b83c7ee
 	server := testServer(t)
 	client := testClient(t, server)
 
