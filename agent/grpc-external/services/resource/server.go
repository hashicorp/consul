package resource

import (
	"context"

	"google.golang.org/grpc"
	"google.golang.org/grpc/codes"
	"google.golang.org/grpc/status"

	"github.com/hashicorp/consul/internal/resource"
	"github.com/hashicorp/consul/internal/storage"
	"github.com/hashicorp/consul/proto-public/pbresource"
)

type Server struct {
	Config
}

type Config struct {
<<<<<<< HEAD
	registry Registry
	backend  Backend
}

//go:generate mockery --name Registry --inpackage
type Registry interface {
	resource.Registry
=======
	registry resource.Registry
	backend  storage.Backend
>>>>>>> 351bdc3c
}

//go:generate mockery --name Backend --inpackage
type Backend interface {
	storage.Backend
}

func NewServer(cfg Config) *Server {
	return &Server{cfg}
}

var _ pbresource.ResourceServiceServer = (*Server)(nil)

func (s *Server) Register(grpcServer *grpc.Server) {
	pbresource.RegisterResourceServiceServer(grpcServer, s)
}

func (s *Server) Write(ctx context.Context, req *pbresource.WriteRequest) (*pbresource.WriteResponse, error) {
	// TODO
	return &pbresource.WriteResponse{}, nil
}

func (s *Server) WriteStatus(ctx context.Context, req *pbresource.WriteStatusRequest) (*pbresource.WriteStatusResponse, error) {
	// TODO
	return &pbresource.WriteStatusResponse{}, nil
}

func (s *Server) List(ctx context.Context, req *pbresource.ListRequest) (*pbresource.ListResponse, error) {
	// TODO
	return &pbresource.ListResponse{}, nil
}

func (s *Server) Delete(ctx context.Context, req *pbresource.DeleteRequest) (*pbresource.DeleteResponse, error) {
	// TODO
	return &pbresource.DeleteResponse{}, nil
}

func (s *Server) resolveType(typ *pbresource.Type) (*resource.Registration, error) {
	v, ok := s.registry.Resolve(typ)
	if ok {
		return &v, nil
	}
	return nil, status.Errorf(
		codes.InvalidArgument,
		"resource type %s not registered", resource.ToGVK(typ),
	)
}<|MERGE_RESOLUTION|>--- conflicted
+++ resolved
@@ -17,7 +17,6 @@
 }
 
 type Config struct {
-<<<<<<< HEAD
 	registry Registry
 	backend  Backend
 }
@@ -25,10 +24,6 @@
 //go:generate mockery --name Registry --inpackage
 type Registry interface {
 	resource.Registry
-=======
-	registry resource.Registry
-	backend  storage.Backend
->>>>>>> 351bdc3c
 }
 
 //go:generate mockery --name Backend --inpackage
