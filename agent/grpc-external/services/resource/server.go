package resource

import (
	"context"

	"google.golang.org/grpc"
	"google.golang.org/grpc/codes"
<<<<<<< HEAD
	"google.golang.org/grpc/metadata"
=======
>>>>>>> 032aba31
	"google.golang.org/grpc/status"

	"github.com/hashicorp/consul/internal/resource"
	"github.com/hashicorp/consul/internal/storage"
	"github.com/hashicorp/consul/proto-public/pbresource"
)

type Server struct {
	Config
}

type Config struct {
<<<<<<< HEAD
	registry resource.Registry
	backend  storage.Backend
=======
	registry Registry
	backend  Backend
}

//go:generate mockery --name Registry --inpackage
type Registry interface {
	resource.Registry
>>>>>>> 032aba31
}

//go:generate mockery --name Backend --inpackage
type Backend interface {
	storage.Backend
}

func NewServer(cfg Config) *Server {
	return &Server{cfg}
}

var _ pbresource.ResourceServiceServer = (*Server)(nil)

func (s *Server) Register(grpcServer *grpc.Server) {
	pbresource.RegisterResourceServiceServer(grpcServer, s)
}

func (s *Server) Write(ctx context.Context, req *pbresource.WriteRequest) (*pbresource.WriteResponse, error) {
	// TODO
	return &pbresource.WriteResponse{}, nil
}

func (s *Server) WriteStatus(ctx context.Context, req *pbresource.WriteStatusRequest) (*pbresource.WriteStatusResponse, error) {
	// TODO
	return &pbresource.WriteStatusResponse{}, nil
}

func (s *Server) Delete(ctx context.Context, req *pbresource.DeleteRequest) (*pbresource.DeleteResponse, error) {
	// TODO
	return &pbresource.DeleteResponse{}, nil
}

<<<<<<< HEAD
func (s *Server) Watch(req *pbresource.WatchRequest, ws pbresource.ResourceService_WatchServer) error {
	// TODO
	return nil
}

=======
>>>>>>> 032aba31
func (s *Server) resolveType(typ *pbresource.Type) (*resource.Registration, error) {
	v, ok := s.registry.Resolve(typ)
	if ok {
		return &v, nil
	}
	return nil, status.Errorf(
		codes.InvalidArgument,
		"resource type %s not registered", resource.ToGVK(typ),
	)
<<<<<<< HEAD
}

func readConsistencyFrom(ctx context.Context) storage.ReadConsistency {
	md, ok := metadata.FromIncomingContext(ctx)
	if !ok {
		return storage.EventualConsistency
	}

	vals := md.Get("x-consul-consistency-mode")
	if len(vals) == 0 {
		return storage.EventualConsistency
	}

	if vals[0] == "consistent" {
		return storage.StrongConsistency
	}
	return storage.EventualConsistency
=======
>>>>>>> 032aba31
}<|MERGE_RESOLUTION|>--- conflicted
+++ resolved
@@ -5,10 +5,7 @@
 
 	"google.golang.org/grpc"
 	"google.golang.org/grpc/codes"
-<<<<<<< HEAD
 	"google.golang.org/grpc/metadata"
-=======
->>>>>>> 032aba31
 	"google.golang.org/grpc/status"
 
 	"github.com/hashicorp/consul/internal/resource"
@@ -21,10 +18,6 @@
 }
 
 type Config struct {
-<<<<<<< HEAD
-	registry resource.Registry
-	backend  storage.Backend
-=======
 	registry Registry
 	backend  Backend
 }
@@ -32,7 +25,6 @@
 //go:generate mockery --name Registry --inpackage
 type Registry interface {
 	resource.Registry
->>>>>>> 032aba31
 }
 
 //go:generate mockery --name Backend --inpackage
@@ -65,14 +57,6 @@
 	return &pbresource.DeleteResponse{}, nil
 }
 
-<<<<<<< HEAD
-func (s *Server) Watch(req *pbresource.WatchRequest, ws pbresource.ResourceService_WatchServer) error {
-	// TODO
-	return nil
-}
-
-=======
->>>>>>> 032aba31
 func (s *Server) resolveType(typ *pbresource.Type) (*resource.Registration, error) {
 	v, ok := s.registry.Resolve(typ)
 	if ok {
@@ -82,7 +66,6 @@
 		codes.InvalidArgument,
 		"resource type %s not registered", resource.ToGVK(typ),
 	)
-<<<<<<< HEAD
 }
 
 func readConsistencyFrom(ctx context.Context) storage.ReadConsistency {
@@ -100,6 +83,4 @@
 		return storage.StrongConsistency
 	}
 	return storage.EventualConsistency
-=======
->>>>>>> 032aba31
 }