package resource

import (
	"context"

	"google.golang.org/grpc"
	"google.golang.org/grpc/codes"
	"google.golang.org/grpc/metadata"
	"google.golang.org/grpc/status"

	"github.com/hashicorp/consul/internal/resource"
	"github.com/hashicorp/consul/internal/storage"
	"github.com/hashicorp/consul/proto-public/pbresource"
)

type Server struct {
	Config
}

type Config struct {
<<<<<<< HEAD
	registry resource.Registry
	backend  storage.Backend
=======
	registry Registry
	backend  Backend
}

//go:generate mockery --name Registry --inpackage
type Registry interface {
	resource.Registry
>>>>>>> 440f1120
}

//go:generate mockery --name Backend --inpackage
type Backend interface {
	storage.Backend
}

func NewServer(cfg Config) *Server {
	return &Server{cfg}
}

var _ pbresource.ResourceServiceServer = (*Server)(nil)

func (s *Server) Register(grpcServer *grpc.Server) {
	pbresource.RegisterResourceServiceServer(grpcServer, s)
}

func (s *Server) Write(ctx context.Context, req *pbresource.WriteRequest) (*pbresource.WriteResponse, error) {
	// TODO
	return &pbresource.WriteResponse{}, nil
}

func (s *Server) WriteStatus(ctx context.Context, req *pbresource.WriteStatusRequest) (*pbresource.WriteStatusResponse, error) {
	// TODO
	return &pbresource.WriteStatusResponse{}, nil
}

<<<<<<< HEAD
func (s *Server) Watch(req *pbresource.WatchRequest, ws pbresource.ResourceService_WatchServer) error {
	// TODO
	return nil
}

func (s *Server) resolveType(typ *pbresource.Type) error {
	_, ok := s.registry.Resolve(typ)
	if ok {
		return nil
	}
	return status.Errorf(
		codes.InvalidArgument,
		"resource type %s not registered", resource.ToGVK(typ),
	)
}

=======
func (s *Server) Delete(ctx context.Context, req *pbresource.DeleteRequest) (*pbresource.DeleteResponse, error) {
	// TODO
	return &pbresource.DeleteResponse{}, nil
}

//nolint:unparam
func (s *Server) resolveType(typ *pbresource.Type) (*resource.Registration, error) {
	v, ok := s.registry.Resolve(typ)
	if ok {
		return &v, nil
	}
	return nil, status.Errorf(
		codes.InvalidArgument,
		"resource type %s not registered", resource.ToGVK(typ),
	)
}

>>>>>>> 440f1120
func readConsistencyFrom(ctx context.Context) storage.ReadConsistency {
	md, ok := metadata.FromIncomingContext(ctx)
	if !ok {
		return storage.EventualConsistency
	}

	vals := md.Get("x-consul-consistency-mode")
	if len(vals) == 0 {
		return storage.EventualConsistency
	}

	if vals[0] == "consistent" {
		return storage.StrongConsistency
	}
	return storage.EventualConsistency
}<|MERGE_RESOLUTION|>--- conflicted
+++ resolved
@@ -18,10 +18,6 @@
 }
 
 type Config struct {
-<<<<<<< HEAD
-	registry resource.Registry
-	backend  storage.Backend
-=======
 	registry Registry
 	backend  Backend
 }
@@ -29,7 +25,6 @@
 //go:generate mockery --name Registry --inpackage
 type Registry interface {
 	resource.Registry
->>>>>>> 440f1120
 }
 
 //go:generate mockery --name Backend --inpackage
@@ -57,29 +52,6 @@
 	return &pbresource.WriteStatusResponse{}, nil
 }
 
-<<<<<<< HEAD
-func (s *Server) Watch(req *pbresource.WatchRequest, ws pbresource.ResourceService_WatchServer) error {
-	// TODO
-	return nil
-}
-
-func (s *Server) resolveType(typ *pbresource.Type) error {
-	_, ok := s.registry.Resolve(typ)
-	if ok {
-		return nil
-	}
-	return status.Errorf(
-		codes.InvalidArgument,
-		"resource type %s not registered", resource.ToGVK(typ),
-	)
-}
-
-=======
-func (s *Server) Delete(ctx context.Context, req *pbresource.DeleteRequest) (*pbresource.DeleteResponse, error) {
-	// TODO
-	return &pbresource.DeleteResponse{}, nil
-}
-
 //nolint:unparam
 func (s *Server) resolveType(typ *pbresource.Type) (*resource.Registration, error) {
 	v, ok := s.registry.Resolve(typ)
@@ -92,7 +64,6 @@
 	)
 }
 
->>>>>>> 440f1120
 func readConsistencyFrom(ctx context.Context) storage.ReadConsistency {
 	md, ok := metadata.FromIncomingContext(ctx)
 	if !ok {
