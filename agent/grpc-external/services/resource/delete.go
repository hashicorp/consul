package resource

import (
	"context"
	"errors"

	"google.golang.org/grpc/codes"
	"google.golang.org/grpc/status"

	"github.com/hashicorp/consul/acl"
	"github.com/hashicorp/consul/internal/storage"
	"github.com/hashicorp/consul/proto-public/pbresource"
)

// TODO(spatel): Move docs to the proto file
// Deletes a resource with the given Id and Version.
//
// Pass an empty Version to delete a resource regardless of the stored Version.
// Deletes of previously deleted or non-existent resource are no-ops.
// Returns an Aborted error if the requested Version does not match the stored Version.
func (s *Server) Delete(ctx context.Context, req *pbresource.DeleteRequest) (*pbresource.DeleteResponse, error) {
	reg, err := s.resolveType(req.Id.Type)
	if err != nil {
		return nil, err
	}

	authz, err := s.getAuthorizer(tokenFromContext(ctx))
	if err != nil {
		return nil, err
	}

<<<<<<< HEAD
	// TODO(spatel): Revisit `Write` signature: is the resource required or is id sufficient
	err = reg.ACLs.Write(authz, &pbresource.Resource{Id: req.Id})
=======
	err = reg.ACLs.Write(authz, req.Id)
>>>>>>> 3b83c7ee
	switch {
	case acl.IsErrPermissionDenied(err):
		return nil, status.Error(codes.PermissionDenied, err.Error())
	case err != nil:
		return nil, status.Errorf(codes.Internal, "failed write acl: %v", err)
	}

	versionToDelete := req.Version
	if versionToDelete == "" {
		// Delete resource regardless of the stored Version. Hence, strong read
		// necessary to get latest Version
		existing, err := s.Backend.Read(ctx, storage.StrongConsistency, req.Id)
		switch {
		case err == nil:
			versionToDelete = existing.Version
		case errors.Is(err, storage.ErrNotFound):
			// deletes are idempotent so no-op if resource not found
			return &pbresource.DeleteResponse{}, nil
		default:
			return nil, status.Errorf(codes.Internal, "failed read: %v", err)
		}
	}

	err = s.Backend.DeleteCAS(ctx, req.Id, versionToDelete)
	switch {
	case err == nil:
		return &pbresource.DeleteResponse{}, nil
	case errors.Is(err, storage.ErrCASFailure):
		return nil, status.Error(codes.Aborted, err.Error())
	default:
		return nil, status.Errorf(codes.Internal, "failed delete: %v", err)
	}
}<|MERGE_RESOLUTION|>--- conflicted
+++ resolved
@@ -29,12 +29,7 @@
 		return nil, err
 	}
 
-<<<<<<< HEAD
-	// TODO(spatel): Revisit `Write` signature: is the resource required or is id sufficient
-	err = reg.ACLs.Write(authz, &pbresource.Resource{Id: req.Id})
-=======
 	err = reg.ACLs.Write(authz, req.Id)
->>>>>>> 3b83c7ee
 	switch {
 	case acl.IsErrPermissionDenied(err):
 		return nil, status.Error(codes.PermissionDenied, err.Error())
