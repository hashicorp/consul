--- conflicted
+++ resolved
@@ -60,10 +60,7 @@
 	ArtistV1WritePolicy = `key_prefix "resource/demo.v1.artist/" { policy = "write" }`
 	ArtistV2ReadPolicy  = `key_prefix "resource/demo.v2.artist/" { policy = "read" }`
 	ArtistV2WritePolicy = `key_prefix "resource/demo.v2.artist/" { policy = "write" }`
-<<<<<<< HEAD
-=======
 	ArtistV2ListPolicy  = `key_prefix "resource/" { policy = "list" }`
->>>>>>> 686f4934
 )
 
 // Register demo types. Should only be called in tests and dev mode.
@@ -89,7 +86,6 @@
 		}
 	}
 
-<<<<<<< HEAD
 	validateArtistFn := func(res *pbresource.Resource) error {
 		if proto.Equal(res.Id.Type, TypeV1Artist) {
 			artist := &pbdemov1.Artist{}
@@ -116,8 +112,6 @@
 		return fmt.Errorf("unsupported artist type %v", resource.ToGVK(res.Id.Type))
 	}
 
-=======
->>>>>>> 686f4934
 	r.Register(resource.Registration{
 		Type:  TypeV1Artist,
 		Proto: &pbdemov1.Artist{},
@@ -126,10 +120,7 @@
 			Write: writeACL,
 			List:  makeListACL(TypeV1Artist),
 		},
-<<<<<<< HEAD
 		Validate: validateArtistFn,
-=======
->>>>>>> 686f4934
 	})
 
 	r.Register(resource.Registration{
@@ -150,10 +141,7 @@
 			Write: writeACL,
 			List:  makeListACL(TypeV2Artist),
 		},
-<<<<<<< HEAD
 		Validate: validateArtistFn,
-=======
->>>>>>> 686f4934
 	})
 
 	r.Register(resource.Registration{
