package http

import (
	"encoding/json"
	"net/http"
	"net/http/httptest"
	"strings"
	"testing"

	"github.com/hashicorp/go-hclog"
	"github.com/stretchr/testify/mock"
	"github.com/stretchr/testify/require"

	"github.com/hashicorp/consul/acl"
	resourceSvc "github.com/hashicorp/consul/agent/grpc-external/services/resource"
	svctest "github.com/hashicorp/consul/agent/grpc-external/services/resource/testing"

	"github.com/hashicorp/consul/internal/resource"
	"github.com/hashicorp/consul/internal/resource/demo"
	"github.com/hashicorp/consul/proto-public/pbresource"
	pbdemov2 "github.com/hashicorp/consul/proto/private/pbdemo/v2"
	"github.com/hashicorp/consul/sdk/testutil"
)

const testACLTokenArtistV2WritePolicy = acl.AnonymousTokenID
const testACLTokenArtistV2ReadPolicy = "00000000-0000-0000-0000-000000000001"

func parseToken(req *http.Request, token *string) {
	*token = req.Header.Get("x-Consul-Token")
}

func TestResourceHandler_InputValidation(t *testing.T) {
	type testCase struct {
		description          string
		request              *http.Request
		response             *httptest.ResponseRecorder
		expectedResponseCode int
	}
	client := svctest.RunResourceService(t, demo.RegisterTypes)
	resourceHandler := resourceHandler{
		resource.Registration{
			Type:  demo.TypeV2Artist,
			Proto: &pbdemov2.Artist{},
		},
		client,
		func(req *http.Request, token *string) { return },
		hclog.NewNullLogger(),
	}

	testCases := []testCase{
		{
			description: "missing resource name",
			request: httptest.NewRequest("PUT", "/?partition=default&peer_name=local&namespace=default", strings.NewReader(`
				{
					"metadata": {
						"foo": "bar"
					},
					"data": {
						"name": "Keith Urban",
						"genre": "GENRE_COUNTRY"
					}
				}
			`)),
			response:             httptest.NewRecorder(),
			expectedResponseCode: http.StatusBadRequest,
		},
		{
			description: "wrong schema",
			request: httptest.NewRequest("PUT", "/?partition=default&peer_name=local&namespace=default", strings.NewReader(`
				{
					"version": "test_version",
					"metadata": {
						"foo": "bar"
					},
					"data": {
						"name": "Keith Urban",
						"genre": "GENRE_COUNTRY"
					}
				}
			`)),
			response:             httptest.NewRecorder(),
			expectedResponseCode: http.StatusBadRequest,
		},
		{
			description: "missing tenancy info",
			request: httptest.NewRequest("PUT", "/keith-urban?partition=default&peer_name=local", strings.NewReader(`
				{
					"metadata": {
						"foo": "bar"
					},
					"data": {
						"name": "Keith Urban",
						"genre": "GENRE_COUNTRY"
					}
				}
			`)),
			response:             httptest.NewRecorder(),
			expectedResponseCode: http.StatusBadRequest,
		},
	}

	for _, tc := range testCases {
		t.Run(tc.description, func(t *testing.T) {
			resourceHandler.ServeHTTP(tc.response, tc.request)

			require.Equal(t, tc.expectedResponseCode, tc.response.Result().StatusCode)
		})
	}
}

func TestResourceWriteHandler(t *testing.T) {
	aclResolver := &resourceSvc.MockACLResolver{}
	aclResolver.On("ResolveTokenAndDefaultMeta", testACLTokenArtistV2WritePolicy, mock.Anything, mock.Anything).
		Return(svctest.AuthorizerFrom(t, demo.ArtistV2WritePolicy), nil)
	aclResolver.On("ResolveTokenAndDefaultMeta", testACLTokenArtistV2ReadPolicy, mock.Anything, mock.Anything).
		Return(svctest.AuthorizerFrom(t, demo.ArtistV2ReadPolicy), nil)

	client := svctest.RunResourceServiceWithACL(t, aclResolver, demo.RegisterTypes)

	resourceHandler := resourceHandler{
		resource.Registration{
			Type:  demo.TypeV2Artist,
			Proto: &pbdemov2.Artist{},
		},
		client,
		parseToken,
		hclog.NewNullLogger(),
	}

	t.Run("should be blocked if the token is not authorized", func(t *testing.T) {
		rsp := httptest.NewRecorder()
<<<<<<< HEAD
		req := httptest.NewRequest("PUT", "/demo/v2/artist/keith-urban?partition=default&peer_name=local&namespace=default", strings.NewReader(`
=======
		req := httptest.NewRequest("PUT", "/keith-urban?partition=default&peer_name=local&namespace=default", strings.NewReader(`
>>>>>>> 30938f12
			{
				"metadata": {
					"foo": "bar"
				},
				"data": {
					"name": "Keith Urban",
					"genre": "GENRE_COUNTRY"
				}
			}
		`))

		req.Header.Add("x-consul-token", testACLTokenArtistV2ReadPolicy)

		resourceHandler.ServeHTTP(rsp, req)

		require.Equal(t, http.StatusForbidden, rsp.Result().StatusCode)
	})

	t.Run("should write to the resource backend", func(t *testing.T) {
		rsp := httptest.NewRecorder()
		req := httptest.NewRequest("PUT", "/keith-urban?partition=default&peer_name=local&namespace=default", strings.NewReader(`
			{
				"metadata": {
					"foo": "bar"
				},
				"data": {
					"name": "Keith Urban",
					"genre": "GENRE_COUNTRY"
				}
			}
		`))

		req.Header.Add("x-consul-token", testACLTokenArtistV2WritePolicy)

		resourceHandler.ServeHTTP(rsp, req)

		require.Equal(t, http.StatusOK, rsp.Result().StatusCode)

		var result map[string]any
		require.NoError(t, json.NewDecoder(rsp.Body).Decode(&result))
		require.Equal(t, "Keith Urban", result["data"].(map[string]any)["name"])
		require.Equal(t, "keith-urban", result["id"].(map[string]any)["name"])

		readRsp, err := client.Read(testutil.TestContext(t), &pbresource.ReadRequest{
			Id: &pbresource.ID{
				Type:    demo.TypeV2Artist,
				Tenancy: demo.TenancyDefault,
				Name:    "keith-urban",
			},
		})
		require.NoError(t, err)
		require.NotNil(t, readRsp.Resource)

		var artist pbdemov2.Artist
		require.NoError(t, readRsp.Resource.Data.UnmarshalTo(&artist))
		require.Equal(t, "Keith Urban", artist.Name)
	})

	t.Run("Read", func(t *testing.T) {
		rsp := httptest.NewRecorder()
		req := httptest.NewRequest("GET", "/demo/v2/artist/keith-urban?partition=default&peer_name=local&namespace=default", nil)

		resourceHandler.ServeHTTP(rsp, req)

		require.Equal(t, http.StatusOK, rsp.Result().StatusCode)

		var result map[string]any
		require.NoError(t, json.NewDecoder(rsp.Body).Decode(&result))
		require.Equal(t, "Keith Urban", result["data"].(map[string]any)["name"])
	})
}<|MERGE_RESOLUTION|>--- conflicted
+++ resolved
@@ -129,11 +129,7 @@
 
 	t.Run("should be blocked if the token is not authorized", func(t *testing.T) {
 		rsp := httptest.NewRecorder()
-<<<<<<< HEAD
-		req := httptest.NewRequest("PUT", "/demo/v2/artist/keith-urban?partition=default&peer_name=local&namespace=default", strings.NewReader(`
-=======
 		req := httptest.NewRequest("PUT", "/keith-urban?partition=default&peer_name=local&namespace=default", strings.NewReader(`
->>>>>>> 30938f12
 			{
 				"metadata": {
 					"foo": "bar"
@@ -194,7 +190,9 @@
 
 	t.Run("Read", func(t *testing.T) {
 		rsp := httptest.NewRecorder()
-		req := httptest.NewRequest("GET", "/demo/v2/artist/keith-urban?partition=default&peer_name=local&namespace=default", nil)
+		req := httptest.NewRequest("GET", "/keith-urban?partition=default&peer_name=local&namespace=default", nil)
+
+		req.Header.Add("x-consul-token", testACLTokenArtistV2ReadPolicy)
 
 		resourceHandler.ServeHTTP(rsp, req)
 
