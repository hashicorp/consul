--- conflicted
+++ resolved
@@ -292,7 +292,26 @@
 	})
 }
 
-<<<<<<< HEAD
+func createResource(t *testing.T, artistHandler resourceHandler) {
+	rsp := httptest.NewRecorder()
+	req := httptest.NewRequest("PUT", "/demo/v2/artist/keith-urban?partition=default&peer_name=local&namespace=default", strings.NewReader(`
+		{
+			"metadata": {
+				"foo": "bar"
+			},
+			"data": {
+				"name": "Keith Urban",
+				"genre": "GENRE_COUNTRY"
+			}
+		}
+	`))
+
+	req.Header.Add("x-consul-token", testACLTokenArtistWritePolicy)
+
+	artistHandler.ServeHTTP(rsp, req)
+	require.Equal(t, http.StatusOK, rsp.Result().StatusCode)
+}
+
 func TestResourceReadHandler(t *testing.T) {
 	aclResolver := &resourceSvc.MockACLResolver{}
 	aclResolver.On("ResolveTokenAndDefaultMeta", testACLTokenArtistReadPolicy, mock.Anything, mock.Anything).
@@ -301,8 +320,19 @@
 		Return(svctest.AuthorizerFrom(t, demo.ArtistV1WritePolicy, demo.ArtistV2WritePolicy), nil)
 	aclResolver.On("ResolveTokenAndDefaultMeta", fakeToken, mock.Anything, mock.Anything).
 		Return(svctest.AuthorizerFrom(t, ""), nil)
-=======
-func createResource(t *testing.T, artistHandler resourceHandler) {
+
+	client := svctest.RunResourceServiceWithACL(t, aclResolver, demo.RegisterTypes)
+
+	v2ArtistHandler := resourceHandler{
+		resource.Registration{
+			Type:  demo.TypeV2Artist,
+			Proto: &pbdemov2.Artist{},
+		},
+		client,
+		parseToken,
+		hclog.NewNullLogger(),
+	}
+
 	rsp := httptest.NewRecorder()
 	req := httptest.NewRequest("PUT", "/demo/v2/artist/keith-urban?partition=default&peer_name=local&namespace=default", strings.NewReader(`
 		{
@@ -315,11 +345,46 @@
 			}
 		}
 	`))
-
 	req.Header.Add("x-consul-token", testACLTokenArtistWritePolicy)
-
-	artistHandler.ServeHTTP(rsp, req)
+	v2ArtistHandler.ServeHTTP(rsp, req)
 	require.Equal(t, http.StatusOK, rsp.Result().StatusCode)
+
+	t.Run("Read resource", func(t *testing.T) {
+		rsp := httptest.NewRecorder()
+		req := httptest.NewRequest("GET", "/demo/v2/artist/keith-urban?partition=default&peer_name=local&namespace=default&consistent", nil)
+
+		req.Header.Add("x-consul-token", testACLTokenArtistReadPolicy)
+
+		v2ArtistHandler.ServeHTTP(rsp, req)
+
+		require.Equal(t, http.StatusOK, rsp.Result().StatusCode)
+
+		var result map[string]any
+		require.NoError(t, json.NewDecoder(rsp.Body).Decode(&result))
+		require.Equal(t, "Keith Urban", result["data"].(map[string]any)["name"])
+	})
+
+	t.Run("should not be found if resource not exist", func(t *testing.T) {
+		rsp := httptest.NewRecorder()
+		req := httptest.NewRequest("GET", "/demo/v2/artist/keith-not-exist?partition=default&peer_name=local&namespace=default&consistent", nil)
+
+		req.Header.Add("x-consul-token", testACLTokenArtistReadPolicy)
+
+		v2ArtistHandler.ServeHTTP(rsp, req)
+
+		require.Equal(t, http.StatusNotFound, rsp.Result().StatusCode)
+	})
+
+	t.Run("should be blocked if the token is not authorized", func(t *testing.T) {
+		rsp := httptest.NewRecorder()
+		req := httptest.NewRequest("GET", "/demo/v2/artist/keith-urban?partition=default&peer_name=local&namespace=default&consistent", nil)
+
+		req.Header.Add("x-consul-token", fakeToken)
+
+		v2ArtistHandler.ServeHTTP(rsp, req)
+
+		require.Equal(t, http.StatusForbidden, rsp.Result().StatusCode)
+	})
 }
 
 func TestResourceDeleteHandler(t *testing.T) {
@@ -328,7 +393,6 @@
 		Return(svctest.AuthorizerFrom(t, demo.ArtistV2ReadPolicy), nil)
 	aclResolver.On("ResolveTokenAndDefaultMeta", testACLTokenArtistWritePolicy, mock.Anything, mock.Anything).
 		Return(svctest.AuthorizerFrom(t, demo.ArtistV2WritePolicy), nil)
->>>>>>> 66bcaa3c
 
 	client := svctest.RunResourceServiceWithACL(t, aclResolver, demo.RegisterTypes)
 
@@ -342,59 +406,6 @@
 		hclog.NewNullLogger(),
 	}
 
-<<<<<<< HEAD
-	rsp := httptest.NewRecorder()
-	req := httptest.NewRequest("PUT", "/demo/v2/artist/keith-urban?partition=default&peer_name=local&namespace=default", strings.NewReader(`
-		{
-			"metadata": {
-				"foo": "bar"
-			},
-			"data": {
-				"name": "Keith Urban",
-				"genre": "GENRE_COUNTRY"
-			}
-		}
-	`))
-	req.Header.Add("x-consul-token", testACLTokenArtistWritePolicy)
-	v2ArtistHandler.ServeHTTP(rsp, req)
-	require.Equal(t, http.StatusOK, rsp.Result().StatusCode)
-
-	t.Run("Read resource", func(t *testing.T) {
-		rsp := httptest.NewRecorder()
-		req := httptest.NewRequest("GET", "/demo/v2/artist/keith-urban?partition=default&peer_name=local&namespace=default&consistent", nil)
-
-		req.Header.Add("x-consul-token", testACLTokenArtistReadPolicy)
-
-		v2ArtistHandler.ServeHTTP(rsp, req)
-
-		require.Equal(t, http.StatusOK, rsp.Result().StatusCode)
-
-		var result map[string]any
-		require.NoError(t, json.NewDecoder(rsp.Body).Decode(&result))
-		require.Equal(t, "Keith Urban", result["data"].(map[string]any)["name"])
-	})
-
-	t.Run("should not be found if resource not exist", func(t *testing.T) {
-		rsp := httptest.NewRecorder()
-		req := httptest.NewRequest("GET", "/demo/v2/artist/keith-not-exist?partition=default&peer_name=local&namespace=default&consistent", nil)
-
-		req.Header.Add("x-consul-token", testACLTokenArtistReadPolicy)
-
-		v2ArtistHandler.ServeHTTP(rsp, req)
-
-		require.Equal(t, http.StatusNotFound, rsp.Result().StatusCode)
-	})
-
-	t.Run("should be blocked if the token is not authorized", func(t *testing.T) {
-		rsp := httptest.NewRecorder()
-		req := httptest.NewRequest("GET", "/demo/v2/artist/keith-urban?partition=default&peer_name=local&namespace=default&consistent", nil)
-
-		req.Header.Add("x-consul-token", fakeToken)
-
-		v2ArtistHandler.ServeHTTP(rsp, req)
-
-		require.Equal(t, http.StatusForbidden, rsp.Result().StatusCode)
-=======
 	t.Run("should surface PermissionDenied error from resource service", func(t *testing.T) {
 		createResource(t, v2ArtistHandler)
 
@@ -454,6 +465,5 @@
 			},
 		})
 		require.ErrorContains(t, err, "resource not found")
->>>>>>> 66bcaa3c
 	})
 }