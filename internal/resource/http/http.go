--- conflicted
+++ resolved
@@ -102,7 +102,6 @@
 	})
 	if err != nil {
 		handleResponseError(err, w, h)
-<<<<<<< HEAD
 		return
 	}
 
@@ -116,7 +115,7 @@
 }
 
 func (h *resourceHandler) handleRead(w http.ResponseWriter, r *http.Request, ctx context.Context) {
-	tenancyInfo, resourceName := checkURL(r)
+	tenancyInfo, resourceName, _ := checkURL(r)
 	if tenancyInfo == nil {
 		w.WriteHeader(http.StatusBadRequest)
 		w.Write([]byte("Missing partition, peer_name or namespace in the query params"))
@@ -134,8 +133,6 @@
 	})
 	if err != nil {
 		handleResponseError(err, w, h)
-=======
->>>>>>> 30938f12
 		return
 	}
 
@@ -182,20 +179,6 @@
 func handleResponseError(err error, w http.ResponseWriter, h *resourceHandler) {
 	if e, ok := status.FromError(err); ok {
 		switch e.Code() {
-<<<<<<< HEAD
-		case codes.PermissionDenied:
-			w.WriteHeader(http.StatusForbidden)
-			h.logger.Info("Failed to write to GRPC resource: User not authenticated", "error", err)
-		case codes.Internal:
-			w.WriteHeader(http.StatusInternalServerError)
-			h.logger.Error("Failed to write to GRPC resource: Internal error", "error", err)
-		case codes.Aborted:
-			w.WriteHeader(http.StatusInternalServerError)
-			h.logger.Error("Failed to write to GRPC resource: GRPC aborted", "error", err)
-		case codes.NotFound:
-			w.WriteHeader(http.StatusNotFound)
-			h.logger.Info("Failed to write to GRPC resource: Not found", "error", err)
-=======
 		case codes.InvalidArgument:
 			w.WriteHeader(http.StatusBadRequest)
 			h.logger.Info("User has mal-formed request", "error", err)
@@ -205,7 +188,6 @@
 		case codes.PermissionDenied:
 			w.WriteHeader(http.StatusForbidden)
 			h.logger.Info("Failed to write to GRPC resource: User not authenticated", "error", err)
->>>>>>> 30938f12
 		default:
 			w.WriteHeader(http.StatusInternalServerError)
 			h.logger.Error("Failed to write to GRPC resource", "error", err)
