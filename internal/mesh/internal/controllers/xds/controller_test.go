// Copyright (c) HashiCorp, Inc.
// SPDX-License-Identifier: BUSL-1.1

package xds

import (
	"context"
	"crypto/x509"
	"encoding/pem"
	"fmt"
<<<<<<< HEAD
=======
	"strings"
	"testing"

>>>>>>> 10f51812
	"github.com/hashicorp/consul/internal/testing/golden"
	"github.com/stretchr/testify/require"
	"github.com/stretchr/testify/suite"
	"google.golang.org/protobuf/encoding/protojson"
<<<<<<< HEAD
	"strings"
	"testing"
=======
>>>>>>> 10f51812

	svctest "github.com/hashicorp/consul/agent/grpc-external/services/resource/testing"
	"github.com/hashicorp/consul/agent/leafcert"
	"github.com/hashicorp/consul/internal/catalog"
	"github.com/hashicorp/consul/internal/controller"
	"github.com/hashicorp/consul/internal/mesh/internal/controllers/xds/status"
	"github.com/hashicorp/consul/internal/mesh/internal/types"
	proxytracker "github.com/hashicorp/consul/internal/mesh/proxy-tracker"
	"github.com/hashicorp/consul/internal/resource"
	"github.com/hashicorp/consul/internal/resource/mappers/bimapper"
	"github.com/hashicorp/consul/internal/resource/resourcetest"
	pbcatalog "github.com/hashicorp/consul/proto-public/pbcatalog/v2beta1"
	pbmesh "github.com/hashicorp/consul/proto-public/pbmesh/v2beta1"
	"github.com/hashicorp/consul/proto-public/pbmesh/v2beta1/pbproxystate"
	"github.com/hashicorp/consul/proto-public/pbresource"
	"github.com/hashicorp/consul/proto/private/prototest"
	"github.com/hashicorp/consul/sdk/testutil"
	"github.com/hashicorp/consul/sdk/testutil/retry"
)

type xdsControllerTestSuite struct {
	suite.Suite

	ctx     context.Context
	client  *resourcetest.Client
	runtime controller.Runtime

	ctl             *xdsReconciler
	mapper          *bimapper.Mapper
	updater         *mockUpdater
	fetcher         TrustBundleFetcher
	leafMapper      *LeafMapper
	leafCertManager *leafcert.Manager
	leafCancels     *LeafCancels
	leafCertEvents  chan controller.Event
	signer          *leafcert.TestSigner

	fooProxyStateTemplate          *pbresource.Resource
	barProxyStateTemplate          *pbresource.Resource
	barEndpointRefs                map[string]*pbproxystate.EndpointRef
	fooEndpointRefs                map[string]*pbproxystate.EndpointRef
	fooLeafRefs                    map[string]*pbproxystate.LeafCertificateRef
	fooEndpoints                   *pbresource.Resource
	fooService                     *pbresource.Resource
	fooBarEndpoints                *pbresource.Resource
	fooBarService                  *pbresource.Resource
	expectedFooProxyStateEndpoints map[string]*pbproxystate.Endpoints
	expectedBarProxyStateEndpoints map[string]*pbproxystate.Endpoints
	expectedFooProxyStateSpiffes   map[string]string
	expectedTrustBundle            map[string]*pbproxystate.TrustBundle
}

func (suite *xdsControllerTestSuite) SetupTest() {
	suite.ctx = testutil.TestContext(suite.T())
	resourceClient := svctest.RunResourceService(suite.T(), types.Register, catalog.RegisterTypes)
	suite.runtime = controller.Runtime{Client: resourceClient, Logger: testutil.Logger(suite.T())}
	suite.client = resourcetest.NewClient(resourceClient)
	suite.fetcher = mockFetcher

	suite.mapper = bimapper.New(pbmesh.ProxyStateTemplateType, pbcatalog.ServiceEndpointsType)
	suite.updater = newMockUpdater()

	suite.leafMapper = &LeafMapper{
		bimapper.New(pbmesh.ProxyStateTemplateType, InternalLeafType),
	}
	lcm, signer := leafcert.NewTestManager(suite.T(), nil)
	signer.UpdateCA(suite.T(), nil)
	suite.signer = signer
	suite.leafCertManager = lcm
	suite.leafCancels = &LeafCancels{
		Cancels: make(map[string]context.CancelFunc),
	}
	suite.leafCertEvents = make(chan controller.Event, 1000)

	suite.ctl = &xdsReconciler{
		endpointsMapper:  suite.mapper,
		updater:          suite.updater,
		fetchTrustBundle: suite.fetcher,
		leafMapper:       suite.leafMapper,
		leafCertManager:  suite.leafCertManager,
		leafCancels:      suite.leafCancels,
		leafCertEvents:   suite.leafCertEvents,
		datacenter:       "dc1",
	}
}

func mockFetcher() (*pbproxystate.TrustBundle, error) {
	var bundle pbproxystate.TrustBundle
	bundle = pbproxystate.TrustBundle{
		TrustDomain: "some-trust-domain",
		Roots:       []string{"some-root", "some-other-root"},
	}
	return &bundle, nil
}

// This test ensures when a ProxyState is deleted, it is no longer tracked in the mappers.
func (suite *xdsControllerTestSuite) TestReconcile_NoProxyStateTemplate() {
	// Track the id of a non-existent ProxyStateTemplate.
	proxyStateTemplateId := resourcetest.Resource(pbmesh.ProxyStateTemplateType, "not-found").ID()
	suite.mapper.TrackItem(proxyStateTemplateId, []resource.ReferenceOrID{})
	suite.leafMapper.TrackItem(proxyStateTemplateId, []resource.ReferenceOrID{})
	require.False(suite.T(), suite.mapper.IsEmpty())
	require.False(suite.T(), suite.leafMapper.IsEmpty())

	// Run the reconcile, and since no ProxyStateTemplate is stored, this simulates a deletion.
	err := suite.ctl.Reconcile(context.Background(), suite.runtime, controller.Request{
		ID: proxyStateTemplateId,
	})
	require.NoError(suite.T(), err)

	// Assert that nothing is tracked in the endpoints mapper.
	require.True(suite.T(), suite.mapper.IsEmpty())
	require.True(suite.T(), suite.leafMapper.IsEmpty())
}

// This test ensures if the controller was previously tracking a ProxyStateTemplate, and now that proxy has
// disconnected from this server, it's ignored and removed from the mapper.
func (suite *xdsControllerTestSuite) TestReconcile_RemoveTrackingProxiesNotConnectedToServer() {
	// Store the initial ProxyStateTemplate and track it in the mapper.
	proxyStateTemplate := resourcetest.Resource(pbmesh.ProxyStateTemplateType, "test").
		WithData(suite.T(), &pbmesh.ProxyStateTemplate{}).
		Write(suite.T(), suite.client)

	suite.mapper.TrackItem(proxyStateTemplate.Id, []resource.ReferenceOrID{})

	// Simulate the proxy disconnecting from this server. The resource still exists, but this proxy might be connected
	// to a different server now, so we no longer need to track it.
	suite.updater.notConnected = true

	// Run the reconcile.
	err := suite.ctl.Reconcile(context.Background(), suite.runtime, controller.Request{
		ID: proxyStateTemplate.Id,
	})
	require.NoError(suite.T(), err)

	// Assert that nothing is tracked in the mapper.
	require.True(suite.T(), suite.mapper.IsEmpty())
}

// This test sets up the updater to return an error when calling PushChange, and ensures the status is set
// correctly.
func (suite *xdsControllerTestSuite) TestReconcile_PushChangeError() {
	// Have the mock simulate an error from the PushChange call.
	suite.updater.pushChangeError = true

	// Setup a happy path scenario.
	suite.setupFooProxyStateTemplateWithReferences()

	// Run the reconcile.
	err := suite.ctl.Reconcile(context.Background(), suite.runtime, controller.Request{
		ID: suite.fooProxyStateTemplate.Id,
	})
	require.Error(suite.T(), err)

	// Assert on the status reflecting endpoint not found.
	suite.client.RequireStatusCondition(suite.T(), suite.fooProxyStateTemplate.Id, ControllerName, status.ConditionRejectedPushChangeFailed(status.KeyFromID(suite.fooProxyStateTemplate.Id)))
}

// This test sets up a ProxyStateTemplate that references a ServiceEndpoints that doesn't exist, and ensures the
// status is correct.
func (suite *xdsControllerTestSuite) TestReconcile_MissingEndpoint() {
	// Set fooProxyStateTemplate with a reference to fooEndpoints, without storing fooEndpoints so the controller should
	// notice it's missing.
	fooEndpointsId := resourcetest.Resource(pbcatalog.ServiceEndpointsType, "foo-service").WithTenancy(resource.DefaultNamespacedTenancy()).ID()
	fooRequiredEndpoints := make(map[string]*pbproxystate.EndpointRef)
	fooRequiredEndpoints["test-cluster-1"] = &pbproxystate.EndpointRef{
		Id:   fooEndpointsId,
		Port: "mesh",
	}

	fooProxyStateTemplate := resourcetest.Resource(pbmesh.ProxyStateTemplateType, "foo-pst").
		WithData(suite.T(), &pbmesh.ProxyStateTemplate{
			RequiredEndpoints: fooRequiredEndpoints,
			ProxyState:        &pbmesh.ProxyState{},
		}).
		Write(suite.T(), suite.client)

	retry.Run(suite.T(), func(r *retry.R) {
		suite.client.RequireResourceExists(r, fooProxyStateTemplate.Id)
	})

	// Run the reconcile.
	err := suite.ctl.Reconcile(context.Background(), suite.runtime, controller.Request{
		ID: fooProxyStateTemplate.Id,
	})
	require.Error(suite.T(), err)

	// Assert on the status reflecting endpoint not found.
	suite.client.RequireStatusCondition(suite.T(), fooProxyStateTemplate.Id, ControllerName, status.ConditionRejectedErrorReadingEndpoints(status.KeyFromID(fooEndpointsId), "rpc error: code = NotFound desc = resource not found"))
}

// This test sets up a ProxyStateTemplate that references a ServiceEndpoints that can't be read correctly, and
// checks the status is correct.
func (suite *xdsControllerTestSuite) TestReconcile_ReadEndpointError() {
	badID := &pbresource.ID{
		Type: &pbresource.Type{
			Group:        "not",
			Kind:         "found",
			GroupVersion: "vfake",
		},
		Tenancy: &pbresource.Tenancy{Namespace: "default", Partition: "default", PeerName: "local"},
	}
	fooRequiredEndpoints := make(map[string]*pbproxystate.EndpointRef)
	fooRequiredEndpoints["test-cluster-1"] = &pbproxystate.EndpointRef{
		Id:   badID,
		Port: "mesh",
	}

	fooProxyStateTemplate := resourcetest.Resource(pbmesh.ProxyStateTemplateType, "foo-pst").
		WithData(suite.T(), &pbmesh.ProxyStateTemplate{
			RequiredEndpoints: fooRequiredEndpoints,
			ProxyState:        &pbmesh.ProxyState{},
		}).
		Write(suite.T(), suite.client)

	retry.Run(suite.T(), func(r *retry.R) {
		suite.client.RequireResourceExists(r, fooProxyStateTemplate.Id)
	})

	// Run the reconcile.
	err := suite.ctl.Reconcile(context.Background(), suite.runtime, controller.Request{
		ID: fooProxyStateTemplate.Id,
	})
	require.Error(suite.T(), err)

	// Assert on the status reflecting endpoint couldn't be read.
	suite.client.RequireStatusCondition(suite.T(), fooProxyStateTemplate.Id, ControllerName, status.ConditionRejectedErrorReadingEndpoints(status.KeyFromID(badID), "rpc error: code = InvalidArgument desc = id.name is required"))
}

// This test is a happy path creation test to make sure pbproxystate.Endpoints are created in the computed
// pbmesh.ProxyState from the RequiredEndpoints references. More specific translations between endpoint references
// and pbproxystate.Endpoints are unit tested in endpoint_builder.go.
func (suite *xdsControllerTestSuite) TestReconcile_ProxyStateTemplateComputesEndpoints() {
	// Set up fooEndpoints and fooProxyStateTemplate with a reference to fooEndpoints and store them in the state store.
	// This setup saves expected values in the suite so it can be asserted against later.
	suite.setupFooProxyStateTemplateWithReferences()

	// Run the reconcile.
	err := suite.ctl.Reconcile(context.Background(), suite.runtime, controller.Request{
		ID: suite.fooProxyStateTemplate.Id,
	})
	require.NoError(suite.T(), err)

	// Assert on the status.
	suite.client.RequireStatusCondition(suite.T(), suite.fooProxyStateTemplate.Id, ControllerName, status.ConditionAccepted())

	// Assert that the endpoints computed in the controller matches the expected endpoints.
	actualEndpoints := suite.updater.GetEndpoints(suite.fooProxyStateTemplate.Id.Name)
	prototest.AssertDeepEqual(suite.T(), suite.expectedFooProxyStateEndpoints, actualEndpoints)
}

func (suite *xdsControllerTestSuite) TestReconcile_ProxyStateTemplateComputesLeafCerts() {
	// Set up fooEndpoints and fooProxyStateTemplate with a reference to fooEndpoints and store them in the state store.
	// This setup saves expected values in the suite so it can be asserted against later.
	suite.setupFooProxyStateTemplateWithReferences()

	// Run the reconcile.
	err := suite.ctl.Reconcile(context.Background(), suite.runtime, controller.Request{
		ID: suite.fooProxyStateTemplate.Id,
	})
	require.NoError(suite.T(), err)

	// Assert on the status.
	suite.client.RequireStatusCondition(suite.T(), suite.fooProxyStateTemplate.Id, ControllerName, status.ConditionAccepted())

	// Assert that the actual leaf certs computed are match the expected leaf cert spiffes.
	actualLeafs := suite.updater.GetLeafs(suite.fooProxyStateTemplate.Id.Name)

	for k, l := range actualLeafs {
		pem, _ := pem.Decode([]byte(l.Cert))
		cert, err := x509.ParseCertificate(pem.Bytes)
		require.NoError(suite.T(), err)
		require.Equal(suite.T(), cert.URIs[0].String(), suite.expectedFooProxyStateSpiffes[k])
	}
}

// This test is a happy path creation test to make sure pbproxystate.Template.TrustBundles are created in the computed
// pbmesh.ProxyState from the TrustBundleFetcher.
func (suite *xdsControllerTestSuite) TestReconcile_ProxyStateTemplateSetsTrustBundles() {
	suite.setupFooProxyStateTemplateWithReferences()

	// Run the reconcile.
	err := suite.ctl.Reconcile(context.Background(), suite.runtime, controller.Request{
		ID: suite.fooProxyStateTemplate.Id,
	})
	require.NoError(suite.T(), err)

	// Assert on the status.
	suite.client.RequireStatusCondition(suite.T(), suite.fooProxyStateTemplate.Id, ControllerName, status.ConditionAccepted())

	// Assert that the endpoints computed in the controller matches the expected endpoints.
	actualTrustBundle := suite.updater.GetTrustBundle(suite.fooProxyStateTemplate.Id.Name)
	prototest.AssertDeepEqual(suite.T(), suite.expectedTrustBundle, actualTrustBundle)
}

// This test is a happy path creation test that calls reconcile multiple times with a more complex setup. This
// scenario is trickier to test in the controller test because the end computation of the xds controller is not
// stored in the state store. So this test ensures that between multiple reconciles the correct ProxyStates are
// computed for each ProxyStateTemplate.
func (suite *xdsControllerTestSuite) TestReconcile_MultipleProxyStateTemplatesComputesMultipleEndpoints() {
	// Set up fooProxyStateTemplate and barProxyStateTemplate and their associated resources and store them. Resources
	// and expected results are stored in the suite to assert against.
	suite.setupFooBarProxyStateTemplateAndEndpoints()

	// Reconcile the fooProxyStateTemplate.
	err := suite.ctl.Reconcile(context.Background(), suite.runtime, controller.Request{
		ID: suite.fooProxyStateTemplate.Id,
	})
	require.NoError(suite.T(), err)

	// Assert on the status.
	suite.client.RequireStatusCondition(suite.T(), suite.fooProxyStateTemplate.Id, ControllerName, status.ConditionAccepted())

	// Assert that the endpoints computed in the controller matches the expected endpoints.
	actualEndpoints := suite.updater.GetEndpoints(suite.fooProxyStateTemplate.Id.Name)
	prototest.AssertDeepEqual(suite.T(), suite.expectedFooProxyStateEndpoints, actualEndpoints)

	// Reconcile the barProxyStateTemplate.
	err = suite.ctl.Reconcile(context.Background(), suite.runtime, controller.Request{
		ID: suite.barProxyStateTemplate.Id,
	})
	require.NoError(suite.T(), err)

	// Assert on the status.
	suite.client.RequireStatusCondition(suite.T(), suite.barProxyStateTemplate.Id, ControllerName, status.ConditionAccepted())

	// Assert that the endpoints computed in the controller matches the expected endpoints.
	actualBarEndpoints := suite.updater.GetEndpoints(suite.barProxyStateTemplate.Id.Name)
	prototest.AssertDeepEqual(suite.T(), suite.expectedBarProxyStateEndpoints, actualBarEndpoints)
}

// Sets up a full controller, and tests that reconciles are getting triggered for the events it should.
func (suite *xdsControllerTestSuite) TestController_ComputeAddUpdateEndpointReferences() {
	// Run the controller manager.
	mgr := controller.NewManager(suite.client, suite.runtime.Logger)
	mgr.Register(Controller(suite.mapper, suite.updater, suite.fetcher, suite.leafCertManager, suite.leafMapper, suite.leafCancels, "dc1"))
	mgr.SetRaftLeader(true)
	go mgr.Run(suite.ctx)

	suite.setupFooProxyStateTemplateWithReferences()

	// Assert that the expected ProxyState matches the actual ProxyState that PushChange was called with. This needs to
	// be in a retry block unlike the Reconcile tests because the controller triggers asynchronously.
	retry.Run(suite.T(), func(r *retry.R) {
		actualEndpoints := suite.updater.GetEndpoints(suite.fooProxyStateTemplate.Id.Name)
		// Assert on the status.
		suite.client.RequireStatusCondition(r, suite.fooProxyStateTemplate.Id, ControllerName, status.ConditionAccepted())
		// Assert that the endpoints computed in the controller matches the expected endpoints.
		prototest.AssertDeepEqual(r, suite.expectedFooProxyStateEndpoints, actualEndpoints)
	})

	// Now, update the endpoint to be unhealthy. This will ensure the controller is getting triggered on changes to this
	// endpoint that it should be tracking, even when the ProxyStateTemplate does not change.
	resourcetest.Resource(pbcatalog.ServiceEndpointsType, "foo-service").
		WithData(suite.T(), &pbcatalog.ServiceEndpoints{Endpoints: []*pbcatalog.Endpoint{
			{
				Ports: map[string]*pbcatalog.WorkloadPort{
					"mesh": {
						Port:     20000,
						Protocol: pbcatalog.Protocol_PROTOCOL_MESH,
					},
				},
				Addresses: []*pbcatalog.WorkloadAddress{
					{
						Host:  "10.1.1.1",
						Ports: []string{"mesh"},
					},
					{
						Host:  "10.2.2.2",
						Ports: []string{"mesh"},
					},
				},
				HealthStatus: pbcatalog.Health_HEALTH_CRITICAL,
			},
		}}).
		WithOwner(suite.fooService.Id).
		Write(suite.T(), suite.client)

	// Wait for the endpoint to be written.
	retry.Run(suite.T(), func(r *retry.R) {
		suite.client.RequireVersionChanged(suite.T(), suite.fooEndpoints.Id, suite.fooEndpoints.Version)
	})

	// Update the expected endpoints to also have unhealthy status.
	suite.expectedFooProxyStateEndpoints["test-cluster-1"].Endpoints[0].HealthStatus = pbproxystate.HealthStatus_HEALTH_STATUS_UNHEALTHY
	suite.expectedFooProxyStateEndpoints["test-cluster-1"].Endpoints[1].HealthStatus = pbproxystate.HealthStatus_HEALTH_STATUS_UNHEALTHY

	retry.Run(suite.T(), func(r *retry.R) {
		actualEndpoints := suite.updater.GetEndpoints(suite.fooProxyStateTemplate.Id.Name)
		// Assert on the status.
		suite.client.RequireStatusCondition(suite.T(), suite.fooProxyStateTemplate.Id, ControllerName, status.ConditionAccepted())
		// Assert that the endpoints computed in the controller matches the expected endpoints.
		prototest.AssertDeepEqual(r, suite.expectedFooProxyStateEndpoints, actualEndpoints)
	})

	// Now add a new endpoint reference and endpoint to the fooProxyStateTemplate. This will ensure that the controller
	// now tracks the newly added endpoint.
	secondService := resourcetest.Resource(pbcatalog.ServiceType, "second-service").
		WithData(suite.T(), &pbcatalog.Service{}).
		Write(suite.T(), suite.client)

	secondEndpoints := resourcetest.Resource(pbcatalog.ServiceEndpointsType, "second-service").
		WithData(suite.T(), &pbcatalog.ServiceEndpoints{Endpoints: []*pbcatalog.Endpoint{
			{
				Ports: map[string]*pbcatalog.WorkloadPort{
					"mesh": {
						Port:     20000,
						Protocol: pbcatalog.Protocol_PROTOCOL_MESH,
					},
				},
				Addresses: []*pbcatalog.WorkloadAddress{
					{
						Host:  "10.5.5.5",
						Ports: []string{"mesh"},
					},
					{
						Host:  "10.6.6.6",
						Ports: []string{"mesh"},
					},
				},
			},
		}}).
		WithOwner(secondService.Id).
		Write(suite.T(), suite.client)

	// Update the endpoint references on the fooProxyStateTemplate.
	suite.fooEndpointRefs["test-cluster-2"] = &pbproxystate.EndpointRef{
		Id:   secondEndpoints.Id,
		Port: "mesh",
	}

	oldVersion := suite.fooProxyStateTemplate.Version
	fooProxyStateTemplate := resourcetest.Resource(pbmesh.ProxyStateTemplateType, "foo-pst").
		WithData(suite.T(), &pbmesh.ProxyStateTemplate{
			RequiredEndpoints:        suite.fooEndpointRefs,
			ProxyState:               &pbmesh.ProxyState{},
			RequiredLeafCertificates: suite.fooLeafRefs,
		}).
		Write(suite.T(), suite.client)

	retry.Run(suite.T(), func(r *retry.R) {
		suite.client.RequireVersionChanged(r, fooProxyStateTemplate.Id, oldVersion)
	})

	// Update the expected endpoints with this new endpoints.
	suite.expectedFooProxyStateEndpoints["test-cluster-2"] = &pbproxystate.Endpoints{
		Endpoints: []*pbproxystate.Endpoint{
			{
				Address: &pbproxystate.Endpoint_HostPort{
					HostPort: &pbproxystate.HostPortAddress{
						Host: "10.5.5.5",
						Port: 20000,
					},
				},
				HealthStatus: pbproxystate.HealthStatus_HEALTH_STATUS_HEALTHY,
			},
			{
				Address: &pbproxystate.Endpoint_HostPort{
					HostPort: &pbproxystate.HostPortAddress{
						Host: "10.6.6.6",
						Port: 20000,
					},
				},
				HealthStatus: pbproxystate.HealthStatus_HEALTH_STATUS_HEALTHY,
			},
		},
	}

	retry.Run(suite.T(), func(r *retry.R) {
		actualEndpoints := suite.updater.GetEndpoints(suite.fooProxyStateTemplate.Id.Name)
		// Assert on the status.
		suite.client.RequireStatusCondition(suite.T(), suite.fooProxyStateTemplate.Id, ControllerName, status.ConditionAccepted())
		// Assert that the endpoints computed in the controller matches the expected endpoints.
		prototest.AssertDeepEqual(r, suite.expectedFooProxyStateEndpoints, actualEndpoints)
	})

}

// Sets up a full controller, and tests that reconciles are getting triggered for the leaf cert events it should.
// This test ensures when a CA is updated, the controller is triggered to update the leaf cert when it changes.
func (suite *xdsControllerTestSuite) TestController_ComputeAddUpdateDeleteLeafReferences() {
	// Run the controller manager.
	mgr := controller.NewManager(suite.client, suite.runtime.Logger)
	mgr.Register(Controller(suite.mapper, suite.updater, suite.fetcher, suite.leafCertManager, suite.leafMapper, suite.leafCancels, "dc1"))
	mgr.SetRaftLeader(true)
	go mgr.Run(suite.ctx)

	suite.setupFooProxyStateTemplateWithReferences()
	leafCertRef := suite.fooLeafRefs["foo-workload-identity"]
	fooLeafResRef := leafResourceRef(leafCertRef.Name, leafCertRef.Namespace, leafCertRef.Partition)

	// oldLeaf will store the original leaf from before we trigger a CA update.
	var oldLeaf *x509.Certificate

	// Assert that the expected ProxyState matches the actual ProxyState that PushChange was called with. This needs to
	// be in a retry block unlike the Reconcile tests because the controller triggers asynchronously.
	retry.Run(suite.T(), func(r *retry.R) {
		actualEndpoints := suite.updater.GetEndpoints(suite.fooProxyStateTemplate.Id.Name)
		actualLeafs := suite.updater.GetLeafs(suite.fooProxyStateTemplate.Id.Name)
		// Assert on the status.
		suite.client.RequireStatusCondition(r, suite.fooProxyStateTemplate.Id, ControllerName, status.ConditionAccepted())
		// Assert that the endpoints computed in the controller matches the expected endpoints.
		prototest.AssertDeepEqual(r, suite.expectedFooProxyStateEndpoints, actualEndpoints)
		// Assert that the leafs computed in the controller matches the expected leafs.
		require.Len(r, actualLeafs, 1)
		for k, l := range actualLeafs {
			pem, _ := pem.Decode([]byte(l.Cert))
			cert, err := x509.ParseCertificate(pem.Bytes)
			oldLeaf = cert
			require.NoError(r, err)
			require.Equal(r, cert.URIs[0].String(), suite.expectedFooProxyStateSpiffes[k])
			// Check the state of the cancel functions map.
			_, ok := suite.leafCancels.Get(keyFromReference(fooLeafResRef))
			require.True(r, ok)
		}
	})

	// Update the CA, and ensure the leaf cert is different from the leaf certificate from the step above.
	suite.signer.UpdateCA(suite.T(), nil)
	retry.Run(suite.T(), func(r *retry.R) {
		actualLeafs := suite.updater.GetLeafs(suite.fooProxyStateTemplate.Id.Name)
		require.Len(r, actualLeafs, 1)
		for k, l := range actualLeafs {
			pem, _ := pem.Decode([]byte(l.Cert))
			cert, err := x509.ParseCertificate(pem.Bytes)
			// Ensure the leaf was actually updated by checking that the leaf we just got is different from the old leaf.
			require.NotEqual(r, oldLeaf.Raw, cert.Raw)
			require.NoError(r, err)
			require.Equal(r, suite.expectedFooProxyStateSpiffes[k], cert.URIs[0].String())
			// Check the state of the cancel functions map. Even though we've updated the leaf cert, we should still
			// have a watch going for it.
			_, ok := suite.leafCancels.Get(keyFromReference(fooLeafResRef))
			require.True(r, ok)
		}
	})

	// Delete the leaf references on the fooProxyStateTemplate
	delete(suite.fooLeafRefs, "foo-workload-identity")
	oldVersion := suite.fooProxyStateTemplate.Version
	fooProxyStateTemplate := resourcetest.Resource(pbmesh.ProxyStateTemplateType, "foo-pst").
		WithData(suite.T(), &pbmesh.ProxyStateTemplate{
			RequiredEndpoints:        suite.fooEndpointRefs,
			ProxyState:               &pbmesh.ProxyState{},
			RequiredLeafCertificates: suite.fooLeafRefs,
		}).
		Write(suite.T(), suite.client)

	retry.Run(suite.T(), func(r *retry.R) {
		suite.client.RequireVersionChanged(r, fooProxyStateTemplate.Id, oldVersion)
	})

	// Ensure the leaf certificate watches were cancelled since we deleted the leaf reference.
	retry.Run(suite.T(), func(r *retry.R) {
		_, ok := suite.leafCancels.Get(keyFromReference(fooLeafResRef))
		require.False(r, ok)
	})
}

// Sets up a full controller, and tests that reconciles are getting triggered for the leaf cert events it should.
// This test ensures that when a ProxyStateTemplate is deleted, the leaf watches are cancelled.
func (suite *xdsControllerTestSuite) TestController_ComputeLeafReferencesDeletePST() {
	// Run the controller manager.
	mgr := controller.NewManager(suite.client, suite.runtime.Logger)
	mgr.Register(Controller(suite.mapper, suite.updater, suite.fetcher, suite.leafCertManager, suite.leafMapper, suite.leafCancels, "dc1"))
	mgr.SetRaftLeader(true)
	go mgr.Run(suite.ctx)

	suite.setupFooProxyStateTemplateWithReferences()
	leafCertRef := suite.fooLeafRefs["foo-workload-identity"]
	fooLeafResRef := leafResourceRef(leafCertRef.Name, leafCertRef.Namespace, leafCertRef.Partition)

	// Assert that the expected ProxyState matches the actual ProxyState that PushChange was called with. This needs to
	// be in a retry block unlike the Reconcile tests because the controller triggers asynchronously.
	retry.Run(suite.T(), func(r *retry.R) {
		actualEndpoints := suite.updater.GetEndpoints(suite.fooProxyStateTemplate.Id.Name)
		actualLeafs := suite.updater.GetLeafs(suite.fooProxyStateTemplate.Id.Name)
		// Assert on the status.
		suite.client.RequireStatusCondition(r, suite.fooProxyStateTemplate.Id, ControllerName, status.ConditionAccepted())
		// Assert that the endpoints computed in the controller matches the expected endpoints.
		prototest.AssertDeepEqual(r, suite.expectedFooProxyStateEndpoints, actualEndpoints)
		// Assert that the leafs computed in the controller matches the expected leafs.
		require.Len(r, actualLeafs, 1)
		for k, l := range actualLeafs {
			pem, _ := pem.Decode([]byte(l.Cert))
			cert, err := x509.ParseCertificate(pem.Bytes)
			require.NoError(r, err)
			require.Equal(r, cert.URIs[0].String(), suite.expectedFooProxyStateSpiffes[k])
			// Check the state of the cancel functions map.
			_, ok := suite.leafCancels.Get(keyFromReference(fooLeafResRef))
			require.True(r, ok)
		}
	})

	// Delete the fooProxyStateTemplate

	req := &pbresource.DeleteRequest{
		Id: suite.fooProxyStateTemplate.Id,
	}
	suite.client.Delete(suite.ctx, req)

	// Ensure the leaf certificate watches were cancelled since we deleted the leaf reference.
	retry.Run(suite.T(), func(r *retry.R) {
		_, ok := suite.leafCancels.Get(keyFromReference(fooLeafResRef))
		require.False(r, ok)
	})
}

// Sets up a full controller, and tests that reconciles are getting triggered for the events it should.
func (suite *xdsControllerTestSuite) TestController_ComputeEndpointForProxyConnections() {
	// Run the controller manager.
	mgr := controller.NewManager(suite.client, suite.runtime.Logger)

	mgr.Register(Controller(suite.mapper, suite.updater, suite.fetcher, suite.leafCertManager, suite.leafMapper, suite.leafCancels, "dc1"))
	mgr.SetRaftLeader(true)
	go mgr.Run(suite.ctx)

	// Set up fooEndpoints and fooProxyStateTemplate with a reference to fooEndpoints. These need to be stored
	// because the controller reconcile looks them up.
	suite.setupFooProxyStateTemplateWithReferences()

	// Assert that the expected ProxyState matches the actual ProxyState that PushChange was called with. This needs to
	// be in a retry block unlike the Reconcile tests because the controller triggers asynchronously.
	retry.Run(suite.T(), func(r *retry.R) {
		actualEndpoints := suite.updater.GetEndpoints(suite.fooProxyStateTemplate.Id.Name)
		// Assert on the status.
		suite.client.RequireStatusCondition(r, suite.fooProxyStateTemplate.Id, ControllerName, status.ConditionAccepted())
		// Assert that the endpoints computed in the controller matches the expected endpoints.
		prototest.AssertDeepEqual(r, suite.expectedFooProxyStateEndpoints, actualEndpoints)
	})

	eventChannel := suite.updater.EventChannel()
	eventChannel <- controller.Event{Obj: &proxytracker.ProxyConnection{ProxyID: suite.fooProxyStateTemplate.Id}}

	// Wait for the proxy state template to be re-evaluated.
	proxyStateTemp := suite.client.WaitForNewVersion(suite.T(), suite.fooProxyStateTemplate.Id, suite.fooProxyStateTemplate.Version)
	require.NotNil(suite.T(), proxyStateTemp)
}

// Setup: fooProxyStateTemplate with:
//   - an EndpointsRef to fooEndpoints
//   - a LeafCertificateRef to "foo-workload-identity"
//
// Saves all related resources to the suite so they can be looked up by the controller or modified if needed.
func (suite *xdsControllerTestSuite) setupFooProxyStateTemplateWithReferences() {
	fooService := resourcetest.Resource(pbcatalog.ServiceType, "foo-service").
		WithData(suite.T(), &pbcatalog.Service{}).
		Write(suite.T(), suite.client)

	fooEndpoints := resourcetest.Resource(pbcatalog.ServiceEndpointsType, "foo-service").
		WithData(suite.T(), &pbcatalog.ServiceEndpoints{Endpoints: []*pbcatalog.Endpoint{
			{
				Ports: map[string]*pbcatalog.WorkloadPort{
					"mesh": {
						Port:     20000,
						Protocol: pbcatalog.Protocol_PROTOCOL_MESH,
					},
				},
				Addresses: []*pbcatalog.WorkloadAddress{
					{
						Host:  "10.1.1.1",
						Ports: []string{"mesh"},
					},
					{
						Host:  "10.2.2.2",
						Ports: []string{"mesh"},
					},
				},
			},
		}}).
		WithOwner(fooService.Id).
		Write(suite.T(), suite.client)

	fooRequiredEndpoints := make(map[string]*pbproxystate.EndpointRef)
	fooRequiredEndpoints["test-cluster-1"] = &pbproxystate.EndpointRef{
		Id:   fooEndpoints.Id,
		Port: "mesh",
	}

	fooRequiredLeafs := make(map[string]*pbproxystate.LeafCertificateRef)
	fooRequiredLeafs["foo-workload-identity"] = &pbproxystate.LeafCertificateRef{
		Name: "foo-workload-identity",
	}

	fooProxyStateTemplate := resourcetest.Resource(pbmesh.ProxyStateTemplateType, "foo-pst").
		WithData(suite.T(), &pbmesh.ProxyStateTemplate{
			RequiredEndpoints:        fooRequiredEndpoints,
			RequiredLeafCertificates: fooRequiredLeafs,
			ProxyState:               &pbmesh.ProxyState{},
		}).
		Write(suite.T(), suite.client)

	retry.Run(suite.T(), func(r *retry.R) {
		suite.client.RequireResourceExists(r, fooProxyStateTemplate.Id)
	})

	expectedFooLeafSpiffes := map[string]string{
		"foo-workload-identity": "spiffe://11111111-2222-3333-4444-555555555555.consul/ap/default/ns/default/identity/foo-workload-identity",
	}
	expectedFooProxyStateEndpoints := map[string]*pbproxystate.Endpoints{
		"test-cluster-1": {Endpoints: []*pbproxystate.Endpoint{
			{
				Address: &pbproxystate.Endpoint_HostPort{
					HostPort: &pbproxystate.HostPortAddress{
						Host: "10.1.1.1",
						Port: 20000,
					},
				},
				HealthStatus: pbproxystate.HealthStatus_HEALTH_STATUS_HEALTHY,
			},
			{
				Address: &pbproxystate.Endpoint_HostPort{
					HostPort: &pbproxystate.HostPortAddress{
						Host: "10.2.2.2",
						Port: 20000,
					},
				},
				HealthStatus: pbproxystate.HealthStatus_HEALTH_STATUS_HEALTHY,
			},
		}},
	}

	expectedTrustBundle := map[string]*pbproxystate.TrustBundle{
		"local": {
			TrustDomain: "some-trust-domain",
			Roots:       []string{"some-root", "some-other-root"},
		},
	}

	suite.fooService = fooService
	suite.fooEndpoints = fooEndpoints
	suite.fooEndpointRefs = fooRequiredEndpoints
	suite.fooLeafRefs = fooRequiredLeafs
	suite.fooProxyStateTemplate = fooProxyStateTemplate
	suite.expectedFooProxyStateEndpoints = expectedFooProxyStateEndpoints
	suite.expectedTrustBundle = expectedTrustBundle
	suite.expectedFooProxyStateSpiffes = expectedFooLeafSpiffes
}

// Setup:
//   - fooProxyStateTemplate with an EndpointsRef to fooEndpoints and fooBarEndpoints.
//   - barProxyStateTemplate with an EndpointsRef to fooBarEndpoints.
//
// Saves all related resources to the suite so they can be modified if needed.
func (suite *xdsControllerTestSuite) setupFooBarProxyStateTemplateAndEndpoints() {
	fooService := resourcetest.Resource(pbcatalog.ServiceType, "foo-service").
		WithData(suite.T(), &pbcatalog.Service{}).
		Write(suite.T(), suite.client)

	fooEndpoints := resourcetest.Resource(pbcatalog.ServiceEndpointsType, "foo-service").
		WithData(suite.T(), &pbcatalog.ServiceEndpoints{Endpoints: []*pbcatalog.Endpoint{
			{
				Ports: map[string]*pbcatalog.WorkloadPort{
					"mesh": {
						Port:     20000,
						Protocol: pbcatalog.Protocol_PROTOCOL_MESH,
					},
				},
				Addresses: []*pbcatalog.WorkloadAddress{
					{
						Host:  "10.1.1.1",
						Ports: []string{"mesh"},
					},
					{
						Host:  "10.2.2.2",
						Ports: []string{"mesh"},
					},
				},
			},
		}}).
		WithOwner(fooService.Id).
		Write(suite.T(), suite.client)

	fooBarService := resourcetest.Resource(pbcatalog.ServiceType, "foo-bar-service").
		WithData(suite.T(), &pbcatalog.Service{}).
		Write(suite.T(), suite.client)

	fooBarEndpoints := resourcetest.Resource(pbcatalog.ServiceEndpointsType, "foo-bar-service").
		WithData(suite.T(), &pbcatalog.ServiceEndpoints{Endpoints: []*pbcatalog.Endpoint{
			{
				Ports: map[string]*pbcatalog.WorkloadPort{
					"mesh": {
						Port:     20000,
						Protocol: pbcatalog.Protocol_PROTOCOL_MESH,
					},
				},
				Addresses: []*pbcatalog.WorkloadAddress{
					{
						Host:  "10.3.3.3",
						Ports: []string{"mesh"},
					},
					{
						Host:  "10.4.4.4",
						Ports: []string{"mesh"},
					},
				},
			},
		}}).
		WithOwner(fooBarService.Id).
		Write(suite.T(), suite.client)

	fooRequiredEndpoints := make(map[string]*pbproxystate.EndpointRef)
	fooRequiredEndpoints["test-cluster-1"] = &pbproxystate.EndpointRef{
		Id:   fooEndpoints.Id,
		Port: "mesh",
	}
	fooRequiredEndpoints["test-cluster-2"] = &pbproxystate.EndpointRef{
		Id:   fooBarEndpoints.Id,
		Port: "mesh",
	}

	barRequiredEndpoints := make(map[string]*pbproxystate.EndpointRef)
	barRequiredEndpoints["test-cluster-1"] = &pbproxystate.EndpointRef{
		Id: fooBarEndpoints.Id,
		// Sidecar proxy controller will usually set mesh port here.
		Port: "mesh",
	}

	fooProxyStateTemplate := resourcetest.Resource(pbmesh.ProxyStateTemplateType, "foo-pst").
		WithData(suite.T(), &pbmesh.ProxyStateTemplate{
			// Contains the foo and foobar endpoints.
			RequiredEndpoints: fooRequiredEndpoints,
			ProxyState:        &pbmesh.ProxyState{},
		}).
		Write(suite.T(), suite.client)

	retry.Run(suite.T(), func(r *retry.R) {
		suite.client.RequireResourceExists(r, fooProxyStateTemplate.Id)
	})

	barProxyStateTemplate := resourcetest.Resource(pbmesh.ProxyStateTemplateType, "bar-pst").
		WithData(suite.T(), &pbmesh.ProxyStateTemplate{
			// Contains the foobar endpoint.
			RequiredEndpoints: barRequiredEndpoints,
			ProxyState:        &pbmesh.ProxyState{},
		}).
		Write(suite.T(), suite.client)

	retry.Run(suite.T(), func(r *retry.R) {
		suite.client.RequireResourceExists(r, barProxyStateTemplate.Id)
	})

	expectedFooProxyStateEndpoints := map[string]*pbproxystate.Endpoints{
		"test-cluster-1": {Endpoints: []*pbproxystate.Endpoint{
			{
				Address: &pbproxystate.Endpoint_HostPort{
					HostPort: &pbproxystate.HostPortAddress{
						Host: "10.1.1.1",
						Port: 20000,
					},
				},
				HealthStatus: pbproxystate.HealthStatus_HEALTH_STATUS_HEALTHY,
			},
			{
				Address: &pbproxystate.Endpoint_HostPort{
					HostPort: &pbproxystate.HostPortAddress{
						Host: "10.2.2.2",
						Port: 20000,
					},
				},
				HealthStatus: pbproxystate.HealthStatus_HEALTH_STATUS_HEALTHY,
			},
		}},
		"test-cluster-2": {Endpoints: []*pbproxystate.Endpoint{
			{
				Address: &pbproxystate.Endpoint_HostPort{
					HostPort: &pbproxystate.HostPortAddress{
						Host: "10.3.3.3",
						Port: 20000,
					},
				},
				HealthStatus: pbproxystate.HealthStatus_HEALTH_STATUS_HEALTHY,
			},
			{
				Address: &pbproxystate.Endpoint_HostPort{
					HostPort: &pbproxystate.HostPortAddress{
						Host: "10.4.4.4",
						Port: 20000,
					},
				},
				HealthStatus: pbproxystate.HealthStatus_HEALTH_STATUS_HEALTHY,
			},
		}},
	}

	expectedBarProxyStateEndpoints := map[string]*pbproxystate.Endpoints{
		"test-cluster-1": {Endpoints: []*pbproxystate.Endpoint{
			{
				Address: &pbproxystate.Endpoint_HostPort{
					HostPort: &pbproxystate.HostPortAddress{
						Host: "10.3.3.3",
						Port: 20000,
					},
				},
				HealthStatus: pbproxystate.HealthStatus_HEALTH_STATUS_HEALTHY,
			},
			{
				Address: &pbproxystate.Endpoint_HostPort{
					HostPort: &pbproxystate.HostPortAddress{
						Host: "10.4.4.4",
						Port: 20000,
					},
				},
				HealthStatus: pbproxystate.HealthStatus_HEALTH_STATUS_HEALTHY,
			},
		}},
	}

	suite.fooProxyStateTemplate = fooProxyStateTemplate
	suite.barProxyStateTemplate = barProxyStateTemplate
	suite.barEndpointRefs = barRequiredEndpoints
	suite.fooEndpointRefs = fooRequiredEndpoints
	suite.fooEndpoints = fooEndpoints
	suite.fooService = fooService
	suite.fooBarEndpoints = fooBarEndpoints
	suite.fooBarService = fooBarService
	suite.expectedFooProxyStateEndpoints = expectedFooProxyStateEndpoints
	suite.expectedBarProxyStateEndpoints = expectedBarProxyStateEndpoints
}

func (suite *xdsControllerTestSuite) TestReconcile_prevWatchesToCancel() {
	makeRef := func(names ...string) []*pbresource.Reference {
		out := make([]*pbresource.Reference, len(names))
		for i, name := range names {
			out[i] = &pbresource.Reference{
				Name: name,
				Type: &pbresource.Type{
					Group:        "g",
					GroupVersion: "v",
					Kind:         "k",
				},
				Tenancy: &pbresource.Tenancy{},
			}
		}
		return out
	}
	convert := func(input []*pbresource.Reference) []resource.ReferenceOrID {
		asInterface := make([]resource.ReferenceOrID, len(input))
		for i := range input {
			asInterface[i] = input[i]
		}
		return asInterface
	}

	cases := []struct {
		old    []*pbresource.Reference
		new    []*pbresource.Reference
		expect []*pbresource.Reference
	}{
		{
			old:    makeRef("a", "b", "c"),
			new:    makeRef("a", "c"),
			expect: makeRef("b"),
		},
		{
			old:    makeRef("a", "b", "c"),
			new:    makeRef("a", "b", "c"),
			expect: makeRef(),
		},
		{
			old:    makeRef(),
			new:    makeRef("a", "b"),
			expect: makeRef(),
		},
		{
			old:    makeRef("a", "b"),
			new:    makeRef(),
			expect: makeRef("a", "b"),
		},
		{
			old:    makeRef(),
			new:    makeRef(),
			expect: makeRef(),
		},
	}

	for _, tc := range cases {
		toCancel := prevWatchesToCancel(tc.old, convert(tc.new))
		require.ElementsMatch(suite.T(), toCancel, tc.expect)
	}
}

func TestXdsController(t *testing.T) {
	suite.Run(t, new(xdsControllerTestSuite))
}

<<<<<<< HEAD
=======
// TestReconcile_SidecarProxyGoldenFileInputs tests the Reconcile() by using
// the golden test output/expected files from the sidecar proxy tests as inputs
// to the XDS controller reconciliation.
// XDS controller reconciles the full ProxyStateTemplate object.  The fields
// that things that it focuses on are leaf certs, endpoints, and trust bundles,
// which is just a subset of the ProxyStateTemplate struct.  Prior to XDS controller
// reconciliation, the sidecar proxy controller will have reconciled the other parts
// of the ProxyStateTemplate.
// Since the XDS controller does act on the ProxyStateTemplate, the tests
// utilize that entire object rather than just the parts that XDS controller
// internals reconciles.  Namely, by using checking the full ProxyStateTemplate
// rather than just endpoints, leaf certs, and trust bundles, the test also ensures
// side effects or change in scope to XDS controller are not introduce mistakenly.
>>>>>>> 10f51812
func (suite *xdsControllerTestSuite) TestReconcile_SidecarProxyGoldenFileInputs() {
	path := "../sidecarproxy/builder/testdata"
	cases := []string{
		// destinations
		"destination/l4-single-destination-ip-port-bind-address",
		"destination/l4-single-destination-unix-socket-bind-address",
		"destination/l4-single-implicit-destination-tproxy",
		"destination/l4-multi-destination",
		"destination/l4-multiple-implicit-destinations-tproxy",
		"destination/l4-implicit-and-explicit-destinations-tproxy",
<<<<<<< HEAD
		// TODO(jm): resolve the endpoint group naming issue
		//"destination/mixed-multi-destination",
=======
		"destination/mixed-multi-destination",
>>>>>>> 10f51812
		"destination/multiport-l4-and-l7-multiple-implicit-destinations-tproxy",
		"destination/multiport-l4-and-l7-single-implicit-destination-tproxy",
		"destination/multiport-l4-and-l7-single-implicit-destination-with-multiple-workloads-tproxy",

		//sources

	}

	for _, name := range cases {
		suite.Run(name, func() {
			// Create ProxyStateTemplate from the golden file.
			pst := JSONToProxyTemplate(suite.T(),
				golden.GetBytesAtFilePath(suite.T(), fmt.Sprintf("%s/%s.golden", path, name)))

<<<<<<< HEAD
			//get service data
			serviceData := &pbcatalog.Service{}
			var vp uint32 = 7000
			requiredEps := make(map[string]*pbproxystate.EndpointRef)

			// get service name and ports
			for name := range pst.ProxyState.Clusters {
				if name == "null_route_cluster" || name == "original-destination" {
					continue
				}
				vp++
				nameSplit := strings.Split(name, ".")
				port := nameSplit[0]
				svcName := nameSplit[1]
				serviceData.Ports = append(serviceData.Ports, &pbcatalog.ServicePort{
					TargetPort:  port,
					VirtualPort: vp,
					Protocol:    pbcatalog.Protocol_PROTOCOL_TCP,
				})

				svc := resourcetest.Resource(pbcatalog.ServiceType, svcName).
					WithData(suite.T(), &pbcatalog.Service{}).
					Write(suite.T(), suite.client)

				eps := resourcetest.Resource(pbcatalog.ServiceEndpointsType, svcName).
					WithData(suite.T(), &pbcatalog.ServiceEndpoints{Endpoints: []*pbcatalog.Endpoint{
						{
							Ports: map[string]*pbcatalog.WorkloadPort{
								"mesh": {
									Port:     20000,
									Protocol: pbcatalog.Protocol_PROTOCOL_MESH,
								},
							},
							Addresses: []*pbcatalog.WorkloadAddress{
								{
									Host:  "10.1.1.1",
									Ports: []string{"mesh"},
								},
							},
						},
					}}).
					WithOwner(svc.Id).
					Write(suite.T(), suite.client)
				requiredEps[name] = &pbproxystate.EndpointRef{
					Id:   eps.Id,
					Port: "mesh",
				}
			}

			wiLeafs := make(map[string]*pbproxystate.LeafCertificateRef)
			wiLeafs["wi-workload-identity"] = &pbproxystate.LeafCertificateRef{
				Name: "wi-workload-identity",
			}

			pst.RequiredEndpoints = requiredEps

			// Store the initial ProxyStateTemplate and track it in the mapper.
=======
			// Destinations will need endpoint refs set up.
			if strings.Split(name, "/")[0] == "destination" && len(pst.ProxyState.Endpoints) == 0 {
				suite.addRequiredEndpointsAndRefs(pst)
			}

			// Store the initial ProxyStateTemplate.
>>>>>>> 10f51812
			proxyStateTemplate := resourcetest.Resource(pbmesh.ProxyStateTemplateType, "test").
				WithData(suite.T(), pst).
				Write(suite.T(), suite.client)

<<<<<<< HEAD
=======
			// Check with resource service that it exists.
>>>>>>> 10f51812
			retry.Run(suite.T(), func(r *retry.R) {
				suite.client.RequireResourceExists(r, proxyStateTemplate.Id)
			})

<<<<<<< HEAD
=======
			// Track it in the mapper.
>>>>>>> 10f51812
			suite.mapper.TrackItem(proxyStateTemplate.Id, []resource.ReferenceOrID{})

			// Run the reconcile, and since no ProxyStateTemplate is stored, this simulates a deletion.
			err := suite.ctl.Reconcile(context.Background(), suite.runtime, controller.Request{
				ID: proxyStateTemplate.Id,
			})
			require.NoError(suite.T(), err)
<<<<<<< HEAD

			require.NotNil(suite.T(), proxyStateTemplate)

=======
			require.NotNil(suite.T(), proxyStateTemplate)

			// Get the reconciled proxyStateTemplate to check the reconcile results.
>>>>>>> 10f51812
			reconciledPS := suite.updater.Get(proxyStateTemplate.Id.Name)

			// Verify leaf cert contents then hard code them for comparison
			// and downstream tests since they change from test run to test run.
			require.NotEmpty(suite.T(), reconciledPS.LeafCertificates)
			reconciledPS.LeafCertificates = map[string]*pbproxystate.LeafCertificate{
				"test-identity": {
					Cert: "-----BEGIN CERTIFICATE-----\nMIICDjCCAbWgAwIBAgIBAjAKBggqhkjOPQQDAjAUMRIwEAYDVQQDEwlUZXN0IENB\nIDEwHhcNMjMxMDE2MTYxMzI5WhcNMjMxMDE2MTYyMzI5WjAAMFkwEwYHKoZIzj0C\nAQYIKoZIzj0DAQcDQgAErErAIosDPheZQGbxFQ4hYC/e9Fi4MG9z/zjfCnCq/oK9\nta/bGT+5orZqTmdN/ICsKQDhykxZ2u/Xr6845zhcJaOCAQowggEGMA4GA1UdDwEB\n/wQEAwIDuDAdBgNVHSUEFjAUBggrBgEFBQcDAgYIKwYBBQUHAwEwDAYDVR0TAQH/\nBAIwADApBgNVHQ4EIgQg3ogXVz9cqaK2B6xdiJYMa5NtT0KkYv7BA2dR7h9EcwUw\nKwYDVR0jBCQwIoAgq+C1mPlPoGa4lt7sSft1goN5qPGyBIB/3mUHJZKSFY8wbwYD\nVR0RAQH/BGUwY4Zhc3BpZmZlOi8vMTExMTExMTEtMjIyMi0zMzMzLTQ0NDQtNTU1\nNTU1NTU1NTU1LmNvbnN1bC9hcC9kZWZhdWx0L25zL2RlZmF1bHQvaWRlbnRpdHkv\ndGVzdC1pZGVudGl0eTAKBggqhkjOPQQDAgNHADBEAiB6L+t5bzRrBPhiQYNeA7fF\nUCuLWrdjW4Xbv3SLg0IKMgIgfRC5hEx+DqzQxTCP4sexX3hVWMjKoWmHdwiUcg+K\n/IE=\n-----END CERTIFICATE-----\n",
					Key:  "-----BEGIN EC PRIVATE KEY-----\nMHcCAQEEIFIFkTIL1iUV4O/RpveVHzHs7ZzhSkvYIzbdXDttz9EooAoGCCqGSM49\nAwEHoUQDQgAErErAIosDPheZQGbxFQ4hYC/e9Fi4MG9z/zjfCnCq/oK9ta/bGT+5\norZqTmdN/ICsKQDhykxZ2u/Xr6845zhcJQ==\n-----END EC PRIVATE KEY-----\n",
				},
			}

<<<<<<< HEAD
			actual := prototest.ProtoToJSON(suite.T(), reconciledPS)
			expected := golden.Get(suite.T(), actual, name+".golden")

=======
			// Compare actual vs expected.
			actual := prototest.ProtoToJSON(suite.T(), reconciledPS)
			expected := golden.Get(suite.T(), actual, name+".golden")
>>>>>>> 10f51812
			require.JSONEq(suite.T(), expected, actual)
		})
	}
}

<<<<<<< HEAD
=======
func (suite *xdsControllerTestSuite) addRequiredEndpointsAndRefs(pst *pbmesh.ProxyStateTemplate) {
	//get service data
	serviceData := &pbcatalog.Service{}
	var vp uint32 = 7000
	requiredEps := make(map[string]*pbproxystate.EndpointRef)

	// iterate through clusters and set up endpoints for cluster/mesh port.
	for clusterName := range pst.ProxyState.Clusters {
		if clusterName == "null_route_cluster" || clusterName == "original-destination" {
			continue
		}

		//increment the random port number.
		vp++
		clusterNameSplit := strings.Split(clusterName, ".")
		port := clusterNameSplit[0]
		svcName := clusterNameSplit[1]

		// set up service data with port info.
		serviceData.Ports = append(serviceData.Ports, &pbcatalog.ServicePort{
			TargetPort:  port,
			VirtualPort: vp,
			Protocol:    pbcatalog.Protocol_PROTOCOL_TCP,
		})

		// create service.
		svc := resourcetest.Resource(pbcatalog.ServiceType, svcName).
			WithData(suite.T(), &pbcatalog.Service{}).
			Write(suite.T(), suite.client)

		// create endpoints with svc as owner.
		eps := resourcetest.Resource(pbcatalog.ServiceEndpointsType, svcName).
			WithData(suite.T(), &pbcatalog.ServiceEndpoints{Endpoints: []*pbcatalog.Endpoint{
				{
					Ports: map[string]*pbcatalog.WorkloadPort{
						"mesh": {
							Port:     20000,
							Protocol: pbcatalog.Protocol_PROTOCOL_MESH,
						},
					},
					Addresses: []*pbcatalog.WorkloadAddress{
						{
							Host:  "10.1.1.1",
							Ports: []string{"mesh"},
						},
					},
				},
			}}).
			WithOwner(svc.Id).
			Write(suite.T(), suite.client)

		// add to working list of required endpoints.
		requiredEps[clusterName] = &pbproxystate.EndpointRef{
			Id:   eps.Id,
			Port: "mesh",
		}
	}

	// set working list of required endpoints as proxy state's RequiredEndpoints.
	pst.RequiredEndpoints = requiredEps
}

>>>>>>> 10f51812
func JSONToProxyTemplate(t *testing.T, json []byte) *pbmesh.ProxyStateTemplate {
	t.Helper()
	proxyTemplate := &pbmesh.ProxyStateTemplate{}
	m := protojson.UnmarshalOptions{}
	err := m.Unmarshal(json, proxyTemplate)
	require.NoError(t, err)
	return proxyTemplate
}<|MERGE_RESOLUTION|>--- conflicted
+++ resolved
@@ -8,21 +8,13 @@
 	"crypto/x509"
 	"encoding/pem"
 	"fmt"
-<<<<<<< HEAD
-=======
 	"strings"
 	"testing"
 
->>>>>>> 10f51812
 	"github.com/hashicorp/consul/internal/testing/golden"
 	"github.com/stretchr/testify/require"
 	"github.com/stretchr/testify/suite"
 	"google.golang.org/protobuf/encoding/protojson"
-<<<<<<< HEAD
-	"strings"
-	"testing"
-=======
->>>>>>> 10f51812
 
 	svctest "github.com/hashicorp/consul/agent/grpc-external/services/resource/testing"
 	"github.com/hashicorp/consul/agent/leafcert"
@@ -1008,8 +1000,6 @@
 	suite.Run(t, new(xdsControllerTestSuite))
 }
 
-<<<<<<< HEAD
-=======
 // TestReconcile_SidecarProxyGoldenFileInputs tests the Reconcile() by using
 // the golden test output/expected files from the sidecar proxy tests as inputs
 // to the XDS controller reconciliation.
@@ -1023,7 +1013,6 @@
 // internals reconciles.  Namely, by using checking the full ProxyStateTemplate
 // rather than just endpoints, leaf certs, and trust bundles, the test also ensures
 // side effects or change in scope to XDS controller are not introduce mistakenly.
->>>>>>> 10f51812
 func (suite *xdsControllerTestSuite) TestReconcile_SidecarProxyGoldenFileInputs() {
 	path := "../sidecarproxy/builder/testdata"
 	cases := []string{
@@ -1034,12 +1023,7 @@
 		"destination/l4-multi-destination",
 		"destination/l4-multiple-implicit-destinations-tproxy",
 		"destination/l4-implicit-and-explicit-destinations-tproxy",
-<<<<<<< HEAD
-		// TODO(jm): resolve the endpoint group naming issue
-		//"destination/mixed-multi-destination",
-=======
 		"destination/mixed-multi-destination",
->>>>>>> 10f51812
 		"destination/multiport-l4-and-l7-multiple-implicit-destinations-tproxy",
 		"destination/multiport-l4-and-l7-single-implicit-destination-tproxy",
 		"destination/multiport-l4-and-l7-single-implicit-destination-with-multiple-workloads-tproxy",
@@ -1054,88 +1038,22 @@
 			pst := JSONToProxyTemplate(suite.T(),
 				golden.GetBytesAtFilePath(suite.T(), fmt.Sprintf("%s/%s.golden", path, name)))
 
-<<<<<<< HEAD
-			//get service data
-			serviceData := &pbcatalog.Service{}
-			var vp uint32 = 7000
-			requiredEps := make(map[string]*pbproxystate.EndpointRef)
-
-			// get service name and ports
-			for name := range pst.ProxyState.Clusters {
-				if name == "null_route_cluster" || name == "original-destination" {
-					continue
-				}
-				vp++
-				nameSplit := strings.Split(name, ".")
-				port := nameSplit[0]
-				svcName := nameSplit[1]
-				serviceData.Ports = append(serviceData.Ports, &pbcatalog.ServicePort{
-					TargetPort:  port,
-					VirtualPort: vp,
-					Protocol:    pbcatalog.Protocol_PROTOCOL_TCP,
-				})
-
-				svc := resourcetest.Resource(pbcatalog.ServiceType, svcName).
-					WithData(suite.T(), &pbcatalog.Service{}).
-					Write(suite.T(), suite.client)
-
-				eps := resourcetest.Resource(pbcatalog.ServiceEndpointsType, svcName).
-					WithData(suite.T(), &pbcatalog.ServiceEndpoints{Endpoints: []*pbcatalog.Endpoint{
-						{
-							Ports: map[string]*pbcatalog.WorkloadPort{
-								"mesh": {
-									Port:     20000,
-									Protocol: pbcatalog.Protocol_PROTOCOL_MESH,
-								},
-							},
-							Addresses: []*pbcatalog.WorkloadAddress{
-								{
-									Host:  "10.1.1.1",
-									Ports: []string{"mesh"},
-								},
-							},
-						},
-					}}).
-					WithOwner(svc.Id).
-					Write(suite.T(), suite.client)
-				requiredEps[name] = &pbproxystate.EndpointRef{
-					Id:   eps.Id,
-					Port: "mesh",
-				}
-			}
-
-			wiLeafs := make(map[string]*pbproxystate.LeafCertificateRef)
-			wiLeafs["wi-workload-identity"] = &pbproxystate.LeafCertificateRef{
-				Name: "wi-workload-identity",
-			}
-
-			pst.RequiredEndpoints = requiredEps
-
-			// Store the initial ProxyStateTemplate and track it in the mapper.
-=======
 			// Destinations will need endpoint refs set up.
 			if strings.Split(name, "/")[0] == "destination" && len(pst.ProxyState.Endpoints) == 0 {
 				suite.addRequiredEndpointsAndRefs(pst)
 			}
 
 			// Store the initial ProxyStateTemplate.
->>>>>>> 10f51812
 			proxyStateTemplate := resourcetest.Resource(pbmesh.ProxyStateTemplateType, "test").
 				WithData(suite.T(), pst).
 				Write(suite.T(), suite.client)
 
-<<<<<<< HEAD
-=======
 			// Check with resource service that it exists.
->>>>>>> 10f51812
 			retry.Run(suite.T(), func(r *retry.R) {
 				suite.client.RequireResourceExists(r, proxyStateTemplate.Id)
 			})
 
-<<<<<<< HEAD
-=======
 			// Track it in the mapper.
->>>>>>> 10f51812
 			suite.mapper.TrackItem(proxyStateTemplate.Id, []resource.ReferenceOrID{})
 
 			// Run the reconcile, and since no ProxyStateTemplate is stored, this simulates a deletion.
@@ -1143,15 +1061,9 @@
 				ID: proxyStateTemplate.Id,
 			})
 			require.NoError(suite.T(), err)
-<<<<<<< HEAD
-
 			require.NotNil(suite.T(), proxyStateTemplate)
 
-=======
-			require.NotNil(suite.T(), proxyStateTemplate)
-
 			// Get the reconciled proxyStateTemplate to check the reconcile results.
->>>>>>> 10f51812
 			reconciledPS := suite.updater.Get(proxyStateTemplate.Id.Name)
 
 			// Verify leaf cert contents then hard code them for comparison
@@ -1164,22 +1076,14 @@
 				},
 			}
 
-<<<<<<< HEAD
-			actual := prototest.ProtoToJSON(suite.T(), reconciledPS)
-			expected := golden.Get(suite.T(), actual, name+".golden")
-
-=======
 			// Compare actual vs expected.
 			actual := prototest.ProtoToJSON(suite.T(), reconciledPS)
 			expected := golden.Get(suite.T(), actual, name+".golden")
->>>>>>> 10f51812
 			require.JSONEq(suite.T(), expected, actual)
 		})
 	}
 }
 
-<<<<<<< HEAD
-=======
 func (suite *xdsControllerTestSuite) addRequiredEndpointsAndRefs(pst *pbmesh.ProxyStateTemplate) {
 	//get service data
 	serviceData := &pbcatalog.Service{}
@@ -1242,7 +1146,6 @@
 	pst.RequiredEndpoints = requiredEps
 }
 
->>>>>>> 10f51812
 func JSONToProxyTemplate(t *testing.T, json []byte) *pbmesh.ProxyStateTemplate {
 	t.Helper()
 	proxyTemplate := &pbmesh.ProxyStateTemplate{}
