// Copyright (c) HashiCorp, Inc.
// SPDX-License-Identifier: BUSL-1.1

package gatewayproxy

import (
	"context"

	"google.golang.org/protobuf/proto"
	"google.golang.org/protobuf/types/known/anypb"

	"github.com/hashicorp/consul/internal/controller"
	"github.com/hashicorp/consul/internal/controller/dependency"
	"github.com/hashicorp/consul/internal/mesh/internal/controllers/gatewayproxy/builder"
	"github.com/hashicorp/consul/internal/mesh/internal/controllers/gatewayproxy/fetcher"
	"github.com/hashicorp/consul/internal/mesh/internal/controllers/sidecarproxy"
	"github.com/hashicorp/consul/internal/mesh/internal/controllers/sidecarproxy/cache"
	"github.com/hashicorp/consul/internal/resource"
	pbcatalog "github.com/hashicorp/consul/proto-public/pbcatalog/v2beta1"
	pbmesh "github.com/hashicorp/consul/proto-public/pbmesh/v2beta1"
	pbmulticluster "github.com/hashicorp/consul/proto-public/pbmulticluster/v2beta1"
	"github.com/hashicorp/consul/proto-public/pbresource"
)

// ControllerName is the name for this controller. It's used for logging or status keys.
const ControllerName = "consul.io/gateway-proxy"

// Controller is responsible for triggering reconciler for watched resources
func Controller(cache *cache.Cache, trustDomainFetcher sidecarproxy.TrustDomainFetcher, dc string, defaultAllow bool) *controller.Controller {
	// TODO NET-7016 Use caching functionality in NewController being implemented at time of writing
	// TODO NET-7017 Add the host of other types we should watch
	return controller.NewController(ControllerName, pbmesh.ProxyStateTemplateType).
		WithWatch(pbcatalog.WorkloadType, dependency.ReplaceType(pbmesh.ProxyStateTemplateType)).
		WithWatch(pbmesh.ComputedProxyConfigurationType, dependency.ReplaceType(pbmesh.ProxyStateTemplateType)).
		WithReconciler(&reconciler{
			cache:          cache,
			dc:             dc,
			defaultAllow:   defaultAllow,
			getTrustDomain: trustDomainFetcher,
		})
}

// reconciler is responsible for managing the ProxyStateTemplate for all
// gateway types: mesh, api (future) and terminating (future).
type reconciler struct {
	cache          *cache.Cache
	dc             string
	defaultAllow   bool
	getTrustDomain sidecarproxy.TrustDomainFetcher
}

// Reconcile is responsible for creating and updating the pbmesh.ProxyStateTemplate
// for all gateway types. Since the ProxyStateTemplates managed here will always have
// an owner reference pointing to the corresponding pbmesh.MeshGateway, deletion is
// left to the garbage collector.
func (r *reconciler) Reconcile(ctx context.Context, rt controller.Runtime, req controller.Request) error {
	rt.Logger = rt.Logger.With("resource-id", req.ID)
	rt.Logger.Trace("reconciling proxy state template")

	// Instantiate a data fetcher to fetch all reconciliation data.
	dataFetcher := fetcher.New(rt.Client, r.cache)

	workloadID := resource.ReplaceType(pbcatalog.WorkloadType, req.ID)
	workload, err := dataFetcher.FetchWorkload(ctx, workloadID)
	if err != nil {
		rt.Logger.Error("error reading the associated workload", "error", err)
		return err
	}

	if workload == nil {
		rt.Logger.Trace("workload doesn't exist; skipping reconciliation", "workload", workloadID)
		// Workload no longer exists, let garbage collector clean up
		return nil
	}

	// If the workload is not for a xGateway, let the sidecarproxy reconciler handle it
	if gatewayKind := workload.Metadata["gateway-kind"]; gatewayKind == "" {
		rt.Logger.Trace("workload is not a gateway; skipping reconciliation", "workload", workloadID, "workloadData", workload.Data)
		return nil
	}

	// TODO NET-7014 Determine what gateway controls this workload
	// For now, we cheat by knowing the MeshGateway's name, type + tenancy ahead of time
	gatewayID := &pbresource.ID{
		Name:    "mesh-gateway",
		Type:    pbmesh.MeshGatewayType,
		Tenancy: resource.DefaultPartitionedTenancy(),
	}

	// Check if the gateway exists.
	gateway, err := dataFetcher.FetchMeshGateway(ctx, gatewayID)
	if err != nil {
		rt.Logger.Error("error reading the associated gateway", "error", err)
		return err
	}
	if gateway == nil {
		// If gateway has been deleted, then return as ProxyStateTemplate should be
		// cleaned up by the garbage collector because of the owner reference.
		rt.Logger.Trace("gateway doesn't exist; skipping reconciliation", "gateway", gatewayID)
		return nil
	}

	proxyStateTemplate, err := dataFetcher.FetchProxyStateTemplate(ctx, req.ID)
	if err != nil {
		rt.Logger.Error("error reading proxy state template", "error", err)
		return nil
	}

	if proxyStateTemplate == nil {
		req.ID.Uid = ""
		rt.Logger.Trace("proxy state template for this gateway doesn't yet exist; generating a new one")
	}

	exportedServicesID := &pbresource.ID{
		Name: "global",
		Tenancy: &pbresource.Tenancy{
			Partition: req.ID.Tenancy.Partition,
		},
		Type: pbmulticluster.ComputedExportedServicesType,
	}

<<<<<<< HEAD
	exportedServices, err := dataFetcher.FetchComputedExportedServices(ctx, exportedServicesID)
	if err != nil {
		rt.Logger.Error("error reading the associated exported services", "error", err)
		exportedServices = &types.DecodedComputedExportedServices{}
=======
	var exportedServices []*pbmulticluster.ComputedExportedService
	dec, err := dataFetcher.FetchExportedServices(ctx, exportedServicesID)
	if err != nil {
		rt.Logger.Error("error reading the associated exported services", "error", err)
	} else if dec == nil {
		rt.Logger.Error("exported services was nil")
	} else {
		exportedServices = dec.Data.Services
>>>>>>> 995ba32c
	}

	trustDomain, err := r.getTrustDomain()
	if err != nil {
		rt.Logger.Error("error fetching trust domain to compute proxy state template", "error", err)
		return err
	}

	newPST := builder.NewProxyStateTemplateBuilder(workload, exportedServices, rt.Logger, dataFetcher, r.dc, trustDomain).Build()

	proxyTemplateData, err := anypb.New(newPST)
	if err != nil {
		rt.Logger.Error("error creating proxy state template data", "error", err)
		return err
	}
	rt.Logger.Trace("updating proxy state template")

	// If we're not creating a new PST and the generated one matches the existing one, nothing to do
	if proxyStateTemplate != nil && proto.Equal(proxyStateTemplate.Data, newPST) {
		rt.Logger.Trace("no changes to existing proxy state template")
		return nil
	}

	// Write the created/updated ProxyStateTemplate with MeshGateway owner
	_, err = rt.Client.Write(ctx, &pbresource.WriteRequest{
		Resource: &pbresource.Resource{
			Id:       req.ID,
			Metadata: map[string]string{"gateway-kind": workload.Metadata["gateway-kind"]},
			Owner:    workload.Resource.Id,
			Data:     proxyTemplateData,
		},
	})
	if err != nil {
		rt.Logger.Error("error writing proxy state template", "error", err)
		return err
	}

	return nil
}<|MERGE_RESOLUTION|>--- conflicted
+++ resolved
@@ -119,12 +119,7 @@
 		Type: pbmulticluster.ComputedExportedServicesType,
 	}
 
-<<<<<<< HEAD
-	exportedServices, err := dataFetcher.FetchComputedExportedServices(ctx, exportedServicesID)
-	if err != nil {
-		rt.Logger.Error("error reading the associated exported services", "error", err)
-		exportedServices = &types.DecodedComputedExportedServices{}
-=======
+
 	var exportedServices []*pbmulticluster.ComputedExportedService
 	dec, err := dataFetcher.FetchExportedServices(ctx, exportedServicesID)
 	if err != nil {
@@ -133,7 +128,6 @@
 		rt.Logger.Error("exported services was nil")
 	} else {
 		exportedServices = dec.Data.Services
->>>>>>> 995ba32c
 	}
 
 	trustDomain, err := r.getTrustDomain()
