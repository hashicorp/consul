// Copyright (c) HashiCorp, Inc.
// SPDX-License-Identifier: BUSL-1.1

package builder

import (
	"fmt"
	"time"

	"github.com/hashicorp/consul/agent/xds/naming"

	"google.golang.org/protobuf/types/known/durationpb"
	"google.golang.org/protobuf/types/known/wrapperspb"

	"github.com/hashicorp/consul/agent/connect"
	"github.com/hashicorp/consul/envoyextensions/xdscommon"
	"github.com/hashicorp/consul/internal/mesh/internal/types"
	"github.com/hashicorp/consul/internal/mesh/internal/types/intermediate"
	"github.com/hashicorp/consul/internal/protoutil"
	pbcatalog "github.com/hashicorp/consul/proto-public/pbcatalog/v2beta1"
	pbmesh "github.com/hashicorp/consul/proto-public/pbmesh/v2beta1"
	"github.com/hashicorp/consul/proto-public/pbmesh/v2beta1/pbproxystate"
	"github.com/hashicorp/consul/proto-public/pbresource"
)

// BuildDestinations creates listeners, routers, clusters, and endpointRefs for all destinations
// and adds them to the proxyState.
func (b *Builder) BuildDestinations(destinations []*intermediate.Destination) *Builder {
	var lb *ListenerBuilder
	if b.proxyCfg.IsTransparentProxy() {
		lb = b.addTransparentProxyOutboundListener(b.proxyCfg.DynamicConfig.TransparentProxy.OutboundListenerPort)
		lb.listener.DefaultRouter = lb.addL4RouterForDirect(naming.OriginalDestinationClusterName, fmt.Sprintf("upstream.%s", naming.OriginalDestinationClusterName)).router
		b.addL4ClusterForDirect(naming.OriginalDestinationClusterName)
	}

	for _, destination := range destinations {
		b.buildDestination(lb, destination)
	}

	if b.proxyCfg.IsTransparentProxy() {
		lb.buildListener()
	}

	return b
}

func (b *Builder) buildDestination(
	tproxyOutboundListenerBuilder *ListenerBuilder,
	destination *intermediate.Destination,
) *Builder {
	var (
		effectiveProtocol = destination.ComputedPortRoutes.Protocol
		targets           = destination.ComputedPortRoutes.Targets
	)

	cpr := destination.ComputedPortRoutes

	var lb *ListenerBuilder
	if destination.Explicit != nil {
		lb = b.addExplicitOutboundListener(destination.Explicit)
	} else {
		lb = tproxyOutboundListenerBuilder
	}

	// router matches based on destination ports should only occur on
	// implicit destinations for explicit
	var virtualPortNumber uint32
	if destination.Explicit == nil {
		for _, port := range destination.Service.Data.Ports {
			if port.TargetPort == cpr.ParentRef.Port {
				virtualPortNumber = port.VirtualPort
			}
		}
	}

	defaultDC := func(dc string) string {
		if destination.Explicit != nil {
			dc = orDefault(dc, destination.Explicit.Datacenter)
		}
		dc = orDefault(dc, b.localDatacenter)
		if dc != b.localDatacenter {
			panic("cross datacenter service discovery clusters are not supported in v2")
		}
		return dc
	}

	statPrefix := DestinationStatPrefix(
		cpr.ParentRef.Ref,
		cpr.ParentRef.Port,
		defaultDC(""),
	)

	var routeName string
	if destination.Explicit != nil {
		routeName = lb.listener.Name
	} else {
		routeName = DestinationResourceID(cpr.ParentRef.Ref, cpr.ParentRef.Port)
	}

	var (
		useRDS                bool
		needsNullRouteCluster bool
	)
	switch config := cpr.Config.(type) {
	case *pbmesh.ComputedPortRoutes_Http:
		// NOTE: this could be HTTP/HTTP2/GRPC
		useRDS = true

		route := config.Http

		// this corresponds to roughly "makeUpstreamRouteForDiscoveryChain"

		var proxyRouteRules []*pbproxystate.RouteRule
		for _, routeRule := range route.Rules {
			for _, backendRef := range routeRule.BackendRefs {
				if backendRef.BackendTarget == types.NullRouteBackend {
					needsNullRouteCluster = true
				}
			}
			destConfig := b.makeDestinationConfiguration(routeRule.Timeouts, routeRule.Retries)
			headerMutations := applyRouteFilters(destConfig, routeRule.Filters)
			applyLoadBalancerPolicy(destConfig, cpr, routeRule.BackendRefs)

			dest := b.makeHTTPRouteDestination(
				routeRule.BackendRefs,
				destConfig,
				targets,
				defaultDC,
			)

			// Explode out by matches
			for _, match := range routeRule.Matches {
				routeMatch := makeHTTPRouteMatch(match)

				proxyRouteRules = append(proxyRouteRules, &pbproxystate.RouteRule{
					Match:           routeMatch,
					Destination:     protoutil.Clone(dest),
					HeaderMutations: protoutil.CloneSlice(headerMutations),
				})
			}
		}

		b.addRoute(routeName, &pbproxystate.Route{
			VirtualHosts: []*pbproxystate.VirtualHost{{
				Name:       routeName,
				Domains:    []string{"*"},
				RouteRules: proxyRouteRules,
			}},
		})

	case *pbmesh.ComputedPortRoutes_Grpc:
		useRDS = true
		route := config.Grpc

		var proxyRouteRules []*pbproxystate.RouteRule
		for _, routeRule := range route.Rules {
			for _, backendRef := range routeRule.BackendRefs {
				if backendRef.BackendTarget == types.NullRouteBackend {
					needsNullRouteCluster = true
				}
			}
			destConfig := b.makeDestinationConfiguration(routeRule.Timeouts, routeRule.Retries)
			headerMutations := applyRouteFilters(destConfig, routeRule.Filters)
			applyLoadBalancerPolicy(destConfig, cpr, routeRule.BackendRefs)

			// nolint:staticcheck
			dest := b.makeGRPCRouteDestination(
				routeRule.BackendRefs,
				destConfig,
				targets,
				defaultDC,
			)

			// Explode out by matches
			for _, match := range routeRule.Matches {
				routeMatch := makeGRPCRouteMatch(match)

				proxyRouteRules = append(proxyRouteRules, &pbproxystate.RouteRule{
					Match:           routeMatch,
					Destination:     protoutil.Clone(dest),
					HeaderMutations: protoutil.CloneSlice(headerMutations),
				})
			}
		}

		b.addRoute(routeName, &pbproxystate.Route{
			VirtualHosts: []*pbproxystate.VirtualHost{{
				Name:       routeName,
				Domains:    []string{"*"},
				RouteRules: proxyRouteRules,
			}},
		})

	case *pbmesh.ComputedPortRoutes_Tcp:
		route := config.Tcp
		useRDS = false

		if len(route.Rules) != 1 {
			panic("not possible due to validation and computation")
		}

		// When not using RDS we must generate a cluster name to attach to
		// the filter chain. With RDS, cluster names get attached to the
		// dynamic routes instead.

		routeRule := route.Rules[0]

		for _, backendRef := range routeRule.BackendRefs {
			if backendRef.BackendTarget == types.NullRouteBackend {
				needsNullRouteCluster = true
			}
		}

		switch len(routeRule.BackendRefs) {
		case 0:
			panic("not possible to have a tcp route rule with no backend refs")
		case 1:
			tcpBackendRef := routeRule.BackendRefs[0]

			clusterName := b.backendTargetToClusterName(tcpBackendRef.BackendTarget, targets, defaultDC)

			rb := lb.addL4RouterForDirect(clusterName, statPrefix)
			if destination.Explicit == nil {
				rb.addIPAndPortMatch(destination.VirtualIPs, virtualPortNumber)
			}
			rb.buildRouter()
		default:
			clusters := make([]*pbproxystate.L4WeightedDestinationCluster, 0, len(routeRule.BackendRefs))
			for _, tcpBackendRef := range routeRule.BackendRefs {
				clusterName := b.backendTargetToClusterName(tcpBackendRef.BackendTarget, targets, defaultDC)

				clusters = append(clusters, &pbproxystate.L4WeightedDestinationCluster{
					Name:   clusterName,
					Weight: wrapperspb.UInt32(tcpBackendRef.Weight),
				})
			}

			rb := lb.addL4RouterForSplit(clusters, statPrefix)
			if destination.Explicit == nil {
				rb.addIPAndPortMatch(destination.VirtualIPs, virtualPortNumber)
			}
			rb.buildRouter()
		}
	}

	if useRDS {
		if !isProtocolHTTPLike(effectiveProtocol) {
			panic(fmt.Sprintf("it should not be possible to have a tcp protocol here: %v", effectiveProtocol))
		}

		rb := lb.addL7Router(routeName, "", effectiveProtocol)
		if destination.Explicit == nil {
			rb.addIPAndPortMatch(destination.VirtualIPs, virtualPortNumber)
		}
		rb.buildRouter()
	} else {
		if isProtocolHTTPLike(effectiveProtocol) {
			panic(fmt.Sprintf("it should not be possible to have an http-like protocol here: %v", effectiveProtocol))
		}
	}

	// Build outbound listener if the destination is explicit.
	if destination.Explicit != nil {
		lb.buildListener()
	}

	if needsNullRouteCluster {
		b.addNullRouteCluster()
	}

	for _, details := range targets {
		// NOTE: we only emit clusters for DIRECT targets here. The others will
		// be folded into one or more aggregate clusters somehow.
		if details.Type != pbmesh.BackendTargetDetailsType_BACKEND_TARGET_DETAILS_TYPE_DIRECT {
			continue
		}

		connectTimeout := details.DestinationConfig.ConnectTimeout
		loadBalancer := details.DestinationConfig.LoadBalancer

		// NOTE: we collect both DIRECT and INDIRECT target information here.
		dc := defaultDC(details.BackendRef.Datacenter)
		portName := details.BackendRef.Port

		sni := DestinationSNI(
			details.BackendRef.Ref,
			dc,
			b.trustDomain,
		)
		clusterName := fmt.Sprintf("%s.%s", portName, sni)

		egName := ""
<<<<<<< HEAD
=======

>>>>>>> 8b35e087
		if details.FailoverConfig != nil {
			egName = fmt.Sprintf("%s%d~%s", xdscommon.FailoverClusterNamePrefix, 0, clusterName)
		}
		egBase := b.newClusterEndpointGroup(egName, sni, portName, details.IdentityRefs, connectTimeout, loadBalancer)

		var endpointGroups []*pbproxystate.EndpointGroup

		// Original target is the first (or only) target.
		endpointGroups = append(endpointGroups, egBase)
		b.addEndpointsRef(clusterName, details.ServiceEndpointsId, details.MeshPort)

		if details.FailoverConfig != nil {
			failover := details.FailoverConfig
			// TODO(v2): handle other forms of failover (regions/locality/etc)

			for i, dest := range failover.Destinations {
				if dest.BackendTarget == types.NullRouteBackend {
					continue // not possible
				}
				destDetails, ok := targets[dest.BackendTarget]
				if !ok {
					continue // not possible
				}

				destConnectTimeout := destDetails.DestinationConfig.ConnectTimeout
				destLoadBalancer := destDetails.DestinationConfig.LoadBalancer

				destDC := defaultDC(destDetails.BackendRef.Datacenter)
				destPortName := destDetails.BackendRef.Port

				destSNI := DestinationSNI(
					destDetails.BackendRef.Ref,
					destDC,
					b.trustDomain,
				)

				// index 0 was already given to non-fail original
				failoverGroupIndex := i + 1
				destClusterName := fmt.Sprintf("%s%d~%s", xdscommon.FailoverClusterNamePrefix, failoverGroupIndex, clusterName)

				egDest := b.newClusterEndpointGroup(destClusterName, destSNI, destPortName, destDetails.IdentityRefs, destConnectTimeout, destLoadBalancer)

				endpointGroups = append(endpointGroups, egDest)
				b.addEndpointsRef(destClusterName, destDetails.ServiceEndpointsId, destDetails.MeshPort)
			}
		}

		b.addCluster(clusterName, endpointGroups, connectTimeout)
	}

	return b
}

const NullRouteClusterName = "null_route_cluster"

func (b *Builder) addNullRouteCluster() *Builder {
	cluster := &pbproxystate.Cluster{
		Name: NullRouteClusterName,
		Group: &pbproxystate.Cluster_EndpointGroup{
			EndpointGroup: &pbproxystate.EndpointGroup{
				Group: &pbproxystate.EndpointGroup_Static{
					Static: &pbproxystate.StaticEndpointGroup{
						Config: &pbproxystate.StaticEndpointGroupConfig{
							ConnectTimeout: durationpb.New(10 * time.Second),
						},
					},
				},
			},
		},
	}

	b.proxyStateTemplate.ProxyState.Clusters[cluster.Name] = cluster
	return b
}

func (b *ListenerBuilder) addL4RouterForDirect(clusterName, statPrefix string) *RouterBuilder {
	// For explicit destinations, we have no filter chain match, and filters
	// are based on port protocol.
	router := &pbproxystate.Router{}

	if statPrefix == "" {
		statPrefix = "upstream."
	}

	router.Destination = &pbproxystate.Router_L4{
		L4: &pbproxystate.L4Destination{
			Destination: &pbproxystate.L4Destination_Cluster{
				Cluster: &pbproxystate.DestinationCluster{
					Name: clusterName,
				},
			},
			StatPrefix: statPrefix,
		},
	}

	return b.NewRouterBuilder(router)
}

func (b *Builder) addL4ClusterForDirect(clusterName string) *Builder {
	cluster := &pbproxystate.Cluster{
		Name: clusterName,
		Group: &pbproxystate.Cluster_EndpointGroup{
			EndpointGroup: &pbproxystate.EndpointGroup{
				Group: &pbproxystate.EndpointGroup_Passthrough{
					Passthrough: &pbproxystate.PassthroughEndpointGroup{
						Config: &pbproxystate.PassthroughEndpointGroupConfig{
							ConnectTimeout: durationpb.New(5 * time.Second),
						},
					},
				},
			},
		},
	}

	b.proxyStateTemplate.ProxyState.Clusters[cluster.Name] = cluster
	return b
}

func (b *ListenerBuilder) addL4RouterForSplit(
	clusters []*pbproxystate.L4WeightedDestinationCluster,
	statPrefix string,
) *RouterBuilder {
	// For explicit destinations, we have no filter chain match, and filters
	// are based on port protocol.
	router := &pbproxystate.Router{}

	if statPrefix == "" {
		statPrefix = "upstream."
	}

	router.Destination = &pbproxystate.Router_L4{
		L4: &pbproxystate.L4Destination{
			Destination: &pbproxystate.L4Destination_WeightedClusters{
				WeightedClusters: &pbproxystate.L4WeightedClusterGroup{
					Clusters: clusters,
				},
			},
			StatPrefix: statPrefix,
			// TODO(rb/v2): can we use RDS for TCPRoute split?
		},
	}

	return b.NewRouterBuilder(router)
}

func (b *ListenerBuilder) addL7Router(routeName string, statPrefix string, protocol pbcatalog.Protocol) *RouterBuilder {
	// For explicit destinations, we have no filter chain match, and filters
	// are based on port protocol.
	router := &pbproxystate.Router{}

	if routeName == "" {
		panic("routeName is required")
	}

	if statPrefix == "" {
		statPrefix = "upstream."
	}

	if !isProtocolHTTPLike(protocol) {
		panic(fmt.Sprintf("unexpected protocol: %v", protocol))
	}

	router.Destination = &pbproxystate.Router_L7{
		L7: &pbproxystate.L7Destination{
			Route: &pbproxystate.L7DestinationRoute{
				Name: routeName,
			},
			StatPrefix:  statPrefix,
			StaticRoute: false,
		},
	}

	return b.NewRouterBuilder(router)
}

// addExplicitOutboundListener creates an outbound listener for an explicit destination.
func (b *Builder) addExplicitOutboundListener(explicit *pbmesh.Destination) *ListenerBuilder {
	listener := makeExplicitListener(explicit, pbproxystate.Direction_DIRECTION_OUTBOUND)

	return b.NewListenerBuilder(listener)
}

func makeExplicitListener(explicit *pbmesh.Destination, direction pbproxystate.Direction) *pbproxystate.Listener {
	if explicit == nil {
		panic("explicit upstream required")
	}

	listener := &pbproxystate.Listener{
		Direction: direction,
	}

	// TODO(v2): access logs, connection balancing

	// Create outbound listener address.
	switch explicit.ListenAddr.(type) {
	case *pbmesh.Destination_IpPort:
		destinationAddr := explicit.ListenAddr.(*pbmesh.Destination_IpPort)
		listener.BindAddress = &pbproxystate.Listener_HostPort{
			HostPort: &pbproxystate.HostPortAddress{
				Host: destinationAddr.IpPort.Ip,
				Port: destinationAddr.IpPort.Port,
			},
		}
		listener.Name = DestinationListenerName(explicit.DestinationRef, explicit.DestinationPort, destinationAddr.IpPort.Ip, destinationAddr.IpPort.Port)
	case *pbmesh.Destination_Unix:
		destinationAddr := explicit.ListenAddr.(*pbmesh.Destination_Unix)
		listener.BindAddress = &pbproxystate.Listener_UnixSocket{
			UnixSocket: &pbproxystate.UnixSocketAddress{
				Path: destinationAddr.Unix.Path,
				Mode: destinationAddr.Unix.Mode,
			},
		}
		listener.Name = DestinationListenerName(explicit.DestinationRef, explicit.DestinationPort, destinationAddr.Unix.Path, 0)
	}

	return listener
}

// addTransparentProxyOutboundListener creates an outbound listener for transparent proxy mode.
func (b *Builder) addTransparentProxyOutboundListener(port uint32) *ListenerBuilder {
	listener := &pbproxystate.Listener{
		Name:      xdscommon.OutboundListenerName,
		Direction: pbproxystate.Direction_DIRECTION_OUTBOUND,
		BindAddress: &pbproxystate.Listener_HostPort{
			HostPort: &pbproxystate.HostPortAddress{
				Host: "127.0.0.1",
				Port: port,
			},
		},
		Capabilities: []pbproxystate.Capability{pbproxystate.Capability_CAPABILITY_TRANSPARENT},
	}

	return b.NewListenerBuilder(listener)
}

func isProtocolHTTPLike(protocol pbcatalog.Protocol) bool {
	// enumcover:pbcatalog.Protocol
	switch protocol {
	case pbcatalog.Protocol_PROTOCOL_TCP:
		return false
	case pbcatalog.Protocol_PROTOCOL_HTTP2,
		pbcatalog.Protocol_PROTOCOL_HTTP,
		pbcatalog.Protocol_PROTOCOL_GRPC:
		return true
	case pbcatalog.Protocol_PROTOCOL_MESH:
		fallthrough // to default
	case pbcatalog.Protocol_PROTOCOL_UNSPECIFIED:
		fallthrough // to default
	default:
		return false
	}
}

func (b *RouterBuilder) addIPMatch(vips []string) *RouterBuilder {
	return b.addIPAndPortMatch(vips, 0)
}

func (b *RouterBuilder) addIPAndPortMatch(vips []string, virtualPort uint32) *RouterBuilder {
	b.router.Match = makeRouterMatchForIPAndPort(vips, virtualPort)
	return b
}

func makeRouterMatchForIPAndPort(vips []string, virtualPort uint32) *pbproxystate.Match {
	match := &pbproxystate.Match{}
	for _, vip := range vips {
		match.PrefixRanges = append(match.PrefixRanges, &pbproxystate.CidrRange{
			AddressPrefix: vip,
			PrefixLen:     &wrapperspb.UInt32Value{Value: 32},
		})

		if virtualPort > 0 {
			match.DestinationPort = &wrapperspb.UInt32Value{Value: virtualPort}
		}
	}
	return match
}

// addCluster creates and adds a cluster to the proxyState based on the destination.
func (b *Builder) addCluster(
	clusterName string,
	endpointGroups []*pbproxystate.EndpointGroup,
	connectTimeout *durationpb.Duration,
) {
	cluster := &pbproxystate.Cluster{
		Name:        clusterName,
		AltStatName: clusterName,
	}
	switch len(endpointGroups) {
	case 0:
		panic("no endpoint groups provided")
	case 1:
		cluster.Group = &pbproxystate.Cluster_EndpointGroup{
			EndpointGroup: endpointGroups[0],
		}
	default:
		cluster.Group = &pbproxystate.Cluster_FailoverGroup{
			FailoverGroup: &pbproxystate.FailoverGroup{
				EndpointGroups: endpointGroups,
				Config: &pbproxystate.FailoverGroupConfig{
					UseAltStatName: true,
					ConnectTimeout: connectTimeout,
				},
			},
		}
	}

	b.proxyStateTemplate.ProxyState.Clusters[cluster.Name] = cluster
}

func (b *Builder) newClusterEndpointGroup(
	clusterName string,
	sni string,
	portName string,
	destinationIdentities []*pbresource.Reference,
	connectTimeout *durationpb.Duration,
	loadBalancer *pbmesh.LoadBalancer,
) *pbproxystate.EndpointGroup {
	var spiffeIDs []string
	for _, identity := range destinationIdentities {
		spiffeIDs = append(spiffeIDs, connect.SpiffeIDFromIdentityRef(b.trustDomain, identity))
	}

	// TODO(v2): DestinationPolicy: circuit breakers, outlier detection

	// TODO(v2): if http2/grpc then set http2protocol options

	degConfig := &pbproxystate.DynamicEndpointGroupConfig{
		DisablePanicThreshold: true,
		ConnectTimeout:        connectTimeout,
	}

	if loadBalancer != nil {
		// enumcover:pbmesh.LoadBalancerPolicy
		switch loadBalancer.Policy {
		case pbmesh.LoadBalancerPolicy_LOAD_BALANCER_POLICY_RANDOM:
			degConfig.LbPolicy = &pbproxystate.DynamicEndpointGroupConfig_Random{}

		case pbmesh.LoadBalancerPolicy_LOAD_BALANCER_POLICY_ROUND_ROBIN:
			degConfig.LbPolicy = &pbproxystate.DynamicEndpointGroupConfig_RoundRobin{}

		case pbmesh.LoadBalancerPolicy_LOAD_BALANCER_POLICY_LEAST_REQUEST:
			var choiceCount uint32
			cfg, ok := loadBalancer.Config.(*pbmesh.LoadBalancer_LeastRequestConfig)
			if ok {
				choiceCount = cfg.LeastRequestConfig.GetChoiceCount()
			}
			degConfig.LbPolicy = &pbproxystate.DynamicEndpointGroupConfig_LeastRequest{
				LeastRequest: &pbproxystate.LBPolicyLeastRequest{
					ChoiceCount: wrapperspb.UInt32(choiceCount),
				},
			}

		case pbmesh.LoadBalancerPolicy_LOAD_BALANCER_POLICY_MAGLEV:
			degConfig.LbPolicy = &pbproxystate.DynamicEndpointGroupConfig_Maglev{}

		case pbmesh.LoadBalancerPolicy_LOAD_BALANCER_POLICY_RING_HASH:
			policy := &pbproxystate.DynamicEndpointGroupConfig_RingHash{}

			cfg, ok := loadBalancer.Config.(*pbmesh.LoadBalancer_RingHashConfig)
			if ok {
				policy.RingHash = &pbproxystate.LBPolicyRingHash{
					MinimumRingSize: wrapperspb.UInt64(cfg.RingHashConfig.MinimumRingSize),
					MaximumRingSize: wrapperspb.UInt64(cfg.RingHashConfig.MaximumRingSize),
				}
			}

			degConfig.LbPolicy = policy

		case pbmesh.LoadBalancerPolicy_LOAD_BALANCER_POLICY_UNSPECIFIED:
			// fallthrough to default
		default:
			// do nothing
		}
	}

	return &pbproxystate.EndpointGroup{
		Name: clusterName,
		Group: &pbproxystate.EndpointGroup_Dynamic{
			Dynamic: &pbproxystate.DynamicEndpointGroup{
				Config: degConfig,
				OutboundTls: &pbproxystate.TransportSocket{
					ConnectionTls: &pbproxystate.TransportSocket_OutboundMesh{
						OutboundMesh: &pbproxystate.OutboundMeshMTLS{
							IdentityKey: b.proxyStateTemplate.ProxyState.Identity.Name,
							ValidationContext: &pbproxystate.MeshOutboundValidationContext{
								SpiffeIds:              spiffeIDs,
								TrustBundlePeerNameKey: b.id.Tenancy.PeerName,
							},
							Sni: sni,
						},
					},
					AlpnProtocols: []string{getAlpnProtocolFromPortName(portName)},
				},
			},
		},
	}
}

func (b *Builder) addRoute(listenerName string, route *pbproxystate.Route) {
	b.proxyStateTemplate.ProxyState.Routes[listenerName] = route
}

// addEndpointsRef creates and add an endpointRef for each serviceEndpoint for a destination and
// adds it to the proxyStateTemplate so it will be processed later during reconciliation by
// the XDS controller.
func (b *Builder) addEndpointsRef(clusterName string, serviceEndpointsID *pbresource.ID, destinationPort string) {
	b.proxyStateTemplate.RequiredEndpoints[clusterName] = &pbproxystate.EndpointRef{
		Id:   serviceEndpointsID,
		Port: destinationPort,
	}
}

func orDefault(v, def string) string {
	if v != "" {
		return v
	}
	return def
}<|MERGE_RESOLUTION|>--- conflicted
+++ resolved
@@ -290,10 +290,7 @@
 		clusterName := fmt.Sprintf("%s.%s", portName, sni)
 
 		egName := ""
-<<<<<<< HEAD
-=======
-
->>>>>>> 8b35e087
+
 		if details.FailoverConfig != nil {
 			egName = fmt.Sprintf("%s%d~%s", xdscommon.FailoverClusterNamePrefix, 0, clusterName)
 		}
