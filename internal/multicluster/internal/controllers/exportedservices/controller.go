// Copyright (c) HashiCorp, Inc.
// SPDX-License-Identifier: BUSL-1.1

package exportedservices

import (
	"context"
	"fmt"
	"strings"

	"google.golang.org/protobuf/proto"
	"google.golang.org/protobuf/types/known/anypb"

	"github.com/hashicorp/consul/internal/controller"
	expanderTypes "github.com/hashicorp/consul/internal/multicluster/internal/controllers/exportedservices/expander/types"
	"github.com/hashicorp/consul/internal/multicluster/internal/types"
	"github.com/hashicorp/consul/internal/resource"
	"github.com/hashicorp/consul/internal/storage"
	pbcatalog "github.com/hashicorp/consul/proto-public/pbcatalog/v2beta1"
	pbmulticluster "github.com/hashicorp/consul/proto-public/pbmulticluster/v2beta1"
	"github.com/hashicorp/consul/proto-public/pbresource"
)

const (
	ControllerName = "consul.io/exported-services"
)

type ExportedServicesSamenessGroupExpander interface {
	// Expand resolves a sameness group into peers and partition and returns
	// them as individual slices
	//
	// It also returns back the list of sameness group names that can't be resolved.
	Expand([]*pbmulticluster.ExportedServicesConsumer, map[string][]*pbmulticluster.SamenessGroupMember) (*expanderTypes.ExpandedConsumers, error)

	// List returns the list of sameness groups present in a given partition
	List(context.Context, controller.Runtime, controller.Request) ([]*types.DecodedSamenessGroup, error)
}

func Controller(expander ExportedServicesSamenessGroupExpander) *controller.Controller {
	if expander == nil {
		panic("No sameness group expander was provided to the ExportedServiceController constructor")
	}

	ctrl := controller.NewController(ControllerName, pbmulticluster.ComputedExportedServicesType).
		WithWatch(pbmulticluster.ExportedServicesType, ReplaceTypeForComputedExportedServices()).
		WithWatch(pbcatalog.ServiceType, ReplaceTypeForComputedExportedServices()).
		WithWatch(pbmulticluster.NamespaceExportedServicesType, ReplaceTypeForComputedExportedServices()).
		WithWatch(pbmulticluster.PartitionExportedServicesType, ReplaceTypeForComputedExportedServices()).
		WithReconciler(&reconciler{samenessGroupExpander: expander})

	return registerEnterpriseResourcesWatchers(ctrl)
}

type reconciler struct {
	samenessGroupExpander ExportedServicesSamenessGroupExpander
}

func (r *reconciler) Reconcile(ctx context.Context, rt controller.Runtime, req controller.Request) error {
	rt.Logger = rt.Logger.With("resource-id", req.ID)
	rt.Logger.Trace("reconciling exported services")

	tenancy := &pbresource.Tenancy{
		Namespace: storage.Wildcard,
		Partition: req.ID.Tenancy.Partition,
		PeerName:  resource.DefaultPeerName,
	}
	exportedServices, err := resource.ListDecodedResource[*pbmulticluster.ExportedServices](ctx, rt.Client, &pbresource.ListRequest{
<<<<<<< HEAD
		Tenancy: tenancy,
		Type:    pbmulticluster.ExportedServicesType,
=======
		Tenancy: &pbresource.Tenancy{
			Namespace: storage.Wildcard,
			Partition: req.ID.Tenancy.Partition,
		},
		Type: pbmulticluster.ExportedServicesType,
>>>>>>> b9ebaeca
	})
	if err != nil {
		rt.Logger.Error("error getting exported services", "error", err)
		return err
	}
	namespaceExportedServices, err := resource.ListDecodedResource[*pbmulticluster.NamespaceExportedServices](ctx, rt.Client, &pbresource.ListRequest{
<<<<<<< HEAD
		Tenancy: tenancy,
		Type:    pbmulticluster.NamespaceExportedServicesType,
=======
		Tenancy: &pbresource.Tenancy{
			Namespace: storage.Wildcard,
			Partition: req.ID.Tenancy.Partition,
		},
		Type: pbmulticluster.NamespaceExportedServicesType,
>>>>>>> b9ebaeca
	})
	if err != nil {
		rt.Logger.Error("error getting namespace exported services", "error", err)
		return err
	}
	partitionedExportedServices, err := resource.ListDecodedResource[*pbmulticluster.PartitionExportedServices](ctx, rt.Client, &pbresource.ListRequest{
<<<<<<< HEAD
		Tenancy: tenancy,
		Type:    pbmulticluster.PartitionExportedServicesType,
=======
		Tenancy: &pbresource.Tenancy{
			Partition: req.ID.Tenancy.Partition,
		},
		Type: pbmulticluster.PartitionExportedServicesType,
>>>>>>> b9ebaeca
	})
	if err != nil {
		rt.Logger.Error("error getting partitioned exported services", "error", err)
		return err
	}
	oldComputedExportedService, err := getOldComputedExportedService(ctx, rt, req)
	if err != nil {
		return err
	}
	if len(exportedServices) == 0 && len(namespaceExportedServices) == 0 && len(partitionedExportedServices) == 0 {
		if oldComputedExportedService.GetResource() != nil {
			rt.Logger.Trace("deleting computed exported services")
			if err := deleteResource(ctx, rt, oldComputedExportedService.GetResource()); err != nil {
				rt.Logger.Error("error deleting computed exported service", "error", err)
				return err
			}
		}
		return nil
	}
	namespace := getNamespaceForServices(exportedServices, namespaceExportedServices, partitionedExportedServices)
	services, err := resource.ListDecodedResource[*pbcatalog.Service](ctx, rt.Client, &pbresource.ListRequest{
		Tenancy: &pbresource.Tenancy{
			Namespace: namespace,
			Partition: req.ID.Tenancy.Partition,
		},
		Type: pbcatalog.ServiceType,
	})
	if err != nil {
		rt.Logger.Error("error getting services", "error", err)
		return err
	}
	servicesIds := make([]*pbresource.ID, 0, len(services))
	samenessGroups, err := r.samenessGroupExpander.List(ctx, rt, req)
	if err != nil {
		rt.Logger.Error("failed to fetch sameness groups", err)
		return err
	}

	builder := newExportedServicesBuilder(r.samenessGroupExpander, samenessGroups)

	svcs := make(map[resource.ReferenceKey]struct{}, len(services))
	for _, svc := range services {
		svcs[resource.NewReferenceKey(svc.Id)] = struct{}{}
		servicesIds = append(servicesIds, svc.Id)
	}

	exportedServicesRefMap := make(map[resource.ReferenceKey]*pbresource.Resource)
	for _, es := range exportedServices {

		var serviceIdsExpServices []*pbresource.ID
		for _, svc := range es.Data.Services {
			svcId := &pbresource.ID{
				Type:    pbcatalog.ServiceType,
				Tenancy: es.Id.Tenancy,
				Name:    svc,
			}
			serviceIdsExpServices = append(serviceIdsExpServices, svcId)
		}

		err = processExportedService[*pbmulticluster.ExportedServices](es, exportedServicesRefMap, builder, rt, svcs,
			serviceIdsExpServices, es.Data.Consumers)
		if err != nil {
			rt.Logger.Error("error processing exported services", es.Id.Name, "error", err)
			return err
		}
	}

	for _, nes := range namespaceExportedServices {

		var serviceIdsNamespaceExpServices []*pbresource.ID
		for _, svc := range services {
			if svc.Id.Tenancy.Namespace != nes.Id.Tenancy.Namespace {
				continue
			}
			serviceIdsNamespaceExpServices = append(serviceIdsNamespaceExpServices, svc.Id)
		}

		err = processExportedService[*pbmulticluster.NamespaceExportedServices](nes, exportedServicesRefMap, builder, rt, svcs,
			serviceIdsNamespaceExpServices, nes.Data.Consumers)
		if err != nil {
			rt.Logger.Error("error processing namespace exported services", nes.Id.Name, "error", err)
			return err
		}
	}

	for _, pes := range partitionedExportedServices {
		err = processExportedService[*pbmulticluster.PartitionExportedServices](pes, exportedServicesRefMap, builder, rt, svcs,
			servicesIds, pes.Data.Consumers)
		if err != nil {
			rt.Logger.Error("error processing partition exported services", pes.Id.Name, "error", err)
			return err
		}
	}

	newComputedExportedService := builder.build()

	if oldComputedExportedService.GetResource() != nil && newComputedExportedService == nil {
		rt.Logger.Trace("deleting computed exported services")
		if err := deleteResource(ctx, rt, oldComputedExportedService.GetResource()); err != nil {
			rt.Logger.Error("error deleting computed exported service", "error", err)
			writeStatus(ctx, rt, oldComputedExportedService.Resource, []*pbresource.Condition{conditionNotComputed(err.Error())})
			return err
		}
		return nil
	}

	shouldUpdateResource := !proto.Equal(newComputedExportedService, oldComputedExportedService.GetData())
	computedExportedServiceResource := oldComputedExportedService.GetResource()
	if shouldUpdateResource {
		newComputedExportedServiceData, err := anypb.New(newComputedExportedService)
		if err != nil {
			rt.Logger.Error("error marshalling latest computed exported service", "error", err)
			return err
		}

		rt.Logger.Trace("writing computed exported services")
		resp, err := rt.Client.Write(ctx, &pbresource.WriteRequest{
			Resource: &pbresource.Resource{
				Id:    req.ID,
				Owner: nil,
				Data:  newComputedExportedServiceData,
			},
		})
		if err != nil {
			rt.Logger.Error("error writing computed exported service", "error", err)
			writeStatus(ctx, rt, oldComputedExportedService.Resource, []*pbresource.Condition{conditionNotComputed(err.Error())})
			return err
		}

		computedExportedServiceResource = resp.Resource
	}

	if computedExportedServiceResource == nil {
		rt.Logger.Debug("skipping status update for nil resource")
		return nil
	}

	missingSamenessGroups := builder.getMissingSamenessGroupsForComputedExportedService()
	if len(missingSamenessGroups) == 0 {
		return writeStatus(ctx, rt, computedExportedServiceResource, []*pbresource.Condition{
			conditionComputed(),
		})
	}

	err = writeStatus(ctx,
		rt,
		computedExportedServiceResource,
		[]*pbresource.Condition{
			conditionComputed(),
			conditionMissingSamenessGroups(getSamenessGroupsUnresolvedErrorMsg(missingSamenessGroups)),
		},
	)
	if err != nil {
		return err
	}

	// Write the failed status to ExportedServices, NamespaceExportedServices
	// and PartitionedExportedServices which have missing sameness group
	// references.
	for ref, sgList := range builder.missingSamenessGroups {
		expSvcRes, ok := exportedServicesRefMap[ref]
		if !ok {
			panic("unexpected resource ref")
		}

		sgMap := make(map[string]struct{})
		for _, sg := range sgList {
			sgMap[sg] = struct{}{}
		}

		err = writeStatus(ctx,
			rt,
			expSvcRes,
			[]*pbresource.Condition{
				conditionMissingSamenessGroups(getSamenessGroupsUnresolvedErrorMsg(sortKeys(sgMap))),
			},
		)
		if err != nil {
			return err
		}
	}
	return nil
}

func processExportedService[T proto.Message](es *resource.DecodedResource[T],
	exportedServicesRefMap map[resource.ReferenceKey]*pbresource.Resource,
	builder *exportedServicesBuilder, rt controller.Runtime, svcs map[resource.ReferenceKey]struct{},
	services []*pbresource.ID, consumers []*pbmulticluster.ExportedServicesConsumer) error {

	ref := resource.NewReferenceKey(es.Id)
	exportedServicesRefMap[ref] = es.Resource
	expandedConsumers, err := builder.expandConsumers(ref, consumers)
	if err != nil {
		rt.Logger.Error("error expanding consumers for exported service",
			"exported_service", "exported services type", es.Id.Name,
			"error", err,
		)
		return err
	}
	for _, svc := range services {
		if _, ok := svcs[resource.NewReferenceKey(svc)]; ok {
			builder.track(svc, expandedConsumers)
		}
	}
	return nil
}

func ReplaceTypeForComputedExportedServices() controller.DependencyMapper {
	return func(_ context.Context, _ controller.Runtime, res *pbresource.Resource) ([]controller.Request, error) {
		return []controller.Request{
			{
				ID: &pbresource.ID{
					Type: pbmulticluster.ComputedExportedServicesType,
					Tenancy: &pbresource.Tenancy{
						Partition: res.Id.Tenancy.Partition,
					},
					Name: "global",
				},
			},
		}, nil
	}
}

func writeStatus(ctx context.Context, rt controller.Runtime, res *pbresource.Resource, conditions []*pbresource.Condition) error {
	if res == nil {
		return nil
	}

	newStatus := &pbresource.Status{
		ObservedGeneration: res.Generation,
		Conditions:         conditions,
	}

	if resource.EqualStatus(res.Status[statusKey], newStatus, false) {
		rt.Logger.Debug("skipping status update for resource", "resource", res.Id)
		return nil
	}

	_, err := rt.Client.WriteStatus(ctx, &pbresource.WriteStatusRequest{
		Id:     res.Id,
		Key:    statusKey,
		Status: newStatus,
	})
	return err
}

func getSamenessGroupsUnresolvedErrorMsg(unresolvedSGs []string) string {
	return fmt.Sprintf("Some SamenessGroups cannot be resolved : %s", strings.Join(unresolvedSGs, ","))
}

func getOldComputedExportedService(ctx context.Context, rt controller.Runtime, req controller.Request) (*resource.DecodedResource[*pbmulticluster.ComputedExportedServices], error) {
	computedExpSvcID := &pbresource.ID{
		Name: types.ComputedExportedServicesName,
		Type: pbmulticluster.ComputedExportedServicesType,
		Tenancy: &pbresource.Tenancy{
			Partition: req.ID.Tenancy.Partition,
		},
	}
	computedExpSvcRes, err := resource.GetDecodedResource[*pbmulticluster.ComputedExportedServices](ctx, rt.Client, computedExpSvcID)
	if err != nil {
		rt.Logger.Error("error fetching computed exported service", "error", err)
		return nil, err
	}
	return computedExpSvcRes, nil
}

func getNamespaceForServices(exportedServices []*types.DecodedExportedServices, namespaceExportedServices []*types.DecodedNamespaceExportedServices, partitionedExportedServices []*types.DecodedPartitionExportedServices) string {
	if len(partitionedExportedServices) > 0 {
		return storage.Wildcard
	}
	resources := []*pbresource.Resource{}
	for _, exp := range exportedServices {
		resources = append(resources, exp.GetResource())
	}
	for _, exp := range namespaceExportedServices {
		resources = append(resources, exp.GetResource())
	}
	return getNamespace(resources)
}

func getNamespace(resources []*pbresource.Resource) string {
	if len(resources) == 0 {
		// We shouldn't ever hit this.
		panic("resources cannot be empty")
	}

	namespace := resources[0].Id.Tenancy.Namespace
	for _, res := range resources[1:] {
		if res.Id.Tenancy.Namespace != namespace {
			return storage.Wildcard
		}
	}
	return namespace
}

func deleteResource(ctx context.Context, rt controller.Runtime, resource *pbresource.Resource) error {
	_, err := rt.Client.Delete(ctx, &pbresource.DeleteRequest{
		Id:      resource.GetId(),
		Version: resource.GetVersion(),
	})
	if err != nil {
		return err
	}
	return nil
}<|MERGE_RESOLUTION|>--- conflicted
+++ resolved
@@ -62,50 +62,26 @@
 	tenancy := &pbresource.Tenancy{
 		Namespace: storage.Wildcard,
 		Partition: req.ID.Tenancy.Partition,
-		PeerName:  resource.DefaultPeerName,
 	}
 	exportedServices, err := resource.ListDecodedResource[*pbmulticluster.ExportedServices](ctx, rt.Client, &pbresource.ListRequest{
-<<<<<<< HEAD
 		Tenancy: tenancy,
 		Type:    pbmulticluster.ExportedServicesType,
-=======
-		Tenancy: &pbresource.Tenancy{
-			Namespace: storage.Wildcard,
-			Partition: req.ID.Tenancy.Partition,
-		},
-		Type: pbmulticluster.ExportedServicesType,
->>>>>>> b9ebaeca
 	})
 	if err != nil {
 		rt.Logger.Error("error getting exported services", "error", err)
 		return err
 	}
 	namespaceExportedServices, err := resource.ListDecodedResource[*pbmulticluster.NamespaceExportedServices](ctx, rt.Client, &pbresource.ListRequest{
-<<<<<<< HEAD
 		Tenancy: tenancy,
 		Type:    pbmulticluster.NamespaceExportedServicesType,
-=======
-		Tenancy: &pbresource.Tenancy{
-			Namespace: storage.Wildcard,
-			Partition: req.ID.Tenancy.Partition,
-		},
-		Type: pbmulticluster.NamespaceExportedServicesType,
->>>>>>> b9ebaeca
 	})
 	if err != nil {
 		rt.Logger.Error("error getting namespace exported services", "error", err)
 		return err
 	}
 	partitionedExportedServices, err := resource.ListDecodedResource[*pbmulticluster.PartitionExportedServices](ctx, rt.Client, &pbresource.ListRequest{
-<<<<<<< HEAD
 		Tenancy: tenancy,
 		Type:    pbmulticluster.PartitionExportedServicesType,
-=======
-		Tenancy: &pbresource.Tenancy{
-			Partition: req.ID.Tenancy.Partition,
-		},
-		Type: pbmulticluster.PartitionExportedServicesType,
->>>>>>> b9ebaeca
 	})
 	if err != nil {
 		rt.Logger.Error("error getting partitioned exported services", "error", err)
