# Copyright (c) HashiCorp, Inc.
# SPDX-License-Identifier: BUSL-1.1

# These scan results are run as part of CRT workflows.

# Un-triaged results will block release. See `security-scanner` docs for more
# information on how to add `triage` config to unblock releases for specific results.
# In most cases, we should not need to disable the entire scanner to unblock a release.

# To run manually, install scanner and then from the repository root run
# `SECURITY_SCANNER_CONFIG_FILE=.release/security-scan.hcl scan ...`
# To scan a local container, add `local_daemon = true` to the `container` block below.
# See `security-scanner` docs or run with `--help` for scan target syntax.

container {
  dependencies    = true
  osv             = true
  alpine_security = true
  go_modules      = true

  secrets {
    matchers {
      // Use most of default list, minus Vault (`hashicorp`), which has experienced false positives.
      // See https://github.com/hashicorp/security-scanner/blob/v0.0.2/pkg/scanner/secrets.go#L130C2-L130C2
      known = [
        // "hashicorp",
        "aws",

<<<<<<< HEAD
        "google",
        "slack",
        "github",
        "azure",
        "npm",
      ]
    }
  }

  # Triage items that are _safe_ to ignore here. Note that this list should be
  # periodically cleaned up to remove items that are no longer found by the scanner.
  triage {
    suppress {
      vulnerabilities = []

      paths = [
        "internal/tools/proto-gen-rpc-glue/e2e/consul/*",
        "test/integration/connect/envoy/test-sds-server/*",
        "test/integration/consul-container/*",
        "testing/deployer/*",
        "test-integ/*",
      ]
    }
  }
=======
	# Triage items that are _safe_ to ignore here. Note that this list should be
	# periodically cleaned up to remove items that are no longer found by the scanner.
	triage {
		suppress {
			vulnerabilities = [
                "CVE-2024-52533",
                "CVE-2025-5914",
                "CVE-2025-32414",
                "CVE-2025-5702",
                "CVE-2024-40896",
                "CVE-2024-12797",
                "CVE-2024-57970",
                "CVE-2025-6021",
                "CVE-2025-31115",
                "CVE-2025-3277",
                "CVE-2024-4067",
                "CVE-2025-47268",
                "CVE-2025-6965",
                "CVE-2025-25724",
                "CVE-2025-3576",
                "CVE-2025-8058",
                "CVE-2024-23337",
                "CVE-2025-6395",
                "CVE-2025-46394",
                "CVE-2024-58251",
                "CVE-2025-48964",
                "CVE-2025-10148",
                "CVE-2025-9086"
			]
			paths = [
				"internal/tools/proto-gen-rpc-glue/e2e/consul/*",
				"test/integration/connect/envoy/test-sds-server/*",
				"test/integration/consul-container/*",
				"testing/deployer/*",
				"test-integ/*",
			]
		}
	}
>>>>>>> ba4607e4
}

binary {
  go_modules = true
  osv        = true
  go_stdlib  = true

  # We can't enable npm for binary targets today because we don't yet embed the relevant file
  # (pnpm-lock.yaml) in the Consul binary. This is something we may investigate in the future.

  secrets {
    matchers {
      // Use most of default list, minus Vault (`hashicorp`), which has experienced false positives.
      // See https://github.com/hashicorp/security-scanner/blob/v0.0.2/pkg/scanner/secrets.go#L130C2-L130C2
      known = [
        // "hashicorp",
        "aws",

        "google",
        "slack",
        "github",
        "azure",
        "npm",
      ]
    }
  }
  # Triage items that are _safe_ to ignore here. Note that this list should be
  # periodically cleaned up to remove items that are no longer found by the scanner.
  triage {
    suppress {
      vulnerabilities = []

<<<<<<< HEAD
      paths = [
        "internal/tools/proto-gen-rpc-glue/e2e/consul/*",
        "test/integration/connect/envoy/test-sds-server/*",
        "test/integration/consul-container/*",
        "testing/deployer/*",
        "test-integ/*",
      ]
    }
  }
=======
	# Triage items that are _safe_ to ignore here. Note that this list should be
	# periodically cleaned up to remove items that are no longer found by the scanner.
	triage {
		suppress {
			vulnerabilities = [
                "GO-2022-0635"
			]
			paths = [
				"internal/tools/proto-gen-rpc-glue/e2e/consul/*",
				"test/integration/connect/envoy/test-sds-server/*",
				"test/integration/consul-container/*",
				"testing/deployer/*",
				"test-integ/*",
			]
		}
	}
>>>>>>> ba4607e4
}<|MERGE_RESOLUTION|>--- conflicted
+++ resolved
@@ -25,8 +25,6 @@
       known = [
         // "hashicorp",
         "aws",
-
-<<<<<<< HEAD
         "google",
         "slack",
         "github",
@@ -51,46 +49,6 @@
       ]
     }
   }
-=======
-	# Triage items that are _safe_ to ignore here. Note that this list should be
-	# periodically cleaned up to remove items that are no longer found by the scanner.
-	triage {
-		suppress {
-			vulnerabilities = [
-                "CVE-2024-52533",
-                "CVE-2025-5914",
-                "CVE-2025-32414",
-                "CVE-2025-5702",
-                "CVE-2024-40896",
-                "CVE-2024-12797",
-                "CVE-2024-57970",
-                "CVE-2025-6021",
-                "CVE-2025-31115",
-                "CVE-2025-3277",
-                "CVE-2024-4067",
-                "CVE-2025-47268",
-                "CVE-2025-6965",
-                "CVE-2025-25724",
-                "CVE-2025-3576",
-                "CVE-2025-8058",
-                "CVE-2024-23337",
-                "CVE-2025-6395",
-                "CVE-2025-46394",
-                "CVE-2024-58251",
-                "CVE-2025-48964",
-                "CVE-2025-10148",
-                "CVE-2025-9086"
-			]
-			paths = [
-				"internal/tools/proto-gen-rpc-glue/e2e/consul/*",
-				"test/integration/connect/envoy/test-sds-server/*",
-				"test/integration/consul-container/*",
-				"testing/deployer/*",
-				"test-integ/*",
-			]
-		}
-	}
->>>>>>> ba4607e4
 }
 
 binary {
@@ -122,8 +80,7 @@
   triage {
     suppress {
       vulnerabilities = []
-
-<<<<<<< HEAD
+      
       paths = [
         "internal/tools/proto-gen-rpc-glue/e2e/consul/*",
         "test/integration/connect/envoy/test-sds-server/*",
@@ -133,22 +90,4 @@
       ]
     }
   }
-=======
-	# Triage items that are _safe_ to ignore here. Note that this list should be
-	# periodically cleaned up to remove items that are no longer found by the scanner.
-	triage {
-		suppress {
-			vulnerabilities = [
-                "GO-2022-0635"
-			]
-			paths = [
-				"internal/tools/proto-gen-rpc-glue/e2e/consul/*",
-				"test/integration/connect/envoy/test-sds-server/*",
-				"test/integration/consul-container/*",
-				"testing/deployer/*",
-				"test-integ/*",
-			]
-		}
-	}
->>>>>>> ba4607e4
 }