## UNRELEASED

<<<<<<< HEAD
NOTES:
=======
IMPROVEMENTS:

* connect: Envoy's whole stats endpoint can now be exposed to allow integrations like DataDog agent [[GH-7070](https://github.com/hashicorp/consul/pull/7070)]
* ui: Discovery chain improvements for clarifying the default router [[GH-7222](https://github.com/hashicorp/consul/pull/7222)]
* agent: Consul HTTP checks can now send a configurable `body` in the request. [[GH-6602](https://github.com/hashicorp/consul/pull/6602)]

BUGFIXES:
* ui: Ensure the main navigation menu is closed on click [[GH-7164](https://github.com/hashicorp/consul/pull/7164)]
* ui: Ensure KV flags are passed through to Consul on update [[GH-7216](https://github.com/hashicorp/consul/pull/7216)]
* ui: Fix positioning of active icon in main navigation menu [[GH-7233](https://github.com/hashicorp/consul/pull/7233)]
* ui: Ensure the Namespace property is sent to Consul in OSS [[GH-7238](https://github.com/hashicorp/consul/pull/7238)]

FEATURES:
* ui: Hides the Routing tab for a service proxy [[GH-7195](https://github.com/hashicorp/consul/pull/7195)]
* ui: Add ability to search nodes listing page with IP Address [[GH-7204](https://github.com/hashicorp/consul/pull/7204)]


## 1.7.0-beta4 (January 31, 2020)

SECURITY

* agent: mitigate potential DoS vector allowing unbounded server resource usage from unauthenticated connections [[GH-7159](https://github.com/hashicorp/consul/issues/7159)]
* acl: add ACL enforcement to the `v1/agent/health/service/*` endpoints [[GH-7160](https://github.com/hashicorp/consul/issues/7160)]

IMPROVEMENTS:

* logging: Switch over to using go-hclog and allow emitting either structured or unstructured logs. [[GH-1249](https://github.com/hashicorp/consul/issues/1249)][[GH-7130](https://github.com/hashicorp/consul/pull/7130)]

BUGFIXES:

* acl: **(Consul Enterprise only)** `intention:write` privileges are now granted by the `namespace-management` policy that is injected into each new namespace.
* config: Fixed a bug that caused some config parsing to be case-sensitive: [[GH-7191](https://github.com/hashicorp/consul/pull/7191)]
* connect: **(Consul Enterprise only)** Fixed a bug that caused Envoy intention authorization to improperly request authorization in the `default` namespace.
* connect: **(Consul Enterprise only)** Fixed bugs that caused the intention CLI interface to not properly handle namespaces in the strings passed as its arguments.
* ui: Remove the Policy/Service Identity selector from namespace policy form [[GH-7124](https://github.com/hashicorp/consul/pull/7124)]
* ui: Fix positioning of active icon in the selected menu item [[GH-7148](https://github.com/hashicorp/consul/pull/7148)]
* ui: Discovery-Chain: Improve parsing of redirects [[GH-7174](https://github.com/hashicorp/consul/pull/7174)]
>>>>>>> d6829a45

* cli: Our darwin releases for this version and up will be signed and notarized according to Apple's requirements.

Prior to this release, MacOS 10.15+ users attempting to run our software may see the error: "'consul' cannot be opened because the developer cannot be verified." This error affected all MacOS 10.15+ users who downloaded our software directly via web browsers, and was caused by changes to [Apple's third-party software requirements](https://developer.apple.com/news/?id=09032019a).

MacOS 10.15+ users should plan to upgrade to 1.7.0+.

BREAKING CHANGES:

* http: The HTTP API no longer accepts JSON fields that are unknown to it. Instead errors will be returned with 400 status codes [[GH-6874](https://github.com/hashicorp/consul/pull/6874)]
* dns: PTR record queries now return answers that contain the Consul datacenter as a label between `service` and the domain. [[GH-6909](https://github.com/hashicorp/consul/pull/6909)]
* agent: The ACL requirement for the [agent/force-leave endpoint](https://www.consul.io/api/agent.html#force-leave-and-shutdown) is now `operator:write` rather than `agent:write`. [[GH-7033](https://github.com/hashicorp/consul/pull/7033)]
* intentions: Change the ACL requirement and enforcement for wildcard rules. Previously this would look for an ACL rule that would grant access to the service/intention `*`. Now, in order to write a wildcard intention requires write access to all intentions and reading a wildcard intention requires read access to any intention that would match. Additionally intention listing and reading allow access if the requester can read either side of the intention whereas before it only allowed it for permissions on the destination side. [[GH-7028](https://github.com/hashicorp/consul/pull/7028)]

FEATURES:
* **Namespaces (Consul Enterprise only)** This version adds namespacing to Consul. Namespaces help reduce operational challenges by removing restrictions around uniqueness of resource names across distinct teams, and enable operators to provide self-service through delegation of administrative privileges. Namespace support was added to:
  * ACLs
  * Key/Value Store
  * Sessions
  * Catalog
  * Connect
  * UI [[GH6639](https://github.com/hashicorp/consul/pull/6639)]
* agent: Add Cloud Auto-join support for Tencent Cloud [[GH-6818](https://github.com/hashicorp/consul/pull/6818)]
* connect: Added a new CA provider allowing Connect certificates to be managed by AWS [ACM Private CA](https://www.consul.io/docs/connect/ca/aws.html).
* connect: Allow configuration of upstream connection limits in Envoy [[GH-6829](https://github.com/hashicorp/consul/pull/6829)]
* logging: Switch over to using go-hclog and allow emitting either structured or unstructured logs. [[GH-1249](https://github.com/hashicorp/consul/issues/1249)][[GH-7130](https://github.com/hashicorp/consul/pull/7130)]
* ui: Adds UI support for [Exposed Checks](https://github.com/hashicorp/consul/pull/6446) [[GH6575]](https://github.com/hashicorp/consul/pull/6575)
* ui: Visualisation of the Discovery Chain  [[GH6746]](https://github.com/hashicorp/consul/pull/6746)

IMPROVEMENTS:
* acl: Use constant time comparison when checking for the ACL agent master token. [[GH-6943](https://github.com/hashicorp/consul/pull/6943)]
* agent: default the primary_datacenter to the datacenter if not configured [[GH-7111](https://github.com/hashicorp/consul/issues/7111)]
* agent: configurable `MaxQueryTime` and `DefaultQueryTime` [[GH-3777](https://github.com/hashicorp/consul/pull/3777)]
* agent: do not deregister service checks twice [[GH-6168](https://github.com/hashicorp/consul/pull/6168)]
* agent: remove service sidecars in `cleanupRegistration` [[GH-7022](https://github.com/hashicorp/consul/pull/7022)]
* agent: setup grpc server with auto_encrypt certs and add `-https-port` [[GH-7086](https://github.com/hashicorp/consul/pull/7086)
* agent: some check types now support configuring a number of consecutive failure and success before the check status is updated in the catalog. [[GH-5739](https://github.com/hashicorp/consul/pull/5739)]
* agent: clients should only attempt to remove pruned nodes once per call [[GH-6591](https://github.com/hashicorp/consul/pull/6591)]
* api: A new `/v1/catalog/node-services/:node` endpoint was added that mirrors the existing `/v1/catalog/node/:node` endpoint but has a response structure that contains a slice of services instead of a map of service ids to services. This new endpoint allows retrieving all services in all namespaces for a node. [[GH-7115](https://github.com/hashicorp/consul/pull/7115)]
* auto_encrypt: set dns and ip san for k8s and provide configuration [[GH-6944](https://github.com/hashicorp/consul/pull/6944)]
* cli: improve the file safety of 'consul tls' subcommands [[GH-7186](https://github.com/hashicorp/consul/issues/7186)]
* cli: give feedback to CLI user on forceleave command if node does not exist [[GH-6841](https://github.com/hashicorp/consul/pull/6841)]
* connect: Envoy's whole stats endpoint can now be exposed to allow integrations like DataDog agent [[GH-7070](https://github.com/hashicorp/consul/pull/7070)]
* connect: check if intermediate cert needs to be renewed. [[GH-6835](https://github.com/hashicorp/consul/pull/6835)]
* connect: Allow inlining of the TLS certificate in the Envoy configuration. [[GH-6360](https://github.com/hashicorp/consul/issues/6360)]
* dns: Improvement to enable dual stack IPv4/IPv6 addressing of services and lookup via DNS [[GH-6531](https://github.com/hashicorp/consul/issues/6531)]
* lock: `consul lock` will now receive shutdown signals during the lock-acquisition process. [[GH-5909](https://github.com/hashicorp/consul/pull/5909)]
* raft: increase raft notify buffer [[GH-6863](https://github.com/hashicorp/consul/pull/6863)]
* raft: update raft to v1.1.2 [[GH-7079](https://github.com/hashicorp/consul/pull/7079)]
* router: do not surface left servers [[GH-6420](https://github.com/hashicorp/consul/pull/6420)]
* rpc: log method when a server/server RPC call fails [[GH-4548](https://github.com/hashicorp/consul/pull/4548)]
* sentinel: **(Consul Enterprise only)** The Sentinel framework was upgraded to v0.13.0. See the [Sentinel Release Notes](https://docs.hashicorp.com/sentinel/changelog/) for more information.
* ui: Discovery chain improvements for clarifying the default router [[GH-7222](https://github.com/hashicorp/consul/pull/7222)]
* ui: Added unique browser titles to each page [[GH-7118](https://github.com/hashicorp/consul/pull/7118)]
* ui: Add live updates/blocking queries to the Intention listing page [[GH-7161](https://github.com/hashicorp/consul/pull/7161)]
* ui: Use more consistent icons with other HashiCorp products in the UI [[GH-6851]](https://github.com/hashicorp/consul/pull/6851)
* ui: Improvements to the Discovery Chain visualisation in respect to redirects [[GH-7036]](https://github.com/hashicorp/consul/pull/7036)
* ui: Improvement keyboard navigation of the main menu [[GH-7090]](https://github.com/hashicorp/consul/pull/7090)
* ui: New row confirmation dialogs [[GH-7007]](https://github.com/hashicorp/consul/pull/7007)
* ui: Various visual CSS amends and alterations [[GH6495]](https://github.com/hashicorp/consul/pull/6495) [[GH6881]](https://github.com/hashicorp/consul/
* ui: Hides the Routing tab for a service proxy [[GH-7195](https://github.com/hashicorp/consul/pull/7195)]
* ui: Add ability to search nodes listing page with IP Address [[GH-7204](https://github.com/hashicorp/consul/pull/7204)]
* xds: mesh gateway CDS requests are now allowed to receive an empty CDS reply [[GH-6787](https://github.com/hashicorp/consul/issues/6787)]
pull/6881)

BUGFIXES:
* agent: fix watch event behavior [[GH-5265](https://github.com/hashicorp/consul/pull/5265)]
* autopilot: Fixed dead server removal condition to use correct failure tolerance. [[GH-4017](https://github.com/hashicorp/consul/pull/4017)]
* cli: services register command now correctly registers an unamed healthcheck [[GH-6800](https://github.com/hashicorp/consul/pull/6800)]
* cli: remove `-dev` from `consul version` in ARM builds in the 1.6.2 release [[GH-6875](https://github.com/hashicorp/consul/issues/6875)]
* cli: ui_content_path config option fix [[GH-6601](https://github.com/hashicorp/consul/pull/6601)]
* config: Fixed a bug that caused some config parsing to be case-sensitive: [[GH-7191](https://github.com/hashicorp/consul/pull/7191)]
* connect: CAs can now use RSA keys correctly to sign EC leafs [[GH-6638](https://github.com/hashicorp/consul/pull/6638)]
* connect: derive connect certificate serial numbers from a memdb index instead of the provider table max index [[GH-7011](https://github.com/hashicorp/consul/pull/7011)]
* connect: ensure that updates to the secondary root CA configuration use the correct signing key ID values for comparison [[GH-7012](https://github.com/hashicorp/consul/pull/7012)]
* connect: use correct subject key id for leaf certificates. [[GH-7091](https://github.com/hashicorp/consul/pull/7091)]
* dns: Updated miekg/dns dependency to fix a memory leak. [[GH-6748](https://github.com/hashicorp/consul/pull/6748)]
* log: handle discard all logfiles properly [[GH-6945](https://github.com/hashicorp/consul/pull/6945)]
* state: restore a few more service-kind index updates so blocking in ServiceDump works in more cases [[GH-6948](https://github.com/hashicorp/consul/issues/6948)]
* tls: fix behavior related to auto_encrypt and verify_incoming (#6899) [[GH-6811](https://github.com/hashicorp/consul/pull/6811)]
* ui: Ensure the main navigation menu is closed on click [[GH-7164](https://github.com/hashicorp/consul/pull/7164)]
* ui: Ensure KV flags are passed through to Consul on update [[GH-7216](https://github.com/hashicorp/consul/pull/7216)]
* ui: Fix positioning of active icon in main navigation menu [[GH-7233](https://github.com/hashicorp/consul/pull/7233)]
* ui: Ensure the Namespace property is sent to Consul in OSS [[GH-7238](https://github.com/hashicorp/consul/pull/7238)]
* ui: Remove the Policy/Service Identity selector from namespace policy form [[GH-7124](https://github.com/hashicorp/consul/pull/7124)]
* ui: Fix positioning of active icon in the selected menu item [[GH-7148](https://github.com/hashicorp/consul/pull/7148)]
* ui: Discovery-Chain: Improve parsing of redirects [[GH-7174](https://github.com/hashicorp/consul/pull/7174)]
* ui: Fix styling of ‘duplicate intention’ error message [[GH6936]](https://github.com/hashicorp/consul/pull/6936)

## 1.6.3 (January 30, 2020)

SECURITY

* agent: mitigate potential DoS vector allowing unbounded server resource usage from unauthenticated connections [[GH-7159](https://github.com/hashicorp/consul/issues/7159)]
* acl: add ACL enforcement to the `v1/agent/health/service/*` endpoints [[GH-7160](https://github.com/hashicorp/consul/issues/7160)]

IMPROVEMENTS

* tls: `auto_encrypt` and `verify_incoming` [[GH-6811](https://github.com/hashicorp/consul/pull/6811)]

BUG FIXES

* agent: output proper HTTP status codes for Txn requests that are too large [[GH-7158](https://github.com/hashicorp/consul/pull/7158)]
* connect: derive connect certificate serial numbers from a memdb index instead of the provider table max index [[GH-7011](https://github.com/hashicorp/consul/pull/7011)]
* connect: ensure that updates to the secondary root CA configuration use the correct signing key ID values for comparison [[GH-7012](https://github.com/hashicorp/consul/pull/7012)]

## 1.6.2 (November 13, 2019)

SECURITY

* Updated to compile with Go 1.12.13 which includes a fix for CVE-2019-17596 in [[Go 1.12.11](https://groups.google.com/forum/#!msg/golang-announce/lVEm7llp0w0/VbafyRkgCgAJ)] [[GH-6319](https://github.com/hashicorp/consul/pull/6759)]

FEATURES

* agent: store check type in catalog [[GH-6561](https://github.com/hashicorp/consul/pull/6561)]
* agent: update force-leave to allow for complete removal of members [[GH-6571](https://github.com/hashicorp/consul/issues/6571)]
* agent: updates to the agent token trigger anti-entropy full syncs [[GH-6577](https://github.com/hashicorp/consul/issues/6577)]
* snapshot agent (Consul Enterprise): Added support for saving snapshots to Google Cloud Storage.
* connect: Added proxy config stanza to allow exposing HTTP paths through Envoy for non-Connect-enabled services [[GH-5396](https://github.com/hashicorp/consul/issues/5396)]

IMPROVEMENTS

* licensing (Consul Enterprise): Increase initial server temporary license duration to 6 hours to allow for longer upgrades/migrations.
* server: ensure the primary datacenter and ACL datacenter match [[GH-6634](https://github.com/hashicorp/consul/issues/6634)]
* sdk: ignore panics due to stray goroutines logging after a test completes [[GH-6632](https://github.com/hashicorp/consul/issues/6632)]
* agent: allow mesh gateways to initialize even if there are no connect services registered yet [[GH-6576](https://github.com/hashicorp/consul/issues/6576)]
* agent: endpoint performance improvements, Txn endpoint in particular. [[GH-6680](https://github.com/hashicorp/consul/pull/6680)]
* sdk: add NewTestServerT, deprecate NewTestServer in testutil to prevent nil point dereference [[GH-6761](https://github.com/hashicorp/consul/pull/6761)]
* agent: auto_encrypt provided TLS certificates can now be used to enable HTTPS on clients [[GH-6489](https://github.com/hashicorp/consul/pull/6489)]
* sentinel (Consul Enterprise): update to v0.13.0, see [Sentinel changelog](https://docs.hashicorp.com/sentinel/changelog/) for more details

BUG FIXES

* ARM release binaries: Starting with v1.6.2, Consul will ship three separate versions of ARM builds. The previous ARM binaries of Consul could potentially crash due to the way the Go runtime manages internal pointers to its Go routine management constructs and how it keeps track of them especially during signal handling. From v1.6.2 forward, it is recommended to use:
  * consul_{version}_linux_armelv5.zip for all 32-bit armel systems
  * consul_{version}_linux_armhfv6.zip for all armhf systems with v6+ architecture
  * consul_{version}_linux_arm64.zip for all v8 64-bit architectures
* agent: Parse the HTTP Authorization header as case-insensitive. [[GH-6568](https://github.com/hashicorp/consul/issues/6568)]
* agent: minimum quorum check added to Autopilot with minQuorum option [[GH-6654](https://github.com/hashicorp/consul/issues/6654)]
* agent: cache notifications work after error if the underlying RPC returns index=1 [[GH-6547](https://github.com/hashicorp/consul/issues/6547)]
* agent: tolerate more failure scenarios during service registration with central config enabled [[GH-6472](https://github.com/hashicorp/consul/issues/6472)]
* cache: remove data race in agent cache [[GH-6470](https://github.com/hashicorp/consul/issues/6470)]
* connect: connect CA Roots in secondary datacenters should use a SigningKeyID derived from their local intermediate [[GH-6513](https://github.com/hashicorp/consul/issues/6513)]
* connect: don't colon-hex-encode the AuthorityKeyId and SubjectKeyId fields in connect certs [[GH-6492](https://github.com/hashicorp/consul/issues/6492)]
* connect: intermediate CA certs generated with the vault provider lack URI SANs [[GH-6491](https://github.com/hashicorp/consul/issues/6491)]
* debug: Fix a bug in sync.WaitGroup usage. [[GH-6649](https://github.com/hashicorp/consul/pull/6649)]
* xds: tcp services using the discovery chain should not assume RDS during LDS [[GH-6623](https://github.com/hashicorp/consul/issues/6623)]
* ui: Fix a bug where switching datacenters using the datacenter menu would lead to an empty service listing [[GH-6555](https://github.com/hashicorp/consul/pull/6555)]

## 1.6.1 (September 12, 2019)

IMPROVEMENTS

* agent: Distinguish between DC not existing and not being available [[GH-6399](https://github.com/hashicorp/consul/pull/6399)]
* agent: Added `replace-existing-checks` param to service registration endpoint to replace existing checks when re-registering a service. [[GH-4905](https://github.com/hashicorp/consul/pull/4905)]
* auto_encrypt: verify_incoming_rpc is good enough for auto_encrypt.allow_tls [[GH-6376](https://github.com/hashicorp/consul/pull/6376)]
* connect: Ensure that a secondary CA's intermediate certificate will show in the various API endpoints CA Roots output [[GH-6333](https://github.com/hashicorp/consul/pull/6333)]
* ui: Reconcile ember-data store [[GH-5745](https://github.com/hashicorp/consul/pull/5745)]
* ui: Allow text selection of clickable elements and their contents without then jumping the user to the linked page [[GH-5770](https://github.com/hashicorp/consul/pull/5770)]
* ui: Adds the ability to frontend search instances by address (ip:port) [[GH-5993](https://github.com/hashicorp/consul/pull/5993)]
* ui: Add CheckID to the output panels of healthchecks  [[GH-6195](https://github.com/hashicorp/consul/pull/6195)]
* ui: Enable blocking queries by default [[GH-6194](https://github.com/hashicorp/consul/pull/6194)]
* txn: don't try to decode request bodies > raft.SuggestedMaxDataSize [[GH-6422](https://github.com/hashicorp/consul/pull/6422)]

BUG FIXES

* network areas (Consul Enterprise): Ensure that TCP based transport for network area memberlist propgates failed nodes properly [[GH-6479](https://github.com/hashicorp/consul/pull/6479)]
* network areas (Consul Enterprise): make sure network areas are left as well when consul is leaving [[GH-6453](https://github.com/hashicorp/consul/pull/6453)]
* ui: Show the correct message when a session has been removed from a KV [[GH-6167](https://github.com/hashicorp/consul/pull/6167)]
* ui: Ensure KV sessions visually aren't shared between multiple KV's [[GH-6166](https://github.com/hashicorp/consul/pull/6166)]
* tls: make sure auto_encrypt has private key type and bits [[GH-6392](https://github.com/hashicorp/consul/pull/6392)]


FEATURES

* ui: Add leader icon for node listing view to call out which node is the current leader [[GH-6265](https://github.com/hashicorp/consul/pull/6265)]

## 1.6.0 (August 23, 2019)

SECURITY:

* Updated to compile with Go 1.12.8 which mitigates CVE-2019-9512 and CVE-2019-9514 for the builtin HTTP server [[GH-6319](https://github.com/hashicorp/consul/pull/6319)]
* Updated the google.golang.org/grpc dependency to v1.23.0 to mitigate CVE-2019-9512, CVE-2019-9514, and CVE-2019-9515 for the gRPC server. [[GH-6320](https://github.com/hashicorp/consul/pull/6320)]

BREAKING CHANGES:

* connect: remove deprecated managed proxies and ProxyDestination config [[GH-6220](https://github.com/hashicorp/consul/pull/6220)]

FEATURES:

* **Connect Envoy Supports L7 Routing:** Additional configuration entry types `service-router`, `service-resolver`, and `service-splitter`, allow for configuring Envoy sidecars to enable reliability and deployment patterns at L7 such as HTTP path-based routing, traffic shifting, and advanced failover capabilities. For more information see the [L7 traffic management](https://www.consul.io/docs/connect/l7-traffic-management.html) docs.
* **Mesh Gateways:** Envoy can now be run as a gateway to route Connect traffic across datacenters using SNI headers, allowing connectivty across platforms and clouds and other complex network topologies. Read more in the [mesh gateway docs](https://www.consul.io/docs/connect/mesh_gateway.html).
* **Intention & CA Replication:** In order to enable connecitivty for services across datacenters, Connect intentions are now replicated and the Connect CA cross-signs from the [primary_datacenter](/docs/agent/options.html#primary_datacenter). This feature was previously part of Consul Enterprise.
* agent: add `local-only` parameter to operator/keyring list requests to force queries to only hit local servers. [[GH-6279](https://github.com/hashicorp/consul/pull/6279)]
* connect: expose an API endpoint to compile the discovery chain [[GH-6248](https://github.com/hashicorp/consul/issues/6248)]
* connect: generate the full SNI names for discovery targets in the compiler rather than in the xds package [[GH-6340](https://github.com/hashicorp/consul/issues/6340)]
* connect: introduce ExternalSNI field on service-defaults [[GH-6324](https://github.com/hashicorp/consul/issues/6324)]
* xds: allow http match criteria to be applied to routes on services using grpc protocols [[GH-6149](https://github.com/hashicorp/consul/issues/6149)]

IMPROVEMENTS:

* agent: Added tagged addressing to services similar to the already present Node tagged addressing [[GH-5965](https://github.com/hashicorp/consul/pull/5965)]
* agent: health checks: change long timeout behavior to use to user-configured `timeout` value [[GH-6094](https://github.com/hashicorp/consul/pull/6094)]
* api: Display allowed HTTP CIDR information nicely [[GH-6029](https://github.com/hashicorp/consul/pull/6029)]
* api: Update filtering language to include substring and regular expression matching on string values [[GH-6190](https://github.com/hashicorp/consul/pull/6190)]
* connect: added a new `-bind-address` cli option for envoy to create a mapping of the desired bind addresses to use instead of the default rules or tagged addresses [[GH-6107](https://github.com/hashicorp/consul/pull/6107)]
* connect: allow L7 routers to match on http methods [[GH-6164](https://github.com/hashicorp/consul/issues/6164)]
* connect: change router syntax for matching query parameters to resemble the syntax for matching paths and headers for consistency. [[GH-6163](https://github.com/hashicorp/consul/issues/6163)]
* connect: detect and prevent circular discovery chain references [[GH-6246](https://github.com/hashicorp/consul/issues/6246)]
* connect: ensure time.Duration fields retain their human readable forms in the API [[GH-6348](https://github.com/hashicorp/consul/issues/6348)]
* connect: reconcile how upstream configuration works with discovery chains [[GH-6225](https://github.com/hashicorp/consul/issues/6225)]
* connect: rework how the service resolver subset OnlyPassing flag works [[GH-6173](https://github.com/hashicorp/consul/issues/6173)]
* connect: simplify the compiled discovery chain data structures [[GH-6242](https://github.com/hashicorp/consul/issues/6242)]
* connect: validate and test more of the L7 config entries [[GH-6156](https://github.com/hashicorp/consul/issues/6156)]
* gossip: increase size of gossip key generated by keygen to 32 bytes and document support for AES 256 [[GH-6244](https://github.com/hashicorp/consul/issues/6244)]
* license (enterprise): Added license endpoint support to the API client [[GH-6268](https://github.com/hashicorp/consul/pull/6268)]
* xds: improve how envoy metrics are emitted [[GH-6312](https://github.com/hashicorp/consul/issues/6312)]
* xds: Verified integration test suite with Envoy 1.11.1 [[GH-6347](https://github.com/hashicorp/consul/pull/6347)]

BUG FIXES:

* acl: Fixed a bug that could prevent transition from legacy ACL mode to new ACL mode [[GH-6332](https://github.com/hashicorp/consul/pull/6332)
* agent: blocking central config RPCs iterations should not interfere with each other [[GH-6316](https://github.com/hashicorp/consul/issues/6316)]
* agent: fix an issue that could cause a panic while transferring leadership due to replication [[GH-6104](https://github.com/hashicorp/consul/issues/6104)]
* api: Fix a bug where the service tagged addresses were not being returned through the `v1/agent/service/:service` api. [[GH-6299](https://github.com/hashicorp/consul/issues/6299)]
* api: un-deprecate api.DecodeConfigEntry [[GH-6278](https://github.com/hashicorp/consul/issues/6278)]
* auto_encrypt: use server-port [[GH-6287](https://github.com/hashicorp/consul/pull/6287)]
* autopilot: update to also remove failed nodes from WAN gossip pool [[GH-6028](https://github.com/hashicorp/consul/pull/6028)]
* cli: ensure that the json form of config entries can be submitted with 'consul config write' [[GH-6290](https://github.com/hashicorp/consul/issues/6290)]
* cli: Fixed bindable IP detection with the `connect envoy` command. [[GH-6238](https://github.com/hashicorp/consul/pull/6238)]
* config: Ensure that all config entry writes are transparently forwarded to the primary datacneter. [[GH-6327](https://github.com/hashicorp/consul/issues/6327)]
* connect: allow 'envoy_cluster_json' escape hatch to continue to function [[GH-6378](https://github.com/hashicorp/consul/issues/6378)]
* connect: allow mesh gateways to use central config [[GH-6302](https://github.com/hashicorp/consul/issues/6302)]
* connect: ensure intention replication continues to work when the replication ACL token changes [[GH-6288](https://github.com/hashicorp/consul/issues/6288)]
* connect: ensure local dc connections do not use the gateway [[GH-6085](https://github.com/hashicorp/consul/issues/6085)]
* connect: fix bug in service-resolver redirects if the destination uses a default resolver [[GH-6122](https://github.com/hashicorp/consul/pull/6122)]
* connect: Fixed a bug that would prevent CA replication/initializing in a secondary DC from working when ACLs were enabled. [[GH-6192](https://github.com/hashicorp/consul/issues/6192)]
* connect : Fixed a regression that broken xds endpoint generation for prepared query upstreams. [[GH-6236](https://github.com/hashicorp/consul/pull/6236)]
* connect: fix failover through a mesh gateway to a remote datacenter [[GH-6259](https://github.com/hashicorp/consul/issues/6259)]
* connect: resolve issue where `MeshGatewayConfig` could be returned empty [[GH-6093](https://github.com/hashicorp/consul/pull/6093)]
* connect: updating a service-defaults config entry should leave an unset protocol alone [[GH-6342](https://github.com/hashicorp/consul/issues/6342)]
* connect: validate upstreams and prevent duplicates [[GH-6224](https://github.com/hashicorp/consul/issues/6224)]
* server: if inserting bootstrap config entries fails don't silence the errors [[GH-6256](https://github.com/hashicorp/consul/issues/6256)]
* snapshot: fix TCP half-close implementation for TLS connections [[GH-6216](https://github.com/hashicorp/consul/pull/6216)]

KNOWN ISSUES

* auto_encrypt: clients with auto_encrypt enabled won't be able to start because of [[GH-6391](https://github.com/hashicorp/consul/issues/6391)]. There is a fix, but it came too late and we couldn't include it in the release. It will be part of 1.6.1 and we recommend that if you are using auto_encrypt you postpone the update.

## 1.5.3 (July 25, 2019)

IMPROVEMENTS:
* raft: allow trailing logs to be configured as an escape hatch for extreme load that prevents followers catching up with leader [[GH-6186](https://github.com/hashicorp/consul/pull/6186)]
* raft: added raft log chunking capabilities to allow for storing larger KV entries [[GH-6172](https://github.com/hashicorp/consul/pull/6172)]
* agent: added configurable limit for log files to be rotated [[GH-5831](https://github.com/hashicorp/consul/pull/5831)]
* api: The v1/status endpoints can now be forwarded to remote datacenters [[GH-6198](https://github.com/hashicorp/consul/pull/6198)]

BUG FIXES:

* autopilot: update to also remove failed nodes from WAN gossip pool [[GH-6028](https://github.com/hashicorp/consul/pull/6028)]
* agent: avoid reverting any check updates that occur while a service is being added or the config is reloaded [[GH-6144](https://github.com/hashicorp/consul/issues/6144)]
* auto-encrypt: fix an issue that could cause cloud retry-join to fail when utilized with auto-encrypt by falling back to a default port [[GH-6205]](https://github.com/hashicorp/consul/pull/6205)

## 1.5.2 (June 27, 2019)

FEATURE

* tls: auto_encrypt enables automatic RPC cert provisioning for consul clients [[GH-5597](https://github.com/hashicorp/consul/pull/5597)]

IMPROVEMENTS

* ui: allow for customization of consul UI path [[GH-5950](https://github.com/hashicorp/consul/pull/5950)]
* acl: allow service deregistration with node write permission [[GH-5217](https://github.com/hashicorp/consul/pull/5217)]
* agent: support for maximum size for Output of checks [[GH-5233](https://github.com/hashicorp/consul/pull/5233)]
* agent: improve startup message when no error occurs [[GH-5896](https://github.com/hashicorp/consul/issues/5896)]
* agent: make sure client agent rate limits apply when hitting the client interface on a server directly [[GH-5927](https://github.com/hashicorp/consul/pull/5927)]
* agent: use stale requests when performing full sync [[GH-5873](https://github.com/hashicorp/consul/pull/5873)]
* agent: transfer leadership when establishLeadership fails [[GH-5247](https://github.com/hashicorp/consul/pull/5247)]
* agent: added metadata information about servers into consul service description [[GH-5455](https://github.com/hashicorp/consul/pull/5455)]
* connect: provide -admin-access-log-path for envoy [[GH-5858](https://github.com/hashicorp/consul/pull/5858)]
* connect: upgrade Envoy xDS protocol to support Envoy 1.10 [[GH-5872](https://github.com/hashicorp/consul/pull/5872)]
* dns: support alt domains for dns resolution [[GH-5940](https://github.com/hashicorp/consul/pull/5940)]
* license (enterprise): add command to reset license to builtin one
* ui: Improve linking between sidecars and proxies and their services/service instances [[GH-5944](https://github.com/hashicorp/consul/pull/5944)]
* ui: Add ability to search for tokens by policy, role or service identity name [[GH-5811](https://github.com/hashicorp/consul/pull/5811)]

BUG FIXES:

* agent: fix several data races and bugs related to node-local alias checks [[GH-5876](https://github.com/hashicorp/consul/issues/5876)]
* api: update link to agent caching in comments [[GH-5935](https://github.com/hashicorp/consul/pull/5935)]
* connect: fix proxy address formatting for IPv6 addresses [[GH-5460](https://github.com/hashicorp/consul/issues/5460)]
* connect: store signingKeyId instead of authorityKeyId [[GH-6005](https://github.com/hashicorp/consul/pull/6005)]
* ui: fix service instance linking when multiple non-unique service id's exist on multiple nodes [[GH-5933](https://github.com/hashicorp/consul/pull/5933)]
* ui: Improve error messaging for ACL policies [[GH-5836](https://github.com/hashicorp/consul/pull/5836)]
* txn: Fixed an issue that would allow a CAS operation on a service to work when it shouldn't have. [[GH-5971](https://github.com/hashicorp/consul/pull/5971)]

## 1.5.1 (May 22, 2019)

SECURITY:

* acl: fixed an issue that if an ACL rule is used for prefix matching in a policy, keys not matching that specific prefix can be deleted by a token using that policy even with default_deny settings configured [[GH-5888](https://github.com/hashicorp/consul/issues/5888)]

BUG FIXES:

* agent: Fixed an issue where recreating a node using a different ID would prevent the new node from correctly joining. [[GH-5485](https://github.com/hashicorp/consul/pull/5485)]

## 1.5.0 (May 08, 2019)

SECURITY:
* connect: Envoy versions lower than 1.9.1 are vulnerable to
 [CVE-2019-9900](https://github.com/envoyproxy/envoy/issues/6434) and
 [CVE-2019-9901](https://github.com/envoyproxy/envoy/issues/6435). Both are
 related to HTTP request parsing and so only affect Consul Connect users if they
 have configured HTTP routing rules via the ["escape
 hatch"](#custom-configuration). We recommend Envoy 1.9.1 be used.
 Note that while we officially deprecate support for older version of Envoy in 1.5.0,
 we recommend using Envoy 1.9.1 with all previous versions of Consul Connect too
 (back to 1.3.0 where Envoy support was introduced).

BREAKING CHANGES:

* /watch: (note this only affects downstream programs importing `/watch` package as a library not the `watch` feature in Consul) The watch package was moved from github.com/hashicorp/consul/watch to github.com/hashicorp/consul/api/watch to live in the API module. This was necessary after updating the repo to use Go modules or else various other bugs cropped up. The watch package API has not changed so projects depending on it should need to only update the import statement to get their code functioning again. [[GH-5664](https://github.com/hashicorp/consul/pull/5664)]
* ui: Legacy UI has been removed. Setting the CONSUL_UI_LEGACY environment variable to 1 or true will no longer revert to serving the old UI. [[GH-5643](https://github.com/hashicorp/consul/pull/5643)]

FEATURES:
* **Connect Envoy Supports L7 Observability:** We introduce features that allow configuring Envoy sidecars to emit metrics and tracing at L7 (http, http2, grpc supported). For more information see the [Envoy Integration](https://consul.io/docs/connect/proxies/envoy.html) docs.
* **Centralized Configuration:** Enables central configuration of some service and proxy defaults. For more information see the [Configuration Entries](https://consul.io/docs/agent/config_entries.html) docs
* api: Implement data filtering for some endpoints using a new filtering language. [[GH-5579](https://github.com/hashicorp/consul/pull/5579)]
* snapshot agent (Consul Enterprise): Added support for saving snapshots to Azure Blob Storage.
* acl: tokens can be created with an optional expiration time [[GH-5353](https://github.com/hashicorp/consul/issues/5353)]
* acl: tokens can now be assigned an optional set of service identities [[GH-5390](https://github.com/hashicorp/consul/issues/5390)]
* acl: tokens can now be assigned to roles [[GH-5514](https://github.com/hashicorp/consul/issues/5514)]
* acl: adding support for kubernetes auth provider login [[GH-5600](https://github.com/hashicorp/consul/issues/5600)]
* ui: Template-able Dashboard links for Service detail pages [[GH-5704](https://github.com/hashicorp/consul/pull/5704)] [[GH-5777](https://github.com/hashicorp/consul/pull/5777)]
* ui: support for ACL Roles [[GH-5635](https://github.com/hashicorp/consul/pull/5635)]


IMPROVEMENTS:
* cli: allow to add ip addresses as Subject Alternative Names when creating certificates with `consul tls cert create` [[GH-5602](https://github.com/hashicorp/consul/pull/5602)]
* dns: Allow for hot-reload of many DNS configurations. [[GH-4875](https://github.com/hashicorp/consul/pull/4875)]
* agent: config is now read if json or hcl is set as the config-format or the extension is either json or hcl [[GH-5723](https://github.com/hashicorp/consul/issues/5723)]
* acl: Allow setting token accessor ids and secret ids during token creation. [[GH-4977](https://github.com/hashicorp/consul/issues/4977)]
* ui: Service Instances page redesign and further visibility of Connect Proxies [[GH-5326]](https://github.com/hashicorp/consul/pull/5326)
* ui: Blocking Query support / live updates for Services and Nodes, requires enabling per user via the UI Settings area [[GH-5070]](https://github.com/hashicorp/consul/pull/5070) [[GH-5267]](https://github.com/hashicorp/consul/pull/5267)
* ui: Finer grained searching for the Service listing page [[GH-5507]](https://github.com/hashicorp/consul/pull/5507)
* ui: Add proxy icons to proxy services and instances where appropriate [[GH-5463](https://github.com/hashicorp/consul/pull/5463)]

BUG FIXES:

* api: fix panic in 'consul acl set-agent-token' [[GH-5533](https://github.com/hashicorp/consul/issues/5533)]
* api: fix issue in the transaction API where the health check definition struct wasn't being deserialized properly [[GH-5553](https://github.com/hashicorp/consul/issues/5553)]
* acl: memdb filter of tokens-by-policy was inverted [[GH-5575](https://github.com/hashicorp/consul/issues/5575)]
* acl: Fix legacy rules translation for JSON based rules. [[GH-5493](https://github.com/hashicorp/consul/issues/5493)]
* agent: Fixed a bug causing RPC errors when the `discovery_max_stale` time was exceeded. [[GH-4673](https://github.com/hashicorp/consul/issues/4673)]
* agent: Fix an issue with registering health checks for an agent service where the service name would be missing. [[GH-5705](https://github.com/hashicorp/consul/issues/5705)]
* connect: fix an issue where Envoy would fail to bootstrap if some upstreams were unavailable [[GH-5499](https://github.com/hashicorp/consul/pull/5499)]
* connect: fix an issue where health checks on proxies might be missed by watchers of `/health/service/:service` API [[GH-5506](https://github.com/hashicorp/consul/issues/5506)]
* connect: fix a race condition that could leave proxies with no configuration for long periods on startup [[GH-5793](https://github.com/hashicorp/consul/issues/5793)]
* logger: fix an issue where the `log-file` option was not respecting the `log-level` [[GH-4778](https://github.com/hashicorp/consul/issues/4778)]
* catalog: fix an issue where renaming nodes could cause registration instability [[GH-5518](https://github.com/hashicorp/consul/issues/5518)]
* network areas (Consul Enterprise): Fixed an issue that could cause a lock to be held unnecessarily causing other operations to hang.

## 1.4.5 (May 22, 2019)

SECURITY:

* acl: fixed an issue that if an ACL rule is used for prefix matching in a policy, keys not matching that specific prefix can be deleted by a token using that policy even with default_deny settings configured [[GH-5888](https://github.com/hashicorp/consul/issues/5888)]

## 1.4.4 (March 21, 2019)

SECURITY:

* Fixed a problem where `verify_server_hostname` was not being respected and the default `false` was being used. This problem exists only in Consul 1.4.3. (CVE-2019-9764) [[GH-5519](https://github.com/hashicorp/consul/issues/5519)]

FEATURES:
* agent: enable reloading of agent-to-agent TLS configuration [[GH-5419](https://github.com/hashicorp/consul/pull/5419)]

IMPROVEMENTS:
* api: `/health/service/:service` blocking queries now only need a single goroutine regardless of number of instances in the service and watch channel which can massively reduce the number of goroutines on busy servers. [[GH-5449](https://github.com/hashicorp/consul/pull/5449)]

BUG FIXES:

* api: Fixed a bug where updating node information wasn't reflected in health result index. [[GH-5450](https://github.com/hashicorp/consul/issues/5450)]
* agent: Fixed a bug that would cause removal of all of an agents health checks when only one service was removed. [[GH-5456](https://github.com/hashicorp/consul/issues/5456)]
* connect: Fixed a bug where `sidecar_service` registered proxies might not be removed correctly due to ACLs for the service being removed first dissallowing the agent permission to delete the proxy. [[GH-5482](https://github.com/hashicorp/consul/pull/5482)]
* tlsutil: don't use `server_name` config for RPC connections. [[GH-5394](https://github.com/hashicorp/consul/pull/5394)]

## 1.4.3 (March 5, 2019)

SECURITY:

* Fixed a potential privilege escalation issue with the Consul 1.4.X ACL system when ACL token replication was enabled. (CVE-2019-8336) [[GH-5423](https://github.com/hashicorp/consul/issues/5423)]

BUG FIXES:

* agent: Fixed a bug that could cause invalid memberlist protocol versions to propagate throughout the cluster. [[GH-3217](https://github.com/hashicorp/consul/issues/3217)]
* server: Fixed a race condition during server initialization and leadership monitoring. [[GH-5322](https://github.com/hashicorp/consul/pull/5322)]
* agent: only enable TLS on gRPC if the HTTPS API port is enabled [[GH-5287](https://github.com/hashicorp/consul/issues/5287)]
* agent: Fixed default log file permissions. [[GH-5346](https://github.com/hashicorp/consul/issues/5346)]
* api: Fixed bug where `/connect/intentions` endpoint didn't return `X-Consul-Index` [[GH-5355](https://github.com/hashicorp/consul/pull/5355)]
* agent: Ensure that reaped servers are removed from RPC routing. [[GH-5317](https://github.com/hashicorp/consul/pull/5317)]
* acl: Fix potential race condition when listing or retrieving ACL tokens. [[GH-5412](https://github.com/hashicorp/consul/pull/5412)]
* agent: Fixed race condition that could turn up while registering services on the local agent. [[GH-4998](https://github.com/hashicorp/consul/issues/4998)]

FEATURES:
* prepared queries: Enable ServiceMeta filtering for prepared queries. [[GH-5291](https://github.com/hashicorp/consul/pull/5291)]
* dns: Enabled caching of RPC responses within the DNS server. [[GH-5300](https://github.com/hashicorp/consul/pull/5300)]

IMPROVEMENTS:

* agent: Check ACLs more often for xDS stream endpoints. [[GH-5237](https://github.com/hashicorp/consul/issues/5237)]
* connect: Sidecar services now inherit tags and service metadata of the parent service by default. [[GH-5291](https://github.com/hashicorp/consul/pull/5291)]
* connect: Envoy proxies can now have cluster-specific config overrides via new "escape hatches": [[GH-5308](https://github.com/hashicorp/consul/pull/5308)]
* agent: Added opt-in ACL token persistence for tokens set with the agent/token/* endpoints: [[GH-5328](https://github.com/hashicorp/consul/pull/5328)]
* agent: Default to requiring protocol version 1.2 for TLS connections. The docs previously said this was going to be the default in 0.8+ but it had been left at 1.0 until now. [[GH-5340](https://github.com/hashicorp/consul/pull/5340)]

## 1.4.2 (January 28, 2019)

BUG FIXES:

* api: Fixed backwards compatibility in the Consul Go API client. [[GH-5270](https://github.com/hashicorp/consul/issues/5270)]
* dns: Fixed a bug that would cause node meta TXT records to always be generated even if they were not used in the responses. [[GH-5271](https://github.com/hashicorp/consul/issues/5271)]

## 1.4.1 (January 23, 2019)

**Note:** Consul 1.4.1 can break compatibility with older versions of the Consul Go API client. At this time, we recommend that you not upgrade to 1.4.1 if you use the Go API client or other applications that utilize it such as Nomad. Read more: [[GH-5270](https://github.com/hashicorp/consul/issues/5270)]

FEATURES:

* api: The transaction API now supports catalog operations for interacting with nodes, services and checks. See the [transacton API page](https://www.consul.io/api/txn.html#tables-of-operations) for more information. [[GH-4869](https://github.com/hashicorp/consul/pull/4869)]

SECURITY:

* Fixed an issue that caused `verify_server_hostname` to not implicitly configure `verify_outgoing` to true. The documentation stated this was implicit. The previous implementation had a bug that resulted in this being partially incorrect and resulted in plaintext communication in agent-to-agent RPC when `verify_outgoing` was not explicitly set. (CVE-2018-19653) [[GH-5069](https://github.com/hashicorp/consul/issues/5069)]


IMPROVEMENTS:

* agent: Improve blocking queries for services that do not exist. [[GH-4810](https://github.com/hashicorp/consul/pull/4810)]
* api: Added new `/v1/agent/health/service/name/<service name>` and `/v1/agent/health/service/id/<service id>` endpoints  to allow querying a services status from the agent itself and avoid querying a Consul server. [[GH-2488](https://github.com/hashicorp/consul/issues/2488)]
* api: Added a new `allow_write_http_from` configuration to set which CIDR network ranges can send non GET/HEAD/OPTIONS HTTP requests. Requests originating from other addresses will be denied. [[GH-4712](https://github.com/hashicorp/consul/issues/4712)]
* cli: Added a new cli command: `consul tls` with subcommands `ca create` and `cert create` to help bootstrapping a secure agent TLS setup. This includes a new guide for creating certificates.
* connect: clients are smarter about when they regenerate leaf certificates to improve performance and reliability [[GH-5091](https://github.com/hashicorp/consul/pull/5091)]
* gossip: CPU performance improvements to memberlist gossip on very large clusters [[GH-5189](https://github.com/hashicorp/consul/pull/5189)]
* connect: Added support for prepared query upstream proxy destination type watching. [[GH-4969](https://github.com/hashicorp/consul/issues/4969)
* connect: (Consul Enterprise) Now forwards any intention API calls from secondary datacenters to the primary instead of erroring when intention replication is enabled.
* connect: Now controls rate of Certificate Signing Requests during a CA rotation so the servers aren't overwhelmed. [[GH-5228](https://github.com/hashicorp/consul/pull/5228)]

BUG FIXES:

* acl: Fixed a concurrent policy resolution issue that would fail to resolve policies for a token [[GH-5219](https://github.com/hashicorp/consul/issues/5219)]
* acl: Fixed a few racey edge cases regarding policy resolution where the RPC request could error out due to the token used for the request being deleted or modified after the token was read but before policy resolution. [[GH-5246](https://github.com/hashicorp/consul/pull/5246)]
* acl: Fixed a bug that would cause legacy ACL tokens of type management to not get full privileges when they also had rules set on them. [[GH-5261](https://github.com/hashicorp/consul/pull/5261)]
* agent: Prevent health check status flapping during check re-registration. [[GH-4904](https://github.com/hashicorp/consul/pull/4904)]
* agent: Consul 1.2.3 added DNS weights but this caused an issue with agent Anti-Entropy that didn't set the same default and so performed a re-sync every 2 minutes despite no changes. [[GH-5096](https://github.com/hashicorp/consul/pull/5096)]
* agent: Fix an anti-entropy state syncing issue where an invalid token being used for registration of 1 service could cause a failure to register a different service with a valid token. [[GH-3676](https://github.com/hashicorp/consul/issues/3676)]
* agent: (Consul Enterprise) Snapshot agent now uses S3 API for unversioned objects to workaround an issue when a bucket has versioning enabled.
* agent: Fixed a bug where agent cache could return an error older than the last non-error value stored. This mostly affected Connect bootstrapping in integration environments but lead to some very hard to track down "impossible" issues [[GH-4480](https://github.com/hashicorp/consul/issues/4480)]
* agent: snapshot verification now works regardless of spacing in `meta.json` [[GH-5193](https://github.com/hashicorp/consul/issues/5193)]
* agent: Fixed a bug where `disable_host_node_id = false` was not working properly [[GH-4914](https://github.com/hashicorp/consul/issues/4914)]
* agent: Fixed issue where DNS weights added in 1.2.3 caused unnecessary Anti-Entropy syncs due to implicit vs explicit default weights being considered "different". [[GH-5126](https://github.com/hashicorp/consul/pull/5126)]
* api: Fixed an issue where service discovery requests that use both `?cached` and multiple repeated tag filters might incorrectly see the cached result for a different query [[GH-4987](https://github.com/hashicorp/consul/pull/4987)]
* api: Fixed an issue causing blocking query wait times to not be used when retrieving leaf certificates. [[GH-4462](https://github.com/hashicorp/consul/issues/4462)]
* cli: display messages from serf in cli [[GH-5236](https://github.com/hashicorp/consul/pull/5236)]
* connect: Fixed an issue where a blank CA config could be written to a snapshot when Connect was disabled. [[GH-4954](https://github.com/hashicorp/consul/pull/4954)]
* connect: Fixed a bug with the create and modify indices of leaf certificates not being incremented properly. [[GH-4463](https://github.com/hashicorp/consul/issues/4463)]
* connect: Fixed an issue where certificates could leak and remain in client memory forever [[GH-5091](https://github.com/hashicorp/consul/pull/5091)]
* connect: (Consul Enterprise) When requesting to sign intermediates the primary dc is now used
* connect: added tls config for vault connect ca provider [[GH-5125](https://github.com/hashicorp/consul/issues/5125)]
* connect: Fix a panic on 32 bit systems for unaligned 64 bit atomic operations. [[GH-5128](https://github.com/hashicorp/consul/issues/5128)]
* debug: Fixed an issue causing the debug archive to not be gzipped. [[GH-5141](https://github.com/hashicorp/consul/issues/5141)]
* dns: Fix an issue causing infinite recursion for some DNS queries when a nodes address had bee misconfigured [[GH-4907](https://github.com/hashicorp/consul/issues/4907)]
* watch: Fix a data race during setting up a watch plan. [[GH-4357](https://github.com/hashicorp/consul/issues/4357)]
* ui: Correctly encode/decode URLs within the KV areas. Also encode/decode slashes in URLS related to service names [[GH5206](https://github.com/hashicorp/consul/pull/5206)]

## 1.4.0 (November 14, 2018)

FEATURES:

* **New ACL System:** The ACL system has been redesigned while allowing for
  in-place upgrades that will automatically migrate to the new system while
  retaining compatibility for existing ACL tokens for clusters where ACLs are
  enabled. This new system introduces a number of improvements to tokens
  including accessor IDs and a new policy model. It also includes a new CLI for
  ACL interactions and a completely redesigned UI experience to manage ACLs and
  policies. WAN federated clusters will need to add the additional replication
  token configuration in order to ensure WAN ACL replication in the new system.
  [[GH-4791](https://github.com/hashicorp/consul/pull/4791)]
    * ACL CLI.
    * New ACL HTTP APIs.
    * Splitting ACL Tokens into Tokens and Policies with rules being defined on policies and tokens being linked to policies.
    * ACL Tokens have a public accessor ID now in addition to the secret ID that they used to have.
    * Setting a replication token is now required but it only needs "read" permissions on ACLs.
    * Update to the rules language to allow for exact-matching rules in addition to prefix matching rules
    * Added DC local tokens.
    * Auto-Transitioning from legacy mode to normal mode as the cluster's servers get upgraded.
    * ACL UI updates to support new functionality.

* **Multi-datacenter Connect:** (Consul Enterprise) Consul Connect now supports multi-datacenter connections and
replicates intentions. This allows WAN federated DCs to provide connections
from source and destination proxies in any DC.

* New command `consul debug` which gathers information about the cluster to help
  resolve incidents and debug issues faster. [[GH-4754](https://github.com/hashicorp/consul/issues/4754)]

IMPROVEMENTS:

* dns: Implement prefix lookups for DNS TTL. [[GH-4605](https://github.com/hashicorp/consul/issues/4605)]
* ui: Add JSON and YAML linting to the KV code editor. [[GH-4814](https://github.com/hashicorp/consul/pull/4814)]
* connect: Fix comment DYNAMIC_DNS to LOGICAL_DNS. [[GH-4799](https://github.com/hashicorp/consul/pull/4799)]
* terraform: fix formatting of consul.tf. [[GH-4580](https://github.com/hashicorp/consul/pull/4580)]

BUG FIXES:

* snapshot: Fixed a bug where node ID and datacenter weren't being included in or restored from the snapshots. [[GH-4872](https://github.com/hashicorp/consul/issues/4872)]
* api: Fixed migration issue where changes to allow multiple tags in 1.3.0 would cause broken results during a migration from earlier versions [[GH-4944](https://github.com/hashicorp/consul/pull/4944)]

## 1.3.1 (November 13, 2018)

BUG FIXES:
 * api: Fix issue introduced in 1.3.0 where catalog queries with tag filters
   change behaviour during upgrades from 1.2.x or earlier. (Back-ported from
   1.4.0 release candidate.) [[GH-4944](https://github.com/hashicorp/consul/issues/4944)].

## 1.3.0 (October 11, 2018)

FEATURES:

* **Connect Envoy Support**: This release includes support for using Envoy as a
  Proxy with Consul Connect (Beta). Read the [announcement blog
  post](https://www.hashicorp.com/blog/consul-1-3-envoy) or [reference
  documentation](https://www.consul.io/docs/connect/proxies/envoy.html)
  for more detail.
* **Sidecar Service Registration**: As part of the ongoing Connect Beta we add a
  new, more convenient way to [register sidecar
  proxies](https://www.consul.io/docs/connect/proxies/sidecar-service.html)
  from within a regular service definition.
* **Deprecating Managed Proxies**: The Connect Beta launched with a feature
  named "managed proxies". These will no longer be supported in favour of the
  simpler sidecar service registration. Existing functionality will not be
  removed until a later major release but will not be supported with fixes. See
  the [deprecation
  notice](https://www.consul.io/docs/connect/proxies/managed-deprecated.html)
  for full details.
* New command `consul services register` and `consul services deregister` for
  registering and deregistering services from the command line. [[GH-4732](https://github.com/hashicorp/consul/issues/4732)]
* api: Service discovery endpoints now support [caching results in the local agent](https://www.consul.io/api/index.html#agent-caching). [[GH-4541](https://github.com/hashicorp/consul/pull/4541)]
* dns: Added SOA configuration for DNS settings. [[GH-4713](https://github.com/hashicorp/consul/issues/4713)]

IMPROVEMENTS:

* ui: Improve layout of node 'cards' by restricting the grid layout to a maximum of 4 columns [[GH-4761]](https://github.com/hashicorp/consul/pull/4761)
* ui: Load the TextEncoder/Decoder polyfill dynamically so it's not downloaded to browsers with native support [[GH-4767](https://github.com/hashicorp/consul/pull/4767)]
* cli: `consul connect proxy` now supports a [`--sidecar-for`
  option](https://www.consul.io/docs/commands/connect/proxy.html#sidecar-for) to
  allow simple integration with new sidecar service registrations.
* api: /health and /catalog endpoints now support filtering by multiple tags [[GH-1781](https://github.com/hashicorp/consul/issues/1781)]
* agent: Only update service `ModifyIndex` when it's state actually changes. This makes service watches much more efficient on large clusters. [[GH-4720](https://github.com/hashicorp/consul/pull/4720)]
* config: Operators can now enable script checks from local config files only. [[GH-4711](https://github.com/hashicorp/consul/issues/4711)]

BUG FIXES:

* agent: (Consul Enterprise) Fixed an issue where the `non_voting_server` setting could be ignored when bootstrapping the cluster. [[GH-4699](https://github.com/hashicorp/consul/pull/4699)]
* cli: forward SIGTERM to child process of 'lock' and 'watch' subcommands [[GH-4737](https://github.com/hashicorp/consul/pull/4737)]
* connect: Fix to ensure leaf certificates for a service are not shared between clients on the same agent using different ACL tokens [[GH-4736](https://github.com/hashicorp/consul/pull/4736)]
* ui: Ensure service names that contain slashes are displayable [[GH-4756]](https://github.com/hashicorp/consul/pull/4756)
* watch: Fix issue with HTTPs only agents not executing watches properly. [[GH-4727](https://github.com/hashicorp/consul/pull/4727)]

## 1.2.4 (November 27, 2018)

SECURITY:

 * agent: backported enable_local_script_checks feature from 1.3.0. [Announcement](https://www.hashicorp.com/blog/protecting-consul-from-rce-risk-in-specific-configurations) [[GH-4711](https://github.com/hashicorp/consul/issues/4711)]

## 1.2.3 (September 13, 2018)

FEATURES:

* agent: New Cloud Auto-join provider: Kubernetes (K8S) [[GH-4635](https://github.com/hashicorp/consul/issues/4635)]
* http: Added support for "Authorization: Bearer" head in addition to the X-Consul-Token header. [[GH-4483](https://github.com/hashicorp/consul/issues/4483)]
* dns: Added a way to specify SRV weights for each service instance to allow weighted DNS load-balancing. [[GH-4198](https://github.com/hashicorp/consul/pull/4198)]
* dns: Include EDNS-ECS options in EDNS responses where appropriate: see [RFC 7871](https://tools.ietf.org/html/rfc7871#section-7.1.3) [[GH-4647](https://github.com/hashicorp/consul/pull/4647)]
* ui: Add markers/icons for external sources [[GH-4640]](https://github.com/hashicorp/consul/pull/4640)

IMPROVEMENTS:

* ui: Switch to fullscreen layout for lists and detail, left aligned forms [[GH-4435]](https://github.com/hashicorp/consul/pull/4435)
* connect: TLS certificate readiness now performs x509 certificate verification to determine whether the cert is usable. [[GH-4540](https://github.com/hashicorp/consul/pull/4540)]
* ui: The syntax highlighting/code editor is now on by default [[GH-4651]](https://github.com/hashicorp/consul/pull/4651)
* ui: Fallback to showing `Node.Address` if `Service.Address` is not set [[GH-4579]](https://github.com/hashicorp/consul/issues/4579)
* gossip: Improvements to Serf and memberlist improving gossip stability on very large clusters (over 35k tested) [[GH-4511](https://github.com/hashicorp/consul/pull/4511)]

BUG FIXES:
* agent: Avoid returning empty data on startup of a non-leader server [[GH-4554](https://github.com/hashicorp/consul/pull/4554)]
* agent: Fixed a panic when serf_wan port was -1 but a reconnect_timeout_wan value was set. [[GH-4515](https://github.com/hashicorp/consul/issues/4515)]
* agent: Fixed a problem where errors regarding DNS server creation where never shown. [[GH-4578](https://github.com/hashicorp/consul/issues/4578)]
* agent: Start with invalid http configuration again, even though the build-in proxy for connect won't start in that case. [[GH-4655](https://github.com/hashicorp/consul/pull/4655)]
* catalog: Allow renaming nodes with IDs. [[GH-3974](https://github.com/hashicorp/consul/issues/3974)],[[GH-4413](https://github.com/hashicorp/consul/issues/4413)],[[GH-4415](https://github.com/hashicorp/consul/pull/4415)]
* dns: Fixes a bug with the DNS recursor, where we would not move onto the next provided recursor if we encounter a **SERVFAIL** or **REFUSED** status. [[GH-4461](https://github.com/hashicorp/consul/pull/4461)]
* server: Fixed a memory leak in blocking queries against /event/list. [[GH-4482](https://github.com/hashicorp/consul/issues/4482)]
* server: Fixed an issue where autopilot health checking could mistakenly mark healthy servers as failed, causing a non-voting server to be promoted unnecessarily. [[GH-4528]](https://github.com/hashicorp/consul/pull/4528)
* snapshot: Fixed a bug where node metadata wasn't being included in or restored from the snapshots. [[GH-4524](https://github.com/hashicorp/consul/issues/4524)]
* connect: Fixed a bug where managed proxy instances registered for instances with different name and ID and with restrictive ACL would not be allowed. [[GH-4619](https://github.com/hashicorp/consul/issues/4619)]
* connect: Fixed a bug where built-in CA state was not correctly restored from a snapshot [[GH-4535](https://github.com/hashicorp/consul/pull/4535)]
* connect: Fixed a bug where Checks with `deregister_critical_service_after` would deregister the service but not remove the managed proxy [[GH-4649](github.com/hashicorp/consul/pull/4649)]
* connect: Fixed a bug that would output an error about pruning CAs every hour on the leader and might cause some CA configurations not to be pruned correctly [[GH-4669](https://github.com/hashicorp/consul/pull/4669)]
* raft: Update raft vendoring to pull in a fix for a potential memory leak. [[GH-4539](https://github.com/hashicorp/consul/pull/4539)]
* license: (Consul Enterprise) Fix an issue with the license not being reloaded from snapshots.
* license: (Consul Enterprise) Fix an issue with encoding/decoding of the license package type from the /v1/operator/license endpoint.
* cli: Correctly exit with error code 1 when failing to list DCs with the catalog command [[GH-4583]]
* ui: Improve layout on screens of a large portrait orientation [[GH-4564]](https://github.com/hashicorp/consul/pull/4564)
* ui: Various browser layout bugs for various vendors/setups [[GH-4608]](https://github.com/hashicorp/consul/pull/4608) [[GH-4613]](https://github.com/hashicorp/consul/pull/4613) [[GH-4615]](https://github.com/hashicorp/consul/pull/4615)

## 1.2.2 (July 30, 2018)

SECURITY:
* acl: Fixed an issue where writes operations on the Keyring and Operator were being allowed with a default allow policy even when explicitly denied in the policy. [[GH-4378](https://github.com/hashicorp/consul/issues/4378)]

FEATURES:

* **Alias Checks:** Alias checks allow a service or node to alias the health status of another service or node in the cluster. [[PR-4320](https://github.com/hashicorp/consul/pull/4320)]
* agent: New Cloud Auto-join providers: vSphere and Packet.net. [[GH-4412](https://github.com/hashicorp/consul/issues/4412)]
* cli: Added `-serf-wan-port`, `-serf-lan-port`, and `-server-port` flags to CLI for cases where these can't be specified in config files and `-hcl` is too cumbersome. [[GH-4353](https://github.com/hashicorp/consul/pull/4353#issuecomment-404408827)]
* connect: The TTL of leaf (service) certificates in Connect is now configurable. [[GH-4400](https://github.com/hashicorp/consul/pull/4400)]

IMPROVEMENTS:

* proxy: With `-register` flag, heartbeat failures will only log once service registration succeeds. [[GH-4314](https://github.com/hashicorp/consul/pull/4314)]
* http: 1.0.3 introduced rejection of non-printable chars in HTTP URLs due to a security vulnerability. Some users who had keys written with an older version which are now dissallowed were unable to delete them. A new config option [disable_http_unprintable_char_filter](https://www.consul.io/docs/agent/options.html#disable_http_unprintable_char_filter) is added to allow those users to remove the offending keys. Leaving this new option set long term is strongly discouraged as it bypasses filtering necessary to prevent some known vulnerabilities. [[GH-4442](https://github.com/hashicorp/consul/pull/4442)]
* agent: Allow for advanced configuration of some gossip related parameters. [[GH-4058](https://github.com/hashicorp/consul/issues/4058)]
* agent: Make some Gossip tuneables configurable via the config file [[GH-4444](https://github.com/hashicorp/consul/pull/4444)]
* ui: Included searching on `.Tags` when using the freetext search field. [[GH-4383](https://github.com/hashicorp/consul/pull/4383)]
* ui: Service.ID's are now shown in the Service detail page and (only if it is different from the service name) the Node Detail > [Services] tab. [[GH-4387](https://github.com/hashicorp/consul/pull/4387)]

BUG FIXES:

* acl/connect: Fix an issue that was causing managed proxies not to work when ACLs were enabled. [[GH-4441](https://github.com/hashicorp/consul/issues/4441)]
* connect: Fix issue with managed proxies and watches attempting to use a client addr that is 0.0.0.0 or :: [[GH-4403](https://github.com/hashicorp/consul/pull/4403)]
* connect: Allow Native and Unmanaged proxy configurations via config file [[GH-4443](https://github.com/hashicorp/consul/pull/4443)]
* connect: Fix bug causing 100% CPU on agent when Connect is disabled but a proxy is still running [[GH-4421](https://github.com/hashicorp/consul/issues/4421)]
* proxy: Don't restart proxies setup in a config file when Consul restarts [[GH-4407](https://github.com/hashicorp/consul/pull/4407)]
* ui: Display the Service.IP address instead of the Node.IP address in the Service detail view. [[GH-4410](https://github.com/hashicorp/consul/pull/4410)]
* ui: Watch for trailing slash stripping 301 redirects and forward the user to the correct location. [[GH-4373](https://github.com/hashicorp/consul/pull/4373)]
* connect: Fixed an issue in the connect native HTTP client where it failed to resolve service names. [[GH-4392](https://github.com/hashicorp/consul/pull/4392)]

## 1.2.1 (July 12, 2018)

IMPROVEMENTS:

* acl: Prevented multiple ACL token refresh operations from occurring simultaneously. [[GH-3524](https://github.com/hashicorp/consul/issues/3524)]
* acl: Add async-cache down policy mode to always do ACL token refreshes in the background to reduce latency. [[GH-3524](https://github.com/hashicorp/consul/issues/3524)]
* proxy: Pass through HTTP client env vars to managed proxies so that they can connect back to Consul over HTTPs when not serving HTTP. [[PR-4374](https://github.com/hashicorp/consul/pull/4374)]
* connect: Persist intermediate CAs on leader change. [[PR-4379](https://github.com/hashicorp/consul/pull/4379)]

BUG FIXES:

* api: Intention APIs parse error response body for error message. [[GH-4297](https://github.com/hashicorp/consul/issues/4297)]
* agent: Intention read endpoint returns a 400 on invalid UUID [[GH-4297](https://github.com/hashicorp/consul/issues/4297)]
* agent: Service registration with "services" does not error on Connect upstream configuration. [[GH-4308](https://github.com/hashicorp/consul/issues/4308)]
* dns: Ensure that TXT RRs dont get put in the Answer section for A/AAAA queries. [[GH-4354](https://github.com/hashicorp/consul/issues/4354)]
* dns: Ensure that only 1 CNAME is returned when querying for services that have non-IP service addresses. [[PR-4328](https://github.com/hashicorp/consul/pull/4328)]
* api: Fixed issue where `Lock` and `Semaphore` would return earlier than their requested timeout when unable to acquire the lock. [[GH-4003](https://github.com/hashicorp/consul/issues/4003)], [[GH-3262](https://github.com/hashicorp/consul/issues/3262)], [[GH-2399](https://github.com/hashicorp/consul/issues/2399)]
* watch: Fix issue with HTTPs only agents not executing watches properly [[GH-4358](https://github.com/hashicorp/consul/issues/4358)]
* agent: Managed proxies that bind to 0.0.0.0 now get a health check on a sane IP [[GH-4301](https://github.com/hashicorp/consul/issues/4301)]
* server: (Consul Enterprise) Fixed an issue causing Consul to panic when network areas were used
* license: (Consul Enterprise) Fixed an issue causing the snapshot agent to log erroneous licensing errors

## 1.2.0 (June 26, 2018)

FEATURES:

* **Connect Feature Beta**: This version includes a major new feature for Consul named Connect. Connect enables secure service-to-service communication with automatic TLS encryption and identity-based authorization. For more details and links to demos and getting started guides, see the [announcement blog post](https://www.hashicorp.com/blog/consul-1-2-service-mesh).
  * Connect must be enabled explicitly in configuration so upgrading a cluster will not affect any existing functionality until it's enabled.
  * This is a Beta feature, we don't recommend enabling this in production yet. Please see the documentation for more information.
* dns: Enable PTR record lookups for services with IPs that have no registered node [[PR-4083](https://github.com/hashicorp/consul/pull/4083)]
* ui: Default to serving the new UI. Setting the `CONSUL_UI_LEGACY` environment variable to `1` or `true` will revert to serving the old UI

IMPROVEMENTS:

* agent: A Consul user-agent string is now sent to providers when making retry-join requests [[GH-4013](https://github.com/hashicorp/consul/issues/4013)]
* client: Add metrics for failed RPCs [PR-4220](https://github.com/hashicorp/consul/pull/4220)
* agent: Add configuration entry to control including TXT records for node meta in DNS responses [PR-4215](https://github.com/hashicorp/consul/pull/4215)
* client: Make RPC rate limit configuration reloadable [[GH-4012](https://github.com/hashicorp/consul/issues/4012)]

BUG FIXES:

* agent: Fixed an issue where watches were being duplicated on reload. [[GH-4179](https://github.com/hashicorp/consul/issues/4179)]
* agent: Fixed an issue with Agent watches on a HTTPS only agent would fail to use TLS. [[GH-4076](https://github.com/hashicorp/consul/issues/4076)]
* agent: Fixed bug that would cause unnecessary and frequent logging yamux keepalives [[GH-3040](https://github.com/hashicorp/consul/issues/3040)]
* dns: Re-enable full DNS compression [[GH-4071](https://github.com/hashicorp/consul/issues/4071)]


## 1.1.1 (November 27, 2018)

SECURITY:

 * agent: backported enable_local_script_checks feature from 1.3.0. [Announcement](https://www.hashicorp.com/blog/protecting-consul-from-rce-risk-in-specific-configurations) [[GH-4711](https://github.com/hashicorp/consul/issues/4711)]

## 1.1.0 (May 11, 2018)

FEATURES:

* UI: The web UI has been completely redesigned and rebuilt and is in an opt-in beta period.
Setting the `CONSUL_UI_BETA` environment variable to `1` or `true` will replace the existing UI
with the new one. The existing UI will be deprecated and removed in a future release. [[GH-4086](https://github.com/hashicorp/consul/pull/4086)]
* api: Added support for Prometheus client format in metrics endpoint with `?format=prometheus` (see [docs](https://www.consul.io/api/agent.html#view-metrics)) [[GH-4014](https://github.com/hashicorp/consul/issues/4014)]
* agent: New Cloud Auto-join provider: Joyent Triton. [[GH-4108](https://github.com/hashicorp/consul/pull/4108)]
* agent: (Consul Enterprise) Implemented license management with license propagation within a datacenter.

BREAKING CHANGES:

* agent: The following previously deprecated fields and config options have been removed [[GH-4097](https://github.com/hashicorp/consul/pull/4097)]:
  - `CheckID` has been removed from config file check definitions (use `id` instead).
  - `script` has been removed from config file check definitions (use `args` instead).
  - `enableTagOverride` is no longer valid in service definitions (use `enable_tag_override` instead).
  - The [deprecated set of metric names](https://consul.io/docs/upgrade-specific.html#metric-names-updated) (beginning with `consul.consul.`) has been removed along with the `enable_deprecated_names` option from the metrics configuration.

IMPROVEMENTS:

* agent: Improve DNS performance on large clusters [[GH-4036](https://github.com/hashicorp/consul/issues/4036)]
* agent: `start_join`, `start_join_wan`, `retry_join`, `retry_join_wan` config params now all support go-sockaddr templates [[GH-4102](https://github.com/hashicorp/consul/pull/4102)]
* server: Added new configuration options `raft_snapshot_interval` and `raft_snapshot_threshold` to allow operators to  configure how often servers take raft snapshots. The default values for these have been tuned for large and busy clusters with high write load. [[GH-4105](https://github.com/hashicorp/consul/pull/4105/)]

BUG FIXES:

* agent: Only call signal.Notify once during agent startup [[PR-4024](https://github.com/hashicorp/consul/pull/4024)]
* agent: Add support for the new Service Meta field in agent config [[GH-4045](https://github.com/hashicorp/consul/issues/4045)]
* api: Add support for the new Service Meta field in API client [[GH-4045](https://github.com/hashicorp/consul/issues/4045)]
* agent: Updated serf library for two bug fixes - allow enough time for leave intents to propagate [[GH-510](https://github.com/hashicorp/serf/pull/510)] and preventing a deadlock [[GH-507](https://github.com/hashicorp/serf/pull/510)]
* agent: When node-level checks (e.g. maintenance mode) were deleted, some watchers currently in between blocking calls may have missed the change in index. See [[GH-3970](https://github.com/hashicorp/consul/pull/3970)]

## 1.0.8 (November 27, 2018)

SECURITY:

 * agent: backported enable_local_script_checks feature from 1.3.0. [Announcement](https://www.hashicorp.com/blog/protecting-consul-from-rce-risk-in-specific-configurations) [[GH-4711](https://github.com/hashicorp/consul/issues/4711)]

## 1.0.7 (April 13, 2018)

IMPROVEMENTS:

* build: Bumped Go version to 1.10 [[GH-3988](https://github.com/hashicorp/consul/pull/3988)]
* agent: Blocking queries on service-specific health and catalog endpoints now return a per-service `X-Consul-Index` improving watch performance on very busy clusters. [[GH-3890](https://github.com/hashicorp/consul/issues/3890)]. **Note this may break blocking clients that relied on undocumented implementation details** as noted in the [upgrade docs](https://github.com/hashicorp/consul/blob/master/website/source/docs/upgrading.html.md#upgrade-from-version-106-to-higher).
* agent: All endpoints now respond to OPTIONS requests. [[GH-3885](https://github.com/hashicorp/consul/issues/3885)]
* agent: List of supported TLS cipher suites updated to include newer options, [[GH-3962](https://github.com/hashicorp/consul/pull/3962)]
* agent: WAN federation can now be disabled by setting the serf WAN port to -1. [[GH-3984](https://github.com/hashicorp/consul/issues/3984)]
* agent: Added support for specifying metadata during service registration. [[GH-3881](https://github.com/hashicorp/consul/issues/3881)]
* agent: Added a new `discover-max-stale` config option to enable stale requests for service discovery endpoints. [[GH-4004](https://github.com/hashicorp/consul/issues/4004)]
* agent: (Consul Enterprise) Added a new option to the snapshot agent for configuring the S3 endpoint.
* dns: Introduced a new config param to limit the number of A/AAAA records returned. [[GH-3940](https://github.com/hashicorp/consul/issues/3940)]
* dns: Upgrade vendored DNS library to pick up bugfixes and improvements. [[GH-3978](https://github.com/hashicorp/consul/issues/3978)]
* server: Updated yamux library to pick up a performance improvement. [[GH-3982](https://github.com/hashicorp/consul/issues/3982)]
* server: Add near=\_ip support for prepared queries [[GH-3798](https://github.com/hashicorp/consul/issues/3798)]
* api: Add support for GZIP compression in HTTP responses. [[GH-3687](https://github.com/hashicorp/consul/issues/3687)]
* api: Add `IgnoreCheckIDs` to Prepared Query definition to allow temporarily bypassing faulty health checks [[GH-3727](https://github.com/hashicorp/consul/issues/3727)]

BUG FIXES:

* agent: Fixed an issue where the coordinate update endpoint was not correctly parsing the ACL token. [[GH-3892](https://github.com/hashicorp/consul/issues/3892)]
* agent: Fixed an issue where `consul monitor` couldn't be terminated until the first log line is delivered [[GH-3891](https://github.com/hashicorp/consul/issues/3891)]
* agent: Added warnings for when a node name isn't a valid DNS name and when the node name, a service name or service tags would exceed the allowed lengths for DNS names [[GH-3854](https://github.com/hashicorp/consul/issues/3854)]
* agent: Added truncation of TCP DNS responses to prevent errors for exceeding message size limits [[GH-3850](https://github.com/hashicorp/consul/issues/3850)]
* agent: Added -config-format flag to validate command to specify the syntax that should be used for parsing the config [[GH-3996](https://github.com/hashicorp/consul/issues/3996)]
* agent: HTTP Checks now report the HTTP method used instead of always reporting as a GET
* server: Fixed an issue where the leader could miss clean up after a leadership transition. [[GH-3909](https://github.com/hashicorp/consul/issues/3909)]

## 1.0.6 (February 9, 2018)

BUG FIXES:

* agent: Fixed a panic when using the Azure provider for retry-join. [[GH-3875](https://github.com/hashicorp/consul/issues/3875)]
* agent: Fixed a panic when querying Consul's DNS interface over TCP. [[GH-3877](https://github.com/hashicorp/consul/issues/3877)]

## 1.0.5 (February 7, 2018)

NOTE ON SKIPPED RELEASE 1.0.4:

We found [[GH-3867](https://github.com/hashicorp/consul/issues/3867)] after cutting the 1.0.4 release and pushing the 1.0.4 release tag, so we decided to scuttle that release and push 1.0.5 instead with a fix for that issue.

SECURITY:

* dns: Updated DNS vendor library to pick up bug fix in the DNS server where an open idle connection blocks the accept loop. [[GH-3859](https://github.com/hashicorp/consul/issues/3859)]

FEATURES:

* agent: Added support for gRPC health checks that probe the standard gRPC health endpoint. [[GH-3073](https://github.com/hashicorp/consul/issues/3073)]

IMPROVEMENTS:

* agent: (Consul Enterprise) The `disable_update_check` option to disable Checkpoint now defaults to `true` (this is only in the Enterprise version).
* build: Bumped Go version to 1.9.3. [[GH-3837](https://github.com/hashicorp/consul/issues/3837)]

BUG FIXES:

* agent: (Consul Enterprise) Fixed an issue where the snapshot agent's HTTP client config was being ignored in favor of the HTTP command-line flags.
* agent: Fixed an issue where health checks added to services with tags would cause extra periodic writes to the Consul servers, even if nothing had changed. This could cause extra churn on downstream applications like consul-template or Fabio. [[GH-3845](https://github.com/hashicorp/consul/issues/3845)]
* agent: Fixed several areas where reading from catalog, health, or agent HTTP endpoints could make unintended mofidications to Consul's state in a way that would cause unnecessary anti-entropy syncs back to the Consul servers. This could cause extra churn on downstream applications like consul-template or Fabio. [[GH-3867](https://github.com/hashicorp/consul/issues/3867)]
* agent: Fixed an issue where Serf events for failed Consul servers weren't being proactively processed by the RPC router. This would prvent Consul from proactively choosing a new server, and would instead wait for a failed RPC request before choosing a new server. This exposed clients to a failed request, when often the proactive switching would avoid that. [[GH-3864](https://github.com/hashicorp/consul/issues/3864)]

## 1.0.3 (January 24, 2018)

SECURITY:

* ui: Patched handlebars JS to escape `=` to prevent potential XSS issues. [[GH-3733](https://github.com/hashicorp/consul/issues/3733)]

BREAKING CHANGES:

* agent: Updated Consul's HTTP server to ban all URLs containing non-printable characters (a bad request status will be returned for these cases). This affects some user-facing areas like key/value entry key names which are carried in URLs. [[GH-3762](https://github.com/hashicorp/consul/issues/3762)]

FEATURES:

* agent: Added retry-join support for Azure Virtual Machine Scale Sets. [[GH-3824](https://github.com/hashicorp/consul/issues/3824)]

IMPROVEMENTS:

* agent: Added agent-side telemetry around Catalog APIs to provide insight on Consul's operation from the user's perspecive. [[GH-3765](https://github.com/hashicorp/consul/issues/3765)]
* agent: Added the `NodeID` field back to the /v1/agent/self endpoint's `Config` block. [[GH-3778](https://github.com/hashicorp/consul/issues/3778)]
* api: Added missing `CheckID` and `Name` fields to API client's `AgentServiceCheck` structure so that IDs and names can be set when registering checks with services. [[GH-3788](https://github.com/hashicorp/consul/issues/3788)]

BUG FIXES:

* agent: Fixed an issue where config file symlinks were not being interpreted correctly. [[GH-3753](https://github.com/hashicorp/consul/issues/3753)]
* agent: Ignore malformed leftover service/check files and warn about them instead of refusing to start. [[GH-1221](https://github.com/hashicorp/consul/issues/1221)]
* agent: Enforce a valid port for the Serf WAN since it can't be disabled. [[GH-3817](https://github.com/hashicorp/consul/issues/3817)]
* agent: Stopped looging messages about zero RTTs when updating network coordinates since they are not harmful to the algorithm. Since we are still trying to find the root cause of these zero measurements, we added new metrics counters so these are still observable. [[GH-3789](https://github.com/hashicorp/consul/issues/3789)]
* server: Fixed a crash when POST-ing an empty body to the /v1/query endpoint. [[GH-3791](https://github.com/hashicorp/consul/issues/3791)]
* server: (Consul Enterprise) Fixed an issue where unhealthy servers were not replaced in a redundancy zone by autopilot (servers previously needed to be removed in order for a replacement to occur).
* ui: Added a URI escape around key/value keys so that it's not possible to create unexpected partial key names when entering characters like `?` inside a key. [[GH-3760](https://github.com/hashicorp/consul/issues/3760)]

## 1.0.2 (December 15, 2017)

IMPROVEMENTS:

* agent: Updated Serf to activate a new feature that resizes its internal message broadcast queue size based on the cluster size. This helps control the amount of memory used by the agent, but prevents spurious warnings about dropped messages in very large Consul clusters. The intent queue warnings have also been disabled since queue telemetry was already available and a simple fixed limit isn't applicable to all clusters, so it could cause a high rate of warnings about intent queue depth that were not useful or indicative of an actual issue. [[GH-3705](https://github.com/hashicorp/consul/issues/3705)]
* agent: Updates posener/complete library to 1.0, which allows autocomplete for flags after an equal sign, and simplifies autocomplete functions. [[GH-3646](https://github.com/hashicorp/consul/issues/3646)]

BUG FIXES:

* agent: Updated memberlist to pull in a fix for negative RTT measurements and their associated log messages about rejected coordinates. [[GH-3704](https://github.com/hashicorp/consul/issues/3704)]
* agent: Fixed an issue where node metadata specified via command line arguments overrode node metadata specified by configuration files, instead of merging as was done in versions of Consul prior to 1.0. [[GH-3716](https://github.com/hashicorp/consul/issues/3716)]
* agent: Fixed an issue with the /v1/session/create API where it wasn't possible to create a session without the `serfHealth` check. This is now possible again by including the `checks` key in the JSON body with an empty list. [[GH-3732](https://github.com/hashicorp/consul/issues/3732)]
* agent: Fixed an issue with anti-entropy syncing where checks for services with tags would cause periodic updates to the catalog, even when nothing had changed, causing the Raft index to grow slowly (~2 minutes per node per check) over time, and causing unnecessary writes and wake ups for blocking queries. [[GH-3642](https://github.com/hashicorp/consul/issues/3642)], [[GH-3259](https://github.com/hashicorp/consul/issues/3259)]
* cli: Added missing support for `-base64` option to `consul kv get` command. [[GH-3736](https://github.com/hashicorp/consul/issues/3736)]
* server: Fixed an issue with KV store tombstone tracking where bin tracking was being confused by monotonic time information carried in time stamps, resulting in many unnecessary bins. [[GH-3670](https://github.com/hashicorp/consul/issues/3670)]
* server: (Consul Enterprise) Fixed an issue with Network Segments where servers would not properly flood-join each other into all segments.
* server: Fixed an issue where it wasn't possible to disable Autopilot's dead server cleanup behavior using configuration files. [[GH-3730](https://github.com/hashicorp/consul/issues/3730)]
* server: Removed the 60 second timeout when restoring snapshots, which could cause large restores to fail on slower servers. [[GH-3326](https://github.com/hashicorp/consul/issues/3326)]
* server: Fixed a goroutine leak during keyring operations when errors are encountered. [[GH-3728](https://github.com/hashicorp/consul/issues/3728)]

## 1.0.1 (November 20, 2017)

FEATURES:

* **New Auto Join Cloud Providers:** Retry join support was added for Aliyun (Alibaba Cloud), Digital Ocean, OpenStack, and Scaleway. Instance metadata can be used with these to make it easy to form Consul clusters. [[GH-3634](https://github.com/hashicorp/consul/issues/3634)]
* **HTTP/2 Support:** If TLS is enabled on a Consul agent it will automatically negotiate to use HTTP/2 for suitably configured clients accessing the client API. This allows clients to multiplex requests over the same TCP connection, such as multiple, simultaneous blocking queries. [[GH-3657](https://github.com/hashicorp/consul/issues/3657)]

IMPROVEMENTS:

* agent: (Consul Enterprise) Added [AWS KMS support](http://docs.aws.amazon.com/AmazonS3/latest/dev/UsingKMSEncryption.html) for S3 snapshots using the snapshot agent.
* agent: Watches in the Consul agent can now be configured to invoke an HTTP endpoint instead of an executable. [[GH-3305](https://github.com/hashicorp/consul/issues/3305)]
* agent: Added a new [`-config-format`](https://www.consul.io/docs/agent/options.html#_config_format) command line option which can be set to `hcl` or `json` to specify the format of configuration files. This is useful for cases where the file name cannot be controlled in order to provide the required extension. [[GH-3620](https://github.com/hashicorp/consul/issues/3620)]
* agent: DNS recursors can now be specified as [go-sockaddr](https://godoc.org/github.com/hashicorp/go-sockaddr/template) templates. [[GH-2932](https://github.com/hashicorp/consul/issues/2932)]
* agent: Serf snapshots no longer save network coordinate information. This enables recovery from errors upon agent restart. [[GH-489](https://github.com/hashicorp/serf/issues/489)]
* agent: Added defensive code to prevent out of range ping times from infecting network coordinates. Updates to the coordinate system with negative round trip times or round trip times higher than 10 seconds will log an error but will be ignored.
* agent: The agent now warns when there are extra unparsed command line arguments and refuses to start. [[GH-3397](https://github.com/hashicorp/consul/issues/3397)]
* agent: Updated go-sockaddr library to get CoreOS route detection fixes and the new `mask` functionality. [[GH-3633](https://github.com/hashicorp/consul/issues/3633)]
* agent: Added a new [`enable_agent_tls_for_checks`](https://www.consul.io/docs/agent/options.html#enable_agent_tls_for_checks) configuration option that allows HTTP health checks for services requiring 2-way TLS to be checked using the agent's credentials. [[GH-3364](https://github.com/hashicorp/consul/issues/3364)]
* agent: Made logging of health check status more uniform and moved log entries with full check output from DEBUG to TRACE level for less noise. [[GH-3683](https://github.com/hashicorp/consul/issues/3683)]
* build: Consul is now built with Go 1.9.2. [[GH-3663](https://github.com/hashicorp/consul/issues/3663)]

BUG FIXES:

* agent: Consul 1.0 shipped with an issue where `Args` was erroneously named `ScriptArgs` for health check definitions in the /v1/agent/check/register and /v1/agent/service/register APIs. Added code to accept `Args` so that the JSON format matches that of health checks in configuration files. The `ScriptArgs` form will still be supported for backwards compatibility. [[GH-3587](https://github.com/hashicorp/consul/issues/3587)]
* agent: Docker container checks running on Linux could get into a flapping state because the Docker agent seems to close the connection prematurely even though the body is transferred. This caused a "connection reset by peer" error which put the check into `critical` state. As of Consul 1.0.1 the "connection reset by peer" error is ignored for the `/exec/<execID>/start` command of the Docker API. [[GH-3576](https://github.com/hashicorp/consul/issues/3576)]
* agent: Added new form of `consul.http.*` metrics that were accidentally left out of Consul 1.0. [[GH-3654](https://github.com/hashicorp/consul/issues/3654)]
* agent: Fixed an issue with the server manager where periodic server client connection rebalancing could select a failed server. This affects agents in client mode, as well as servers talking to other servers, including over the WAN. [[GH-3463](https://github.com/hashicorp/consul/issues/3463)]
* agent: IPv6 addresses without port numbers and without surrounding brackets are now properly handled for joins. This affects all join types, but in particular this was discovered with AWS joins where the APIs return addresses formatted this way. [[GH-3671](https://github.com/hashicorp/consul/issues/3671)]
* agent: Fixed a rare startup panic of the Consul agent related to the LAN Serf instance ordering with the router manager. [[GH-3680](https://github.com/hashicorp/consul/issues/3680)]
* agent: Added back an exception for the `snapshot_agent` config key so that those configs can again live alongside Consul's configs. [[GH-3678](https://github.com/hashicorp/consul/issues/3678)]
* dns: Fixed an issue were components of a host name near the datacenter could be quietly ignored (eg. `foo.service.dc1.extra.consul` would silently ignore `.extra`); now an `NXDOMAIN` error will be returned. [[GH-3200](https://github.com/hashicorp/consul/issues/3200)]
* server: Fixed an issue where performing rolling updates of Consul servers could result in an outage from old servers remaining in the cluster. Consul's Autopilot would normally remove old servers when new ones come online, but it was also waiting to promote servers to voters in pairs to maintain an odd quorum size. The pairwise promotion feature was removed so that servers become voters as soon as they are stable, allowing Autopilot to remove old servers in a safer way. When upgrading from Consul 1.0, you may need to manually force-leave old servers as part of a rolling update to Consul 1.0.1. [[GH-3611](https://github.com/hashicorp/consul/issues/3611)]
* server: Fixed a deadlock where tombstone garbage collection for the KV store could block other KV operations, stalling writes on the leader. [[GH-3700](https://github.com/hashicorp/consul/issues/3700)]

## 1.0.0 (October 16, 2017)

SECURITY:

* ui: Fixed an XSS issue with Consul's built-in web UI where node names were not being properly escaped. [[GH-3578](https://github.com/hashicorp/consul/issues/3578)]

BREAKING CHANGES:

* **Raft Protocol Now Defaults to 3:** The [`-raft-protocol`](https://www.consul.io/docs/agent/options.html#_raft_protocol) default has been changed from 2 to 3, enabling all [Autopilot](https://www.consul.io/docs/guides/autopilot.html) features by default. Version 3 requires Consul running 0.8.0 or newer on all servers in order to work, so if you are upgrading with older servers in a cluster then you will need to set this back to 2 in order to upgrade. See [Raft Protocol Version Compatibility](https://www.consul.io/docs/upgrade-specific.html#raft-protocol-version-compatibility) for more details. Also the format of `peers.json` used for outage recovery is different when running with the lastest Raft protocol. See [Manual Recovery Using peers.json](https://www.consul.io/docs/guides/outage.html#manual-recovery-using-peers-json) for a description of the required format. [[GH-3477](https://github.com/hashicorp/consul/issues/3477)]
* **Config Files Require an Extension:** As part of supporting the [HCL](https://github.com/hashicorp/hcl#syntax) format for Consul's config files, an `.hcl` or `.json` extension is required for all config files loaded by Consul, even when using the [`-config-file`](https://www.consul.io/docs/agent/options.html#_config_file) argument to specify a file directly. [[GH-3480](https://github.com/hashicorp/consul/issues/3480)]
* **Deprecated Options Have Been Removed:** All of Consul's previously deprecated command line flags and config options have been removed, so these will need to be mapped to their equivalents before upgrading. [[GH-3480](https://github.com/hashicorp/consul/issues/3480)]

    <details><summary>Detailed List of Removed Options and their Equivalents</summary>

    | Removed Option | Equivalent |
    | -------------- | ---------- |
    | `-atlas` | None, Atlas is no longer supported. |
    | `-atlas-token`| None, Atlas is no longer supported. |
    | `-atlas-join` | None, Atlas is no longer supported. |
    | `-atlas-endpoint` | None, Atlas is no longer supported. |
    | `-dc` | [`-datacenter`](https://www.consul.io/docs/agent/options.html#_datacenter) |
    | `-retry-join-azure-tag-name` | [`-retry-join`](https://www.consul.io/docs/agent/options.html#microsoft-azure) |
    | `-retry-join-azure-tag-value` | [`-retry-join`](https://www.consul.io/docs/agent/options.html#microsoft-azure) |
    | `-retry-join-ec2-region` | [`-retry-join`](https://www.consul.io/docs/agent/options.html#amazon-ec2) |
    | `-retry-join-ec2-tag-key` | [`-retry-join`](https://www.consul.io/docs/agent/options.html#amazon-ec2) |
    | `-retry-join-ec2-tag-value` | [`-retry-join`](https://www.consul.io/docs/agent/options.html#amazon-ec2) |
    | `-retry-join-gce-credentials-file` | [`-retry-join`](https://www.consul.io/docs/agent/options.html#google-compute-engine) |
    | `-retry-join-gce-project-name` | [`-retry-join`](https://www.consul.io/docs/agent/options.html#google-compute-engine) |
    | `-retry-join-gce-tag-name` | [`-retry-join`](https://www.consul.io/docs/agent/options.html#google-compute-engine) |
    | `-retry-join-gce-zone-pattern` | [`-retry-join`](https://www.consul.io/docs/agent/options.html#google-compute-engine) |
    | `addresses.rpc` | None, the RPC server for CLI commands is no longer supported. |
    | `advertise_addrs` | [`ports`](https://www.consul.io/docs/agent/options.html#ports) with [`advertise_addr`](https://www.consul/io/docs/agent/options.html#advertise_addr) and/or [`advertise_addr_wan`](https://www.consul.io/docs/agent/options.html#advertise_addr_wan) |
    | `atlas_infrastructure` | None, Atlas is no longer supported. |
    | `atlas_token` | None, Atlas is no longer supported. |
    | `atlas_acl_token` | None, Atlas is no longer supported. |
    | `atlas_join` | None, Atlas is no longer supported. |
    | `atlas_endpoint` | None, Atlas is no longer supported. |
    | `dogstatsd_addr` | [`telemetry.dogstatsd_addr`](https://www.consul.io/docs/agent/options.html#telemetry-dogstatsd_addr) |
    | `dogstatsd_tags` | [`telemetry.dogstatsd_tags`](https://www.consul.io/docs/agent/options.html#telemetry-dogstatsd_tags) |
    | `http_api_response_headers` | [`http_config.response_headers`](https://www.consul.io/docs/agent/options.html#response_headers) |
    | `ports.rpc` | None, the RPC server for CLI commands is no longer supported. |
    | `recursor` | [`recursors`](https://github.com/hashicorp/consul/blob/master/website/source/docs/agent/options.html.md#recursors) |
    | `retry_join_azure` | [`-retry-join`](https://www.consul.io/docs/agent/options.html#microsoft-azure) |
    | `retry_join_ec2` | [`-retry-join`](https://www.consul.io/docs/agent/options.html#amazon-ec2) |
    | `retry_join_gce` | [`-retry-join`](https://www.consul.io/docs/agent/options.html#google-compute-engine) |
    | `statsd_addr` | [`telemetry.statsd_address`](https://github.com/hashicorp/consul/blob/master/website/source/docs/agent/options.html.md#telemetry-statsd_address) |
    | `statsite_addr` | [`telemetry.statsite_address`](https://github.com/hashicorp/consul/blob/master/website/source/docs/agent/options.html.md#telemetry-statsite_address) |
    | `statsite_prefix` | [`telemetry.metrics_prefix`](https://www.consul.io/docs/agent/options.html#telemetry-metrics_prefix) |
    | `telemetry.statsite_prefix` | [`telemetry.metrics_prefix`](https://www.consul.io/docs/agent/options.html#telemetry-metrics_prefix) |
    | (service definitions) `serviceid` | [`service_id`](https://www.consul.io/docs/agent/services.html) |
    | (service definitions) `dockercontainerid` | [`docker_container_id`](https://www.consul.io/docs/agent/services.html) |
    | (service definitions) `tlsskipverify` | [`tls_skip_verify`](https://www.consul.io/docs/agent/services.html) |
    | (service definitions) `deregistercriticalserviceafter` | [`deregister_critical_service_after`](https://www.consul.io/docs/agent/services.html) |

    </details>

* **`statsite_prefix` Renamed to `metrics_prefix`:** Since the `statsite_prefix` configuration option applied to all telemetry providers, `statsite_prefix` was renamed to [`metrics_prefix`](https://www.consul.io/docs/agent/options.html#telemetry-metrics_prefix). Configuration files will need to be updated when upgrading to this version of Consul. [[GH-3498](https://github.com/hashicorp/consul/issues/3498)]
* **`advertise_addrs` Removed:** This configuration option was removed since it was redundant with `advertise_addr` and `advertise_addr_wan` in combination with `ports` and also wrongly stated that you could configure both host and port. [[GH-3516](https://github.com/hashicorp/consul/issues/3516)]
* **Escaping Behavior Changed for go-discover Configs:** The format for [`-retry-join`](https://www.consul.io/docs/agent/options.html#retry-join) and [`-retry-join-wan`](https://www.consul.io/docs/agent/options.html#retry-join-wan) values that use [go-discover](https://github.com/hashicorp/go-discover) Cloud auto joining has changed. Values in `key=val` sequences must no longer be URL encoded and can be provided as literals as long as they do not contain spaces, backslashes `\` or double quotes `"`. If values contain these characters then use double quotes as in `"some key"="some value"`. Special characters within a double quoted string can be escaped with a backslash `\`. [[GH-3417](https://github.com/hashicorp/consul/issues/3417)]
* **HTTP Verbs are Enforced in Many HTTP APIs:** Many endpoints in the HTTP API that previously took any HTTP verb now check for specific HTTP verbs and enforce them. This may break clients relying on the old behavior. [[GH-3405](https://github.com/hashicorp/consul/issues/3405)]

    <details><summary>Detailed List of Updated Endpoints and Required HTTP Verbs</summary>

    | Endpoint | Required HTTP Verb |
    | -------- | ------------------ |
    | /v1/acl/info | GET |
    | /v1/acl/list | GET |
    | /v1/acl/replication | GET |
    | /v1/agent/check/deregister | PUT |
    | /v1/agent/check/fail | PUT |
    | /v1/agent/check/pass | PUT |
    | /v1/agent/check/register | PUT |
    | /v1/agent/check/warn | PUT |
    | /v1/agent/checks | GET |
    | /v1/agent/force-leave | PUT |
    | /v1/agent/join | PUT |
    | /v1/agent/members | GET |
    | /v1/agent/metrics | GET |
    | /v1/agent/self | GET |
    | /v1/agent/service/register | PUT |
    | /v1/agent/service/deregister | PUT |
    | /v1/agent/services | GET |
    | /v1/catalog/datacenters | GET |
    | /v1/catalog/deregister | PUT |
    | /v1/catalog/node | GET |
    | /v1/catalog/nodes | GET |
    | /v1/catalog/register | PUT |
    | /v1/catalog/service | GET |
    | /v1/catalog/services | GET |
    | /v1/coordinate/datacenters | GET |
    | /v1/coordinate/nodes | GET |
    | /v1/health/checks | GET |
    | /v1/health/node | GET |
    | /v1/health/service | GET |
    | /v1/health/state | GET |
    | /v1/internal/ui/node | GET |
    | /v1/internal/ui/nodes | GET |
    | /v1/internal/ui/services | GET |
    | /v1/session/info | GET |
    | /v1/session/list | GET |
    | /v1/session/node | GET |
    | /v1/status/leader | GET |
    | /v1/status/peers | GET |
    | /v1/operator/area/:uuid/members | GET |
    | /v1/operator/area/:uuid/join | PUT |

    </details>

* **Unauthorized KV Requests Return 403:** When ACLs are enabled, reading a key with an unauthorized token returns a 403. This previously returned a 404 response.
* **Config Section of Agent Self Endpoint has Changed:** The /v1/agent/self endpoint's `Config` section has often been in flux as it was directly returning one of Consul's internal data structures. This configuration structure has been moved under `DebugConfig`, and is documents as for debugging use and subject to change, and a small set of elements of `Config` have been maintained and documented. See [Read Configuration](https://www.consul.io/api/agent.html#read-configuration) endpoint documentation for details. [[GH-3532](https://github.com/hashicorp/consul/issues/3532)]
* **Deprecated `configtest` Command Removed:** The `configtest` command was deprecated and has been superseded by the `validate` command.
* **Undocumented Flags in `validate` Command Removed:** The `validate` command supported the `-config-file` and `-config-dir` command line flags but did not document them. This support has been removed since the flags are not required.
* **Metric Names Updated:** Metric names no longer start with `consul.consul`. To help with transitioning dashboards and other metric consumers, the field `enable_deprecated_names` has been added to the telemetry section of the config, which will enable metrics with the old naming scheme to be sent alongside the new ones. [[GH-3535](https://github.com/hashicorp/consul/issues/3535)]

    <details><summary>Detailed List of Affected Metrics by Prefix</summary>

    | Prefix |
    | ------ |
    | consul.consul.acl |
    | consul.consul.autopilot |
    | consul.consul.catalog |
    | consul.consul.fsm |
    | consul.consul.health |
    | consul.consul.http |
    | consul.consul.kvs |
    | consul.consul.leader |
    | consul.consul.prepared-query |
    | consul.consul.rpc |
    | consul.consul.session |
    | consul.consul.session_ttl |
    | consul.consul.txn |

    </details>

* **Checks Validated On Agent Startup:** Consul agents now validate health check definitions in their configuration and will fail at startup if any checks are invalid. In previous versions of Consul, invalid health checks would get skipped. [[GH-3559](https://github.com/hashicorp/consul/issues/3559)]

FEATURES:

* **Support for HCL Config Files:** Consul now supports HashiCorp's [HCL](https://github.com/hashicorp/hcl#syntax) format for config files. This is easier to work with than JSON and supports comments. As part of this change, all config files will need to have either an `.hcl` or `.json` extension in order to specify their format. [[GH-3480](https://github.com/hashicorp/consul/issues/3480)]
* **Support for Binding to Multiple Addresses:** Consul now supports binding to multiple addresses for its HTTP, HTTPS, and DNS services. You can provide a space-separated list of addresses to [`-client`](https://www.consul.io/docs/agent/options.html#_client) and [`addresses`](https://www.consul.io/docs/agent/options.html#addresses) configurations, or specify a [go-sockaddr](https://godoc.org/github.com/hashicorp/go-sockaddr/template) template that resolves to multiple addresses. [[GH-3480](https://github.com/hashicorp/consul/issues/3480)]
* **Support for RFC1464 DNS TXT records:** Consul DNS responses now contain the node meta data encoded according to RFC1464 as TXT records. [[GH-3343](https://github.com/hashicorp/consul/issues/3343)]
* **Support for Running Subproccesses Directly Without a Shell:** Consul agent checks and watches now support an `args` configuration which is a list of arguments to run for the subprocess, which runs the subprocess directly without a shell. The old `script` and `handler` configurations are now deprecated (specify a shell explicitly if you require one). A `-shell=false` option is also available on `consul lock`, `consul watch`, and `consul exec` to run the subprocesses associated with those without a shell. [[GH-3509](https://github.com/hashicorp/consul/issues/3509)]
* **Sentinel Integration:** (Consul Enterprise) Consul's ACL system integrates with [Sentinel](https://www.consul.io/docs/guides/sentinel.html) to enable code policies that apply to KV writes.

IMPROVEMENTS:

* agent: Added support to detect public IPv4 and IPv6 addresses on AWS. [[GH-3471](https://github.com/hashicorp/consul/issues/3471)]
* agent: Improved /v1/operator/raft/configuration endpoint which allows Consul to avoid an extra agent RPC call for the `consul operator raft list-peers` command. [[GH-3449](https://github.com/hashicorp/consul/issues/3449)]
* agent: Improved ACL system for the KV store to support list permissions. This behavior can be opted in. For more information, see the [ACL Guide](https://www.consul.io/docs/guides/acl.html#list-policy-for-keys). [[GH-3511](https://github.com/hashicorp/consul/issues/3511)]
* agent: Updates miekg/dns library to later version to pick up bug fixes and improvements. [[GH-3547](https://github.com/hashicorp/consul/issues/3547)]
* agent: Added automatic retries to the RPC path, and a brief RPC drain time when servers leave. These changes make Consul more robust during graceful leaves of Consul servers, such as during upgrades, and help shield applications from "no leader" errors. These are configured with new [`performance`](https://www.consul.io/docs/agent/options.html#performance) options. [[GH-3514](https://github.com/hashicorp/consul/issues/3514)]
* agent: Added a new `discard_check_output` agent-level configuration option that can be used to trade off write load to the Consul servers vs. visibility of health check output. This is reloadable so it can be toggled without fully restarting the agent. [[GH-3562](https://github.com/hashicorp/consul/issues/3562)]
* api: Updated the API client to ride out network errors when monitoring locks and semaphores. [[GH-3553](https://github.com/hashicorp/consul/issues/3553)]
* build: Updated Go toolchain to version 1.9.1. [[GH-3537](https://github.com/hashicorp/consul/issues/3537)]
* cli: `consul lock` and `consul watch` commands will forward `TERM` and `KILL` signals to their child subprocess. [[GH-3509](https://github.com/hashicorp/consul/issues/3509)]
* cli: Added support for [autocompletion](https://www.consul.io/docs/commands/index.html#autocompletion). [[GH-3412](https://github.com/hashicorp/consul/issues/3412)]
* server: Updated BoltDB to final version 1.3.1. [[GH-3502](https://github.com/hashicorp/consul/issues/3502)]
* server: Improved dead member reap algorithm to fix edge cases where servers could get left behind. [[GH-3452](https://github.com/hashicorp/consul/issues/3452)]

BUG FIXES:

* agent: Fixed an issue where disabling both the http and https interfaces would cause a watch-related error on agent startup, even when no watches were defined. [[GH-3425](https://github.com/hashicorp/consul/issues/3425)]
* agent: Added an additional step to kill health check scripts that timeout on all platforms except Windows, and added a wait so that it's not possible to run multiple instances of the same health check script at the same time. [[GH-3565](https://github.com/hashicorp/consul/issues/3565)]
* cli: If the `consul operator raft list-peers` command encounters an error it will now exit with a non-zero exit code. [[GH-3513](https://github.com/hashicorp/consul/issues/3513)]
* cli: CLI commands will now show help for all of their arguments. [[GH-3536](https://github.com/hashicorp/consul/issues/3536)]
* server: Fixed an issue where the leader server could get into a state where it was no longer performing the periodic leader loop duties and unable to serve consistent reads after a barrier timeout error. [[GH-3545](https://github.com/hashicorp/consul/issues/3545)]

## 0.9.4 (November 27, 2018)

SECURITY:

 * agent: backported enable_local_script_checks feature from 1.3.0. [Announcement](https://www.hashicorp.com/blog/protecting-consul-from-rce-risk-in-specific-configurations) [[GH-4711](https://github.com/hashicorp/consul/issues/4711)]

## 0.9.3 (September 8, 2017)

FEATURES:
* **LAN Network Segments:** (Consul Enterprise) Added a new [Network Segments](https://www.consul.io/docs/guides/segments.html) capability which allows users to configure Consul to support segmented LAN topologies with multiple, distinct gossip pools. [[GH-3431](https://github.com/hashicorp/consul/issues/3431)]
* **WAN Join for Cloud Providers:** Added WAN support for retry join for Cloud providers via go-discover, including Amazon AWS, Microsoft Azure, Google Cloud, and SoftLayer. This uses the same "provider" syntax supported for `-retry-join` via the `-retry-join-wan` configuration. [[GH-3406](https://github.com/hashicorp/consul/issues/3406)]
* **RPC Rate Limiter:** Consul agents in client mode have a new [`limits`](https://www.consul.io/docs/agent/options.html#limits) configuration that enables a rate limit on RPC calls the agent makes to Consul servers. [[GH-3140](https://github.com/hashicorp/consul/issues/3140)]

IMPROVEMENTS:

* agent: Switched to using a read lock for the agent's RPC dispatcher, which prevents RPC calls from getting serialized. [[GH-3376](https://github.com/hashicorp/consul/issues/3376)]
* agent: When joining a cluster, Consul now skips the unique node ID constraint for Consul members running Consul older than 0.8.5. This makes it easier to upgrade to newer versions of Consul in an existing cluster with non-unique node IDs. [[GH-3070](https://github.com/hashicorp/consul/issues/3070)]
* build: Upgraded Go version to 1.9. [[GH-3428](https://github.com/hashicorp/consul/issues/3428)]
* server: Consul servers can re-establish quorum after all of them change their IP addresses upon a restart. [[GH-1580](https://github.com/hashicorp/consul/issues/1580)]
* ui: Changed text area font family to monospace to make it easier to manage complex text blocks. [[GH-3521](https://github.com/hashicorp/consul/issues/3521)]

BUG FIXES:

* agent: Fixed an issue with consul watches not triggering when ACLs are enabled. [[GH-3392](https://github.com/hashicorp/consul/issues/3392)]
* agent: Updated memberlist library for a deadlock fix. [[GH-3396](https://github.com/hashicorp/consul/issues/3396)]
* agent: Fixed a panic when retrieving NS or SOA records on Consul clients (non-servers). This also changed the Consul server list to come from the catalog and not the agent's local state when serving these requests, so the results are consistent across a cluster. [[GH-3407](https://github.com/hashicorp/consul/issues/3407)]
* cli: Updated the CLI library to pull in a fix that prevents all subcommands from being shown when showing the agent's usage list; now just top-level commands are shown. [[GH-3448](https://github.com/hashicorp/consul/issues/3448)]
* server: Fixed an issue with Consul snapshots not saving on Windows because of errors with the `fsync` syscall. [[GH-3409](https://github.com/hashicorp/consul/issues/3409)]

## 0.9.2 (August 9, 2017)

BUG FIXES:

* agent: Fixed an issue where the old `-retry-join-{ec2,azure,gce}` command line flags were not being honored. [[GH-3384](https://github.com/hashicorp/consul/issues/3384)]
* server: Reverted the change that made unauthorized KV queries return 403 instead of 404 because it had a minor bug that affected the operation of Vault, and in addition to fixing the bug, we identified an additional case that needed to be covered. This restores the <= 0.9.0 behavior until we can get a complete fix. [[GH-2637](https://github.com/hashicorp/consul/issues/2637)]

## 0.9.1 (August 9, 2017)

FEATURES:

* **Secure ACL Token Introduction:** It's now possible to manage Consul's ACL tokens without having to place any tokens inside configuration files. This supports introduction of tokens as well as rotating. This is enabled with two new APIs:
    * A new [`/v1/agent/token`](https://www.consul.io/api/agent.html#update-acl-tokens) API allows an agent's ACL tokens to be introduced without placing them into config files, and to update them without restarting the agent. See the [ACL Guide](https://www.consul.io/docs/guides/acl.html#create-an-agent-token) for an example. This was extended to ACL replication as well, along with a new [`enable_acl_replication`](https://www.consul.io/docs/agent/options.html#enable_acl_replication) config option. [GH-3324,GH-3357]
    * A new [`/v1/acl/bootstrap`](https://www.consul.io/api/acl.html#bootstrap-acls) allows a cluster's first management token to be created without using the `acl_master_token` configuration. See the [ACL Guide](https://www.consul.io/docs/guides/acl.html#bootstrapping-acls) for an example. [[GH-3349](https://github.com/hashicorp/consul/issues/3349)]
* **Metrics Viewing Endpoint:** A new [`/v1/agent/metrics`](https://www.consul.io/api/agent.html#view-metrics) API displays the current values of internally tracked metrics. [[GH-3369](https://github.com/hashicorp/consul/issues/3369)]

IMPROVEMENTS:

* agent: Retry Join for Amazon AWS, Microsoft Azure, Google Cloud, and (new) SoftLayer is now handled through the https://github.com/hashicorp/go-discover library. With this all `-retry-join-{ec2,azure,gce}-*` parameters have been deprecated in favor of a unified configuration. See [`-retry-join`](https://www.consul.io/docs/agent/options.html#_retry_join) for details. [GH-3282,GH-3351]
* agent: Reports a more detailed error message if the LAN or WAN Serf instance fails to bind to an address. [[GH-3312](https://github.com/hashicorp/consul/issues/3312)]
* agent: Added NS records and corrected SOA records to allow Consul's DNS interface to work properly with zone delegation. [[GH-1301](https://github.com/hashicorp/consul/issues/1301)]
* agent: Added support for sending metrics with labels/tags to supported backends. [[GH-3369](https://github.com/hashicorp/consul/issues/3369)]
* agent: Added a new `prefix_filter` option in the `telemetry` config to allow fine-grained allowing/blocking the sending of certain metrics by prefix. [[GH-3369](https://github.com/hashicorp/consul/issues/3369)]
* cli: Added a `-child-exit-code` option to `consul lock` so that it propagates an error code of 2 if the child process exits with an error. [[GH-947](https://github.com/hashicorp/consul/issues/947)]
* docs: Added a new [Geo Failover Guide](https://www.consul.io/docs/guides/geo-failover.html) showing how to use prepared queries to implement geo failover policies for services. [[GH-3328](https://github.com/hashicorp/consul/issues/3328)]
* docs: Added a new [Consul with Containers Guide](https://www.consul.io/docs/guides/consul-containers.html) showing critical aspects of operating a Consul cluster that's run inside containers. [[GH-3347](https://github.com/hashicorp/consul/issues/3347)]
* server: Added a `RemoveEmptyTags` option to prepared query templates which will strip out any empty strings in the tags list before executing a query. This is useful when interpolating into tags in a way where the tag is optional, and where searching for an empty tag would yield no results from the query. [[GH-2151](https://github.com/hashicorp/consul/issues/2151)]
* server: Implemented a much faster recursive delete algorithm for the KV store. It has been benchmarked to be up to 100X faster on recursive deletes that affect millions of keys. [GH-1278, GH-3313]

BUG FIXES:

* agent: Clean up temporary files during disk write errors when persisting services and checks. [[GH-3207](https://github.com/hashicorp/consul/issues/3207)]
* agent: Fixed an issue where DNS and client bind address templates were not being parsed via the go-sockaddr library. [[GH-3322](https://github.com/hashicorp/consul/issues/3322)]
* agent: Fixed status code on all KV store operations that fail due to an ACL issue. They now return a 403 status code, rather than a 404. [[GH-2637](https://github.com/hashicorp/consul/issues/2637)]
* agent: Fixed quoting issues in script health check on Windows. [[GH-1875](https://github.com/hashicorp/consul/issues/1875)]
* agent: Fixed an issue where `consul monitor` would exit on any empty log line. [[GH-3253](https://github.com/hashicorp/consul/issues/3253)]
* server: Updated raft library to fix issue with machine crashes causing snapshot files to not get saved to disk [[GH-3362](https://github.com/hashicorp/consul/issues/3362)]

## 0.9.0 (July 20, 2017)

BREAKING CHANGES:

* agent: Added a new [`enable_script_checks`](https://www.consul.io/docs/agent/options.html#_enable_script_checks) configuration option that defaults to `false`, meaning that in order to allow an agent to run health checks that execute scripts, this will need to be configured and set to `true`. This provides a safer out-of-the-box configuration for Consul where operators must opt-in to allow script-based health checks. [[GH-3087](https://github.com/hashicorp/consul/issues/3087)]
* api: Reworked `context` support in the API client to more closely match the Go standard library, and added context support to write requests in addition to read requests. [GH-3273, GH-2992]
* ui: Since the UI is now bundled with the application we no longer provide a separate UI package for downloading. [[GH-3292](https://github.com/hashicorp/consul/issues/3292)]

FEATURES:

* agent: Added a new [`block_endpoints`](https://www.consul.io/docs/agent/options.html#block_endpoints) configuration option that allows blocking HTTP API endpoints by prefix. This allows operators to completely disallow access to specific endpoints on a given agent. [[GH-3252](https://github.com/hashicorp/consul/issues/3252)]
* cli: Added a new [`consul catalog`](https://www.consul.io/docs/commands/catalog.html) command for reading datacenters, nodes, and services from the catalog. [[GH-3204](https://github.com/hashicorp/consul/issues/3204)]
* server: (Consul Enterprise) Added a new [`consul operator area update`](https://www.consul.io/docs/commands/operator/area.html#update) command and corresponding HTTP endpoint to allow for transitioning the TLS setting of network areas at runtime. [[GH-3075](https://github.com/hashicorp/consul/issues/3075)]
* server: (Consul Enterprise) Added a new `UpgradeVersionTag` field to the Autopilot config to allow for using the migration feature to roll out configuration or cluster changes, without having to upgrade Consul itself.

IMPROVEMENTS:

* agent: (Consul Enterprise) Snapshot agent rotation uses S3's pagination API, enabling retaining more than a 100 snapshots.
* agent: Removed registration of the `consul` service from the agent since it's already handled by the leader. This means that Consul servers no longer need to have an `acl_agent_token` with write access to the `consul` service if ACLs are enabled. [[GH-3248](https://github.com/hashicorp/consul/issues/3248)]
* agent: Changed /v1/acl/clone response to 403 (from 404) when trying to clone an ACL that doesn't exist. [[GH-1113](https://github.com/hashicorp/consul/issues/1113)]
* agent: Changed the `consul exec` ACL resolution logic to use the `acl_agent_token` if it's available. This lets operators configure an `acl_agent_token` with the required `write` privilieges to the `_rexec` prefix of the KV store without giving this to the `acl_token`, which would expose those privileges to users as well. [[GH-3160](https://github.com/hashicorp/consul/issues/3160)]
* agent: Updated memberlist to get latest LAN gossip tuning based on the [Lifeguard paper published by Hashicorp Research](https://www.hashicorp.com/blog/making-gossip-more-robust-with-lifeguard/). [[GH-3287](https://github.com/hashicorp/consul/issues/3287)]
* api: Added the ability to pass in a `context` as part of the `QueryOptions` during a request. This provides a way to cancel outstanding blocking queries. [[GH-3195](https://github.com/hashicorp/consul/issues/3195)]
* api: Changed signature for "done" channels on `agent.Monitor()` and `session.RenewPeriodic` methods to make them more compatible with `context`. [[GH-3271](https://github.com/hashicorp/consul/issues/3271)]
* docs: Added a complete end-to-end example of ACL bootstrapping in the [ACL Guide](https://www.consul.io/docs/guides/acl.html#bootstrapping-acls). [[GH-3248](https://github.com/hashicorp/consul/issues/3248)]
* vendor: Updated golang.org/x/sys/unix to support IBM s390 platforms. [[GH-3240](https://github.com/hashicorp/consul/issues/3240)]
* agent: rewrote Docker health checks without using the Docker client and its dependencies. [[GH-3270](https://github.com/hashicorp/consul/issues/3270)]

BUG FIXES:

* agent: Fixed an issue where watch plans would take up to 10 minutes to close their connections and give up their file descriptors after reloading Consul. [[GH-3018](https://github.com/hashicorp/consul/issues/3018)]
* agent: (Consul Enterprise) Fixed an issue with the snapshot agent where it could get stuck trying to obtain the leader lock after an extended server outage.
* agent: Fixed HTTP health checks to allow them to set the `Host` header correctly on outgoing requests. [[GH-3203](https://github.com/hashicorp/consul/issues/3203)]
* agent: Serf snapshots can now auto recover from disk write errors without needing a restart. [[GH-1744](https://github.com/hashicorp/consul/issues/1744)]
* agent: Fixed log redacting code to properly remove tokens from log lines with ACL tokens in the URL itself: `/v1/acl/clone/:uuid`, `/v1/acl/destroy/:uuid`, `/v1/acl/info/:uuid`. [[GH-3276](https://github.com/hashicorp/consul/issues/3276)]
* agent: Fixed an issue in the Docker client where Docker checks would get EOF errors trying to connect to a volume-mounted Docker socket. [[GH-3254](https://github.com/hashicorp/consul/issues/3254)]
* agent: Fixed a crash when using Azure auto discovery. [[GH-3193](https://github.com/hashicorp/consul/issues/3193)]
* agent: Added `node` read privileges to the `acl_agent_master_token` by default so it can see all nodes, which enables it to be used with operations like `consul members`. [[GH-3113](https://github.com/hashicorp/consul/issues/3113)]
* agent: Fixed an issue where enabling [`-disable-keyring-file`](https://www.consul.io/docs/agent/options.html#_disable_keyring_file) would cause gossip encryption to be disabled. [[GH-3243](https://github.com/hashicorp/consul/issues/3243)]
* agent: Fixed a race condition where checks that are not associated with any existing services were allowed to persist. [[GH-3297](https://github.com/hashicorp/consul/issues/3297)]
* agent: Stop docker checks on service deregistration and on shutdown. [GH-3265, GH-3295]
* server: Updated the Raft library to pull in a fix where servers that are very far behind in replication can get stuck in a loop trying to install snapshots. [[GH-3201](https://github.com/hashicorp/consul/issues/3201)]
* server: Fixed a rare but serious deadlock where the Consul leader routine could get stuck with the Raft internal leader routine while waiting for the initial barrier after a leader election. [[GH-3230](https://github.com/hashicorp/consul/issues/3230)]
* server: Added automatic cleanup of failed Raft snapshots. [[GH-3258](https://github.com/hashicorp/consul/issues/3258)]
* server: (Consul Enterprise) Fixed an issue where networks areas would not be able to be added when the server restarts if the Raft log contained a specific sequence of adds and deletes for network areas with the same peer datacenter.
* ui: Provided a path to reset the ACL token when the current token is invalid. Previously, the UI would get stuck on the error page and it wasn't possible to get back to the settings. [[GH-2370](https://github.com/hashicorp/consul/issues/2370)]
* ui: Removed an extra fetch of the nodes resource when loading the UI. [[GH-3245](https://github.com/hashicorp/consul/issues/3245)]
* ui: Changed default ACL token type to "client" when creating ACLs. [[GH-3246](https://github.com/hashicorp/consul/issues/3246)]
* ui: Display a 404 error instead of a 200 when trying to load a nonexistent node. [[GH-3251](https://github.com/hashicorp/consul/issues/3251)]

## 0.8.5 (June 27, 2017)

BREAKING CHANGES:

* agent: Parse values given to `?passing` for health endpoints. Previously Consul only checked for the existence of the querystring, not the value. That means using `?passing=false` would actually still include passing values. Consul now parses the value given to passing as a boolean. If no value is provided, the old behavior remains. This may be a breaking change for some users, but the old experience was incorrect and caused enough confusion to warrant changing it. [GH-2212, GH-3136]
* agent: The default value of [`-disable-host-node-id`](https://www.consul.io/docs/agent/options.html#_disable_host_node_id) has been changed from false to true. This means you need to opt-in to host-based node IDs and by default Consul will generate a random node ID. A high number of users struggled to deploy newer versions of Consul with host-based IDs because of various edge cases of how the host IDs work in Docker, on specially-provisioned machines, etc. so changing this from opt-out to opt-in will ease operations for many Consul users. [[GH-3171](https://github.com/hashicorp/consul/issues/3171)]

IMPROVEMENTS:

* agent: Added a `-disable-keyring-file` option to prevent writing keyring data to disk. [[GH-3145](https://github.com/hashicorp/consul/issues/3145)]
* agent: Added automatic notify to systemd on Linux after LAN join is complete, which makes it easier to order services that depend on Consul being available. [[GH-2121](https://github.com/hashicorp/consul/issues/2121)]
* agent: The `http_api_response_headers` config has been moved into a new `http_config` struct, so the old form is still supported but is deprecated. [[GH-3142](https://github.com/hashicorp/consul/issues/3142)]
* dns: Added support for EDNS(0) size adjustments if set in the request frame. This allows DNS responses via UDP which are larger than the standard 512 bytes max if the requesting client can support it. [GH-1980, GH-3131]
* server: Added a startup warning for servers when expecting to bootstrap with an even number of nodes. [[GH-1282](https://github.com/hashicorp/consul/issues/1282)]
* agent: (Consul Enterprise) Added support for non rotating, statically named snapshots for S3 snapshots using the snapshot agent.

BUG FIXES:

* agent: Fixed a regression where configuring -1 for the port was no longer disabling the DNS server. [[GH-3135](https://github.com/hashicorp/consul/issues/3135)]
* agent: Fix `consul leave` shutdown race. When shutting down an agent via the `consul leave` command on the command line the output would be `EOF` instead of `Graceful leave completed` [[GH-2880](https://github.com/hashicorp/consul/issues/2880)]
* agent: Show a better error message than 'EOF' when attempting to join with the wrong gossip key. [[GH-1013](https://github.com/hashicorp/consul/issues/1013)]
* agent: Fixed an issue where the `Method` and `Header` features of HTTP health checks were not being applied. [[GH-3178](https://github.com/hashicorp/consul/issues/3178)]
* agent: Fixed an issue where internally-configured watches were not working because of an incorrect protocol error, and unified internal watch handling during reloads of the Consul agent. [[GH-3177](https://github.com/hashicorp/consul/issues/3177)]
* server: Fixed an issue where the leader could return stale data duing queries as it is starting up. [[GH-2644](https://github.com/hashicorp/consul/issues/2644)]

## 0.8.4 (June 9, 2017)

FEATURES:

* agent: Added a method for [transitioning to gossip encryption on an existing cluster](https://www.consul.io/docs/agent/encryption.html#configuring-gossip-encryption-on-an-existing-cluster). [[GH-3079](https://github.com/hashicorp/consul/issues/3079)]
* agent: Added a method for [transitioning to TLS on an existing cluster](https://www.consul.io/docs/agent/encryption.html#configuring-tls-on-an-existing-cluster). [[GH-1705](https://github.com/hashicorp/consul/issues/1705)]
* agent: Added support for [RetryJoin on Azure](https://www.consul.io/docs/agent/options.html#retry_join_azure). [[GH-2978](https://github.com/hashicorp/consul/issues/2978)]
* agent: (Consul Enterprise) Added [AWS server side encryption support](http://docs.aws.amazon.com/AmazonS3/latest/dev/UsingServerSideEncryption.html) for S3 snapshots using the snapshot agent.

IMPROVEMENTS:

* agent: Added a check which prevents advertising or setting a service to a zero address (`0.0.0.0`, `[::]`, `::`). [[GH-2961](https://github.com/hashicorp/consul/issues/2961)]
* agent: Allow binding to any public IPv6 address with `::` [[GH-2285](https://github.com/hashicorp/consul/issues/2285)]
* agent: Removed SCADA-related code for Atlas and deprecated all Atlas-related configuration options. [[GH-3032](https://github.com/hashicorp/consul/issues/3032)]
* agent: Added support for custom check id and name when registering checks along with a service. [[GH-3047](https://github.com/hashicorp/consul/issues/3047)]
* agent: Updated [go-sockaddr](https://github.com/hashicorp/go-sockaddr) library to add support for new helper functions in bind address templates (`GetPrivateIPs`, `GetPublicIPs`), new math functions, and to pick up fixes for issues with detecting addresses on multi-homed hosts. [[GH-3068](https://github.com/hashicorp/consul/issues/3068)]
* agent: Watches now reset their index back to zero after an error, or if the index goes backwards, which allows watches to recover after a server restart with fresh state. [[GH-2621](https://github.com/hashicorp/consul/issues/2621)]
* agent: HTTP health checks now support custom method and headers. [[GH-1184](https://github.com/hashicorp/consul/issues/1184)], [[GH-2474](https://github.com/hashicorp/consul/issues/2474)], [[GH-2657](https://github.com/hashicorp/consul/issues/2657)], [[GH-3106](https://github.com/hashicorp/consul/issues/3106)]
* agent: Increased the graceful leave timeout from 5 to 15 seconds. [[GH-3121](https://github.com/hashicorp/consul/issues/3121)]
* agent: Added additional logging when the agent handles signals and when it exits. [[GH-3124](https://github.com/hashicorp/consul/issues/3124)]
* build: Added support for linux/arm64 binaries. [[GH-3042](https://github.com/hashicorp/consul/issues/3042)]
* build: Consul now builds with Go 1.8.3. [[GH-3074](https://github.com/hashicorp/consul/issues/3074)]
* ui: Added a sticky scroll to the KV side panel so the KV edit box always stays in place. [[GH-2812](https://github.com/hashicorp/consul/issues/2812)]

BUG FIXES:

* agent: Added defensive code to prevent agents from infecting the network coordinates with `NaN` or `Inf` values, and added code to clean up in environments where this has happened. [[GH-3023](https://github.com/hashicorp/consul/issues/3023)]
* api: Added code to always read from the body of a request so that connections will always be returned to the pool. [[GH-2850](https://github.com/hashicorp/consul/issues/2850)]
* build: Added a vendor fix to allow compilation on Illumos. [[GH-3024](https://github.com/hashicorp/consul/issues/3024)]
* cli: Fixed an issue where `consul exec` would return a 0 exit code, even when there were nodes that didn't respond. [[GH-2757](https://github.com/hashicorp/consul/issues/2757)]

## 0.8.3 (May 12, 2017)

BUG FIXES:

* agent: Fixed an issue where NAT-configured agents with a non-routable advertise address would refuse to make RPC connections to Consul servers. This was a regression related to GH-2822 in Consul 0.8.2. [[GH-3028](https://github.com/hashicorp/consul/issues/3028)]

## 0.8.2 (May 9, 2017)

BREAKING CHANGES:

* api: HttpClient now defaults to nil in the client config and will be generated if left blank. A NewHttpClient function has been added for creating an HttpClient with a custom Transport or TLS config. [[GH-2922](https://github.com/hashicorp/consul/issues/2922)]

IMPROVEMENTS:

* agent: Added an error at agent startup time if both `-ui` and `-ui-dir` are configured together. [[GH-2576](https://github.com/hashicorp/consul/issues/2576)]
* agent: Added the datacenter of a node to the catalog, health, and query API endpoints which contain a Node structure. [[GH-2713](https://github.com/hashicorp/consul/issues/2713)]
* agent: Added the `ca_path`, `tls_cipher_suites`, and `tls_prefer_server_cipher_suites` options to give more flexibility around configuring TLS. [[GH-2963](https://github.com/hashicorp/consul/issues/2963)]
* agent: Reduced the timeouts for the `-dev` server mode so that the development server starts up almost instantly. [[GH-2984](https://github.com/hashicorp/consul/issues/2984)]
* agent: Added `verify_incoming_rpc` and `verify_incoming_https` options for more granular control over incoming TLS enforcement. [[GH-2974](https://github.com/hashicorp/consul/issues/2974)]
* agent: Use bind address as source for outgoing connections. [[GH-2822](https://github.com/hashicorp/consul/issues/2822)]
* api: Added the ACL replication status endpoint to the Go API client library. [[GH-2947](https://github.com/hashicorp/consul/issues/2947)]
* cli: Added Raft protocol version to output of `operator raft list-peers` command.[[GH-2929](https://github.com/hashicorp/consul/issues/2929)]
* ui: Added optional JSON validation when editing KV entries in the web UI. [[GH-2712](https://github.com/hashicorp/consul/issues/2712)]
* ui: Updated ACL guide links and made guides open in a new tab. [[GH-3010](https://github.com/hashicorp/consul/issues/3010)]

BUG FIXES:

* server: Fixed a panic when the tombstone garbage collector was stopped. [[GH-2087](https://github.com/hashicorp/consul/issues/2087)]
* server: Fixed a panic in Autopilot that could occur when a node is elected but cannot complete leader establishment and steps back down. [[GH-2980](https://github.com/hashicorp/consul/issues/2980)]
* server: Added a new peers.json format that allows outage recovery when using Raft protocol version 3 and higher. Previously, you'd have to set the Raft protocol version back to 2 in order to manually recover a cluster. See https://www.consul.io/docs/guides/outage.html#manual-recovery-using-peers-json for more details. [[GH-3003](https://github.com/hashicorp/consul/issues/3003)]
* ui: Add and update favicons [[GH-2945](https://github.com/hashicorp/consul/issues/2945)]

## 0.8.1 (April 17, 2017)

IMPROVEMENTS:

* agent: Node IDs derived from host information are now hashed to prevent things like common server hardware from generating IDs with a common prefix across nodes. [[GH-2884](https://github.com/hashicorp/consul/issues/2884)]
* agent: Added new `-disable-host-node-id` CLI flag and `disable_host_node_id` config option to the Consul agent to prevent it from using information from the host when generating a node ID. This will result in a random node ID, which is useful when running multiple Consul agents on the same host for testing purposes. Having this built-in eases configuring a random node ID when running in containers. [[GH-2877](https://github.com/hashicorp/consul/issues/2877)]
* agent: Removed useless "==> Caught signal: broken pipe" logging since that often results from problems sending telemetry or broken incoming client connections; operators don't need to be alerted to these. [[GH-2768](https://github.com/hashicorp/consul/issues/2768)]
* cli: Added TLS options for setting the client/CA certificates to use when communicating with Consul. These can be provided through environment variables or command line flags. [[GH-2914](https://github.com/hashicorp/consul/issues/2914)]
* build: Consul is now built with Go 1.8.1. [[GH-2888](https://github.com/hashicorp/consul/issues/2888)]
* ui: Updates Consul assets to new branding. [[GH-2898](https://github.com/hashicorp/consul/issues/2898)]

BUG FIXES:

* api: Added missing Raft index fields to AgentService and Node structures. [[GH-2882](https://github.com/hashicorp/consul/issues/2882)]
* server: Fixed an issue where flood joins would not work with IPv6 addresses. [[GH-2878](https://github.com/hashicorp/consul/issues/2878)]
* server: Fixed an issue where electing a 0.8.x leader during an upgrade would cause a panic in older servers. [[GH-2889](https://github.com/hashicorp/consul/issues/2889)]
* server: Fixed an issue where tracking of leadership changes could become incorrect when changes occurred very rapidly. This could manifest as a panic in Autopilot, but could have caused other issues with multiple leader management routines running simultaneously. [[GH-2896](https://github.com/hashicorp/consul/issues/2896)]
* server: Fixed a panic when checking ACLs on a session that doesn't exist. [[GH-2624](https://github.com/hashicorp/consul/issues/2624)]

## 0.8.0 (April 5, 2017)

BREAKING CHANGES:

* **Command-Line Interface RPC Deprecation:** The RPC client interface has been removed. All CLI commands that used RPC and the `-rpc-addr` flag to communicate with Consul have been converted to use the HTTP API and the appropriate flags for it, and the `rpc` field has been removed from the port and address binding configs. You will need to remove these fields from your config files and update any scripts that passed a custom `-rpc-addr` to the following commands: `force-leave`, `info`,  `join`, `keyring`, `leave`, `members`, `monitor`, `reload`

* **Version 8 ACLs Are Now Opt-Out:** The [`acl_enforce_version_8`](https://www.consul.io/docs/agent/options.html#acl_enforce_version_8) configuration now defaults to `true` to enable [full version 8 ACL support](https://www.consul.io/docs/internals/acl.html#version_8_acls) by default. If you are upgrading an existing cluster with ACLs enabled, you will need to set this to `false` during the upgrade on **both Consul agents and Consul servers**. Version 8 ACLs were also changed so that [`acl_datacenter`](https://www.consul.io/docs/agent/options.html#acl_datacenter) must be set on agents in order to enable the agent-side enforcement of ACLs. This makes for a smoother experience in clusters where ACLs aren't enabled at all, but where the agents would have to wait to contact a Consul server before learning that. [[GH-2844](https://github.com/hashicorp/consul/issues/2844)]

* **Remote Exec Is Now Opt-In:** The default for [`disable_remote_exec`](https://www.consul.io/docs/agent/options.html#disable_remote_exec) was changed to "true", so now operators need to opt-in to having agents support running commands remotely via [`consul exec`](/docs/commands/exec.html). [[GH-2854](https://github.com/hashicorp/consul/issues/2854)]

* **Raft Protocol Compatibility:** When upgrading to Consul 0.8.0 from a version lower than 0.7.0, users will need to
set the [`-raft-protocol`](https://www.consul.io/docs/agent/options.html#_raft_protocol) option to 1 in order to maintain backwards compatibility with the old servers during the upgrade. See [Upgrading Specific Versions](https://www.consul.io/docs/upgrade-specific.html) guide for more details.

FEATURES:

* **Autopilot:** A set of features has been added to allow for automatic operator-friendly management of Consul servers. For more information about Autopilot, see the [Autopilot Guide](https://www.consul.io/docs/guides/autopilot.html).
  - **Dead Server Cleanup:** Dead servers will periodically be cleaned up and removed from the Raft peer set, to prevent them from interfering with the quorum size and leader elections.
  - **Server Health Checking:** An internal health check has been added to track the stability of servers. The thresholds of this health check are tunable as part of the [Autopilot configuration](https://www.consul.io/docs/agent/options.html#autopilot) and the status can be viewed through the [`/v1/operator/autopilot/health`](https://www.consul.io/docs/agent/http/operator.html#autopilot-health) HTTP endpoint.
  - **New Server Stabilization:** When a new server is added to the cluster, there will be a waiting period where it must be healthy and stable for a certain amount of time before being promoted to a full, voting member. This threshold can be configured using the new [`server_stabilization_time`](https://www.consul.io/docs/agent/options.html#server_stabilization_time) setting.
  - **Advanced Redundancy:** (Consul Enterprise) A new [`-non-voting-server`](https://www.consul.io/docs/agent/options.html#_non_voting_server) option flag has been added for Consul servers to configure a server that does not participate in the Raft quorum. This can be used to add read scalability to a cluster in cases where a high volume of reads to servers are needed, but non-voting servers can be lost without causing an outage. There's also a new [`redundancy_zone_tag`](https://www.consul.io/docs/agent/options.html#redundancy_zone_tag) configuration that allows Autopilot to manage separating servers into zones for redundancy. Only one server in each zone can be a voting member at one time. This helps when Consul servers are managed with automatic replacement with a system like a resource scheduler or auto-scaling group. Extra non-voting servers in each zone will be available as hot standbys (that help with read-scaling) that can be quickly promoted into service when the voting server in a zone fails.
  - **Upgrade Orchestration:** (Consul Enterprise) Autopilot will automatically orchestrate an upgrade strategy for Consul servers where it will initially add newer versions of Consul servers as non-voters, wait for a full set of newer versioned servers to be added, and then gradually swap into service as voters and swap out older versioned servers to non-voters. This allows operators to safely bring up new servers, wait for the upgrade to be complete, and then terminate the old servers.
* **Network Areas:** (Consul Enterprise) A new capability has been added which allows operators to define network areas that join together two Consul datacenters. Unlike Consul's WAN feature, network areas use just the server RPC port for communication, and pairwise relationships can be made between arbitrary datacenters, so not all servers need to be fully connected. This allows for complex topologies among Consul datacenters like hub/spoke and more general trees. See the [Network Areas Guide](https://www.consul.io/docs/guides/areas.html) for more details.
* **WAN Soft Fail:** Request routing between servers in the WAN is now more robust by treating Serf failures as advisory but not final. This means that if there are issues between some subset of the servers in the WAN, Consul will still be able to route RPC requests as long as RPCs are actually still working. Prior to WAN Soft Fail, any datacenters having connectivity problems on the WAN would mean that all DCs might potentially stop sending RPCs to those datacenters. [[GH-2801](https://github.com/hashicorp/consul/issues/2801)]
* **WAN Join Flooding:** A new routine was added that looks for Consul servers in the LAN and makes sure that they are joined into the WAN as well. This catches up up newly-added servers onto the WAN as soon as they join the LAN, keeping them in sync automatically. [[GH-2801](https://github.com/hashicorp/consul/issues/2801)]
* **Validate command:** To provide consistency across our products, the `configtest` command has been deprecated and replaced with the `validate` command (to match Nomad and Terraform). The `configtest` command will be removed in Consul 0.9. [[GH-2732](https://github.com/hashicorp/consul/issues/2732)]

IMPROVEMENTS:

* agent: Fixed a missing case where gossip would stop flowing to dead nodes for a short while. [[GH-2722](https://github.com/hashicorp/consul/issues/2722)]
* agent: Changed agent to seed Go's random number generator. [[GH-2722](https://github.com/hashicorp/consul/issues/2722)]
* agent: Serf snapshots no longer have the executable bit set on the file. [[GH-2722](https://github.com/hashicorp/consul/issues/2722)]
* agent: Consul is now built with Go 1.8. [[GH-2752](https://github.com/hashicorp/consul/issues/2752)]
* agent: Updated aws-sdk-go version (used for EC2 auto join) for Go 1.8 compatibility. [[GH-2755](https://github.com/hashicorp/consul/issues/2755)]
* agent: User-supplied node IDs are now normalized to lower-case. [[GH-2798](https://github.com/hashicorp/consul/issues/2798)]
* agent: Added checks to enforce uniqueness of agent node IDs at cluster join time and when registering with the catalog. [[GH-2832](https://github.com/hashicorp/consul/issues/2832)]
* cli: Standardized handling of CLI options for connecting to the Consul agent. This makes sure that the same set of flags and environment variables works in all CLI commands (see https://www.consul.io/docs/commands/index.html#environment-variables). [[GH-2717](https://github.com/hashicorp/consul/issues/2717)]
* cli: Updated go-cleanhttp library for better HTTP connection handling between CLI commands and the Consul agent (tunes reuse settings). [[GH-2735](https://github.com/hashicorp/consul/issues/2735)]
* cli: The `operator raft` subcommand has had its two modes split into the `list-peers` and `remove-peer` subcommands. The old flags for these will continue to work for backwards compatibility, but will be removed in Consul 0.9.
* cli: Added an `-id` flag to the `operator raft remove-peer` command to allow removing a peer by ID. [[GH-2847](https://github.com/hashicorp/consul/issues/2847)]
* dns: Allows the `.service` tag to be optional in RFC 2782 lookups. [[GH-2690](https://github.com/hashicorp/consul/issues/2690)]
* server: Changed the internal `EnsureRegistration` RPC endpoint to prevent registering checks that aren't associated with the top-level node being registered. [[GH-2846](https://github.com/hashicorp/consul/issues/2846)]

BUG FIXES:

* agent: Fixed an issue with `consul watch` not working when http was listening on a unix socket. [[GH-2385](https://github.com/hashicorp/consul/issues/2385)]
* agent: Fixed an issue where checks and services could not sync deregister operations back to the catalog when version 8 ACL support is enabled. [[GH-2818](https://github.com/hashicorp/consul/issues/2818)]
* agent: Fixed an issue where agents could use the ACL token registered with a service when registering checks for the same service that were registered with a different ACL token. [[GH-2829](https://github.com/hashicorp/consul/issues/2829)]
* cli: Fixed `consul kv` commands not reading the `CONSUL_HTTP_TOKEN` environment variable. [[GH-2566](https://github.com/hashicorp/consul/issues/2566)]
* cli: Fixed an issue where prefixing an address with a protocol (such as 'http://' or 'https://') in `-http-addr` or `CONSUL_HTTP_ADDR` would give an error.
* cli: Fixed an issue where error messages would get printed to stdout instead of stderr. [[GH-2548](https://github.com/hashicorp/consul/issues/2548)]
* server: Fixed an issue with version 8 ACLs where servers couldn't deregister nodes from the catalog during reconciliation. [[GH-2792](https://github.com/hashicorp/consul/issues/2792)] This fix was generalized and applied to registering nodes as well. [[GH-2826](https://github.com/hashicorp/consul/issues/2826)]
* server: Fixed an issue where servers could temporarily roll back changes to a node's metadata or tagged addresses when making updates to the node's health checks. [[GH-2826](https://github.com/hashicorp/consul/issues/2826)]
* server: Fixed an issue where the service name `consul` was not subject to service ACL policies with version 8 ACLs enabled. [[GH-2816](https://github.com/hashicorp/consul/issues/2816)]

## 0.7.5 (February 15, 2017)

BUG FIXES:

* server: Fixed a rare but serious issue where Consul servers could panic when performing a large delete operation followed by a specific sequence of other updates to related parts of the state store (affects KV, sessions, prepared queries, and the catalog). [[GH-2724](https://github.com/hashicorp/consul/issues/2724)]

## 0.7.4 (February 6, 2017)

IMPROVEMENTS:

* agent: Integrated gopsutil library to use built in host UUID as node ID, if available, instead of a randomly generated UUID. This makes it easier for other applications on the same host to generate the same node ID without coordinating with Consul. [[GH-2697](https://github.com/hashicorp/consul/issues/2697)]
* agent: Added a configuration option, `tls_min_version`, for setting the minimum allowed TLS version used for the HTTP API and RPC. [[GH-2699](https://github.com/hashicorp/consul/issues/2699)]
* agent: Added a `relay-factor` option to keyring operations to allow nodes to relay their response through N randomly-chosen other nodes in the cluster. [[GH-2704](https://github.com/hashicorp/consul/issues/2704)]
* build: Consul is now built with Go 1.7.5. [[GH-2682](https://github.com/hashicorp/consul/issues/2682)]
* dns: Add ability to lookup Consul agents by either their Node ID or Node Name through the node interface (e.g. DNS `(node-id|node-name).node.consul`). [[GH-2702](https://github.com/hashicorp/consul/issues/2702)]

BUG FIXES:

* dns: Fixed an issue where SRV lookups for services on a node registered with non-IP addresses were missing the CNAME record in the additional section of the response. [[GH-2695](https://github.com/hashicorp/consul/issues/2695)]

## 0.7.3 (January 26, 2017)

FEATURES:

* **KV Import/Export CLI:** `consul kv export` and `consul kv import` can be used to move parts of the KV tree between disconnected consul clusters, using JSON as the intermediate representation. [[GH-2633](https://github.com/hashicorp/consul/issues/2633)]
* **Node Metadata:** Support for assigning user-defined metadata key/value pairs to nodes has been added. This can be viewed when looking up node info, and can be used to filter the results of various catalog and health endpoints. For more information, see the [Catalog](https://www.consul.io/docs/agent/http/catalog.html), [Health](https://www.consul.io/docs/agent/http/health.html), and [Prepared Query](https://www.consul.io/docs/agent/http/query.html) endpoint documentation, as well as the [Node Meta](https://www.consul.io/docs/agent/options.html#_node_meta) section of the agent configuration. [[GH-2654](https://github.com/hashicorp/consul/issues/2654)]
* **Node Identifiers:** Consul agents can now be configured with a unique identifier, or they will generate one at startup that will persist across agent restarts. This identifier is designed to represent a node across all time, even if the name or address of the node changes. Identifiers are currently only exposed in node-related endpoints, but they will be used in future versions of Consul to help manage Consul servers and the Raft quorum in a more robust manner, as the quorum is currently tracked via addresses, which can change. [[GH-2661](https://github.com/hashicorp/consul/issues/2661)]
* **Improved Blocking Queries:** Consul's [blocking query](https://www.consul.io/api/index.html#blocking-queries) implementation was improved to provide a much more fine-grained mechanism for detecting changes. For example, in previous versions of Consul blocking to wait on a change to a specific service would result in a wake up if any service changed. Now, wake ups are scoped to the specific service being watched, if possible. This support has been added to all endpoints that support blocking queries, nothing new is required to take advantage of this feature. [[GH-2671](https://github.com/hashicorp/consul/issues/2671)]
* **GCE auto-discovery:** New `-retry-join-gce` configuration options added to allow bootstrapping by automatically discovering Google Cloud instances with a given tag at startup. [[GH-2570](https://github.com/hashicorp/consul/issues/2570)]

IMPROVEMENTS:

* build: Consul is now built with Go 1.7.4. [[GH-2676](https://github.com/hashicorp/consul/issues/2676)]
* cli: `consul kv get` now has a `-base64` flag to base 64 encode the value. [[GH-2631](https://github.com/hashicorp/consul/issues/2631)]
* cli: `consul kv put` now has a `-base64` flag for setting values which are base 64 encoded. [[GH-2632](https://github.com/hashicorp/consul/issues/2632)]
* ui: Added a notice that JS is required when viewing the web UI with JS disabled. [[GH-2636](https://github.com/hashicorp/consul/issues/2636)]

BUG FIXES:

* agent: Redacted the AWS access key and secret key ID from the /v1/agent/self output so they are not disclosed. [[GH-2677](https://github.com/hashicorp/consul/issues/2677)]
* agent: Fixed a rare startup panic due to a Raft/Serf race condition. [[GH-1899](https://github.com/hashicorp/consul/issues/1899)]
* cli: Fixed a panic when an empty quoted argument was given to `consul kv put`. [[GH-2635](https://github.com/hashicorp/consul/issues/2635)]
* tests: Fixed a race condition with check mock's map usage. [[GH-2578](https://github.com/hashicorp/consul/issues/2578)]

## 0.7.2 (December 19, 2016)

FEATURES:

* **Keyring API:** A new `/v1/operator/keyring` HTTP endpoint was added that allows for performing operations such as list, install, use, and remove on the encryption keys in the gossip keyring. See the [Keyring Endpoint](https://www.consul.io/docs/agent/http/operator.html#keyring) for more details. [[GH-2509](https://github.com/hashicorp/consul/issues/2509)]
* **Monitor API:** A new `/v1/agent/monitor` HTTP endpoint was added to allow for viewing streaming log output from the agent, similar to the `consul monitor` command. See the [Monitor Endpoint](https://www.consul.io/docs/agent/http/agent.html#agent_monitor) for more details. [[GH-2511](https://github.com/hashicorp/consul/issues/2511)]
* **Reload API:** A new `/v1/agent/reload` HTTP endpoint was added for triggering a reload of the agent's configuration. See the [Reload Endpoint](https://www.consul.io/docs/agent/http/agent.html#agent_reload) for more details. [[GH-2516](https://github.com/hashicorp/consul/issues/2516)]
* **Leave API:** A new `/v1/agent/leave` HTTP endpoint was added for causing an agent to gracefully shutdown and leave the cluster (previously, only `force-leave` was present in the HTTP API). See the [Leave Endpoint](https://www.consul.io/docs/agent/http/agent.html#agent_leave) for more details. [[GH-2516](https://github.com/hashicorp/consul/issues/2516)]
* **Bind Address Templates (beta):** Consul agents now allow [go-sockaddr/template](https://godoc.org/github.com/hashicorp/go-sockaddr/template) syntax to be used for any bind address configuration (`advertise_addr`, `bind_addr`, `client_addr`, and others). This allows for easy creation of immutable images for Consul that can fetch their own address based on an interface name, network CIDR, address family from an actual RFC number, and many other possible schemes. This feature is in beta and we may tweak the template syntax before final release, but we encourage the community to try this and provide feedback. [[GH-2563](https://github.com/hashicorp/consul/issues/2563)]
* **Complete ACL Coverage (beta):** Consul 0.8 will feature complete ACL coverage for all of Consul. To ease the transition to the new policies, a beta version of complete ACL support was added to help with testing and migration to the new features. Please see the [ACLs Internals Guide](https://www.consul.io/docs/internals/acl.html#version_8_acls) for more details. [GH-2594, GH-2592, GH-2590]

IMPROVEMENTS:

* agent: Defaults to `?pretty` JSON for HTTP API requests when in `-dev` mode. [[GH-2518](https://github.com/hashicorp/consul/issues/2518)]
* agent: Updated Circonus metrics library and added new Circonus configration options for Consul for customizing check display name and tags. [[GH-2555](https://github.com/hashicorp/consul/issues/2555)]
* agent: Added a checksum to UDP gossip messages to guard against packet corruption. [[GH-2574](https://github.com/hashicorp/consul/issues/2574)]
* agent: Check whether a snapshot needs to be taken more often (every 5 seconds instead of 2 minutes) to keep the raft file smaller and to avoid doing huge truncations when writing lots of entries very quickly. [[GH-2591](https://github.com/hashicorp/consul/issues/2591)]
* agent: Allow gossiping to suspected/recently dead nodes. [[GH-2593](https://github.com/hashicorp/consul/issues/2593)]
* agent: Changed the gossip suspicion timeout to grow smoothly as the number of nodes grows. [[GH-2593](https://github.com/hashicorp/consul/issues/2593)]
* agent: Added a deprecation notice for Atlas features to the CLI and docs. [[GH-2597](https://github.com/hashicorp/consul/issues/2597)]
* agent: Give a better error message when the given data-dir is not a directory. [[GH-2529](https://github.com/hashicorp/consul/issues/2529)]

BUG FIXES:

* agent: Fixed a panic when SIGPIPE signal was received. [[GH-2404](https://github.com/hashicorp/consul/issues/2404)]
* api: Added missing Raft index fields to `CatalogService` structure. [[GH-2366](https://github.com/hashicorp/consul/issues/2366)]
* api: Added missing notes field to `AgentServiceCheck` structure. [[GH-2336](https://github.com/hashicorp/consul/issues/2336)]
* api: Changed type of `AgentServiceCheck.TLSSkipVerify` from `string` to `bool`. [[GH-2530](https://github.com/hashicorp/consul/issues/2530)]
* api: Added new `HealthChecks.AggregatedStatus()` method that makes it easy get an overall health status from a list of checks. [[GH-2544](https://github.com/hashicorp/consul/issues/2544)]
* api: Changed type of `KVTxnOp.Verb` from `string` to `KVOp`. [[GH-2531](https://github.com/hashicorp/consul/issues/2531)]
* cli: Fixed an issue with the `consul kv put` command where a negative value would be interpreted as an argument to read from standard input. [[GH-2526](https://github.com/hashicorp/consul/issues/2526)]
* ui: Fixed an issue where extra commas would be shown around service tags. [[GH-2340](https://github.com/hashicorp/consul/issues/2340)]
* ui: Customized Bootstrap config to avoid missing font file references. [[GH-2485](https://github.com/hashicorp/consul/issues/2485)]
* ui: Removed "Deregister" button as removing nodes from the catalog isn't a common operation and leads to lots of user confusion. [[GH-2541](https://github.com/hashicorp/consul/issues/2541)]

## 0.7.1 (November 10, 2016)

BREAKING CHANGES:

* Child process reaping support has been removed, along with the `reap` configuration option. Reaping is also done via [dumb-init](https://github.com/Yelp/dumb-init) in the [Consul Docker image](https://github.com/hashicorp/docker-consul), so removing it from Consul itself simplifies the code and eases future maintainence for Consul. If you are running Consul as PID 1 in a container you will need to arrange for a wrapper process to reap child processes. [[GH-1988](https://github.com/hashicorp/consul/issues/1988)]
* The default for `max_stale` has been increased to a near-indefinite threshold (10 years) to allow DNS queries to continue to be served in the event of a long outage with no leader. A new telemetry counter has also been added at `consul.dns.stale_queries` to track when agents serve DNS queries that are over a certain staleness (>5 seconds). [[GH-2481](https://github.com/hashicorp/consul/issues/2481)]
* The api package's `PreparedQuery.Delete()` method now takes `WriteOptions` instead of `QueryOptions`. [[GH-2417](https://github.com/hashicorp/consul/issues/2417)]

FEATURES:

* **Key/Value Store Command Line Interface:** New `consul kv` commands were added for easy access to all basic key/value store operations. [[GH-2360](https://github.com/hashicorp/consul/issues/2360)]
* **Snapshot/Restore:** A new /v1/snapshot HTTP endpoint and corresponding set of `consul snapshot` commands were added for easy point-in-time snapshots for disaster recovery. Snapshots include all state managed by Consul's Raft [consensus protocol](/docs/internals/consensus.html), including Key/Value Entries, Service Catalog, Prepared Queries, Sessions, and ACLs. Snapshots can be restored on the fly into a completely fresh cluster. [[GH-2396](https://github.com/hashicorp/consul/issues/2396)]
* **AWS auto-discovery:** New `-retry-join-ec2` configuration options added to allow bootstrapping by automatically discovering AWS instances with a given tag key/value at startup. [[GH-2459](https://github.com/hashicorp/consul/issues/2459)]

IMPROVEMENTS:

* api: All session options can now be set when using `api.Lock()`. [[GH-2372](https://github.com/hashicorp/consul/issues/2372)]
* agent: Added the ability to bind Serf WAN and LAN to different interfaces than the general bind address. [[GH-2007](https://github.com/hashicorp/consul/issues/2007)]
* agent: Added a new `tls_skip_verify` configuration option for HTTP checks. [[GH-1984](https://github.com/hashicorp/consul/issues/1984)]
* build: Consul is now built with Go 1.7.3. [[GH-2281](https://github.com/hashicorp/consul/issues/2281)]

BUG FIXES:

* agent: Fixed a Go race issue with log buffering at startup. [[GH-2262](https://github.com/hashicorp/consul/issues/2262)]
* agent: Fixed a panic during anti-entropy sync for services and checks. [[GH-2125](https://github.com/hashicorp/consul/issues/2125)]
* agent: Fixed an issue on Windows where "wsarecv" errors were logged when CLI commands accessed the RPC interface. [[GH-2356](https://github.com/hashicorp/consul/issues/2356)]
* agent: Syslog initialization will now retry on errors for up to 60 seconds to avoid a race condition at system startup. [[GH-1610](https://github.com/hashicorp/consul/issues/1610)]
* agent: Fixed a panic when both -dev and -bootstrap-expect flags were provided. [[GH-2464](https://github.com/hashicorp/consul/issues/2464)]
* agent: Added a retry with backoff when a session fails to invalidate after expiring. [[GH-2435](https://github.com/hashicorp/consul/issues/2435)]
* agent: Fixed an issue where Consul would fail to start because of leftover malformed check/service state files. [[GH-1221](https://github.com/hashicorp/consul/issues/1221)]
* agent: Fixed agent crashes on macOS Sierra by upgrading Go. [GH-2407, GH-2281]
* agent: Log a warning instead of success when attempting to deregister a nonexistent service. [[GH-2492](https://github.com/hashicorp/consul/issues/2492)]
* api: Trim leading slashes from keys/prefixes when querying KV endpoints to avoid a bug with redirects in Go 1.7 (golang/go#4800). [[GH-2403](https://github.com/hashicorp/consul/issues/2403)]
* dns: Fixed external services that pointed to consul addresses (CNAME records) not resolving to A-records. [[GH-1228](https://github.com/hashicorp/consul/issues/1228)]
* dns: Fixed an issue with SRV lookups where the service address was different from the node's. [[GH-832](https://github.com/hashicorp/consul/issues/832)]
* dns: Fixed an issue where truncated records from a recursor query were improperly reported as errors. [[GH-2384](https://github.com/hashicorp/consul/issues/2384)]
* server: Fixed the port numbers in the sample JSON inside peers.info. [[GH-2391](https://github.com/hashicorp/consul/issues/2391)]
* server: Squashes ACL datacenter name to lower case and checks for proper formatting at startup. [GH-2059, GH-1778, GH-2478]
* ui: Fixed an XSS issue with the display of sessions and ACLs in the web UI. [[GH-2456](https://github.com/hashicorp/consul/issues/2456)]

## 0.7.0 (September 14, 2016)

BREAKING CHANGES:

* The default behavior of `leave_on_terminate` and `skip_leave_on_interrupt` are now dependent on whether or not the agent is acting as a server or client. When Consul is started as a server the defaults for these are `false` and `true`, respectively, which means that you have to explicitly configure a server to leave the cluster. When Consul is started as a client the defaults are the opposite, which means by default, clients will leave the cluster if shutdown or interrupted. [[GH-1909](https://github.com/hashicorp/consul/issues/1909)] [[GH-2320](https://github.com/hashicorp/consul/issues/2320)]
* The `allow_stale` configuration for DNS queries to the Consul agent now defaults to `true`, allowing for better utilization of available Consul servers and higher throughput at the expense of weaker consistency. This is almost always an acceptable tradeoff for DNS queries, but this can be reconfigured to use the old default behavior if desired. [[GH-2315](https://github.com/hashicorp/consul/issues/2315)]
* Output from HTTP checks is truncated to 4k when stored on the servers, similar to script check output. [[GH-1952](https://github.com/hashicorp/consul/issues/1952)]
* Consul's Go API client will now send ACL tokens using HTTP headers instead of query parameters, requiring Consul 0.6.0 or later. [[GH-2233](https://github.com/hashicorp/consul/issues/2233)]
* Removed support for protocol version 1, so Consul 0.7 is no longer compatible with Consul versions prior to 0.3. [[GH-2259](https://github.com/hashicorp/consul/issues/2259)]
* The Raft peers information in `consul info` has changed format and includes information about the suffrage of a server, which will be used in future versions of Consul. [[GH-2222](https://github.com/hashicorp/consul/issues/2222)]
* New [`translate_wan_addrs`](https://www.consul.io/docs/agent/options.html#translate_wan_addrs) behavior from [[GH-2118](https://github.com/hashicorp/consul/issues/2118)] translates addresses in HTTP responses and could break clients that are expecting local addresses. A new `X-Consul-Translate-Addresses` header was added to allow clients to detect if translation is enabled for HTTP responses, and a "lan" tag was added to `TaggedAddresses` for clients that need the local address regardless of translation. [[GH-2280](https://github.com/hashicorp/consul/issues/2280)]
* The behavior of the `peers.json` file is different in this version of Consul. This file won't normally be present and is used only during outage recovery. Be sure to read the updated [Outage Recovery Guide](https://www.consul.io/docs/guides/outage.html) for details. [[GH-2222](https://github.com/hashicorp/consul/issues/2222)]
* Consul's default Raft timing is now set to work more reliably on lower-performance servers, which allows small clusters to use lower cost compute at the expense of reduced performance for failed leader detection and leader elections. You will need to configure Consul to get the same performance as before. See the new [Server Performance](https://www.consul.io/docs/guides/performance.html) guide for more details. [[GH-2303](https://github.com/hashicorp/consul/issues/2303)]

FEATURES:

* **Transactional Key/Value API:** A new `/v1/txn` API was added that allows for atomic updates to and fetches from multiple entries in the key/value store inside of an atomic transaction. This includes conditional updates based on obtaining locks, and all other key/value store operations. See the [Key/Value Store Endpoint](https://www.consul.io/docs/agent/http/kv.html#txn) for more details. [[GH-2028](https://github.com/hashicorp/consul/issues/2028)]
* **Native ACL Replication:** Added a built-in full replication capability for ACLs. Non-ACL datacenters can now replicate the complete ACL set locally to their state store and fall back to that if there's an outage. Additionally, this provides a good way to make a backup ACL datacenter, or to migrate the ACL datacenter to a different one. See the [ACL Internals Guide](https://www.consul.io/docs/internals/acl.html#replication) for more details. [[GH-2237](https://github.com/hashicorp/consul/issues/2237)]
* **Server Connection Rebalancing:** Consul agents will now periodically reconnect to available Consul servers in order to redistribute their RPC query load. Consul clients will, by default, attempt to establish a new connection every 120s to 180s unless the size of the cluster is sufficiently large. The rate at which agents begin to query new servers is proportional to the size of the Consul cluster (servers should never receive more than 64 new connections per second per Consul server as a result of rebalancing). Clusters in stable environments who use `allow_stale` should see a more even distribution of query load across all of their Consul servers. [[GH-1743](https://github.com/hashicorp/consul/issues/1743)]
* **Raft Updates and Consul Operator Interface:** This version of Consul upgrades to "stage one" of the v2 HashiCorp Raft library. This version offers improved handling of cluster membership changes and recovery after a loss of quorum. This version also provides a foundation for new features that will appear in future Consul versions once the remainder of the v2 library is complete. [[GH-2222](https://github.com/hashicorp/consul/issues/2222)] <br> Consul's default Raft timing is now set to work more reliably on lower-performance servers, which allows small clusters to use lower cost compute at the expense of reduced performance for failed leader detection and leader elections. You will need to configure Consul to get the same performance as before. See the new [Server Performance](https://www.consul.io/docs/guides/performance.html) guide for more details. [[GH-2303](https://github.com/hashicorp/consul/issues/2303)] <br> Servers will now abort bootstrapping if they detect an existing cluster with configured Raft peers. This will help prevent safe but spurious leader elections when introducing new nodes with `bootstrap_expect` enabled into an existing cluster. [[GH-2319](https://github.com/hashicorp/consul/issues/2319)] <br> Added new `consul operator` command, HTTP endpoint, and associated ACL to allow Consul operators to view and update the Raft configuration. This allows a stale server to be removed from the Raft peers without requiring downtime and peers.json recovery file use. See the new [Consul Operator Command](https://www.consul.io/docs/commands/operator.html) and the [Consul Operator Endpoint](https://www.consul.io/docs/agent/http/operator.html) for details, as well as the updated [Outage Recovery Guide](https://www.consul.io/docs/guides/outage.html). [[GH-2312](https://github.com/hashicorp/consul/issues/2312)]
* **Serf Lifeguard Updates:** Implemented a new set of feedback controls for the gossip layer that help prevent degraded nodes that can't meet the soft real-time requirements from erroneously causing `serfHealth` flapping in other, healthy nodes. This feature tunes itself automatically and requires no configuration. [[GH-2101](https://github.com/hashicorp/consul/issues/2101)]
* **Prepared Query Near Parameter:** Prepared queries support baking in a new `Near` sorting parameter. This allows results to be sorted by network round trip time based on a static node, or based on the round trip time from the Consul agent where the request originated. This can be used to find a co-located service instance is one is available, with a transparent fallback to the next best alternate instance otherwise. [[GH-2137](https://github.com/hashicorp/consul/issues/2137)]
* **Automatic Service Deregistration:** Added a new `deregister_critical_service_after` timeout field for health checks which will cause the service associated with that check to get deregistered if the check is critical for longer than the timeout. This is useful for cleanup of health checks registered natively by applications, or in other situations where services may not always be cleanly shutdown. [[GH-679](https://github.com/hashicorp/consul/issues/679)]
* **WAN Address Translation Everywhere:** Extended the [`translate_wan_addrs`](https://www.consul.io/docs/agent/options.html#translate_wan_addrs) config option to also translate node addresses in HTTP responses, making it easy to use this feature from non-DNS clients. [[GH-2118](https://github.com/hashicorp/consul/issues/2118)]
* **RPC Retries:** Consul will now retry RPC calls that result in "no leader" errors for up to 5 seconds. This allows agents to ride out leader elections with a delayed response vs. an error. [[GH-2175](https://github.com/hashicorp/consul/issues/2175)]
* **Circonus Telemetry Support:** Added support for Circonus as a telemetry destination. [[GH-2193](https://github.com/hashicorp/consul/issues/2193)]

IMPROVEMENTS:

* agent: Reap time for failed nodes is now configurable via new `reconnect_timeout` and `reconnect_timeout_wan` config options ([use with caution](https://www.consul.io/docs/agent/options.html#reconnect_timeout)). [[GH-1935](https://github.com/hashicorp/consul/issues/1935)]
* agent: Joins based on a DNS lookup will use TCP and attempt to join with the full list of returned addresses. [[GH-2101](https://github.com/hashicorp/consul/issues/2101)]
* agent: Consul will now refuse to start with a helpful message if the same UNIX socket is used for more than one listening endpoint. [[GH-1910](https://github.com/hashicorp/consul/issues/1910)]
* agent: Removed an obsolete warning message when Consul starts on Windows. [[GH-1920](https://github.com/hashicorp/consul/issues/1920)]
* agent: Defaults bind address to 127.0.0.1 when running in `-dev` mode. [[GH-1878](https://github.com/hashicorp/consul/issues/1878)]
* agent: Added version information to the log when Consul starts up. [[GH-1404](https://github.com/hashicorp/consul/issues/1404)]
* agent: Added timing metrics for HTTP requests in the form of `consul.http.<verb>.<path>`. [[GH-2256](https://github.com/hashicorp/consul/issues/2256)]
* build: Updated all vendored dependencies. [[GH-2258](https://github.com/hashicorp/consul/issues/2258)]
* build: Consul releases are now built with Go 1.6.3. [[GH-2260](https://github.com/hashicorp/consul/issues/2260)]
* checks: Script checks now support an optional `timeout` parameter. [[GH-1762](https://github.com/hashicorp/consul/issues/1762)]
* checks: HTTP health checks limit saved output to 4K to avoid performance issues. [[GH-1952](https://github.com/hashicorp/consul/issues/1952)]
* cli: Added a `-stale` mode for watchers to allow them to pull data from any Consul server, not just the leader. [[GH-2045](https://github.com/hashicorp/consul/issues/2045)] [[GH-917](https://github.com/hashicorp/consul/issues/917)]
* dns: Consul agents can now limit the number of UDP answers returned via the DNS interface. The default number of UDP answers is `3`, however by adjusting the `dns_config.udp_answer_limit` configuration parameter, it is now possible to limit the results down to `1`. This tunable provides environments where RFC3484 section 6, rule 9 is enforced with an important workaround in order to preserve the desired behavior of randomized DNS results. Most modern environments will not need to adjust this setting as this RFC was made obsolete by RFC 6724\. See the [agent options](https://www.consul.io/docs/agent/options.html#udp_answer_limit) documentation for additional details for when this should be used. [[GH-1712](https://github.com/hashicorp/consul/issues/1712)]
* dns: Consul now compresses all DNS responses by default. This prevents issues when recursing records that were originally compressed, where Consul would sometimes generate an invalid, uncompressed response that was too large. [[GH-2266](https://github.com/hashicorp/consul/issues/2266)]
* dns: Added a new `recursor_timeout` configuration option to set the timeout for Consul's internal DNS client that's used for recursing queries to upstream DNS servers. [[GH-2321](https://github.com/hashicorp/consul/issues/2321)]
* dns: Added a new `-dns-port` command line option so this can be set without a config file. [[GH-2263](https://github.com/hashicorp/consul/issues/2263)]
* ui: Added a new network tomography visualization to the UI. [[GH-2046](https://github.com/hashicorp/consul/issues/2046)]

BUG FIXES:

* agent: Fixed an issue where a health check's output never updates if the check status doesn't change after the Consul agent starts. [[GH-1934](https://github.com/hashicorp/consul/issues/1934)]
* agent: External services can now be registered with ACL tokens. [[GH-1738](https://github.com/hashicorp/consul/issues/1738)]
* agent: Fixed an issue where large events affecting many nodes could cause infinite intent rebroadcasts, leading to many log messages about intent queue overflows. [[GH-1062](https://github.com/hashicorp/consul/issues/1062)]
* agent: Gossip encryption keys are now validated before being made persistent in the keyring, avoiding delayed feedback at runtime. [[GH-1299](https://github.com/hashicorp/consul/issues/1299)]
* dns: Fixed an issue where DNS requests for SRV records could be incorrectly trimmed, resulting in an ADDITIONAL section that was out of sync with the ANSWER. [[GH-1931](https://github.com/hashicorp/consul/issues/1931)]
* dns: Fixed two issues where DNS requests for SRV records on a prepared query that failed over would report the wrong domain and fail to translate addresses. [[GH-2218](https://github.com/hashicorp/consul/issues/2218)] [[GH-2220](https://github.com/hashicorp/consul/issues/2220)]
* server: Fixed a deadlock related to sorting the list of available datacenters by round trip time. [[GH-2130](https://github.com/hashicorp/consul/issues/2130)]
* server: Fixed an issue with the state store's immutable radix tree that would prevent it from using cached modified objects during transactions, leading to extra copies and increased memory / GC pressure. [[GH-2106](https://github.com/hashicorp/consul/issues/2106)]
* server: Upgraded Bolt DB to v1.2.1 to fix an issue on Windows where Consul would sometimes fail to start due to open user-mapped sections. [[GH-2203](https://github.com/hashicorp/consul/issues/2203)]

OTHER CHANGES:

* build: Switched from Godep to govendor. [[GH-2252](https://github.com/hashicorp/consul/issues/2252)]

## 0.6.4 (March 16, 2016)

BACKWARDS INCOMPATIBILITIES:

* Added a new `query` ACL type to manage prepared query names, and stopped capturing
  ACL tokens by default when prepared queries are created. This won't affect existing
  queries and how they are executed, but this will affect how they are managed. Now
  management of prepared queries can be delegated within an organization. If you use
  prepared queries, you'll need to read the
  [Consul 0.6.4 upgrade instructions](https://www.consul.io/docs/upgrade-specific.html)
  before upgrading to this version of Consul. [[GH-1748](https://github.com/hashicorp/consul/issues/1748)]
* Consul's Go API client now pools connections by default, and requires you to manually
  opt-out of this behavior. Previously, idle connections were supported and their
  lifetime was managed by a finalizer, but this wasn't reliable in certain situations.
  If you reuse an API client object during the lifetime of your application, then there's
  nothing to do. If you have short-lived API client objects, you may need to configure them
  using the new `api.DefaultNonPooledConfig()` method to avoid leaking idle connections. [[GH-1825](https://github.com/hashicorp/consul/issues/1825)]
* Consul's Go API client's `agent.UpdateTTL()` function was updated in a way that will
  only work with Consul 0.6.4 and later. The `agent.PassTTL()`, `agent.WarnTTL()`, and
  `agent.FailTTL()` functions were not affected and will continue work with older
  versions of Consul. [[GH-1794](https://github.com/hashicorp/consul/issues/1794)]

FEATURES:

* Added new template prepared queries which allow you to define a prefix (possibly even
  an empty prefix) to apply prepared query features like datacenter failover to multiple
  services with a single query definition. This makes it easy to apply a common policy to
  multiple services without having to manage many prepared queries. See
  [Prepared Query Templates](https://www.consul.io/docs/agent/http/query.html#templates)
  for more details. [[GH-1764](https://github.com/hashicorp/consul/issues/1764)]
* Added a new ability to translate address lookups when doing queries of nodes in
  remote datacenters via DNS using a new `translate_wan_addrs` configuration
  option. This allows the node to be reached within its own datacenter using its
  local address, and reached from other datacenters using its WAN address, which is
  useful in hybrid setups with mixed networks. [[GH-1698](https://github.com/hashicorp/consul/issues/1698)]

IMPROVEMENTS:

* Added a new `disable_hostname` configuration option to control whether Consul's
  runtime telemetry gets prepended with the host name. All of the telemetry
  configuration has also been moved to a `telemetry` nested structure, but the old
  format is currently still supported. [[GH-1284](https://github.com/hashicorp/consul/issues/1284)]
* Consul's Go dependencies are now vendored using Godep. [[GH-1714](https://github.com/hashicorp/consul/issues/1714)]
* Added support for `EnableTagOverride` for the catalog in the Go API client. [[GH-1726](https://github.com/hashicorp/consul/issues/1726)]
* Consul now ships built from Go 1.6. [[GH-1735](https://github.com/hashicorp/consul/issues/1735)]
* Added a new `/v1/agent/check/update/<check id>` API for updating TTL checks which
  makes it easier to send large check output as part of a PUT body and not a query
  parameter. [[GH-1785](https://github.com/hashicorp/consul/issues/1785)].
* Added a default set of `Accept` headers for HTTP checks. [[GH-1819](https://github.com/hashicorp/consul/issues/1819)]
* Added support for RHEL7/Systemd in Terraform example. [[GH-1629](https://github.com/hashicorp/consul/issues/1629)]

BUG FIXES:

* Updated the internal web UI (`-ui` option) to latest released build, fixing
  an ACL-related issue and the broken settings icon. [[GH-1619](https://github.com/hashicorp/consul/issues/1619)]
* Fixed an issue where blocking KV reads could miss updates and return stale data
  when another key whose name is a prefix of the watched key was updated. [[GH-1632](https://github.com/hashicorp/consul/issues/1632)]
* Fixed the redirect from `/` to `/ui` when the internal web UI (`-ui` option) is
  enabled. [[GH-1713](https://github.com/hashicorp/consul/issues/1713)]
* Updated memberlist to pull in a fix for leaking goroutines when performing TCP
  fallback pings. This affected users with frequent UDP connectivity problems. [[GH-1802](https://github.com/hashicorp/consul/issues/1802)]
* Added a fix to trim UDP DNS responses so they don't exceed 512 bytes. [[GH-1813](https://github.com/hashicorp/consul/issues/1813)]
* Updated go-dockerclient to fix Docker health checks with Docker 1.10. [[GH-1706](https://github.com/hashicorp/consul/issues/1706)]
* Removed fixed height display of nodes and services in UI, leading to broken displays
  when a node has a lot of services. [[GH-2055](https://github.com/hashicorp/consul/issues/2055)]

## 0.6.3 (January 15, 2016)

BUG FIXES:

* Fixed an issue when running Consul as PID 1 in a Docker container where
  it could consume CPU and show spurious failures for health checks, watch
  handlers, and `consul exec` commands [[GH-1592](https://github.com/hashicorp/consul/issues/1592)]

## 0.6.2 (January 13, 2016)

SECURITY:

* Build against Go 1.5.3 to mitigate a security vulnerability introduced
  in Go 1.5. For more information, please see https://groups.google.com/forum/#!topic/golang-dev/MEATuOi_ei4

This is a security-only release; other than the version number and building
against Go 1.5.3, there are no changes from 0.6.1.

## 0.6.1 (January 6, 2016)

BACKWARDS INCOMPATIBILITIES:

* The new `-monitor-retry` option to `consul lock` defaults to 3. This
  will cause the lock monitor to retry up to 3 times, waiting 1s between
  each attempt if it gets a 500 error from the Consul servers. For the
  vast majority of use cases this is desirable to prevent the lock from
  being given up during a brief period of Consul unavailability. If you
  want to get the previous default behavior you will need to set the
  `-monitor-retry=0` option.

IMPROVEMENTS:

* Consul is now built with Go 1.5.2
* Added source IP address and port information to RPC-related log error
  messages and HTTP access logs [[GH-1513](https://github.com/hashicorp/consul/issues/1513)] [[GH-1448](https://github.com/hashicorp/consul/issues/1448)]
* API clients configured for insecure SSL now use an HTTP transport that's
  set up the same way as the Go default transport [[GH-1526](https://github.com/hashicorp/consul/issues/1526)]
* Added new per-host telemetry on DNS requests [[GH-1537](https://github.com/hashicorp/consul/issues/1537)]
* Added support for reaping child processes which is useful when running
  Consul as PID 1 in Docker containers [[GH-1539](https://github.com/hashicorp/consul/issues/1539)]
* Added new `-ui` command line and `ui` config option that enables a built-in
  Consul web UI, making deployment much simpler [[GH-1543](https://github.com/hashicorp/consul/issues/1543)]
* Added new `-dev` command line option that creates a completely in-memory
  standalone Consul server for development
* Added a Solaris build, now that dependencies have been updated to support
  it [[GH-1568](https://github.com/hashicorp/consul/issues/1568)]
* Added new `-try` option to `consul lock` to allow it to timeout with an error
  if it doesn't acquire the lock [[GH-1567](https://github.com/hashicorp/consul/issues/1567)]
* Added a new `-monitor-retry` option to `consul lock` to help ride out brief
  periods of Consul unavailabily without causing the lock to be given up [[GH-1567](https://github.com/hashicorp/consul/issues/1567)]

BUG FIXES:

* Fixed broken settings icon in web UI [[GH-1469](https://github.com/hashicorp/consul/issues/1469)]
* Fixed a web UI bug where the supplied token wasn't being passed into
  the internal endpoint, breaking some pages when multiple datacenters
  were present [[GH-1071](https://github.com/hashicorp/consul/issues/1071)]

## 0.6.0 (December 3, 2015)

BACKWARDS INCOMPATIBILITIES:

* A KV lock acquisition operation will now allow the lock holder to
  update the key's contents without giving up the lock by doing another
  PUT with `?acquire=<session>` and providing the same session that
  is holding the lock. Previously, this operation would fail.

FEATURES:

* Service ACLs now apply to service discovery [[GH-1024](https://github.com/hashicorp/consul/issues/1024)]
* Added event ACLs to guard firing user events [[GH-1046](https://github.com/hashicorp/consul/issues/1046)]
* Added keyring ACLs for gossip encryption keyring operations [[GH-1090](https://github.com/hashicorp/consul/issues/1090)]
* Added a new TCP check type that does a connect as a check [[GH-1130](https://github.com/hashicorp/consul/issues/1130)]
* Added new "tag override" feature that lets catalog updates to a
  service's tags flow down to agents [[GH-1187](https://github.com/hashicorp/consul/issues/1187)]
* Ported in-memory database from LMDB to an immutable radix tree to improve
  read throughput, reduce garbage collection pressure, and make Consul 100%
  pure Go [[GH-1291](https://github.com/hashicorp/consul/issues/1291)]
* Added support for sending telemetry to DogStatsD [[GH-1293](https://github.com/hashicorp/consul/issues/1293)]
* Added new network tomography subsystem that estimates the network
  round trip times between nodes and exposes that in raw APIs, as well
  as in existing APIs (find the service node nearest node X); also
  includes a new `consul rtt` command to query interactively [[GH-1331](https://github.com/hashicorp/consul/issues/1331)]
* Consul now builds under Go 1.5.1 by default [[GH-1345](https://github.com/hashicorp/consul/issues/1345)]
* Added built-in support for running health checks inside Docker containers
  [[GH-1343](https://github.com/hashicorp/consul/issues/1343)]
* Added prepared queries which support service health queries with rich
  features such as filters for multiple tags and failover to remote datacenters
  based on network coordinates; these are available via HTTP as well as the
  DNS interface [[GH-1389](https://github.com/hashicorp/consul/issues/1389)]

BUG FIXES:

* Fixed expired certificates in unit tests [[GH-979](https://github.com/hashicorp/consul/issues/979)]
* Allow services with `/` characters in the UI [[GH-988](https://github.com/hashicorp/consul/issues/988)]
* Added SOA/NXDOMAIN records to negative DNS responses per RFC2308 [[GH-995](https://github.com/hashicorp/consul/issues/995)]
  [[GH-1142](https://github.com/hashicorp/consul/issues/1142)] [[GH-1195](https://github.com/hashicorp/consul/issues/1195)] [[GH-1217](https://github.com/hashicorp/consul/issues/1217)]
* Token hiding in HTTP logs bug fixed [[GH-1020](https://github.com/hashicorp/consul/issues/1020)]
* RFC6598 addresses are accepted as private IPs [[GH-1050](https://github.com/hashicorp/consul/issues/1050)]
* Fixed reverse DNS lookups to recursor [[GH-1137](https://github.com/hashicorp/consul/issues/1137)]
* Removes the trailing `/` added by the `consul lock` command [[GH-1145](https://github.com/hashicorp/consul/issues/1145)]
* Fixed bad lock handler execution during shutdown [[GH-1080](https://github.com/hashicorp/consul/issues/1080)] [[GH-1158](https://github.com/hashicorp/consul/issues/1158)] [[GH-1214](https://github.com/hashicorp/consul/issues/1214)]
* Added missing support for AAAA queries for nodes [[GH-1222](https://github.com/hashicorp/consul/issues/1222)]
* Tokens passed from the CLI or API work for maint mode [[GH-1230](https://github.com/hashicorp/consul/issues/1230)]
* Fixed service deregister/reregister flaps that could happen during
  `consul reload` [[GH-1235](https://github.com/hashicorp/consul/issues/1235)]
* Fixed the Go API client to properly distinguish between expired sessions
  and sessions that don't exist [[GH-1041](https://github.com/hashicorp/consul/issues/1041)]
* Fixed the KV section of the UI to work on Safari [[GH-1321](https://github.com/hashicorp/consul/issues/1321)]
* Cleaned up JavaScript for built-in UI with bug fixes [[GH-1338](https://github.com/hashicorp/consul/issues/1338)]

IMPROVEMENTS:

* Added sorting of `consul members` command output [[GH-969](https://github.com/hashicorp/consul/issues/969)]
* Updated AWS templates for RHEL6, CentOS6 [[GH-992](https://github.com/hashicorp/consul/issues/992)] [[GH-1002](https://github.com/hashicorp/consul/issues/1002)]
* Advertised gossip/rpc addresses can now be configured [[GH-1004](https://github.com/hashicorp/consul/issues/1004)]
* Failed lock acquisition handling now responds based on type of failure
  [[GH-1006](https://github.com/hashicorp/consul/issues/1006)]
* Agents now remember check state across restarts [[GH-1009](https://github.com/hashicorp/consul/issues/1009)]
* Always run ACL tests by default in API tests [[GH-1030](https://github.com/hashicorp/consul/issues/1030)]
* Consul now refuses to start if there are multiple private IPs [[GH-1099](https://github.com/hashicorp/consul/issues/1099)]
* Improved efficiency of servers managing incoming connections from agents
  [[GH-1170](https://github.com/hashicorp/consul/issues/1170)]
* Added logging of the DNS client addresses in error messages [[GH-1166](https://github.com/hashicorp/consul/issues/1166)]
* Added `-http-port` option to change the HTTP API port number [[GH-1167](https://github.com/hashicorp/consul/issues/1167)]
* Atlas integration options are reload-able via SIGHUP [[GH-1199](https://github.com/hashicorp/consul/issues/1199)]
* Atlas endpoint is a configurable option and CLI arg [[GH-1201](https://github.com/hashicorp/consul/issues/1201)]
* Added `-pass-stdin` option to `consul lock` command [[GH-1200](https://github.com/hashicorp/consul/issues/1200)]
* Enables the `/v1/internal/ui/*` endpoints, even if `-ui-dir` isn't set
  [[GH-1215](https://github.com/hashicorp/consul/issues/1215)]
* Added HTTP method to Consul's log output for better debugging [[GH-1270](https://github.com/hashicorp/consul/issues/1270)]
* Lock holders can `?acquire=<session>` a key again with the same session
  that holds the lock to update a key's contents without releasing the
  lock [[GH-1291](https://github.com/hashicorp/consul/issues/1291)]
* Improved an O(n^2) algorithm in the agent's catalog sync code [[GH-1296](https://github.com/hashicorp/consul/issues/1296)]
* Switched to net-rpc-msgpackrpc to reduce RPC overhead [[GH-1307](https://github.com/hashicorp/consul/issues/1307)]
* Removed all uses of the http package's default client and transport in
  Consul to avoid conflicts with other packages [[GH-1310](https://github.com/hashicorp/consul/issues/1310)] [[GH-1327](https://github.com/hashicorp/consul/issues/1327)]
* Added new `X-Consul-Token` HTTP header option to avoid passing tokens
  in the query string [[GH-1318](https://github.com/hashicorp/consul/issues/1318)]
* Increased session TTL max to 24 hours (use with caution, see note added
  to the Session HTTP endpoint documentation) [[GH-1412](https://github.com/hashicorp/consul/issues/1412)]
* Added support to the API client for retrying lock monitoring when Consul
  is unavailable, helping prevent false indications of lost locks (eg. apps
  like Vault can avoid failing over when a Consul leader election occurs)
  [[GH-1457](https://github.com/hashicorp/consul/issues/1457)]
* Added reap of receive buffer space for idle streams in the connection
  pool [[GH-1452](https://github.com/hashicorp/consul/issues/1452)]

MISC:

* Lots of docs fixes
* Lots of Vagrantfile cleanup
* Data migrator utility removed to eliminate cgo dependency [[GH-1309](https://github.com/hashicorp/consul/issues/1309)]

UPGRADE NOTES:

* Consul will refuse to start if the data directory contains an "mdb" folder.
  This folder was used in versions of Consul up to 0.5.1. Consul version 0.5.2
  included a baked-in utility to automatically upgrade the data format, but
  this has been removed in Consul 0.6 to eliminate the dependency on cgo.
* New service read, event firing, and keyring ACLs may require special steps to
  perform during an upgrade if ACLs are enabled and set to deny by default.
* Consul will refuse to start if there are multiple private IPs available, so
  if this is the case you will need to configure Consul's advertise or bind
  addresses before upgrading.

See https://www.consul.io/docs/upgrade-specific.html for detailed upgrade
instructions.

## 0.5.2 (May 18, 2015)

FEATURES:

* Include datacenter in the `members` output
* HTTP Health Check sets user agent "Consul Health Check" [[GH-951](https://github.com/hashicorp/consul/issues/951)]

BUG FIXES:

* Fixed memory leak caused by blocking query [[GH-939](https://github.com/hashicorp/consul/issues/939)]

MISC:

* Remove unused constant [[GH-941](https://github.com/hashicorp/consul/issues/941)]

## 0.5.1 (May 13, 2015)

FEATURES:

 * Ability to configure minimum session TTL. [[GH-821](https://github.com/hashicorp/consul/issues/821)]
 * Ability to set the initial state of a health check when registering [[GH-859](https://github.com/hashicorp/consul/issues/859)]
 * New `configtest` sub-command to verify config validity [[GH-904](https://github.com/hashicorp/consul/issues/904)]
 * ACL enforcement is prefix based for service names [[GH-905](https://github.com/hashicorp/consul/issues/905)]
 * ACLs support upsert for simpler restore and external generation [[GH-909](https://github.com/hashicorp/consul/issues/909)]
 * ACL tokens can be provided per-service during registration [[GH-891](https://github.com/hashicorp/consul/issues/891)]
 * Support for distinct LAN and WAN advertise addresses [[GH-816](https://github.com/hashicorp/consul/issues/816)]
 * Migrating Raft log from LMDB to BoltDB [[GH-857](https://github.com/hashicorp/consul/issues/857)]
 * `session_ttl_min` is now configurable to reduce the minimum TTL [[GH-821](https://github.com/hashicorp/consul/issues/821)]
 * Adding `verify_server_hostname` to protect against server forging [[GH-927](https://github.com/hashicorp/consul/issues/927)]

BUG FIXES:

 * Datacenter is lowercased, fixes DNS lookups [[GH-761](https://github.com/hashicorp/consul/issues/761)]
 * Deregister all checks when service is deregistered [[GH-918](https://github.com/hashicorp/consul/issues/918)]
 * Fixing issues with updates of persisted services [[GH-910](https://github.com/hashicorp/consul/issues/910)]
 * Chained CNAME resolution fixes [[GH-862](https://github.com/hashicorp/consul/issues/862)]
 * Tokens are filtered out of log messages [[GH-860](https://github.com/hashicorp/consul/issues/860)]
 * Fixing anti-entropy issue if servers rollback Raft log [[GH-850](https://github.com/hashicorp/consul/issues/850)]
 * Datacenter name is case insensitive for DNS lookups
 * Queries for invalid datacenters do not leak sockets [[GH-807](https://github.com/hashicorp/consul/issues/807)]

IMPROVEMENTS:

 * HTTP health checks more reliable, avoid KeepAlives [[GH-824](https://github.com/hashicorp/consul/issues/824)]
 * Improved protection against a passive cluster merge
 * SIGTERM is properly handled for graceful shutdown [[GH-827](https://github.com/hashicorp/consul/issues/827)]
 * Better staggering of deferred updates to checks [[GH-884](https://github.com/hashicorp/consul/issues/884)]
 * Configurable stats prefix [[GH-902](https://github.com/hashicorp/consul/issues/902)]
 * Raft uses BoltDB as the backend store. [[GH-857](https://github.com/hashicorp/consul/issues/857)]
 * API RenewPeriodic more resilient to transient errors [[GH-912](https://github.com/hashicorp/consul/issues/912)]

## 0.5.0 (February 19, 2015)

FEATURES:

 * Key rotation support for gossip layer. This allows the `encrypt` key
   to be changed globally.  See "keyring" command. [[GH-336](https://github.com/hashicorp/consul/issues/336)]
 * Options to join the WAN pool on start (`start_join_wan`, `retry_join_wan`) [[GH-477](https://github.com/hashicorp/consul/issues/477)]
 * Optional HTTPS interface [[GH-478](https://github.com/hashicorp/consul/issues/478)]
 * Ephemeral keys via "delete" session behavior. This allows keys to be deleted when
   a session is invalidated instead of having the lock released. Adds new "Behavior"
   field to Session which is configurable. [[GH-487](https://github.com/hashicorp/consul/issues/487)]
 * Reverse DNS lookups via PTR for IPv4 and IPv6 [[GH-475](https://github.com/hashicorp/consul/issues/475)]
 * API added checks and services are persisted. This means services and
   checks will survive a crash or restart. [[GH-497](https://github.com/hashicorp/consul/issues/497)]
 * ACLs can now protect service registration. Users in blacklist mode should
   allow registrations before upgrading to prevent a service disruption. [[GH-506](https://github.com/hashicorp/consul/issues/506)] [[GH-465](https://github.com/hashicorp/consul/issues/465)]
 * Sessions support a heartbeat failure detector via use of TTLs. This adds a new
   "TTL" field to Sessions and a `/v1/session/renew` endpoint. Heartbeats act like a
   failure detector (health check), but are managed by the servers. [[GH-524](https://github.com/hashicorp/consul/issues/524)] [[GH-172](https://github.com/hashicorp/consul/issues/172)]
 * Support for service specific IP addresses. This allows the service to advertise an
   address that is different from the agent. [[GH-229](https://github.com/hashicorp/consul/issues/229)] [[GH-570](https://github.com/hashicorp/consul/issues/570)]
 * Support KV Delete with Check-And-Set  [[GH-589](https://github.com/hashicorp/consul/issues/589)]
 * Merge `armon/consul-api` into `api` as official Go client.
 * Support for distributed locks and semaphores in API client [[GH-594](https://github.com/hashicorp/consul/issues/594)] [[GH-600](https://github.com/hashicorp/consul/issues/600)]
 * Support for native HTTP health checks [[GH-592](https://github.com/hashicorp/consul/issues/592)]
 * Support for node and service maintenance modes [[GH-606](https://github.com/hashicorp/consul/issues/606)]
 * Added new "consul maint" command to easily toggle maintenance modes [[GH-625](https://github.com/hashicorp/consul/issues/625)]
 * Added new "consul lock" command for simple highly-available deployments.
   This lets Consul manage the leader election and easily handle N+1 deployments
   without the applications being Consul aware. [[GH-619](https://github.com/hashicorp/consul/issues/619)]
 * Multiple checks can be associated with a service [[GH-591](https://github.com/hashicorp/consul/issues/591)] [[GH-230](https://github.com/hashicorp/consul/issues/230)]

BUG FIXES:

 * Fixed X-Consul-Index calculation for KV ListKeys
 * Fixed errors under extremely high read parallelism
 * Fixed issue causing event watches to not fire reliably [[GH-479](https://github.com/hashicorp/consul/issues/479)]
 * Fixed non-monotonic X-Consul-Index with key deletion [[GH-577](https://github.com/hashicorp/consul/issues/577)] [[GH-195](https://github.com/hashicorp/consul/issues/195)]
 * Fixed use of default instead of custom TLD in some DNS responses [[GH-582](https://github.com/hashicorp/consul/issues/582)]
 * Fixed memory leaks in API client when an error response is returned [[GH-608](https://github.com/hashicorp/consul/issues/608)]
 * Fixed issues with graceful leave in single-node bootstrap cluster [[GH-621](https://github.com/hashicorp/consul/issues/621)]
 * Fixed issue preventing node reaping [[GH-371](https://github.com/hashicorp/consul/issues/371)]
 * Fixed gossip stability at very large scale
 * Fixed string of rpc error: rpc error: ... no known leader. [[GH-611](https://github.com/hashicorp/consul/issues/611)]
 * Fixed panic in `exec` during cancellation
 * Fixed health check state reset caused by SIGHUP [[GH-693](https://github.com/hashicorp/consul/issues/693)]
 * Fixed bug in UI when multiple datacenters exist.

IMPROVEMENTS:

 * Support "consul exec" in foreign datacenter [[GH-584](https://github.com/hashicorp/consul/issues/584)]
 * Improved K/V blocking query performance [[GH-578](https://github.com/hashicorp/consul/issues/578)]
 * CLI respects CONSUL_RPC_ADDR environment variable to load parameter [[GH-542](https://github.com/hashicorp/consul/issues/542)]
 * Added support for multiple DNS recursors [[GH-448](https://github.com/hashicorp/consul/issues/448)]
 * Added support for defining multiple services per configuration file [[GH-433](https://github.com/hashicorp/consul/issues/433)]
 * Added support for defining multiple checks per configuration file [[GH-433](https://github.com/hashicorp/consul/issues/433)]
 * Allow mixing of service and check definitions in a configuration file [[GH-433](https://github.com/hashicorp/consul/issues/433)]
 * Allow notes for checks in service definition file [[GH-449](https://github.com/hashicorp/consul/issues/449)]
 * Random stagger for agent checks to prevent thundering herd [[GH-546](https://github.com/hashicorp/consul/issues/546)]
 * More useful metrics are sent to statsd/statsite
 * Added configuration to set custom HTTP headers (CORS) [[GH-558](https://github.com/hashicorp/consul/issues/558)]
 * Reject invalid configurations to simplify validation [[GH-576](https://github.com/hashicorp/consul/issues/576)]
 * Guard against accidental cluster mixing [[GH-580](https://github.com/hashicorp/consul/issues/580)] [[GH-260](https://github.com/hashicorp/consul/issues/260)]
 * Added option to filter DNS results on warning [[GH-595](https://github.com/hashicorp/consul/issues/595)]
 * Improve write throughput with raft log caching [[GH-604](https://github.com/hashicorp/consul/issues/604)]
 * Added ability to bind RPC and HTTP listeners to UNIX sockets [[GH-587](https://github.com/hashicorp/consul/issues/587)] [[GH-612](https://github.com/hashicorp/consul/issues/612)]
 * K/V HTTP endpoint returns 400 on conflicting flags [[GH-634](https://github.com/hashicorp/consul/issues/634)] [[GH-432](https://github.com/hashicorp/consul/issues/432)]

MISC:

 * UI confirms before deleting key sub-tree [[GH-520](https://github.com/hashicorp/consul/issues/520)]
 * More useful output in "consul version" [[GH-480](https://github.com/hashicorp/consul/issues/480)]
 * Many documentation improvements
 * Reduce log messages when quorum member is logs [[GH-566](https://github.com/hashicorp/consul/issues/566)]

UPGRADE NOTES:

 * If `acl_default_policy` is "deny", ensure tokens are updated to enable
   service registration to avoid a service disruption. The new ACL policy
   can be submitted with 0.4 before upgrading to 0.5 where it will be
   enforced.

 * Servers running 0.5.X cannot be mixed with older servers. (Any client
   version is fine). There is a 15 minute upgrade window where mixed
   versions are allowed before older servers will panic due to an unsupported
   internal command. This is due to the new KV tombstones which are internal
   to servers.

## 0.4.1 (October 20, 2014)

FEATURES:

 * Adding flags for `-retry-join` to attempt a join with
   configurable retry behavior. [[GH-395](https://github.com/hashicorp/consul/issues/395)]

BUG FIXES:

 * Fixed ACL token in UI
 * Fixed ACL reloading in UI [[GH-323](https://github.com/hashicorp/consul/issues/323)]
 * Fixed long session names in UI [[GH-353](https://github.com/hashicorp/consul/issues/353)]
 * Fixed exit code from remote exec [[GH-346](https://github.com/hashicorp/consul/issues/346)]
 * Fixing only a single watch being run by an agent [[GH-337](https://github.com/hashicorp/consul/issues/337)]
 * Fixing potential race in connection multiplexing
 * Fixing issue with Session ID and ACL ID generation. [[GH-391](https://github.com/hashicorp/consul/issues/391)]
 * Fixing multiple headers for /v1/event/list endpoint [[GH-361](https://github.com/hashicorp/consul/issues/361)]
 * Fixing graceful leave of leader causing invalid Raft peers [[GH-360](https://github.com/hashicorp/consul/issues/360)]
 * Fixing bug with closing TLS connection on error
 * Fixing issue with node reaping [[GH-371](https://github.com/hashicorp/consul/issues/371)]
 * Fixing aggressive deadlock time [[GH-389](https://github.com/hashicorp/consul/issues/389)]
 * Fixing syslog filter level [[GH-272](https://github.com/hashicorp/consul/issues/272)]
 * Serf snapshot compaction works on Windows [[GH-332](https://github.com/hashicorp/consul/issues/332)]
 * Raft snapshots work on Windows [[GH-265](https://github.com/hashicorp/consul/issues/265)]
 * Consul service entry clean by clients now possible
 * Fixing improper deserialization

IMPROVEMENTS:

 * Use "critical" health state instead of "unknown" [[GH-341](https://github.com/hashicorp/consul/issues/341)]
 * Consul service can be targeted for exec [[GH-344](https://github.com/hashicorp/consul/issues/344)]
 * Provide debug logging for session invalidation [[GH-390](https://github.com/hashicorp/consul/issues/390)]
 * Added "Deregister" button to UI [[GH-364](https://github.com/hashicorp/consul/issues/364)]
 * Added `enable_truncate` DNS configuration flag [[GH-376](https://github.com/hashicorp/consul/issues/376)]
 * Reduce mmap() size on 32bit systems [[GH-265](https://github.com/hashicorp/consul/issues/265)]
 * Temporary state is cleaned after an abort [[GH-338](https://github.com/hashicorp/consul/issues/338)] [[GH-178](https://github.com/hashicorp/consul/issues/178)]

MISC:

 * Health state "unknown" being deprecated

## 0.4.0 (September 5, 2014)

FEATURES:

 * Fine-grained ACL system to restrict access to KV store. Clients
   use tokens which can be restricted to (read, write, deny) permissions
   using longest-prefix matches.

 * Watch mechanisms added to invoke a handler when data changes in consul.
   Used with the `consul watch` command, or by specifying `watches` in
   an agent configuration.

 * Event system added to support custom user events. Events are fired using
   the `consul event` command. They are handled using a standard watch.

 * Remote execution using `consul exec`. This allows for command execution on remote
   instances mediated through Consul.

 * RFC-2782 style DNS lookups supported

 * UI improvements, including support for ACLs.

IMPROVEMENTS:

  * DNS case-insensitivity [[GH-189](https://github.com/hashicorp/consul/issues/189)]
  * Support for HTTP `?pretty` parameter to pretty format JSON output.
  * Use $SHELL when invoking handlers. [[GH-237](https://github.com/hashicorp/consul/issues/237)]
  * Agent takes the `-encrypt` CLI Flag [[GH-245](https://github.com/hashicorp/consul/issues/245)]
  * New `statsd_add` config for Statsd support. [[GH-247](https://github.com/hashicorp/consul/issues/247)]
  * New `addresses` config for providing an override to `client_addr` for
    DNS, HTTP, or RPC endpoints. [[GH-301](https://github.com/hashicorp/consul/issues/301)] [[GH-253](https://github.com/hashicorp/consul/issues/253)]
  * Support [Checkpoint](http://checkpoint.hashicorp.com) for security bulletins
    and update announcements.

BUG FIXES:

  * Fixed race condition in `-bootstrap-expect` [[GH-254](https://github.com/hashicorp/consul/issues/254)]
  * Require PUT to /v1/session/destroy [[GH-285](https://github.com/hashicorp/consul/issues/285)]
  * Fixed registration race condition [[GH-300](https://github.com/hashicorp/consul/issues/300)] [[GH-279](https://github.com/hashicorp/consul/issues/279)]

UPGRADE NOTES:

  * ACL support should not be enabled until all server nodes are running
  Consul 0.4. Mixed server versions with ACL support enabled may result in
  panics.

## 0.3.1 (July 21, 2014)

FEATURES:

  * Improved bootstrapping process, thanks to @robxu9

BUG FIXES:

  * Fixed issue with service re-registration [[GH-216](https://github.com/hashicorp/consul/issues/216)]
  * Fixed handling of `-rejoin` flag
  * Restored 0.2 TLS behavior, thanks to @nelhage [[GH-233](https://github.com/hashicorp/consul/issues/233)]
  * Fix the statsite flags, thanks to @nelhage [[GH-243](https://github.com/hashicorp/consul/issues/243)]
  * Fixed filters on critical / non-passing checks [[GH-241](https://github.com/hashicorp/consul/issues/241)]
  * Fixed initial log compaction crash [[GH-297](https://github.com/hashicorp/consul/issues/297)]

IMPROVEMENTS:

  * UI Improvements
  * Improved handling of Serf snapshot data
  * Increase reliability of failure detector
  * More useful logging messages


## 0.3.0 (June 13, 2014)

FEATURES:

  * Better, faster, cleaner UI [[GH-194](https://github.com/hashicorp/consul/issues/194)] [[GH-196](https://github.com/hashicorp/consul/issues/196)]
  * Sessions, which  act as a binding layer between
  nodes, checks and KV data. [[GH-162](https://github.com/hashicorp/consul/issues/162)]
  * Key locking. KV data integrates with sessions to
  enable distributed locking. [[GH-162](https://github.com/hashicorp/consul/issues/162)]
  * DNS lookups can do stale reads and TTLs. [[GH-200](https://github.com/hashicorp/consul/issues/200)]
  * Added new /v1/agent/self endpoint [[GH-173](https://github.com/hashicorp/consul/issues/173)]
  * `reload` command can be used to trigger configuration
  reload from the CLI [[GH-142](https://github.com/hashicorp/consul/issues/142)]

IMPROVEMENTS:

  * `members` has a much cleaner output format [[GH-143](https://github.com/hashicorp/consul/issues/143)]
  * `info` includes build version information
  * Sorted results for datacneter list [[GH-198](https://github.com/hashicorp/consul/issues/198)]
  * Switch multiplexing to yamux
  * Allow multiple CA certs in ca_file [[GH-174](https://github.com/hashicorp/consul/issues/174)]
  * Enable logging to syslog. [[GH-105](https://github.com/hashicorp/consul/issues/105)]
  * Allow raw key value lookup [[GH-150](https://github.com/hashicorp/consul/issues/150)]
  * Log encryption enabled [[GH-151](https://github.com/hashicorp/consul/issues/151)]
  * Support `-rejoin` to rejoin a cluster after a previous leave. [[GH-110](https://github.com/hashicorp/consul/issues/110)]
  * Support the "any" wildcard for v1/health/state/ [[GH-152](https://github.com/hashicorp/consul/issues/152)]
  * Defer sync of health check output [[GH-157](https://github.com/hashicorp/consul/issues/157)]
  * Provide output for serfHealth check [[GH-176](https://github.com/hashicorp/consul/issues/176)]
  * Datacenter name is validated [[GH-169](https://github.com/hashicorp/consul/issues/169)]
  * Configurable syslog facilities [[GH-170](https://github.com/hashicorp/consul/issues/170)]
  * Pipelining replication of writes
  * Raft group commits
  * Increased stability of leader terms
  * Prevent previously left nodes from causing re-elections

BUG FIXES:

  * Fixed memory leak in in-memory stats system
  * Fixing race between RPC and Raft init [[GH-160](https://github.com/hashicorp/consul/issues/160)]
  * Server-local RPC is avoids network [[GH-148](https://github.com/hashicorp/consul/issues/148)]
  * Fixing builds for older OSX [[GH-147](https://github.com/hashicorp/consul/issues/147)]

MISC:

  * Fixed missing prefixes on some log messages
  * Removed the `-role` filter of `members` command
  * Lots of docs fixes

## 0.2.1 (May 20, 2014)

IMPROVEMENTS:

  * Improved the URL formatting for the key/value editor in the Web UI.
      Importantly, the editor now allows editing keys with dashes in the
      name. [[GH-119](https://github.com/hashicorp/consul/issues/119)]
  * The web UI now has cancel and delete folder actions in the key/value
      editor. [[GH-124](https://github.com/hashicorp/consul/issues/124)], [[GH-122](https://github.com/hashicorp/consul/issues/122)]
  * Add flag to agent to write pid to a file. [[GH-106](https://github.com/hashicorp/consul/issues/106)]
  * Time out commands if Raft exceeds command enqueue timeout
  * Adding support for the `-advertise` CLI flag. [[GH-156](https://github.com/hashicorp/consul/issues/156)]
  * Fixing potential name conflicts on the WAN gossip ring [[GH-158](https://github.com/hashicorp/consul/issues/158)]
  * /v1/catalog/services returns an empty slice instead of null. [[GH-145](https://github.com/hashicorp/consul/issues/145)]
  * `members` command returns exit code 2 if no results. [[GH-116](https://github.com/hashicorp/consul/issues/116)]

BUG FIXES:

  * Renaming "separator" to "separator". This is the correct spelling,
      but both spellings are respected for backwards compatibility. [[GH-101](https://github.com/hashicorp/consul/issues/101)]
  * Private IP is properly found on Windows clients.
  * Windows agents won't show "failed to decode" errors on every RPC
      request.
  * Fixed memory leak with RPC clients. [[GH-149](https://github.com/hashicorp/consul/issues/149)]
  * Serf name conflict resolution disabled. [[GH-97](https://github.com/hashicorp/consul/issues/97)]
  * Raft deadlock possibility fixed. [[GH-141](https://github.com/hashicorp/consul/issues/141)]

MISC:

  * Updating to latest version of LMDB
  * Reduced the limit of KV entries to 512KB. [[GH-123](https://github.com/hashicorp/consul/issues/123)].
  * Warn if any Raft log exceeds 1MB
  * Lots of docs fixes

## 0.2.0 (May 1, 2014)

FEATURES:

  * Adding Web UI for Consul. This is enabled by providing the `-ui-dir` flag
      with the path to the web directory. The UI is visited at the standard HTTP
      address (Defaults to http://127.0.0.1:8500/). There is a demo
  [available here](http://demo.consul.io).
  * Adding new read consistency modes. `?consistent` can be used for strongly
      consistent reads without caveats. `?stale` can be used for stale reads to
      allow for higher throughput and read scalability. [[GH-68](https://github.com/hashicorp/consul/issues/68)]
  * /v1/health/service/ endpoint can take an optional `?passing` flag
      to filter to only nodes with passing results. [[GH-57](https://github.com/hashicorp/consul/issues/57)]
  * The KV endpoint supports listing keys with the `?keys` query parameter,
      and limited up to a separator using `?separator=`.

IMPROVEMENTS:

  * Health check output goes into separate `Output` field instead
      of overriding `Notes`. [[GH-59](https://github.com/hashicorp/consul/issues/59)]
  * Adding a minimum check interval to prevent checks with extremely
      low intervals fork bombing. [[GH-64](https://github.com/hashicorp/consul/issues/64)]
  * Raft peer set cleared on leave. [[GH-69](https://github.com/hashicorp/consul/issues/69)]
  * Case insensitive parsing checks. [[GH-78](https://github.com/hashicorp/consul/issues/78)]
  * Increase limit of DB size and Raft log on 64bit systems. [[GH-81](https://github.com/hashicorp/consul/issues/81)]
  * Output of health checks limited to 4K. [[GH-83](https://github.com/hashicorp/consul/issues/83)]
  * More warnings if GOMAXPROCS == 1 [[GH-87](https://github.com/hashicorp/consul/issues/87)]
  * Added runtime information to `consul info`

BUG FIXES:

  * Fixed 404 on /v1/agent/service/deregister and
      /v1/agent/check/deregister. [[GH-95](https://github.com/hashicorp/consul/issues/95)]
  * Fixed JSON parsing for /v1/agent/check/register [[GH-60](https://github.com/hashicorp/consul/issues/60)]
  * DNS parser can handler period in a tag name. [[GH-39](https://github.com/hashicorp/consul/issues/39)]
  * "application/json" content-type is sent on HTTP requests. [[GH-45](https://github.com/hashicorp/consul/issues/45)]
  * Work around for LMDB delete issue. [[GH-85](https://github.com/hashicorp/consul/issues/85)]
  * Fixed tag gossip propagation for rapid restart. [[GH-86](https://github.com/hashicorp/consul/issues/86)]

MISC:

  * More conservative timing values for Raft
  * Provide a warning if attempting to commit a very large Raft entry
  * Improved timeliness of registration when server is in bootstrap mode. [[GH-72](https://github.com/hashicorp/consul/issues/72)]

## 0.1.0 (April 17, 2014)

  * Initial release<|MERGE_RESOLUTION|>--- conflicted
+++ resolved
@@ -1,46 +1,6 @@
 ## UNRELEASED
 
-<<<<<<< HEAD
 NOTES:
-=======
-IMPROVEMENTS:
-
-* connect: Envoy's whole stats endpoint can now be exposed to allow integrations like DataDog agent [[GH-7070](https://github.com/hashicorp/consul/pull/7070)]
-* ui: Discovery chain improvements for clarifying the default router [[GH-7222](https://github.com/hashicorp/consul/pull/7222)]
-* agent: Consul HTTP checks can now send a configurable `body` in the request. [[GH-6602](https://github.com/hashicorp/consul/pull/6602)]
-
-BUGFIXES:
-* ui: Ensure the main navigation menu is closed on click [[GH-7164](https://github.com/hashicorp/consul/pull/7164)]
-* ui: Ensure KV flags are passed through to Consul on update [[GH-7216](https://github.com/hashicorp/consul/pull/7216)]
-* ui: Fix positioning of active icon in main navigation menu [[GH-7233](https://github.com/hashicorp/consul/pull/7233)]
-* ui: Ensure the Namespace property is sent to Consul in OSS [[GH-7238](https://github.com/hashicorp/consul/pull/7238)]
-
-FEATURES:
-* ui: Hides the Routing tab for a service proxy [[GH-7195](https://github.com/hashicorp/consul/pull/7195)]
-* ui: Add ability to search nodes listing page with IP Address [[GH-7204](https://github.com/hashicorp/consul/pull/7204)]
-
-
-## 1.7.0-beta4 (January 31, 2020)
-
-SECURITY
-
-* agent: mitigate potential DoS vector allowing unbounded server resource usage from unauthenticated connections [[GH-7159](https://github.com/hashicorp/consul/issues/7159)]
-* acl: add ACL enforcement to the `v1/agent/health/service/*` endpoints [[GH-7160](https://github.com/hashicorp/consul/issues/7160)]
-
-IMPROVEMENTS:
-
-* logging: Switch over to using go-hclog and allow emitting either structured or unstructured logs. [[GH-1249](https://github.com/hashicorp/consul/issues/1249)][[GH-7130](https://github.com/hashicorp/consul/pull/7130)]
-
-BUGFIXES:
-
-* acl: **(Consul Enterprise only)** `intention:write` privileges are now granted by the `namespace-management` policy that is injected into each new namespace.
-* config: Fixed a bug that caused some config parsing to be case-sensitive: [[GH-7191](https://github.com/hashicorp/consul/pull/7191)]
-* connect: **(Consul Enterprise only)** Fixed a bug that caused Envoy intention authorization to improperly request authorization in the `default` namespace.
-* connect: **(Consul Enterprise only)** Fixed bugs that caused the intention CLI interface to not properly handle namespaces in the strings passed as its arguments.
-* ui: Remove the Policy/Service Identity selector from namespace policy form [[GH-7124](https://github.com/hashicorp/consul/pull/7124)]
-* ui: Fix positioning of active icon in the selected menu item [[GH-7148](https://github.com/hashicorp/consul/pull/7148)]
-* ui: Discovery-Chain: Improve parsing of redirects [[GH-7174](https://github.com/hashicorp/consul/pull/7174)]
->>>>>>> d6829a45
 
 * cli: Our darwin releases for this version and up will be signed and notarized according to Apple's requirements.
 
@@ -79,6 +39,7 @@
 * agent: setup grpc server with auto_encrypt certs and add `-https-port` [[GH-7086](https://github.com/hashicorp/consul/pull/7086)
 * agent: some check types now support configuring a number of consecutive failure and success before the check status is updated in the catalog. [[GH-5739](https://github.com/hashicorp/consul/pull/5739)]
 * agent: clients should only attempt to remove pruned nodes once per call [[GH-6591](https://github.com/hashicorp/consul/pull/6591)]
+* agent: Consul HTTP checks can now send a configurable `body` in the request. [[GH-6602](https://github.com/hashicorp/consul/pull/6602)]
 * api: A new `/v1/catalog/node-services/:node` endpoint was added that mirrors the existing `/v1/catalog/node/:node` endpoint but has a response structure that contains a slice of services instead of a map of service ids to services. This new endpoint allows retrieving all services in all namespaces for a node. [[GH-7115](https://github.com/hashicorp/consul/pull/7115)]
 * auto_encrypt: set dns and ip san for k8s and provide configuration [[GH-6944](https://github.com/hashicorp/consul/pull/6944)]
 * cli: improve the file safety of 'consul tls' subcommands [[GH-7186](https://github.com/hashicorp/consul/issues/7186)]
