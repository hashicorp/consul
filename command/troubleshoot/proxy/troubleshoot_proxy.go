package proxy

import (
	"flag"
	"fmt"
	"net"
	"os"

	"github.com/hashicorp/consul/command/cli"
	"github.com/hashicorp/consul/command/flags"
	troubleshoot "github.com/hashicorp/consul/troubleshoot/proxy"
)

func New(ui cli.Ui) *cmd {
	c := &cmd{UI: ui}
	c.init()
	return c
}

type cmd struct {
	UI    cli.Ui
	flags *flag.FlagSet
	http  *flags.HTTPFlags
	help  string

	// flags
	upstreamEnvoyID    string
	upstreamIP         string
	envoyAdminEndpoint string
}

func (c *cmd) init() {
	c.flags = flag.NewFlagSet("", flag.ContinueOnError)

	c.flags.StringVar(&c.upstreamEnvoyID, "upstream-envoy-id", os.Getenv("UPSTREAM_ENVOY_ID"), "The envoy identifier of the upstream service that receives the communication. (explicit upstreams only)")
	c.flags.StringVar(&c.upstreamIP, "upstream-ip", os.Getenv("UPSTREAM_IP"), "The IP address of the upstream service that receives the communication. (transparent proxy only) ")

	defaultEnvoyAdminEndpoint := "localhost:19000"
	if envoyAdminEndpoint := os.Getenv("ENVOY_ADMIN_ENDPOINT"); envoyAdminEndpoint != "" {
		defaultEnvoyAdminEndpoint = envoyAdminEndpoint
	}
	c.flags.StringVar(&c.envoyAdminEndpoint, "envoy-admin-endpoint", defaultEnvoyAdminEndpoint, "The address:port that envoy's admin endpoint is on.")

	c.http = &flags.HTTPFlags{}
	flags.Merge(c.flags, c.http.ClientFlags())
	flags.Merge(c.flags, c.http.ServerFlags())
	c.help = flags.Usage(help, c.flags)
}

func (c *cmd) Run(args []string) int {

	if err := c.flags.Parse(args); err != nil {
		c.UI.Error(fmt.Sprintf("Failed to parse args: %v", err))
		return 1
	}

	if c.upstreamEnvoyID == "" && c.upstreamIP == "" {
		c.UI.Error("-upstream-envoy-id OR -upstream-ip is required.")
		c.UI.Error("Please run `consul troubleshoot upstreams` to find the corresponding upstream.")
		return 1
	}

	adminAddr, adminPort, err := net.SplitHostPort(c.envoyAdminEndpoint)
	if err != nil {
		c.UI.Error("Invalid Envoy Admin endpoint: " + err.Error())
		return 1
	}

	// Envoy requires IP addresses to bind too when using static so resolve DNS or
	// localhost here.
	adminBindIP, err := net.ResolveIPAddr("ip", adminAddr)
	if err != nil {
		c.UI.Error("Failed to resolve Envoy admin endpoint: " + err.Error())
		c.UI.Error("Please make sure Envoy's Admin API is enabled.")
		return 1
	}

	t, err := troubleshoot.NewTroubleshoot(adminBindIP, adminPort)
	if err != nil {
		c.UI.Error("Error generating troubleshoot client: " + err.Error())
		return 1
	}
	messages, err := t.RunAllTests(c.upstreamEnvoyID, c.upstreamIP)
	if err != nil {
		c.UI.Error("Error running the tests: " + err.Error())
		return 1
	}

	c.UI.HeaderOutput("Validation")
	for _, o := range messages {
		if o.Success {
			c.UI.SuccessOutput(o.Message)
		} else {
			c.UI.ErrorOutput(o.Message)
			for _, action := range o.PossibleActions {
				c.UI.UnchangedOutput("-> " + action)
			}
		}
	}
	if messages.Success() {
		c.UI.UnchangedOutput("If you are still experiencing issues, you can:")
		c.UI.UnchangedOutput("-> Check intentions to ensure the upstream allows traffic from this source")
		c.UI.UnchangedOutput("-> If using transparent proxy, ensure DNS resolution is to the same IP you have verified here")
	}
	return 0
}

func (c *cmd) Synopsis() string {
	return synopsis
}

func (c *cmd) Help() string {
	return c.help
}

const (
	synopsis = "Troubleshoots service mesh issues from the current envoy instance"
	help     = `
Usage: consul troubleshoot proxy [options]
  
  Connects to local envoy proxy and troubleshoots service mesh communication issues.
  Requires an upstream service identifier. When debugging explicitly configured upstreams,
  use -upstream-envoy-id, when debugging transparent proxy upstreams use -upstream-ip.
  Examples:
    (explicit upstreams only)
      $ consul troubleshoot proxy -upstream-envoy-id foo
    (transparent proxy only)
      $ consul troubleshoot proxy -upstream-ip 240.0.0.1
 
<<<<<<< HEAD
    where 'foo' is the upstream envoy identifier and '240.0.0.1' is an upstream ip which 
=======
    where 'foo' is the upstream envoy identifier and '240.0.0.1' is an upstream ip which
>>>>>>> 76f2bc5c
    can be obtained by running:
    $ consul troubleshoot upstreams [options]
`
)<|MERGE_RESOLUTION|>--- conflicted
+++ resolved
@@ -127,11 +127,7 @@
     (transparent proxy only)
       $ consul troubleshoot proxy -upstream-ip 240.0.0.1
  
-<<<<<<< HEAD
-    where 'foo' is the upstream envoy identifier and '240.0.0.1' is an upstream ip which 
-=======
     where 'foo' is the upstream envoy identifier and '240.0.0.1' is an upstream ip which
->>>>>>> 76f2bc5c
     can be obtained by running:
     $ consul troubleshoot upstreams [options]
 `
