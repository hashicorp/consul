package agent

import (
	"fmt"
	"io"
	"net"
	"os"
	"os/signal"
	"path/filepath"
	"regexp"
	"strconv"
	"strings"
	"syscall"
	"time"

	"github.com/armon/go-metrics"
	"github.com/armon/go-metrics/circonus"
	"github.com/armon/go-metrics/datadog"
	"github.com/hashicorp/consul/command/base"
	"github.com/hashicorp/consul/consul/structs"
	"github.com/hashicorp/consul/lib"
	"github.com/hashicorp/consul/logger"
	"github.com/hashicorp/consul/watch"
	"github.com/hashicorp/go-checkpoint"
	multierror "github.com/hashicorp/go-multierror"
	"github.com/hashicorp/logutils"
	"github.com/hashicorp/scada-client/scada"
	"github.com/mitchellh/cli"
<<<<<<< HEAD
=======
	"golang.org/x/oauth2"
	"golang.org/x/oauth2/google"
	compute "google.golang.org/api/compute/v1"
	"github.com/Azure/go-autorest/autorest"
	"github.com/Azure/azure-sdk-for-go/arm/network"
	"github.com/Azure/go-autorest/autorest/azure"
>>>>>>> f012df79
)

// gracefulTimeout controls how long we wait before forcefully terminating
var gracefulTimeout = 5 * time.Second

// validDatacenter is used to validate a datacenter
var validDatacenter = regexp.MustCompile("^[a-zA-Z0-9_-]+$")

// Command is a Command implementation that runs a Consul agent.
// The command will not end unless a shutdown message is sent on the
// ShutdownCh. If two messages are sent on the ShutdownCh it will forcibly
// exit.
type Command struct {
	base.Command
	Revision          string
	Version           string
	VersionPrerelease string
	HumanVersion      string
	ShutdownCh        <-chan struct{}
	configReloadCh    chan chan error
	args              []string
	logFilter         *logutils.LevelFilter
	logOutput         io.Writer
	agent             *Agent
	httpServers       []*HTTPServer
	dnsServer         *DNSServer
	scadaProvider     *scada.Provider
	scadaHTTP         *HTTPServer
}

// readConfig is responsible for setup of our configuration using
// the command line and any file configs
func (c *Command) readConfig() *Config {
	var cmdConfig Config
	var configFiles []string
	var retryInterval string
	var retryIntervalWan string
	var dnsRecursors []string
	var dev bool
	var dcDeprecated string
	var nodeMeta []string

	f := c.Command.NewFlagSet(c)

	f.Var((*AppendSliceValue)(&configFiles), "config-file",
		"Path to a JSON file to read configuration from. This can be specified multiple times.")
	f.Var((*AppendSliceValue)(&configFiles), "config-dir",
		"Path to a directory to read configuration files from. This will read every file ending "+
			"in '.json' as configuration in this directory in alphabetical order. This can be "+
			"specified multiple times.")
	f.Var((*AppendSliceValue)(&dnsRecursors), "recursor",
		"Address of an upstream DNS server. Can be specified multiple times.")
	f.Var((*AppendSliceValue)(&nodeMeta), "node-meta",
		"An arbitrary metadata key/value pair for this node, of the format `key:value`. Can be specified multiple times.")
	f.BoolVar(&dev, "dev", false, "Starts the agent in development mode.")

	f.StringVar(&cmdConfig.LogLevel, "log-level", "", "Log level of the agent.")
	f.StringVar(&cmdConfig.NodeName, "node", "", "Name of this node. Must be unique in the cluster.")
	f.StringVar((*string)(&cmdConfig.NodeID), "node-id", "",
		"A unique ID for this node across space and time. Defaults to a randomly-generated ID"+
			" that persists in the data-dir.")
	f.BoolVar(&cmdConfig.DisableHostNodeID, "disable-host-node-id", false,
		"Setting this to true will prevent Consul from using information from the"+
			" host to generate a node ID, and will cause Consul to generate a"+
			" random node ID instead.")
	f.StringVar(&dcDeprecated, "dc", "", "Datacenter of the agent (deprecated: use 'datacenter' instead).")
	f.StringVar(&cmdConfig.Datacenter, "datacenter", "", "Datacenter of the agent.")
	f.StringVar(&cmdConfig.DataDir, "data-dir", "", "Path to a data directory to store agent state.")
	f.BoolVar(&cmdConfig.EnableUI, "ui", false, "Enables the built-in static web UI server.")
	f.StringVar(&cmdConfig.UIDir, "ui-dir", "", "Path to directory containing the web UI resources.")
	f.StringVar(&cmdConfig.PidFile, "pid-file", "", "Path to file to store agent PID.")
	f.StringVar(&cmdConfig.EncryptKey, "encrypt", "", "Provides the gossip encryption key.")

	f.BoolVar(&cmdConfig.Server, "server", false, "Switches agent to server mode.")
	f.BoolVar(&cmdConfig.NonVotingServer, "non-voting-server", false,
		"(Enterprise-only) This flag is used to make the server not participate in the Raft quorum, "+
			"and have it only receive the data replication stream. This can be used to add read scalability "+
			"to a cluster in cases where a high volume of reads to servers are needed.")
	f.BoolVar(&cmdConfig.Bootstrap, "bootstrap", false, "Sets server to bootstrap mode.")
	f.IntVar(&cmdConfig.BootstrapExpect, "bootstrap-expect", 0, "Sets server to expect bootstrap mode.")
	f.StringVar(&cmdConfig.Domain, "domain", "", "Domain to use for DNS interface.")

	f.StringVar(&cmdConfig.ClientAddr, "client", "",
		"Sets the address to bind for client access. This includes RPC, DNS, HTTP and HTTPS (if configured).")
	f.StringVar(&cmdConfig.BindAddr, "bind", "", "Sets the bind address for cluster communication.")
	f.StringVar(&cmdConfig.SerfWanBindAddr, "serf-wan-bind", "", "Address to bind Serf WAN listeners to.")
	f.StringVar(&cmdConfig.SerfLanBindAddr, "serf-lan-bind", "", "Address to bind Serf LAN listeners to.")
	f.IntVar(&cmdConfig.Ports.HTTP, "http-port", 0, "Sets the HTTP API port to listen on.")
	f.IntVar(&cmdConfig.Ports.DNS, "dns-port", 0, "DNS port to use.")
	f.StringVar(&cmdConfig.AdvertiseAddr, "advertise", "", "Sets the advertise address to use.")
	f.StringVar(&cmdConfig.AdvertiseAddrWan, "advertise-wan", "",
		"Sets address to advertise on WAN instead of -advertise address.")

	f.StringVar(&cmdConfig.AtlasInfrastructure, "atlas", "",
		"(deprecated) Sets the Atlas infrastructure name, enables SCADA.")
	f.StringVar(&cmdConfig.AtlasToken, "atlas-token", "",
		"(deprecated) Provides the Atlas API token.")
	f.BoolVar(&cmdConfig.AtlasJoin, "atlas-join", false,
		"(deprecated) Enables auto-joining the Atlas cluster.")
	f.StringVar(&cmdConfig.AtlasEndpoint, "atlas-endpoint", "",
		"(deprecated) The address of the endpoint for Atlas integration.")

	f.IntVar(&cmdConfig.Protocol, "protocol", -1,
		"Sets the protocol version. Defaults to latest.")
	f.IntVar(&cmdConfig.RaftProtocol, "raft-protocol", -1,
		"Sets the Raft protocol version. Defaults to latest.")

	f.BoolVar(&cmdConfig.EnableSyslog, "syslog", false,
		"Enables logging to syslog.")
	f.BoolVar(&cmdConfig.RejoinAfterLeave, "rejoin", false,
		"Ignores a previous leave and attempts to rejoin the cluster.")
	f.Var((*AppendSliceValue)(&cmdConfig.StartJoin), "join",
		"Address of an agent to join at start time. Can be specified multiple times.")
	f.Var((*AppendSliceValue)(&cmdConfig.StartJoinWan), "join-wan",
		"Address of an agent to join -wan at start time. Can be specified multiple times.")
	f.Var((*AppendSliceValue)(&cmdConfig.RetryJoin), "retry-join",
		"Address of an agent to join at start time with retries enabled. Can be specified multiple times.")
	f.IntVar(&cmdConfig.RetryMaxAttempts, "retry-max", 0,
		"Maximum number of join attempts. Defaults to 0, which will retry indefinitely.")
	f.StringVar(&retryInterval, "retry-interval", "",
		"Time to wait between join attempts.")
	f.StringVar(&cmdConfig.RetryJoinEC2.Region, "retry-join-ec2-region", "",
		"EC2 Region to discover servers in.")
	f.StringVar(&cmdConfig.RetryJoinEC2.TagKey, "retry-join-ec2-tag-key", "",
		"EC2 tag key to filter on for server discovery.")
	f.StringVar(&cmdConfig.RetryJoinEC2.TagValue, "retry-join-ec2-tag-value", "",
		"EC2 tag value to filter on for server discovery.")
	f.StringVar(&cmdConfig.RetryJoinGCE.ProjectName, "retry-join-gce-project-name", "",
		"Google Compute Engine project to discover servers in.")
	f.StringVar(&cmdConfig.RetryJoinGCE.ZonePattern, "retry-join-gce-zone-pattern", "",
		"Google Compute Engine region or zone to discover servers in (regex pattern).")
	f.StringVar(&cmdConfig.RetryJoinGCE.TagValue, "retry-join-gce-tag-value", "",
		"Google Compute Engine tag value to filter on for server discovery.")
	f.StringVar(&cmdConfig.RetryJoinGCE.CredentialsFile, "retry-join-gce-credentials-file", "",
		"Path to credentials JSON file to use with Google Compute Engine.")
	f.StringVar(&cmdConfig.RetryJoinAzure.TagName, "retry-join-azure-tag-name", "",
		"Azure tag name to filter on for server discovery.")
	f.StringVar(&cmdConfig.RetryJoinAzure.TagValue, "retry-join-azure-tag-value", "",
		"Azure tag value to filter on for server discovery.")
	f.Var((*AppendSliceValue)(&cmdConfig.RetryJoinWan), "retry-join-wan",
		"Address of an agent to join -wan at start time with retries enabled. "+
			"Can be specified multiple times.")
	f.IntVar(&cmdConfig.RetryMaxAttemptsWan, "retry-max-wan", 0,
		"Maximum number of join -wan attempts. Defaults to 0, which will retry indefinitely.")
	f.StringVar(&retryIntervalWan, "retry-interval-wan", "",
		"Time to wait between join -wan attempts.")

	if err := c.Command.Parse(c.args); err != nil {
		return nil
	}

	if retryInterval != "" {
		dur, err := time.ParseDuration(retryInterval)
		if err != nil {
			c.UI.Error(fmt.Sprintf("Error: %s", err))
			return nil
		}
		cmdConfig.RetryInterval = dur
	}

	if retryIntervalWan != "" {
		dur, err := time.ParseDuration(retryIntervalWan)
		if err != nil {
			c.UI.Error(fmt.Sprintf("Error: %s", err))
			return nil
		}
		cmdConfig.RetryIntervalWan = dur
	}

	if len(nodeMeta) > 0 {
		cmdConfig.Meta = make(map[string]string)
		for _, entry := range nodeMeta {
			key, value := parseMetaPair(entry)
			cmdConfig.Meta[key] = value
		}
	}

	var config *Config
	if dev {
		config = DevConfig()
	} else {
		config = DefaultConfig()
	}

	if len(configFiles) > 0 {
		fileConfig, err := ReadConfigPaths(configFiles)
		if err != nil {
			c.UI.Error(err.Error())
			return nil
		}

		config = MergeConfig(config, fileConfig)
	}

	cmdConfig.DNSRecursors = append(cmdConfig.DNSRecursors, dnsRecursors...)

	config = MergeConfig(config, &cmdConfig)

	if config.NodeName == "" {
		hostname, err := os.Hostname()
		if err != nil {
			c.UI.Error(fmt.Sprintf("Error determining node name: %s", err))
			return nil
		}
		config.NodeName = hostname
	}
	config.NodeName = strings.TrimSpace(config.NodeName)
	if config.NodeName == "" {
		c.UI.Error("Node name can not be empty")
		return nil
	}

	// Make sure LeaveOnTerm and SkipLeaveOnInt are set to the right
	// defaults based on the agent's mode (client or server).
	if config.LeaveOnTerm == nil {
		config.LeaveOnTerm = Bool(!config.Server)
	}
	if config.SkipLeaveOnInt == nil {
		config.SkipLeaveOnInt = Bool(config.Server)
	}

	// Ensure we have a data directory if we are not in dev mode.
	if !dev {
		if config.DataDir == "" {
			c.UI.Error("Must specify data directory using -data-dir")
			return nil
		}

		if finfo, err := os.Stat(config.DataDir); err != nil {
			if !os.IsNotExist(err) {
				c.UI.Error(fmt.Sprintf("Error getting data-dir: %s", err))
				return nil
			}
		} else if !finfo.IsDir() {
			c.UI.Error(fmt.Sprintf("The data-dir specified at %q is not a directory", config.DataDir))
			return nil
		}
	}

	// Ensure all endpoints are unique
	if err := config.verifyUniqueListeners(); err != nil {
		c.UI.Error(fmt.Sprintf("All listening endpoints must be unique: %s", err))
		return nil
	}

	// Check the data dir for signs of an un-migrated Consul 0.5.x or older
	// server. Consul refuses to start if this is present to protect a server
	// with existing data from starting on a fresh data set.
	if config.Server {
		mdbPath := filepath.Join(config.DataDir, "mdb")
		if _, err := os.Stat(mdbPath); !os.IsNotExist(err) {
			if os.IsPermission(err) {
				c.UI.Error(fmt.Sprintf("CRITICAL: Permission denied for data folder at %q!", mdbPath))
				c.UI.Error("Consul will refuse to boot without access to this directory.")
				c.UI.Error("Please correct permissions and try starting again.")
				return nil
			}
			c.UI.Error(fmt.Sprintf("CRITICAL: Deprecated data folder found at %q!", mdbPath))
			c.UI.Error("Consul will refuse to boot with this directory present.")
			c.UI.Error("See https://www.consul.io/docs/upgrade-specific.html for more information.")
			return nil
		}
	}

	// Verify DNS settings
	if config.DNSConfig.UDPAnswerLimit < 1 {
		c.UI.Error(fmt.Sprintf("dns_config.udp_answer_limit %d too low, must always be greater than zero", config.DNSConfig.UDPAnswerLimit))
	}

	if config.EncryptKey != "" {
		if _, err := config.EncryptBytes(); err != nil {
			c.UI.Error(fmt.Sprintf("Invalid encryption key: %s", err))
			return nil
		}
		keyfileLAN := filepath.Join(config.DataDir, serfLANKeyring)
		if _, err := os.Stat(keyfileLAN); err == nil {
			c.UI.Error("WARNING: LAN keyring exists but -encrypt given, using keyring")
		}
		if config.Server {
			keyfileWAN := filepath.Join(config.DataDir, serfWANKeyring)
			if _, err := os.Stat(keyfileWAN); err == nil {
				c.UI.Error("WARNING: WAN keyring exists but -encrypt given, using keyring")
			}
		}
	}

	// Output a warning if the 'dc' flag has been used.
	if dcDeprecated != "" {
		c.UI.Error("WARNING: the 'dc' flag has been deprecated. Use 'datacenter' instead")

		// Making sure that we don't break previous versions.
		config.Datacenter = dcDeprecated
	}

	// Ensure the datacenter is always lowercased. The DNS endpoints automatically
	// lowercase all queries, and internally we expect DC1 and dc1 to be the same.
	config.Datacenter = strings.ToLower(config.Datacenter)

	// Verify datacenter is valid
	if !validDatacenter.MatchString(config.Datacenter) {
		c.UI.Error("Datacenter must be alpha-numeric with underscores and hypens only")
		return nil
	}

	// If 'acl_datacenter' is set, ensure it is lowercased.
	if config.ACLDatacenter != "" {
		config.ACLDatacenter = strings.ToLower(config.ACLDatacenter)

		// Verify 'acl_datacenter' is valid
		if !validDatacenter.MatchString(config.ACLDatacenter) {
			c.UI.Error("ACL datacenter must be alpha-numeric with underscores and hypens only")
			return nil
		}
	}

	// Only allow bootstrap mode when acting as a server
	if config.Bootstrap && !config.Server {
		c.UI.Error("Bootstrap mode cannot be enabled when server mode is not enabled")
		return nil
	}

	// Expect can only work when acting as a server
	if config.BootstrapExpect != 0 && !config.Server {
		c.UI.Error("Expect mode cannot be enabled when server mode is not enabled")
		return nil
	}

	// Expect can only work when dev mode is off
	if config.BootstrapExpect > 0 && config.DevMode {
		c.UI.Error("Expect mode cannot be enabled when dev mode is enabled")
		return nil
	}

	// Expect & Bootstrap are mutually exclusive
	if config.BootstrapExpect != 0 && config.Bootstrap {
		c.UI.Error("Bootstrap cannot be provided with an expected server count")
		return nil
	}

	// Compile all the watches
	for _, params := range config.Watches {
		// Parse the watches, excluding the handler
		wp, err := watch.ParseExempt(params, []string{"handler"})
		if err != nil {
			c.UI.Error(fmt.Sprintf("Failed to parse watch (%#v): %v", params, err))
			return nil
		}

		// Get the handler
		if err := verifyWatchHandler(wp.Exempt["handler"]); err != nil {
			c.UI.Error(fmt.Sprintf("Failed to setup watch handler (%#v): %v", params, err))
			return nil
		}

		// Store the watch plan
		config.WatchPlans = append(config.WatchPlans, wp)
	}

	// Warn if we are in expect mode
	if config.BootstrapExpect == 1 {
		c.UI.Error("WARNING: BootstrapExpect Mode is specified as 1; this is the same as Bootstrap mode.")
		config.BootstrapExpect = 0
		config.Bootstrap = true
	} else if config.BootstrapExpect > 0 {
		c.UI.Error(fmt.Sprintf("WARNING: Expect Mode enabled, expecting %d servers", config.BootstrapExpect))
	}

	// Warn if we are in bootstrap mode
	if config.Bootstrap {
		c.UI.Error("WARNING: Bootstrap mode enabled! Do not enable unless necessary")
	}

	// Need both tag key and value for EC2 discovery
	if config.RetryJoinEC2.TagKey != "" || config.RetryJoinEC2.TagValue != "" {
		if config.RetryJoinEC2.TagKey == "" || config.RetryJoinEC2.TagValue == "" {
			c.UI.Error("tag key and value are both required for EC2 retry-join")
			return nil
		}
	}

	// EC2 and GCE discovery are mutually exclusive
	if config.RetryJoinEC2.TagKey != "" && config.RetryJoinEC2.TagValue != "" && config.RetryJoinGCE.TagValue != "" {
		c.UI.Error("EC2 and GCE discovery are mutually exclusive. Please provide one or the other.")
		return nil
	}

	// Verify the node metadata entries are valid
	if err := structs.ValidateMetadata(config.Meta); err != nil {
		c.UI.Error(fmt.Sprintf("Failed to parse node metadata: %v", err))
	}

	// It doesn't make sense to include both UI options.
	if config.EnableUI == true && config.UIDir != "" {
		c.UI.Error("Both the ui and ui-dir flags were specified, please provide only one")
		c.UI.Error("If trying to use your own web UI resources, use the ui-dir flag")
		c.UI.Error("If using Consul version 0.7.0 or later, the web UI is included in the binary so use ui to enable it")
		return nil
	}

	// Set the version info
	config.Revision = c.Revision
	config.Version = c.Version
	config.VersionPrerelease = c.VersionPrerelease

	return config
}

<<<<<<< HEAD
=======
// verifyUniqueListeners checks to see if an address was used more than once in
// the config
func (c *Config) verifyUniqueListeners() error {
	listeners := []struct {
		host  string
		port  int
		descr string
	}{
		{c.Addresses.DNS, c.Ports.DNS, "DNS"},
		{c.Addresses.HTTP, c.Ports.HTTP, "HTTP"},
		{c.Addresses.HTTPS, c.Ports.HTTPS, "HTTPS"},
		{c.AdvertiseAddr, c.Ports.Server, "Server RPC"},
		{c.AdvertiseAddr, c.Ports.SerfLan, "Serf LAN"},
		{c.AdvertiseAddr, c.Ports.SerfWan, "Serf WAN"},
	}

	type key struct {
		host string
		port int
	}
	m := make(map[key]string, len(listeners))

	for _, l := range listeners {
		if l.host == "" {
			l.host = "0.0.0.0"
		} else if strings.HasPrefix(l.host, "unix") {
			// Don't compare ports on unix sockets
			l.port = 0
		}
		if l.host == "0.0.0.0" && l.port <= 0 {
			continue
		}

		k := key{l.host, l.port}
		v, ok := m[k]
		if ok {
			return fmt.Errorf("%s address already configured for %s", l.descr, v)
		}
		m[k] = l.descr
	}
	return nil
}

// discoverEc2Hosts searches an AWS region, returning a list of instance ips
// where EC2TagKey = EC2TagValue
func (c *Config) discoverEc2Hosts(logger *log.Logger) ([]string, error) {
	config := c.RetryJoinEC2

	ec2meta := ec2metadata.New(session.New())
	if config.Region == "" {
		logger.Printf("[INFO] agent: No EC2 region provided, querying instance metadata endpoint...")
		identity, err := ec2meta.GetInstanceIdentityDocument()
		if err != nil {
			return nil, err
		}
		config.Region = identity.Region
	}

	awsConfig := &aws.Config{
		Region: &config.Region,
		Credentials: credentials.NewChainCredentials(
			[]credentials.Provider{
				&credentials.StaticProvider{
					Value: credentials.Value{
						AccessKeyID:     config.AccessKeyID,
						SecretAccessKey: config.SecretAccessKey,
					},
				},
				&credentials.EnvProvider{},
				&credentials.SharedCredentialsProvider{},
				defaults.RemoteCredProvider(*(defaults.Config()), defaults.Handlers()),
			}),
	}

	svc := ec2.New(session.New(), awsConfig)

	resp, err := svc.DescribeInstances(&ec2.DescribeInstancesInput{
		Filters: []*ec2.Filter{
			{
				Name: aws.String("tag:" + config.TagKey),
				Values: []*string{
					aws.String(config.TagValue),
				},
			},
		},
	})

	if err != nil {
		return nil, err
	}

	var servers []string
	for i := range resp.Reservations {
		for _, instance := range resp.Reservations[i].Instances {
			// Terminated instances don't have the PrivateIpAddress field
			if instance.PrivateIpAddress != nil {
				servers = append(servers, *instance.PrivateIpAddress)
			}
		}
	}

	return servers, nil
}

// discoverGCEHosts searches a Google Compute Engine region, returning a list
// of instance ips that match the tags given in GCETags.
func (c *Config) discoverGCEHosts(logger *log.Logger) ([]string, error) {
	config := c.RetryJoinGCE
	ctx := oauth2.NoContext
	var client *http.Client
	var err error

	logger.Printf("[INFO] agent: Initializing GCE client")
	if config.CredentialsFile != "" {
		logger.Printf("[INFO] agent: Loading credentials from %s", config.CredentialsFile)
		key, err := ioutil.ReadFile(config.CredentialsFile)
		if err != nil {
			return nil, err
		}
		jwtConfig, err := google.JWTConfigFromJSON(key, compute.ComputeScope)
		if err != nil {
			return nil, err
		}
		client = jwtConfig.Client(ctx)
	} else {
		logger.Printf("[INFO] agent: Using default credential chain")
		client, err = google.DefaultClient(ctx, compute.ComputeScope)
		if err != nil {
			return nil, err
		}
	}

	computeService, err := compute.New(client)
	if err != nil {
		return nil, err
	}

	if config.ProjectName == "" {
		logger.Printf("[INFO] agent: No GCE project provided, will discover from metadata.")
		config.ProjectName, err = gceProjectIDFromMetadata(logger)
		if err != nil {
			return nil, err
		}
	} else {
		logger.Printf("[INFO] agent: Using pre-defined GCE project name: %s", config.ProjectName)
	}

	zones, err := gceDiscoverZones(ctx, logger, computeService, config.ProjectName, config.ZonePattern)
	if err != nil {
		return nil, err
	}

	logger.Printf("[INFO] agent: Discovering GCE hosts with tag %s in zones: %s", config.TagValue, strings.Join(zones, ", "))

	var servers []string
	for _, zone := range zones {
		addresses, err := gceInstancesAddressesForZone(ctx, logger, computeService, config.ProjectName, zone, config.TagValue)
		if err != nil {
			return nil, err
		}
		if len(addresses) > 0 {
			logger.Printf("[INFO] agent: Discovered %d instances in %s/%s: %v", len(addresses), config.ProjectName, zone, addresses)
		}
		servers = append(servers, addresses...)
	}

	return servers, nil
}

// gceProjectIDFromMetadata queries the metadata service on GCE to get the
// project ID (name) of an instance.
func gceProjectIDFromMetadata(logger *log.Logger) (string, error) {
	logger.Printf("[INFO] agent: Attempting to discover GCE project from metadata.")
	client := &http.Client{}

	req, err := http.NewRequest("GET", "http://metadata.google.internal/computeMetadata/v1/project/project-id", nil)
	if err != nil {
		return "", err
	}

	req.Header.Add("Metadata-Flavor", "Google")

	resp, err := client.Do(req)
	if err != nil {
		return "", err
	}

	defer resp.Body.Close()

	project, err := ioutil.ReadAll(resp.Body)
	if err != nil {
		return "", err
	}

	logger.Printf("[INFO] agent: GCE project discovered as: %s", project)
	return string(project), nil
}

// gceDiscoverZones discovers a list of zones from a supplied zone pattern, or
// all of the zones available to a project.
func gceDiscoverZones(ctx context.Context, logger *log.Logger, computeService *compute.Service, project, pattern string) ([]string, error) {
	var zones []string

	if pattern != "" {
		logger.Printf("[INFO] agent: Discovering zones for project %s matching pattern: %s", project, pattern)
	} else {
		logger.Printf("[INFO] agent: Discovering all zones available to project: %s", project)
	}

	call := computeService.Zones.List(project)
	if pattern != "" {
		call = call.Filter(fmt.Sprintf("name eq %s", pattern))
	}

	if err := call.Pages(ctx, func(page *compute.ZoneList) error {
		for _, v := range page.Items {
			zones = append(zones, v.Name)
		}
		return nil
	}); err != nil {
		return zones, err
	}

	logger.Printf("[INFO] agent: Discovered GCE zones: %s", strings.Join(zones, ", "))
	return zones, nil
}

// gceInstancesAddressesForZone locates all instances within a specific project
// and zone, matching the supplied tag. Only the private IP addresses are
// returned, but ID is also logged.
func gceInstancesAddressesForZone(ctx context.Context, logger *log.Logger, computeService *compute.Service, project, zone, tag string) ([]string, error) {
	var addresses []string
	call := computeService.Instances.List(project, zone)
	if err := call.Pages(ctx, func(page *compute.InstanceList) error {
		for _, v := range page.Items {
			for _, t := range v.Tags.Items {
				if t == tag && len(v.NetworkInterfaces) > 0 && v.NetworkInterfaces[0].NetworkIP != "" {
					addresses = append(addresses, v.NetworkInterfaces[0].NetworkIP)
				}
			}
		}
		return nil
	}); err != nil {
		return addresses, err
	}

	return addresses, nil
}

// discoverAzureHosts searches an Azure Subscription, returning a list of instance ips
// where AzureTag_Name = AzureTag_Value
func (c *Config) discoverAzureHosts(logger *log.Logger) ([]string, error) {
	var servers []string
	// Only works for the Azure PublicCLoud for now; no ability to test other Environment
	oauthConfig, err := azure.PublicCloud.OAuthConfigForTenant(c.RetryJoinAzure.TenantID)
	if err != nil {
		return nil, err
	}
	// Get the ServicePrincipalToken for use searching the NetworkInterfaces
	sbt, tokerr := azure.NewServicePrincipalToken(*oauthConfig,
		c.RetryJoinAzure.ClientID,
		c.RetryJoinAzure.SecretAccessKey,
		azure.PublicCloud.ResourceManagerEndpoint,
	)
	if tokerr != nil {
		return nil, tokerr
	}
	// Setup the client using autorest; followed the structure from Terraform
	vmnet := network.NewInterfacesClient(c.RetryJoinAzure.SubscriptionID)
	vmnet.Client.UserAgent = fmt.Sprint("Hashicorp-Consul")
	vmnet.Authorizer = sbt
	vmnet.Sender = autorest.CreateSender(autorest.WithLogging(logger))
	// Get all Network interfaces across ResourceGroups unless there is a compelling reason to restrict
	netres, neterr := vmnet.ListAll()
	if neterr != nil {
		return nil, neterr
	}
	// For now, ignore Primary interfaces, choose any PrivateIPAddress with the matching tags
	for _, oneint := range *netres.Value {
		// Make it a little more robust just in case there is actually no Tags
		if oneint.Tags != nil {
			if *(*oneint.Tags)[c.RetryJoinAzure.TagName] == c.RetryJoinAzure.TagValue {
				// Make it a little more robust just in case IPConfigurations nil
				if oneint.IPConfigurations != nil {
					for _, onecfg := range *oneint.IPConfigurations {
						// fmt.Println("Internal FQDN: ", *onecfg.Name, " IP: ", *onecfg.PrivateIPAddress)
						// Only get the address if there is private IP address
						if onecfg.PrivateIPAddress != nil {
							servers = append(servers, *onecfg.PrivateIPAddress)
						}
					}
				}
			}
		}
	}
	return servers, nil
}

>>>>>>> f012df79
// setupAgent is used to start the agent and various interfaces
func (c *Command) setupAgent(config *Config, logOutput io.Writer, logWriter *logger.LogWriter) error {
	c.UI.Output("Starting Consul agent...")
	agent, err := Create(config, logOutput, logWriter, c.configReloadCh)
	if err != nil {
		c.UI.Error(fmt.Sprintf("Error starting agent: %s", err))
		return err
	}
	c.agent = agent

	// Enable the SCADA integration
	if err := c.setupScadaConn(config); err != nil {
		agent.Shutdown()
		c.UI.Error(fmt.Sprintf("Error starting SCADA connection: %s", err))
		return err
	}

	if config.Ports.HTTP > 0 || config.Ports.HTTPS > 0 {
		servers, err := NewHTTPServers(agent, config, logOutput)
		if err != nil {
			agent.Shutdown()
			c.UI.Error(fmt.Sprintf("Error starting http servers: %s", err))
			return err
		}
		c.httpServers = servers
	}

	if config.Ports.DNS > 0 {
		dnsAddr, err := config.ClientListener(config.Addresses.DNS, config.Ports.DNS)
		if err != nil {
			agent.Shutdown()
			c.UI.Error(fmt.Sprintf("Invalid DNS bind address: %s", err))
			return err
		}

		server, err := NewDNSServer(agent, &config.DNSConfig, logOutput,
			config.Domain, dnsAddr.String(), config.DNSRecursors)
		if err != nil {
			agent.Shutdown()
			c.UI.Error(fmt.Sprintf("Error starting dns server: %s", err))
			return err
		}
		c.dnsServer = server
	}

	// Setup update checking
	if !config.DisableUpdateCheck {
		version := config.Version
		if config.VersionPrerelease != "" {
			version += fmt.Sprintf("-%s", config.VersionPrerelease)
		}
		updateParams := &checkpoint.CheckParams{
			Product: "consul",
			Version: version,
		}
		if !config.DisableAnonymousSignature {
			updateParams.SignatureFile = filepath.Join(config.DataDir, "checkpoint-signature")
		}

		// Schedule a periodic check with expected interval of 24 hours
		checkpoint.CheckInterval(updateParams, 24*time.Hour, c.checkpointResults)

		// Do an immediate check within the next 30 seconds
		go func() {
			time.Sleep(lib.RandomStagger(30 * time.Second))
			c.checkpointResults(checkpoint.Check(updateParams))
		}()
	}
	return nil
}

// checkpointResults is used to handler periodic results from our update checker
func (c *Command) checkpointResults(results *checkpoint.CheckResponse, err error) {
	if err != nil {
		c.UI.Error(fmt.Sprintf("Failed to check for updates: %v", err))
		return
	}
	if results.Outdated {
		c.UI.Error(fmt.Sprintf("Newer Consul version available: %s (currently running: %s)", results.CurrentVersion, c.Version))
	}
	for _, alert := range results.Alerts {
		switch alert.Level {
		case "info":
			c.UI.Info(fmt.Sprintf("Bulletin [%s]: %s (%s)", alert.Level, alert.Message, alert.URL))
		default:
			c.UI.Error(fmt.Sprintf("Bulletin [%s]: %s (%s)", alert.Level, alert.Message, alert.URL))
		}
	}
}

// startupJoin is invoked to handle any joins specified to take place at start time
func (c *Command) startupJoin(config *Config) error {
	if len(config.StartJoin) == 0 {
		return nil
	}

	c.UI.Output("Joining cluster...")
	n, err := c.agent.JoinLAN(config.StartJoin)
	if err != nil {
		return err
	}

	c.UI.Info(fmt.Sprintf("Join completed. Synced with %d initial agents", n))
	return nil
}

// startupJoinWan is invoked to handle any joins -wan specified to take place at start time
func (c *Command) startupJoinWan(config *Config) error {
	if len(config.StartJoinWan) == 0 {
		return nil
	}

	c.UI.Output("Joining -wan cluster...")
	n, err := c.agent.JoinWAN(config.StartJoinWan)
	if err != nil {
		return err
	}

	c.UI.Info(fmt.Sprintf("Join -wan completed. Synced with %d initial agents", n))
	return nil
}

// retryJoin is used to handle retrying a join until it succeeds or all
// retries are exhausted.
func (c *Command) retryJoin(config *Config, errCh chan<- struct{}) {
	ec2Enabled := config.RetryJoinEC2.TagKey != "" && config.RetryJoinEC2.TagValue != ""
	gceEnabled := config.RetryJoinGCE.TagValue != ""
	azureEnabled := config.RetryJoinAzure.TagName != "" && config.RetryJoinAzure.TagValue != ""

	if len(config.RetryJoin) == 0 && !ec2Enabled && !gceEnabled && !azureEnabled {
		return
	}

	logger := c.agent.logger
	logger.Printf("[INFO] agent: Joining cluster...")

	attempt := 0
	for {
		var servers []string
		var err error
		switch {
		case ec2Enabled:
			servers, err = config.discoverEc2Hosts(logger)
			if err != nil {
				logger.Printf("[ERROR] agent: Unable to query EC2 instances: %s", err)
			}
			logger.Printf("[INFO] agent: Discovered %d servers from EC2", len(servers))
		case gceEnabled:
			servers, err = config.discoverGCEHosts(logger)
			if err != nil {
				logger.Printf("[ERROR] agent: Unable to query GCE instances: %s", err)
			}
			logger.Printf("[INFO] agent: Discovered %d servers from GCE", len(servers))
		case azureEnabled:
			servers, err = config.discoverAzureHosts(logger)
			if err != nil {
				logger.Printf("[ERROR] agent: Unable to query Azure instances: %s", err)
			}
			logger.Printf("[INFO] agent: Discovered %d servers from Azure", len(servers))
		}

		servers = append(servers, config.RetryJoin...)
		if len(servers) == 0 {
			err = fmt.Errorf("No servers to join")
		} else {
			n, err := c.agent.JoinLAN(servers)
			if err == nil {
				logger.Printf("[INFO] agent: Join completed. Synced with %d initial agents", n)
				return
			}
		}

		attempt++
		if config.RetryMaxAttempts > 0 && attempt > config.RetryMaxAttempts {
			logger.Printf("[ERROR] agent: max join retry exhausted, exiting")
			close(errCh)
			return
		}

		logger.Printf("[WARN] agent: Join failed: %v, retrying in %v", err,
			config.RetryInterval)
		time.Sleep(config.RetryInterval)
	}
}

// retryJoinWan is used to handle retrying a join -wan until it succeeds or all
// retries are exhausted.
func (c *Command) retryJoinWan(config *Config, errCh chan<- struct{}) {
	if len(config.RetryJoinWan) == 0 {
		return
	}

	logger := c.agent.logger
	logger.Printf("[INFO] agent: Joining WAN cluster...")

	attempt := 0
	for {
		n, err := c.agent.JoinWAN(config.RetryJoinWan)
		if err == nil {
			logger.Printf("[INFO] agent: Join -wan completed. Synced with %d initial agents", n)
			return
		}

		attempt++
		if config.RetryMaxAttemptsWan > 0 && attempt > config.RetryMaxAttemptsWan {
			logger.Printf("[ERROR] agent: max join -wan retry exhausted, exiting")
			close(errCh)
			return
		}

		logger.Printf("[WARN] agent: Join -wan failed: %v, retrying in %v", err,
			config.RetryIntervalWan)
		time.Sleep(config.RetryIntervalWan)
	}
}

// gossipEncrypted determines if the consul instance is using symmetric
// encryption keys to protect gossip protocol messages.
func (c *Command) gossipEncrypted() bool {
	if c.agent.config.EncryptKey != "" {
		return true
	}

	server := c.agent.server
	if server != nil {
		return server.KeyManagerLAN() != nil || server.KeyManagerWAN() != nil
	}

	client := c.agent.client
	return client != nil && client.KeyManagerLAN() != nil
}

func (c *Command) Run(args []string) int {
	c.UI = &cli.PrefixedUi{
		OutputPrefix: "==> ",
		InfoPrefix:   "    ",
		ErrorPrefix:  "==> ",
		Ui:           c.UI,
	}

	// Parse our configs
	c.args = args
	config := c.readConfig()
	if config == nil {
		return 1
	}

	// Setup the log outputs
	logConfig := &logger.Config{
		LogLevel:       config.LogLevel,
		EnableSyslog:   config.EnableSyslog,
		SyslogFacility: config.SyslogFacility,
	}
	logFilter, logGate, logWriter, logOutput, ok := logger.Setup(logConfig, c.UI)
	if !ok {
		return 1
	}
	c.logFilter = logFilter
	c.logOutput = logOutput

	// Setup the channel for triggering config reloads
	c.configReloadCh = make(chan chan error)

	/* Setup telemetry
	Aggregate on 10 second intervals for 1 minute. Expose the
	metrics over stderr when there is a SIGUSR1 received.
	*/
	inm := metrics.NewInmemSink(10*time.Second, time.Minute)
	metrics.DefaultInmemSignal(inm)
	metricsConf := metrics.DefaultConfig(config.Telemetry.StatsitePrefix)
	metricsConf.EnableHostname = !config.Telemetry.DisableHostname

	// Configure the statsite sink
	var fanout metrics.FanoutSink
	if config.Telemetry.StatsiteAddr != "" {
		sink, err := metrics.NewStatsiteSink(config.Telemetry.StatsiteAddr)
		if err != nil {
			c.UI.Error(fmt.Sprintf("Failed to start statsite sink. Got: %s", err))
			return 1
		}
		fanout = append(fanout, sink)
	}

	// Configure the statsd sink
	if config.Telemetry.StatsdAddr != "" {
		sink, err := metrics.NewStatsdSink(config.Telemetry.StatsdAddr)
		if err != nil {
			c.UI.Error(fmt.Sprintf("Failed to start statsd sink. Got: %s", err))
			return 1
		}
		fanout = append(fanout, sink)
	}

	// Configure the DogStatsd sink
	if config.Telemetry.DogStatsdAddr != "" {
		var tags []string

		if config.Telemetry.DogStatsdTags != nil {
			tags = config.Telemetry.DogStatsdTags
		}

		sink, err := datadog.NewDogStatsdSink(config.Telemetry.DogStatsdAddr, metricsConf.HostName)
		if err != nil {
			c.UI.Error(fmt.Sprintf("Failed to start DogStatsd sink. Got: %s", err))
			return 1
		}
		sink.SetTags(tags)
		fanout = append(fanout, sink)
	}

	if config.Telemetry.CirconusAPIToken != "" || config.Telemetry.CirconusCheckSubmissionURL != "" {
		cfg := &circonus.Config{}
		cfg.Interval = config.Telemetry.CirconusSubmissionInterval
		cfg.CheckManager.API.TokenKey = config.Telemetry.CirconusAPIToken
		cfg.CheckManager.API.TokenApp = config.Telemetry.CirconusAPIApp
		cfg.CheckManager.API.URL = config.Telemetry.CirconusAPIURL
		cfg.CheckManager.Check.SubmissionURL = config.Telemetry.CirconusCheckSubmissionURL
		cfg.CheckManager.Check.ID = config.Telemetry.CirconusCheckID
		cfg.CheckManager.Check.ForceMetricActivation = config.Telemetry.CirconusCheckForceMetricActivation
		cfg.CheckManager.Check.InstanceID = config.Telemetry.CirconusCheckInstanceID
		cfg.CheckManager.Check.SearchTag = config.Telemetry.CirconusCheckSearchTag
		cfg.CheckManager.Check.DisplayName = config.Telemetry.CirconusCheckDisplayName
		cfg.CheckManager.Check.Tags = config.Telemetry.CirconusCheckTags
		cfg.CheckManager.Broker.ID = config.Telemetry.CirconusBrokerID
		cfg.CheckManager.Broker.SelectTag = config.Telemetry.CirconusBrokerSelectTag

		if cfg.CheckManager.Check.DisplayName == "" {
			cfg.CheckManager.Check.DisplayName = "Consul"
		}

		if cfg.CheckManager.API.TokenApp == "" {
			cfg.CheckManager.API.TokenApp = "consul"
		}

		if cfg.CheckManager.Check.SearchTag == "" {
			cfg.CheckManager.Check.SearchTag = "service:consul"
		}

		sink, err := circonus.NewCirconusSink(cfg)
		if err != nil {
			c.UI.Error(fmt.Sprintf("Failed to start Circonus sink. Got: %s", err))
			return 1
		}
		sink.Start()
		fanout = append(fanout, sink)
	}

	// Initialize the global sink
	if len(fanout) > 0 {
		fanout = append(fanout, inm)
		metrics.NewGlobal(metricsConf, fanout)
	} else {
		metricsConf.EnableHostname = false
		metrics.NewGlobal(metricsConf, inm)
	}

	// Create the agent
	if err := c.setupAgent(config, logOutput, logWriter); err != nil {
		return 1
	}
	defer c.agent.Shutdown()
	if c.dnsServer != nil {
		defer c.dnsServer.Shutdown()
	}
	for _, server := range c.httpServers {
		defer server.Shutdown()
	}

	// Check and shut down the SCADA listeners at the end
	defer func() {
		if c.scadaHTTP != nil {
			c.scadaHTTP.Shutdown()
		}
		if c.scadaProvider != nil {
			c.scadaProvider.Shutdown()
		}
	}()

	// Join startup nodes if specified
	if err := c.startupJoin(config); err != nil {
		c.UI.Error(err.Error())
		return 1
	}

	// Join startup nodes if specified
	if err := c.startupJoinWan(config); err != nil {
		c.UI.Error(err.Error())
		return 1
	}

	// Get the new client http listener addr
	var httpAddr net.Addr
	var err error
	if config.Ports.HTTP != -1 {
		httpAddr, err = config.ClientListener(config.Addresses.HTTP, config.Ports.HTTP)
	} else if config.Ports.HTTPS != -1 {
		httpAddr, err = config.ClientListener(config.Addresses.HTTPS, config.Ports.HTTPS)
	} else if len(config.WatchPlans) > 0 {
		c.UI.Error("Error: cannot use watches if both HTTP and HTTPS are disabled")
		return 1
	}
	if err != nil {
		c.UI.Error(fmt.Sprintf("Failed to determine HTTP address: %v", err))
	}

	// Register the watches
	for _, wp := range config.WatchPlans {
		go func(wp *watch.Plan) {
			wp.Handler = makeWatchHandler(logOutput, wp.Exempt["handler"])
			wp.LogOutput = c.logOutput
			addr := httpAddr.String()
			// If it's a unix socket, prefix with unix:// so the client initializes correctly
			if httpAddr.Network() == "unix" {
				addr = "unix://" + addr
			}
			if err := wp.Run(addr); err != nil {
				c.UI.Error(fmt.Sprintf("Error running watch: %v", err))
			}
		}(wp)
	}

	// Figure out if gossip is encrypted
	var gossipEncrypted bool
	if config.Server {
		gossipEncrypted = c.agent.server.Encrypted()
	} else {
		gossipEncrypted = c.agent.client.Encrypted()
	}

	// Determine the Atlas cluster
	atlas := "<disabled>"
	if config.AtlasInfrastructure != "" {
		atlas = fmt.Sprintf("(Infrastructure: '%s' Join: %v)", config.AtlasInfrastructure, config.AtlasJoin)
	}

	// Let the agent know we've finished registration
	c.agent.StartSync()

	c.UI.Output("Consul agent running!")
	c.UI.Info(fmt.Sprintf("       Version: '%s'", c.HumanVersion))
	c.UI.Info(fmt.Sprintf("       Node ID: '%s'", config.NodeID))
	c.UI.Info(fmt.Sprintf("     Node name: '%s'", config.NodeName))
	c.UI.Info(fmt.Sprintf("    Datacenter: '%s'", config.Datacenter))
	c.UI.Info(fmt.Sprintf("        Server: %v (bootstrap: %v)", config.Server, config.Bootstrap))
	c.UI.Info(fmt.Sprintf("   Client Addr: %v (HTTP: %d, HTTPS: %d, DNS: %d)", config.ClientAddr,
		config.Ports.HTTP, config.Ports.HTTPS, config.Ports.DNS))
	c.UI.Info(fmt.Sprintf("  Cluster Addr: %v (LAN: %d, WAN: %d)", config.AdvertiseAddr,
		config.Ports.SerfLan, config.Ports.SerfWan))
	c.UI.Info(fmt.Sprintf("Gossip encrypt: %v, RPC-TLS: %v, TLS-Incoming: %v",
		gossipEncrypted, config.VerifyOutgoing, config.VerifyIncoming))
	c.UI.Info(fmt.Sprintf("         Atlas: %s", atlas))

	// Enable log streaming
	c.UI.Info("")
	c.UI.Output("Log data will now stream in as it occurs:\n")
	logGate.Flush()

	// Start retry join process
	errCh := make(chan struct{})
	go c.retryJoin(config, errCh)

	// Start retry -wan join process
	errWanCh := make(chan struct{})
	go c.retryJoinWan(config, errWanCh)

	// Wait for exit
	return c.handleSignals(config, errCh, errWanCh)
}

// handleSignals blocks until we get an exit-causing signal
func (c *Command) handleSignals(config *Config, retryJoin <-chan struct{}, retryJoinWan <-chan struct{}) int {
	signalCh := make(chan os.Signal, 4)
	signal.Notify(signalCh, os.Interrupt, syscall.SIGTERM, syscall.SIGHUP)
	signal.Notify(signalCh, os.Interrupt, syscall.SIGTERM, syscall.SIGHUP, syscall.SIGPIPE)

	// Wait for a signal
WAIT:
	var sig os.Signal
	var reloadErrCh chan error
	select {
	case s := <-signalCh:
		sig = s
	case ch := <-c.configReloadCh:
		sig = syscall.SIGHUP
		reloadErrCh = ch
	case <-c.ShutdownCh:
		sig = os.Interrupt
	case <-retryJoin:
		return 1
	case <-retryJoinWan:
		return 1
	case <-c.agent.ShutdownCh():
		// Agent is already shutdown!
		return 0
	}

	// Skip SIGPIPE signals and skip logging whenever such signal is received as well
	if sig == syscall.SIGPIPE {
		goto WAIT
	}

	c.UI.Output(fmt.Sprintf("Caught signal: %v", sig))

	// Check if this is a SIGHUP
	if sig == syscall.SIGHUP {
		conf, err := c.handleReload(config)
		if conf != nil {
			config = conf
		}
		if err != nil {
			c.UI.Error(err.Error())
		}
		// Send result back if reload was called via HTTP
		if reloadErrCh != nil {
			reloadErrCh <- err
		}
		goto WAIT
	}

	// Check if we should do a graceful leave
	graceful := false
	if sig == os.Interrupt && !(*config.SkipLeaveOnInt) {
		graceful = true
	} else if sig == syscall.SIGTERM && (*config.LeaveOnTerm) {
		graceful = true
	}

	// Bail fast if not doing a graceful leave
	if !graceful {
		return 1
	}

	// Attempt a graceful leave
	gracefulCh := make(chan struct{})
	c.UI.Output("Gracefully shutting down agent...")
	go func() {
		if err := c.agent.Leave(); err != nil {
			c.UI.Error(fmt.Sprintf("Error: %s", err))
			return
		}
		close(gracefulCh)
	}()

	// Wait for leave or another signal
	select {
	case <-signalCh:
		return 1
	case <-time.After(gracefulTimeout):
		return 1
	case <-gracefulCh:
		return 0
	}
}

// handleReload is invoked when we should reload our configs, e.g. SIGHUP
func (c *Command) handleReload(config *Config) (*Config, error) {
	c.UI.Output("Reloading configuration...")
	var errs error
	newConf := c.readConfig()
	if newConf == nil {
		errs = multierror.Append(errs, fmt.Errorf("Failed to reload configs"))
		return config, errs
	}

	// Change the log level
	minLevel := logutils.LogLevel(strings.ToUpper(newConf.LogLevel))
	if logger.ValidateLevelFilter(minLevel, c.logFilter) {
		c.logFilter.SetMinLevel(minLevel)
	} else {
		errs = multierror.Append(fmt.Errorf(
			"Invalid log level: %s. Valid log levels are: %v",
			minLevel, c.logFilter.Levels))

		// Keep the current log level
		newConf.LogLevel = config.LogLevel
	}

	// Bulk update the services and checks
	c.agent.PauseSync()
	defer c.agent.ResumeSync()

	// Snapshot the current state, and restore it afterwards
	snap := c.agent.snapshotCheckState()
	defer c.agent.restoreCheckState(snap)

	// First unload all checks, services, and metadata. This lets us begin the reload
	// with a clean slate.
	if err := c.agent.unloadServices(); err != nil {
		errs = multierror.Append(errs, fmt.Errorf("Failed unloading services: %s", err))
		return nil, errs
	}
	if err := c.agent.unloadChecks(); err != nil {
		errs = multierror.Append(errs, fmt.Errorf("Failed unloading checks: %s", err))
		return nil, errs
	}
	c.agent.unloadMetadata()

	// Reload service/check definitions and metadata.
	if err := c.agent.loadServices(newConf); err != nil {
		errs = multierror.Append(errs, fmt.Errorf("Failed reloading services: %s", err))
		return nil, errs
	}
	if err := c.agent.loadChecks(newConf); err != nil {
		errs = multierror.Append(errs, fmt.Errorf("Failed reloading checks: %s", err))
		return nil, errs
	}
	if err := c.agent.loadMetadata(newConf); err != nil {
		errs = multierror.Append(errs, fmt.Errorf("Failed reloading metadata: %s", err))
		return nil, errs
	}

	// Get the new client listener addr
	httpAddr, err := newConf.ClientListener(config.Addresses.HTTP, config.Ports.HTTP)
	if err != nil {
		errs = multierror.Append(errs, fmt.Errorf("Failed to determine HTTP address: %v", err))
	}

	// Deregister the old watches
	for _, wp := range config.WatchPlans {
		wp.Stop()
	}

	// Register the new watches
	for _, wp := range newConf.WatchPlans {
		go func(wp *watch.Plan) {
			wp.Handler = makeWatchHandler(c.logOutput, wp.Exempt["handler"])
			wp.LogOutput = c.logOutput
			if err := wp.Run(httpAddr.String()); err != nil {
				errs = multierror.Append(errs, fmt.Errorf("Error running watch: %v", err))
			}
		}(wp)
	}

	// Reload SCADA client if we have a change
	if newConf.AtlasInfrastructure != config.AtlasInfrastructure ||
		newConf.AtlasToken != config.AtlasToken ||
		newConf.AtlasEndpoint != config.AtlasEndpoint {
		if err := c.setupScadaConn(newConf); err != nil {
			errs = multierror.Append(errs, fmt.Errorf("Failed reloading SCADA client: %s", err))
			return nil, errs
		}
	}

	return newConf, errs
}

// startScadaClient is used to start a new SCADA provider and listener,
// replacing any existing listeners.
func (c *Command) setupScadaConn(config *Config) error {
	// Shut down existing SCADA listeners
	if c.scadaProvider != nil {
		c.scadaProvider.Shutdown()
	}
	if c.scadaHTTP != nil {
		c.scadaHTTP.Shutdown()
	}

	// No-op if we don't have an infrastructure
	if config.AtlasInfrastructure == "" {
		return nil
	}

	c.UI.Error("WARNING: The hosted version of Consul Enterprise will be deprecated " +
		"on March 7th, 2017. For details, see " +
		"https://atlas.hashicorp.com/help/consul/alternatives")

	scadaConfig := &scada.Config{
		Service:      "consul",
		Version:      fmt.Sprintf("%s%s", config.Version, config.VersionPrerelease),
		ResourceType: "infrastructures",
		Meta: map[string]string{
			"auto-join":  strconv.FormatBool(config.AtlasJoin),
			"datacenter": config.Datacenter,
			"server":     strconv.FormatBool(config.Server),
		},
		Atlas: scada.AtlasConfig{
			Endpoint:       config.AtlasEndpoint,
			Infrastructure: config.AtlasInfrastructure,
			Token:          config.AtlasToken,
		},
	}

	// Create the new provider and listener
	c.UI.Output("Connecting to Atlas: " + config.AtlasInfrastructure)
	provider, list, err := scada.NewHTTPProvider(scadaConfig, c.logOutput)
	if err != nil {
		return err
	}
	c.scadaProvider = provider
	c.scadaHTTP = newScadaHTTP(c.agent, list)
	return nil
}

func (c *Command) Synopsis() string {
	return "Runs a Consul agent"
}

func (c *Command) Help() string {
	helpText := `
Usage: consul agent [options]

  Starts the Consul agent and runs until an interrupt is received. The
  agent represents a single node in a cluster.

 ` + c.Command.Help()

	return strings.TrimSpace(helpText)
}<|MERGE_RESOLUTION|>--- conflicted
+++ resolved
@@ -26,15 +26,6 @@
 	"github.com/hashicorp/logutils"
 	"github.com/hashicorp/scada-client/scada"
 	"github.com/mitchellh/cli"
-<<<<<<< HEAD
-=======
-	"golang.org/x/oauth2"
-	"golang.org/x/oauth2/google"
-	compute "google.golang.org/api/compute/v1"
-	"github.com/Azure/go-autorest/autorest"
-	"github.com/Azure/azure-sdk-for-go/arm/network"
-	"github.com/Azure/go-autorest/autorest/azure"
->>>>>>> f012df79
 )
 
 // gracefulTimeout controls how long we wait before forcefully terminating
@@ -170,10 +161,6 @@
 		"Google Compute Engine tag value to filter on for server discovery.")
 	f.StringVar(&cmdConfig.RetryJoinGCE.CredentialsFile, "retry-join-gce-credentials-file", "",
 		"Path to credentials JSON file to use with Google Compute Engine.")
-	f.StringVar(&cmdConfig.RetryJoinAzure.TagName, "retry-join-azure-tag-name", "",
-		"Azure tag name to filter on for server discovery.")
-	f.StringVar(&cmdConfig.RetryJoinAzure.TagValue, "retry-join-azure-tag-value", "",
-		"Azure tag value to filter on for server discovery.")
 	f.Var((*AppendSliceValue)(&cmdConfig.RetryJoinWan), "retry-join-wan",
 		"Address of an agent to join -wan at start time with retries enabled. "+
 			"Can be specified multiple times.")
@@ -442,307 +429,6 @@
 	return config
 }
 
-<<<<<<< HEAD
-=======
-// verifyUniqueListeners checks to see if an address was used more than once in
-// the config
-func (c *Config) verifyUniqueListeners() error {
-	listeners := []struct {
-		host  string
-		port  int
-		descr string
-	}{
-		{c.Addresses.DNS, c.Ports.DNS, "DNS"},
-		{c.Addresses.HTTP, c.Ports.HTTP, "HTTP"},
-		{c.Addresses.HTTPS, c.Ports.HTTPS, "HTTPS"},
-		{c.AdvertiseAddr, c.Ports.Server, "Server RPC"},
-		{c.AdvertiseAddr, c.Ports.SerfLan, "Serf LAN"},
-		{c.AdvertiseAddr, c.Ports.SerfWan, "Serf WAN"},
-	}
-
-	type key struct {
-		host string
-		port int
-	}
-	m := make(map[key]string, len(listeners))
-
-	for _, l := range listeners {
-		if l.host == "" {
-			l.host = "0.0.0.0"
-		} else if strings.HasPrefix(l.host, "unix") {
-			// Don't compare ports on unix sockets
-			l.port = 0
-		}
-		if l.host == "0.0.0.0" && l.port <= 0 {
-			continue
-		}
-
-		k := key{l.host, l.port}
-		v, ok := m[k]
-		if ok {
-			return fmt.Errorf("%s address already configured for %s", l.descr, v)
-		}
-		m[k] = l.descr
-	}
-	return nil
-}
-
-// discoverEc2Hosts searches an AWS region, returning a list of instance ips
-// where EC2TagKey = EC2TagValue
-func (c *Config) discoverEc2Hosts(logger *log.Logger) ([]string, error) {
-	config := c.RetryJoinEC2
-
-	ec2meta := ec2metadata.New(session.New())
-	if config.Region == "" {
-		logger.Printf("[INFO] agent: No EC2 region provided, querying instance metadata endpoint...")
-		identity, err := ec2meta.GetInstanceIdentityDocument()
-		if err != nil {
-			return nil, err
-		}
-		config.Region = identity.Region
-	}
-
-	awsConfig := &aws.Config{
-		Region: &config.Region,
-		Credentials: credentials.NewChainCredentials(
-			[]credentials.Provider{
-				&credentials.StaticProvider{
-					Value: credentials.Value{
-						AccessKeyID:     config.AccessKeyID,
-						SecretAccessKey: config.SecretAccessKey,
-					},
-				},
-				&credentials.EnvProvider{},
-				&credentials.SharedCredentialsProvider{},
-				defaults.RemoteCredProvider(*(defaults.Config()), defaults.Handlers()),
-			}),
-	}
-
-	svc := ec2.New(session.New(), awsConfig)
-
-	resp, err := svc.DescribeInstances(&ec2.DescribeInstancesInput{
-		Filters: []*ec2.Filter{
-			{
-				Name: aws.String("tag:" + config.TagKey),
-				Values: []*string{
-					aws.String(config.TagValue),
-				},
-			},
-		},
-	})
-
-	if err != nil {
-		return nil, err
-	}
-
-	var servers []string
-	for i := range resp.Reservations {
-		for _, instance := range resp.Reservations[i].Instances {
-			// Terminated instances don't have the PrivateIpAddress field
-			if instance.PrivateIpAddress != nil {
-				servers = append(servers, *instance.PrivateIpAddress)
-			}
-		}
-	}
-
-	return servers, nil
-}
-
-// discoverGCEHosts searches a Google Compute Engine region, returning a list
-// of instance ips that match the tags given in GCETags.
-func (c *Config) discoverGCEHosts(logger *log.Logger) ([]string, error) {
-	config := c.RetryJoinGCE
-	ctx := oauth2.NoContext
-	var client *http.Client
-	var err error
-
-	logger.Printf("[INFO] agent: Initializing GCE client")
-	if config.CredentialsFile != "" {
-		logger.Printf("[INFO] agent: Loading credentials from %s", config.CredentialsFile)
-		key, err := ioutil.ReadFile(config.CredentialsFile)
-		if err != nil {
-			return nil, err
-		}
-		jwtConfig, err := google.JWTConfigFromJSON(key, compute.ComputeScope)
-		if err != nil {
-			return nil, err
-		}
-		client = jwtConfig.Client(ctx)
-	} else {
-		logger.Printf("[INFO] agent: Using default credential chain")
-		client, err = google.DefaultClient(ctx, compute.ComputeScope)
-		if err != nil {
-			return nil, err
-		}
-	}
-
-	computeService, err := compute.New(client)
-	if err != nil {
-		return nil, err
-	}
-
-	if config.ProjectName == "" {
-		logger.Printf("[INFO] agent: No GCE project provided, will discover from metadata.")
-		config.ProjectName, err = gceProjectIDFromMetadata(logger)
-		if err != nil {
-			return nil, err
-		}
-	} else {
-		logger.Printf("[INFO] agent: Using pre-defined GCE project name: %s", config.ProjectName)
-	}
-
-	zones, err := gceDiscoverZones(ctx, logger, computeService, config.ProjectName, config.ZonePattern)
-	if err != nil {
-		return nil, err
-	}
-
-	logger.Printf("[INFO] agent: Discovering GCE hosts with tag %s in zones: %s", config.TagValue, strings.Join(zones, ", "))
-
-	var servers []string
-	for _, zone := range zones {
-		addresses, err := gceInstancesAddressesForZone(ctx, logger, computeService, config.ProjectName, zone, config.TagValue)
-		if err != nil {
-			return nil, err
-		}
-		if len(addresses) > 0 {
-			logger.Printf("[INFO] agent: Discovered %d instances in %s/%s: %v", len(addresses), config.ProjectName, zone, addresses)
-		}
-		servers = append(servers, addresses...)
-	}
-
-	return servers, nil
-}
-
-// gceProjectIDFromMetadata queries the metadata service on GCE to get the
-// project ID (name) of an instance.
-func gceProjectIDFromMetadata(logger *log.Logger) (string, error) {
-	logger.Printf("[INFO] agent: Attempting to discover GCE project from metadata.")
-	client := &http.Client{}
-
-	req, err := http.NewRequest("GET", "http://metadata.google.internal/computeMetadata/v1/project/project-id", nil)
-	if err != nil {
-		return "", err
-	}
-
-	req.Header.Add("Metadata-Flavor", "Google")
-
-	resp, err := client.Do(req)
-	if err != nil {
-		return "", err
-	}
-
-	defer resp.Body.Close()
-
-	project, err := ioutil.ReadAll(resp.Body)
-	if err != nil {
-		return "", err
-	}
-
-	logger.Printf("[INFO] agent: GCE project discovered as: %s", project)
-	return string(project), nil
-}
-
-// gceDiscoverZones discovers a list of zones from a supplied zone pattern, or
-// all of the zones available to a project.
-func gceDiscoverZones(ctx context.Context, logger *log.Logger, computeService *compute.Service, project, pattern string) ([]string, error) {
-	var zones []string
-
-	if pattern != "" {
-		logger.Printf("[INFO] agent: Discovering zones for project %s matching pattern: %s", project, pattern)
-	} else {
-		logger.Printf("[INFO] agent: Discovering all zones available to project: %s", project)
-	}
-
-	call := computeService.Zones.List(project)
-	if pattern != "" {
-		call = call.Filter(fmt.Sprintf("name eq %s", pattern))
-	}
-
-	if err := call.Pages(ctx, func(page *compute.ZoneList) error {
-		for _, v := range page.Items {
-			zones = append(zones, v.Name)
-		}
-		return nil
-	}); err != nil {
-		return zones, err
-	}
-
-	logger.Printf("[INFO] agent: Discovered GCE zones: %s", strings.Join(zones, ", "))
-	return zones, nil
-}
-
-// gceInstancesAddressesForZone locates all instances within a specific project
-// and zone, matching the supplied tag. Only the private IP addresses are
-// returned, but ID is also logged.
-func gceInstancesAddressesForZone(ctx context.Context, logger *log.Logger, computeService *compute.Service, project, zone, tag string) ([]string, error) {
-	var addresses []string
-	call := computeService.Instances.List(project, zone)
-	if err := call.Pages(ctx, func(page *compute.InstanceList) error {
-		for _, v := range page.Items {
-			for _, t := range v.Tags.Items {
-				if t == tag && len(v.NetworkInterfaces) > 0 && v.NetworkInterfaces[0].NetworkIP != "" {
-					addresses = append(addresses, v.NetworkInterfaces[0].NetworkIP)
-				}
-			}
-		}
-		return nil
-	}); err != nil {
-		return addresses, err
-	}
-
-	return addresses, nil
-}
-
-// discoverAzureHosts searches an Azure Subscription, returning a list of instance ips
-// where AzureTag_Name = AzureTag_Value
-func (c *Config) discoverAzureHosts(logger *log.Logger) ([]string, error) {
-	var servers []string
-	// Only works for the Azure PublicCLoud for now; no ability to test other Environment
-	oauthConfig, err := azure.PublicCloud.OAuthConfigForTenant(c.RetryJoinAzure.TenantID)
-	if err != nil {
-		return nil, err
-	}
-	// Get the ServicePrincipalToken for use searching the NetworkInterfaces
-	sbt, tokerr := azure.NewServicePrincipalToken(*oauthConfig,
-		c.RetryJoinAzure.ClientID,
-		c.RetryJoinAzure.SecretAccessKey,
-		azure.PublicCloud.ResourceManagerEndpoint,
-	)
-	if tokerr != nil {
-		return nil, tokerr
-	}
-	// Setup the client using autorest; followed the structure from Terraform
-	vmnet := network.NewInterfacesClient(c.RetryJoinAzure.SubscriptionID)
-	vmnet.Client.UserAgent = fmt.Sprint("Hashicorp-Consul")
-	vmnet.Authorizer = sbt
-	vmnet.Sender = autorest.CreateSender(autorest.WithLogging(logger))
-	// Get all Network interfaces across ResourceGroups unless there is a compelling reason to restrict
-	netres, neterr := vmnet.ListAll()
-	if neterr != nil {
-		return nil, neterr
-	}
-	// For now, ignore Primary interfaces, choose any PrivateIPAddress with the matching tags
-	for _, oneint := range *netres.Value {
-		// Make it a little more robust just in case there is actually no Tags
-		if oneint.Tags != nil {
-			if *(*oneint.Tags)[c.RetryJoinAzure.TagName] == c.RetryJoinAzure.TagValue {
-				// Make it a little more robust just in case IPConfigurations nil
-				if oneint.IPConfigurations != nil {
-					for _, onecfg := range *oneint.IPConfigurations {
-						// fmt.Println("Internal FQDN: ", *onecfg.Name, " IP: ", *onecfg.PrivateIPAddress)
-						// Only get the address if there is private IP address
-						if onecfg.PrivateIPAddress != nil {
-							servers = append(servers, *onecfg.PrivateIPAddress)
-						}
-					}
-				}
-			}
-		}
-	}
-	return servers, nil
-}
-
->>>>>>> f012df79
 // setupAgent is used to start the agent and various interfaces
 func (c *Command) setupAgent(config *Config, logOutput io.Writer, logWriter *logger.LogWriter) error {
 	c.UI.Output("Starting Consul agent...")
