--- conflicted
+++ resolved
@@ -1464,7 +1464,7 @@
 	a.logger.Printf("[INFO] agent: Node left maintenance mode")
 }
 
-<<<<<<< HEAD
+
 // SerfQuery sends a Query on Serf, see Serf.Query.
 func (a *Agent) SerfQuery(name string, payload []byte, params *serf.QueryParam) (*serf.QueryResponse, error) {
 	a.logger.Printf("[DEBUG] agent: Requesting serf query send: %s. Payload: %#v",
@@ -1505,7 +1505,8 @@
 		RTT:     cresp.RTT,
 	}
 	return &resp, nil
-=======
+}
+
 // InjectEndpoint overrides the given endpoint with a substitute one. Note
 // that not all agent methods use this mechanism, and that is should only
 // be used for testing.
@@ -1531,5 +1532,4 @@
 		return override
 	}
 	return endpoint
->>>>>>> 4e0b8f2e
 }