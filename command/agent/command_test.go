package agent

import (
	"fmt"
	"io/ioutil"
	"log"
	"os"
	"os/exec"
	"path/filepath"
	"reflect"
	"strings"
	"testing"

	"github.com/hashicorp/consul/command/base"
	"github.com/hashicorp/consul/testutil/retry"
	"github.com/hashicorp/consul/version"
	"github.com/mitchellh/cli"
)

func baseCommand(ui *cli.MockUi) base.Command {
	return base.Command{
		Flags: base.FlagSetNone,
		UI:    ui,
	}
}

func TestCommand_implements(t *testing.T) {
	var _ cli.Command = new(Command)
}

func TestValidDatacenter(t *testing.T) {
	shouldMatch := []string{
		"dc1",
		"east-aws-001",
		"PROD_aws01-small",
	}
	noMatch := []string{
		"east.aws",
		"east!aws",
		"first,second",
	}
	for _, m := range shouldMatch {
		if !validDatacenter.MatchString(m) {
			t.Fatalf("expected match: %s", m)
		}
	}
	for _, m := range noMatch {
		if validDatacenter.MatchString(m) {
			t.Fatalf("expected no match: %s", m)
		}
	}
}

// TestConfigFail should test command line flags that lead to an immediate error.
func TestConfigFail(t *testing.T) {
	tests := []struct {
		args []string
		out  string
	}{
		{
			args: []string{"agent", "-server", "-data-dir", "foo", "-advertise", "0.0.0.0"},
			out:  "==> Advertise address cannot be 0.0.0.0\n",
		},
		{
			args: []string{"agent", "-server", "-data-dir", "foo", "-advertise", "::"},
			out:  "==> Advertise address cannot be ::\n",
		},
		{
			args: []string{"agent", "-server", "-data-dir", "foo", "-advertise", "[::]"},
			out:  "==> Advertise address cannot be [::]\n",
		},
		{
			args: []string{"agent", "-server", "-data-dir", "foo", "-advertise-wan", "0.0.0.0"},
			out:  "==> Advertise WAN address cannot be 0.0.0.0\n",
		},
		{
			args: []string{"agent", "-server", "-data-dir", "foo", "-advertise-wan", "::"},
			out:  "==> Advertise WAN address cannot be ::\n",
		},
		{
			args: []string{"agent", "-server", "-data-dir", "foo", "-advertise-wan", "[::]"},
			out:  "==> Advertise WAN address cannot be [::]\n",
		},
	}

	for _, tt := range tests {
		t.Run(strings.Join(tt.args, " "), func(t *testing.T) {
			cmd := exec.Command("consul", tt.args...)
			b, err := cmd.CombinedOutput()
			if got, want := err, "exit status 1"; got == nil || got.Error() != want {
				t.Fatalf("got err %q want %q", got, want)
			}
			if got, want := string(b), tt.out; got != want {
				t.Fatalf("got %q want %q", got, want)
			}
		})
	}
}

func TestRetryJoin(t *testing.T) {
	dir, agent := makeAgent(t, nextConfig())
	defer os.RemoveAll(dir)
	defer agent.Shutdown()

	conf2 := nextConfig()
	tmpDir, err := ioutil.TempDir("", "consul")
	if err != nil {
		t.Fatalf("err: %s", err)
	}
	defer os.RemoveAll(tmpDir)

	doneCh := make(chan struct{})
	shutdownCh := make(chan struct{})

	defer func() {
		close(shutdownCh)
		<-doneCh
	}()

	cmd := &Command{
		Version:    version.Version,
		ShutdownCh: shutdownCh,
		Command:    baseCommand(new(cli.MockUi)),
	}

	serfAddr := fmt.Sprintf(
		"%s:%d",
		agent.config.BindAddr,
		agent.config.Ports.SerfLan)

	serfWanAddr := fmt.Sprintf(
		"%s:%d",
		agent.config.BindAddr,
		agent.config.Ports.SerfWan)

	args := []string{
		"-server",
		"-data-dir", tmpDir,
		"-node", fmt.Sprintf(`"%s"`, conf2.NodeName),
		"-advertise", agent.config.BindAddr,
		"-retry-join", serfAddr,
		"-retry-interval", "1s",
		"-retry-join-wan", serfWanAddr,
		"-retry-interval-wan", "1s",
	}

	go func() {
		if code := cmd.Run(args); code != 0 {
			log.Printf("bad: %d", code)
		}
		close(doneCh)
	}()
	retry.Run(t, func(r *retry.R) {
		if got, want := len(agent.LANMembers()), 2; got != want {
			r.Fatalf("got %d LAN members want %d", got, want)
		}
		if got, want := len(agent.WANMembers()), 2; got != want {
			r.Fatalf("got %d WAN members want %d", got, want)
		}
	})
}

func TestReadCliConfig(t *testing.T) {
	tmpDir, err := ioutil.TempDir("", "consul")
	if err != nil {
		t.Fatalf("err: %s", err)
	}
	defer os.RemoveAll(tmpDir)

	shutdownCh := make(chan struct{})
	defer close(shutdownCh)

	// Test config parse
	{
		cmd := &Command{
			args: []string{
				"-data-dir", tmpDir,
				"-node", `"a"`,
				"-advertise-wan", "1.2.3.4",
				"-serf-wan-bind", "4.3.2.1",
				"-serf-lan-bind", "4.3.2.2",
				"-node-meta", "somekey:somevalue",
			},
			ShutdownCh: shutdownCh,
			Command:    baseCommand(new(cli.MockUi)),
		}

		config := cmd.readConfig()
		if config.AdvertiseAddrWan != "1.2.3.4" {
			t.Fatalf("expected -advertise-addr-wan 1.2.3.4 got %s", config.AdvertiseAddrWan)
		}
		if config.SerfWanBindAddr != "4.3.2.1" {
			t.Fatalf("expected -serf-wan-bind 4.3.2.1 got %s", config.SerfWanBindAddr)
		}
		if config.SerfLanBindAddr != "4.3.2.2" {
			t.Fatalf("expected -serf-lan-bind 4.3.2.2 got %s", config.SerfLanBindAddr)
		}
		if len(config.Meta) != 1 || config.Meta["somekey"] != "somevalue" {
			t.Fatalf("expected somekey=somevalue, got %v", config.Meta)
		}
	}

	// Test multiple node meta flags
	{
		cmd := &Command{
			args: []string{
				"-data-dir", tmpDir,
				"-node-meta", "somekey:somevalue",
				"-node-meta", "otherkey:othervalue",
			},
			ShutdownCh: shutdownCh,
			Command:    baseCommand(new(cli.MockUi)),
		}
		expected := map[string]string{
			"somekey":  "somevalue",
			"otherkey": "othervalue",
		}
		config := cmd.readConfig()
		if !reflect.DeepEqual(config.Meta, expected) {
			t.Fatalf("bad: %v %v", config.Meta, expected)
		}
	}

	// Test LeaveOnTerm and SkipLeaveOnInt defaults for server mode
	{
		ui := new(cli.MockUi)
		cmd := &Command{
			args: []string{
				"-node", `"server1"`,
				"-server",
				"-data-dir", tmpDir,
			},
			ShutdownCh: shutdownCh,
			Command:    baseCommand(ui),
		}

		config := cmd.readConfig()
		if config == nil {
			t.Fatalf(`Expected non-nil config object: %s`, ui.ErrorWriter.String())
		}
		if config.Server != true {
			t.Errorf(`Expected -server to be true`)
		}
		if (*config.LeaveOnTerm) != false {
			t.Errorf(`Expected LeaveOnTerm to be false in server mode`)
		}
		if (*config.SkipLeaveOnInt) != true {
			t.Errorf(`Expected SkipLeaveOnInt to be true in server mode`)
		}
	}

	// Test LeaveOnTerm and SkipLeaveOnInt defaults for client mode
	{
		ui := new(cli.MockUi)
		cmd := &Command{
			args: []string{
				"-data-dir", tmpDir,
				"-node", `"client"`,
			},
			ShutdownCh: shutdownCh,
			Command:    baseCommand(ui),
		}

		config := cmd.readConfig()
		if config == nil {
			t.Fatalf(`Expected non-nil config object: %s`, ui.ErrorWriter.String())
		}
		if config.Server != false {
			t.Errorf(`Expected server to be false`)
		}
		if (*config.LeaveOnTerm) != true {
			t.Errorf(`Expected LeaveOnTerm to be true in client mode`)
		}
		if *config.SkipLeaveOnInt != false {
			t.Errorf(`Expected SkipLeaveOnInt to be false in client mode`)
		}
	}

	// Test empty node name
	{
		cmd := &Command{
			args:       []string{"-node", `""`},
			ShutdownCh: shutdownCh,
			Command:    baseCommand(new(cli.MockUi)),
		}

		config := cmd.readConfig()
		if config != nil {
			t.Errorf(`Expected -node="" to fail`)
		}
	}
}

func TestRetryJoinFail(t *testing.T) {
	conf := nextConfig()
	tmpDir, err := ioutil.TempDir("", "consul")
	if err != nil {
		t.Fatalf("err: %s", err)
	}
	defer os.RemoveAll(tmpDir)

	shutdownCh := make(chan struct{})
	defer close(shutdownCh)

	cmd := &Command{
		ShutdownCh: shutdownCh,
		Command:    baseCommand(new(cli.MockUi)),
	}

	serfAddr := fmt.Sprintf("%s:%d", conf.BindAddr, conf.Ports.SerfLan)

	args := []string{
		"-data-dir", tmpDir,
		"-retry-join", serfAddr,
		"-retry-max", "1",
		"-retry-interval", "10ms",
	}

	if code := cmd.Run(args); code == 0 {
		t.Fatalf("bad: %d", code)
	}
}

func TestRetryJoinWanFail(t *testing.T) {
	conf := nextConfig()
	tmpDir, err := ioutil.TempDir("", "consul")
	if err != nil {
		t.Fatalf("err: %s", err)
	}
	defer os.RemoveAll(tmpDir)

	shutdownCh := make(chan struct{})
	defer close(shutdownCh)

	cmd := &Command{
		ShutdownCh: shutdownCh,
		Command:    baseCommand(new(cli.MockUi)),
	}

	serfAddr := fmt.Sprintf("%s:%d", conf.BindAddr, conf.Ports.SerfWan)

	args := []string{
		"-server",
		"-data-dir", tmpDir,
		"-retry-join-wan", serfAddr,
		"-retry-max-wan", "1",
		"-retry-interval-wan", "10ms",
	}

	if code := cmd.Run(args); code == 0 {
		t.Fatalf("bad: %d", code)
	}
}

func TestDiscoverEC2Hosts(t *testing.T) {
	if os.Getenv("AWS_REGION") == "" {
		t.Skip("AWS_REGION not set, skipping")
	}

	if os.Getenv("AWS_ACCESS_KEY_ID") == "" {
		t.Skip("AWS_ACCESS_KEY_ID not set, skipping")
	}

	if os.Getenv("AWS_SECRET_ACCESS_KEY") == "" {
		t.Skip("AWS_SECRET_ACCESS_KEY not set, skipping")
	}

	c := &Config{
		RetryJoinEC2: RetryJoinEC2{
			Region:   os.Getenv("AWS_REGION"),
			TagKey:   "ConsulRole",
			TagValue: "Server",
		},
	}

	servers, err := c.discoverEc2Hosts(&log.Logger{})
	if err != nil {
		t.Fatal(err)
	}
	if len(servers) != 3 {
		t.Fatalf("bad: %v", servers)
	}
}

func TestDiscoverGCEHosts(t *testing.T) {
	if os.Getenv("GCE_PROJECT") == "" {
		t.Skip("GCE_PROJECT not set, skipping")
	}

	if os.Getenv("GOOGLE_APPLICATION_CREDENTIALS") == "" && os.Getenv("GCE_CONFIG_CREDENTIALS") == "" {
		t.Skip("GOOGLE_APPLICATION_CREDENTIALS or GCE_CONFIG_CREDENTIALS not set, skipping")
	}

	c := &Config{
		RetryJoinGCE: RetryJoinGCE{
			ProjectName:     os.Getenv("GCE_PROJECT"),
			ZonePattern:     os.Getenv("GCE_ZONE"),
			TagValue:        "consulrole-server",
			CredentialsFile: os.Getenv("GCE_CONFIG_CREDENTIALS"),
		},
	}

	servers, err := c.discoverGCEHosts(log.New(os.Stderr, "", log.LstdFlags))
	if err != nil {
		t.Fatal(err)
	}
	if len(servers) != 3 {
		t.Fatalf("bad: %v", servers)
	}
}

<<<<<<< HEAD
func TestDiscoverAzureHosts(t *testing.T) {
	subscriptionID := os.Getenv("ARM_SUBSCRIPTION_ID")
	tenantID := os.Getenv("ARM_TENANT_ID")
	clientID := os.Getenv("ARM_CLIENT_ID")
	clientSecret := os.Getenv("ARM_CLIENT_SECRET")
	environment := os.Getenv("ARM_ENVIRONMENT")

	if subscriptionID == "" || clientID == "" || clientSecret == "" || tenantID == "" {
		t.Skip("ARM_SUBSCRIPTION_ID, ARM_CLIENT_ID, ARM_CLIENT_SECRET and ARM_TENANT_ID " +
			"must be set to test Discover Azure Hosts")
	}

	if environment == "" {
		fmt.Println("Environments other than Public not supported at the moment")
	}

	c := &Config{
		RetryJoinAzure: RetryJoinAzure{
			SubscriptionID:  subscriptionID,
			ClientID:        clientID,
			SecretAccessKey: clientSecret,
			TenantID:        tenantID,
			TagName:         "type",
			TagValue:        "Foundation",
		},
	}

	servers, err := c.discoverAzureHosts(log.New(os.Stderr, "", log.LstdFlags))

	if err != nil {
		t.Fatal(err)
	}
	if len(servers) != 3 {
		t.Fatalf("bad: %v", servers)
	}
}

func TestSetupScadaConn(t *testing.T) {
	// Create a config and assign an infra name
	conf1 := nextConfig()
	conf1.AtlasInfrastructure = "hashicorp/test1"
	conf1.AtlasToken = "abc"

	dir, agent := makeAgent(t, conf1)
	defer os.RemoveAll(dir)
	defer agent.Shutdown()

	cmd := &Command{
		ShutdownCh: make(chan struct{}),
		Command:    baseCommand(new(cli.MockUi)),
		agent:      agent,
	}

	// First start creates the scada conn
	if err := cmd.setupScadaConn(conf1); err != nil {
		t.Fatalf("err: %s", err)
	}
	http1 := cmd.scadaHTTP
	provider1 := cmd.scadaProvider

	// Performing setup again tears down original and replaces
	// with a new SCADA client.
	conf2 := nextConfig()
	conf2.AtlasInfrastructure = "hashicorp/test2"
	conf2.AtlasToken = "123"
	if err := cmd.setupScadaConn(conf2); err != nil {
		t.Fatalf("err: %s", err)
	}
	if cmd.scadaHTTP == http1 || cmd.scadaProvider == provider1 {
		t.Fatalf("should change: %#v %#v", cmd.scadaHTTP, cmd.scadaProvider)
	}

	// Original provider and listener must be closed
	if !provider1.IsShutdown() {
		t.Fatalf("should be shutdown")
	}
	if _, err := http1.listener.Accept(); !strings.Contains(err.Error(), "closed") {
		t.Fatalf("should be closed")
	}
}

=======
>>>>>>> 49e4de24
func TestProtectDataDir(t *testing.T) {
	dir, err := ioutil.TempDir("", "consul")
	if err != nil {
		t.Fatalf("err: %v", err)
	}
	defer os.RemoveAll(dir)

	if err := os.MkdirAll(filepath.Join(dir, "mdb"), 0700); err != nil {
		t.Fatalf("err: %v", err)
	}

	cfgFile, err := ioutil.TempFile("", "consul")
	if err != nil {
		t.Fatalf("err: %v", err)
	}
	defer os.Remove(cfgFile.Name())

	content := fmt.Sprintf(`{"server": true, "data_dir": "%s"}`, dir)
	_, err = cfgFile.Write([]byte(content))
	if err != nil {
		t.Fatalf("err: %v", err)
	}

	ui := new(cli.MockUi)
	cmd := &Command{
		Command: baseCommand(ui),
		args:    []string{"-config-file=" + cfgFile.Name()},
	}
	if conf := cmd.readConfig(); conf != nil {
		t.Fatalf("should fail")
	}
	if out := ui.ErrorWriter.String(); !strings.Contains(out, dir) {
		t.Fatalf("expected mdb dir error, got: %s", out)
	}
}

func TestBadDataDirPermissions(t *testing.T) {
	dir, err := ioutil.TempDir("", "consul")
	if err != nil {
		t.Fatalf("err: %v", err)
	}
	defer os.RemoveAll(dir)

	dataDir := filepath.Join(dir, "mdb")
	if err := os.MkdirAll(dataDir, 0400); err != nil {
		t.Fatalf("err: %v", err)
	}
	defer os.RemoveAll(dataDir)

	ui := new(cli.MockUi)
	cmd := &Command{
		Command: baseCommand(ui),
		args:    []string{"-data-dir=" + dataDir, "-server=true"},
	}
	if conf := cmd.readConfig(); conf != nil {
		t.Fatalf("Should fail with bad data directory permissions")
	}
	if out := ui.ErrorWriter.String(); !strings.Contains(out, "Permission denied") {
		t.Fatalf("expected permission denied error, got: %s", out)
	}
}<|MERGE_RESOLUTION|>--- conflicted
+++ resolved
@@ -409,7 +409,6 @@
 	}
 }
 
-<<<<<<< HEAD
 func TestDiscoverAzureHosts(t *testing.T) {
 	subscriptionID := os.Getenv("ARM_SUBSCRIPTION_ID")
 	tenantID := os.Getenv("ARM_TENANT_ID")
@@ -447,52 +446,6 @@
 	}
 }
 
-func TestSetupScadaConn(t *testing.T) {
-	// Create a config and assign an infra name
-	conf1 := nextConfig()
-	conf1.AtlasInfrastructure = "hashicorp/test1"
-	conf1.AtlasToken = "abc"
-
-	dir, agent := makeAgent(t, conf1)
-	defer os.RemoveAll(dir)
-	defer agent.Shutdown()
-
-	cmd := &Command{
-		ShutdownCh: make(chan struct{}),
-		Command:    baseCommand(new(cli.MockUi)),
-		agent:      agent,
-	}
-
-	// First start creates the scada conn
-	if err := cmd.setupScadaConn(conf1); err != nil {
-		t.Fatalf("err: %s", err)
-	}
-	http1 := cmd.scadaHTTP
-	provider1 := cmd.scadaProvider
-
-	// Performing setup again tears down original and replaces
-	// with a new SCADA client.
-	conf2 := nextConfig()
-	conf2.AtlasInfrastructure = "hashicorp/test2"
-	conf2.AtlasToken = "123"
-	if err := cmd.setupScadaConn(conf2); err != nil {
-		t.Fatalf("err: %s", err)
-	}
-	if cmd.scadaHTTP == http1 || cmd.scadaProvider == provider1 {
-		t.Fatalf("should change: %#v %#v", cmd.scadaHTTP, cmd.scadaProvider)
-	}
-
-	// Original provider and listener must be closed
-	if !provider1.IsShutdown() {
-		t.Fatalf("should be shutdown")
-	}
-	if _, err := http1.listener.Accept(); !strings.Contains(err.Error(), "closed") {
-		t.Fatalf("should be closed")
-	}
-}
-
-=======
->>>>>>> 49e4de24
 func TestProtectDataDir(t *testing.T) {
 	dir, err := ioutil.TempDir("", "consul")
 	if err != nil {
