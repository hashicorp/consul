<<<<<<< HEAD
//go:build windows && !fips
// +build windows,!fips
=======
// Copyright (c) HashiCorp, Inc.
// SPDX-License-Identifier: BUSL-1.1

//go:build windows
// +build windows
>>>>>>> a1755d15

package envoy

import (
	"errors"
	"fmt"
	"github.com/natefinch/npipe"
	"os"
	"os/exec"
	"path/filepath"
	"time"
)

func makeBootstrapPipe(bootstrapJSON []byte) (string, error) {
	pipeFile := filepath.Join(os.TempDir(),
		fmt.Sprintf("envoy-%x-bootstrap.json", time.Now().UnixNano()+int64(os.Getpid())))

	binary, args, err := execArgs("connect", "envoy", "pipe-bootstrap", pipeFile)
	if err != nil {
		return pipeFile, err
	}

	// Dial the named pipe
	pipeConn, err := npipe.Dial(pipeFile)
	if err != nil {
		return pipeFile, err
	}
	defer pipeConn.Close()

	// Start the command to connect to the named pipe
	cmd := exec.Command(binary, args...)
	cmd.Stdout = os.Stdout
	cmd.Stderr = os.Stderr
	cmd.Stdin = pipeConn

	// Start the command
	err = cmd.Start()
	if err != nil {
		return pipeFile, err
	}

	// Write the config
	n, err := pipeConn.Write(bootstrapJSON)
	if err != nil {
		return pipeFile, err
	}

	if n < len(bootstrapJSON) {
		return pipeFile, fmt.Errorf("failed writing boostrap to child STDIN: %s", err)
	}

	// We can't wait for the process since we need to exec into Envoy before it
	// will be able to complete so it will be remain as a zombie until Envoy is
	// killed then will be reaped by the init process (pid 0). This is all a bit
	// gross but the cleanest workaround I can think of for Envoy 1.10 not
	// supporting /dev/fd/<fd> config paths any more. So we are done and leaving
	// the child to run it's course without reaping it.
	return pipeFile, nil
}

func startProc(binary string, args []string) (p *os.Process, err error) {
	if binary, err = exec.LookPath(binary); err == nil {
		var procAttr os.ProcAttr
		procAttr.Files = []*os.File{os.Stdin,
			os.Stdout, os.Stderr}
		p, err := os.StartProcess(binary, args, &procAttr)
		if err == nil {
			return p, nil
		}
	}
	return nil, err
}

func execEnvoy(binary string, prefixArgs, suffixArgs []string, bootstrapJSON []byte) error {
	tempFile, err := makeBootstrapPipe(bootstrapJSON)
	if err != nil {
		os.RemoveAll(tempFile)
		return err
	}
	// We don't defer a cleanup since we are about to Exec into Envoy which means
	// defer will never fire. The child process cleans up for us in the happy
	// path.

	// We default to disabling hot restart because it makes it easier to run
	// multiple envoys locally for testing without them trying to share memory and
	// unix sockets and complain about being different IDs. But if user is
	// actually configuring hot-restart explicitly with the --restart-epoch option
	// then don't disable it!
	disableHotRestart := !hasHotRestartOption(prefixArgs, suffixArgs)

	// First argument needs to be the executable name.
	envoyArgs := []string{}
	envoyArgs = append(envoyArgs, prefixArgs...)
	if disableHotRestart {
		envoyArgs = append(envoyArgs, "--disable-hot-restart")
	}
	envoyArgs = append(envoyArgs, suffixArgs...)
	envoyArgs = append(envoyArgs, "--config-path", tempFile)

	// Exec
	if proc, err := startProc(binary, envoyArgs); err == nil {
		proc.Wait()
	} else if err != nil {
		return errors.New("Failed to exec envoy: " + err.Error())
	}

	return nil
}<|MERGE_RESOLUTION|>--- conflicted
+++ resolved
@@ -1,13 +1,7 @@
-<<<<<<< HEAD
+// Copyright (c) HashiCorp, Inc.
+// SPDX-License-Identifier: BUSL-1.1
 //go:build windows && !fips
 // +build windows,!fips
-=======
-// Copyright (c) HashiCorp, Inc.
-// SPDX-License-Identifier: BUSL-1.1
-
-//go:build windows
-// +build windows
->>>>>>> a1755d15
 
 package envoy
 
