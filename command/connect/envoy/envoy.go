--- conflicted
+++ resolved
@@ -92,12 +92,9 @@
 	c.flags.BoolVar(&c.meshGateway, "mesh-gateway", false,
 		"Configure Envoy as a Mesh Gateway.")
 
-<<<<<<< HEAD
 	c.flags.StringVar(&c.gateway, "gateway", "",
 		"The type of gateway to register. One of: terminating or mesh")
 
-=======
->>>>>>> 33c78941
 	c.flags.StringVar(&c.sidecarFor, "sidecar-for", os.Getenv("CONNECT_SIDECAR_FOR"),
 		"The ID of a service instance on the local agent that this proxy should "+
 			"become a sidecar for. It requires that the proxy service is registered "+
@@ -381,13 +378,8 @@
 			return 1
 		}
 		c.proxyID = proxyID
-<<<<<<< HEAD
 	} else if c.proxyID == "" && c.gateway != "" {
 		gatewaySvc, err := proxyCmd.LookupGatewayProxy(c.client, c.gatewayKind)
-=======
-	} else if c.proxyID == "" && c.meshGateway {
-		gatewaySvc, err := proxyCmd.LookupGatewayProxy(c.client)
->>>>>>> 33c78941
 		if err != nil {
 			c.UI.Error(err.Error())
 			return 1
@@ -397,12 +389,8 @@
 	}
 
 	if c.proxyID == "" {
-<<<<<<< HEAD
 		c.UI.Error("No proxy ID specified. One of -proxy-id or -sidecar-for/-gateway is " +
 			"required")
-=======
-		c.UI.Error("No proxy ID specified. One of -proxy-id or -sidecar-for/-mesh-gateway is required")
->>>>>>> 33c78941
 		return 1
 	}
 
