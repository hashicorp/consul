package command

import (
	"fmt"
	"github.com/hashicorp/consul/command/operator/raft/transferleader"
	"os"
	"os/signal"
	"syscall"

	"github.com/hashicorp/consul/command/acl"
	aclagent "github.com/hashicorp/consul/command/acl/agenttokens"
	aclam "github.com/hashicorp/consul/command/acl/authmethod"
	aclamcreate "github.com/hashicorp/consul/command/acl/authmethod/create"
	aclamdelete "github.com/hashicorp/consul/command/acl/authmethod/delete"
	aclamlist "github.com/hashicorp/consul/command/acl/authmethod/list"
	aclamread "github.com/hashicorp/consul/command/acl/authmethod/read"
	aclamupdate "github.com/hashicorp/consul/command/acl/authmethod/update"
	aclbr "github.com/hashicorp/consul/command/acl/bindingrule"
	aclbrcreate "github.com/hashicorp/consul/command/acl/bindingrule/create"
	aclbrdelete "github.com/hashicorp/consul/command/acl/bindingrule/delete"
	aclbrlist "github.com/hashicorp/consul/command/acl/bindingrule/list"
	aclbrread "github.com/hashicorp/consul/command/acl/bindingrule/read"
	aclbrupdate "github.com/hashicorp/consul/command/acl/bindingrule/update"
	aclbootstrap "github.com/hashicorp/consul/command/acl/bootstrap"
	aclpolicy "github.com/hashicorp/consul/command/acl/policy"
	aclpcreate "github.com/hashicorp/consul/command/acl/policy/create"
	aclpdelete "github.com/hashicorp/consul/command/acl/policy/delete"
	aclplist "github.com/hashicorp/consul/command/acl/policy/list"
	aclpread "github.com/hashicorp/consul/command/acl/policy/read"
	aclpupdate "github.com/hashicorp/consul/command/acl/policy/update"
	aclrole "github.com/hashicorp/consul/command/acl/role"
	aclrcreate "github.com/hashicorp/consul/command/acl/role/create"
	aclrdelete "github.com/hashicorp/consul/command/acl/role/delete"
	aclrlist "github.com/hashicorp/consul/command/acl/role/list"
	aclrread "github.com/hashicorp/consul/command/acl/role/read"
	aclrupdate "github.com/hashicorp/consul/command/acl/role/update"
	aclrules "github.com/hashicorp/consul/command/acl/rules"
	acltoken "github.com/hashicorp/consul/command/acl/token"
	acltclone "github.com/hashicorp/consul/command/acl/token/clone"
	acltcreate "github.com/hashicorp/consul/command/acl/token/create"
	acltdelete "github.com/hashicorp/consul/command/acl/token/delete"
	acltlist "github.com/hashicorp/consul/command/acl/token/list"
	acltread "github.com/hashicorp/consul/command/acl/token/read"
	acltupdate "github.com/hashicorp/consul/command/acl/token/update"
	"github.com/hashicorp/consul/command/agent"
	"github.com/hashicorp/consul/command/catalog"
	catlistdc "github.com/hashicorp/consul/command/catalog/list/dc"
	catlistnodes "github.com/hashicorp/consul/command/catalog/list/nodes"
	catlistsvc "github.com/hashicorp/consul/command/catalog/list/services"
	"github.com/hashicorp/consul/command/config"
	configdelete "github.com/hashicorp/consul/command/config/delete"
	configlist "github.com/hashicorp/consul/command/config/list"
	configread "github.com/hashicorp/consul/command/config/read"
	configwrite "github.com/hashicorp/consul/command/config/write"
	"github.com/hashicorp/consul/command/connect"
	"github.com/hashicorp/consul/command/connect/ca"
	caget "github.com/hashicorp/consul/command/connect/ca/get"
	caset "github.com/hashicorp/consul/command/connect/ca/set"
	"github.com/hashicorp/consul/command/connect/envoy"
	pipebootstrap "github.com/hashicorp/consul/command/connect/envoy/pipe-bootstrap"
	"github.com/hashicorp/consul/command/connect/expose"
	"github.com/hashicorp/consul/command/connect/proxy"
	"github.com/hashicorp/consul/command/connect/redirecttraffic"
	"github.com/hashicorp/consul/command/debug"
	"github.com/hashicorp/consul/command/event"
	"github.com/hashicorp/consul/command/exec"
	"github.com/hashicorp/consul/command/forceleave"
	"github.com/hashicorp/consul/command/info"
	"github.com/hashicorp/consul/command/intention"
	ixncheck "github.com/hashicorp/consul/command/intention/check"
	ixncreate "github.com/hashicorp/consul/command/intention/create"
	ixndelete "github.com/hashicorp/consul/command/intention/delete"
	ixnget "github.com/hashicorp/consul/command/intention/get"
	ixnlist "github.com/hashicorp/consul/command/intention/list"
	ixnmatch "github.com/hashicorp/consul/command/intention/match"
	"github.com/hashicorp/consul/command/join"
	"github.com/hashicorp/consul/command/keygen"
	"github.com/hashicorp/consul/command/keyring"
	"github.com/hashicorp/consul/command/kv"
	kvdel "github.com/hashicorp/consul/command/kv/del"
	kvexp "github.com/hashicorp/consul/command/kv/exp"
	kvget "github.com/hashicorp/consul/command/kv/get"
	kvimp "github.com/hashicorp/consul/command/kv/imp"
	kvput "github.com/hashicorp/consul/command/kv/put"
	"github.com/hashicorp/consul/command/leave"
	"github.com/hashicorp/consul/command/lock"
	"github.com/hashicorp/consul/command/login"
	"github.com/hashicorp/consul/command/logout"
	"github.com/hashicorp/consul/command/maint"
	"github.com/hashicorp/consul/command/members"
	"github.com/hashicorp/consul/command/monitor"
	"github.com/hashicorp/consul/command/operator"
	operauto "github.com/hashicorp/consul/command/operator/autopilot"
	operautoget "github.com/hashicorp/consul/command/operator/autopilot/get"
	operautoset "github.com/hashicorp/consul/command/operator/autopilot/set"
	operautostate "github.com/hashicorp/consul/command/operator/autopilot/state"
	operraft "github.com/hashicorp/consul/command/operator/raft"
	operraftlist "github.com/hashicorp/consul/command/operator/raft/listpeers"
	operraftremove "github.com/hashicorp/consul/command/operator/raft/removepeer"
	"github.com/hashicorp/consul/command/peering"
	peerdelete "github.com/hashicorp/consul/command/peering/delete"
	peerestablish "github.com/hashicorp/consul/command/peering/establish"
	peergenerate "github.com/hashicorp/consul/command/peering/generate"
	peerlist "github.com/hashicorp/consul/command/peering/list"
	peerread "github.com/hashicorp/consul/command/peering/read"
	"github.com/hashicorp/consul/command/reload"
	"github.com/hashicorp/consul/command/rtt"
	"github.com/hashicorp/consul/command/services"
	svcsderegister "github.com/hashicorp/consul/command/services/deregister"
	svcsregister "github.com/hashicorp/consul/command/services/register"
	"github.com/hashicorp/consul/command/snapshot"
	snapinspect "github.com/hashicorp/consul/command/snapshot/inspect"
	snaprestore "github.com/hashicorp/consul/command/snapshot/restore"
	snapsave "github.com/hashicorp/consul/command/snapshot/save"
	"github.com/hashicorp/consul/command/tls"
	tlsca "github.com/hashicorp/consul/command/tls/ca"
	tlscacreate "github.com/hashicorp/consul/command/tls/ca/create"
	tlscert "github.com/hashicorp/consul/command/tls/cert"
	tlscertcreate "github.com/hashicorp/consul/command/tls/cert/create"
	"github.com/hashicorp/consul/command/validate"
	"github.com/hashicorp/consul/command/version"
	"github.com/hashicorp/consul/command/watch"

	mcli "github.com/mitchellh/cli"

	"github.com/hashicorp/consul/command/cli"
)

// RegisteredCommands returns a realized mapping of available CLI commands in a format that
// the CLI class can consume.
func RegisteredCommands(ui cli.Ui) map[string]mcli.CommandFactory {
	registry := map[string]mcli.CommandFactory{}
	registerCommands(ui, registry,
		entry{"acl", func(cli.Ui) (cli.Command, error) { return acl.New(), nil }},
		entry{"acl bootstrap", func(ui cli.Ui) (cli.Command, error) { return aclbootstrap.New(ui), nil }},
		entry{"acl policy", func(cli.Ui) (cli.Command, error) { return aclpolicy.New(), nil }},
		entry{"acl policy create", func(ui cli.Ui) (cli.Command, error) { return aclpcreate.New(ui), nil }},
		entry{"acl policy list", func(ui cli.Ui) (cli.Command, error) { return aclplist.New(ui), nil }},
		entry{"acl policy read", func(ui cli.Ui) (cli.Command, error) { return aclpread.New(ui), nil }},
		entry{"acl policy update", func(ui cli.Ui) (cli.Command, error) { return aclpupdate.New(ui), nil }},
		entry{"acl policy delete", func(ui cli.Ui) (cli.Command, error) { return aclpdelete.New(ui), nil }},
		entry{"acl translate-rules", func(ui cli.Ui) (cli.Command, error) { return aclrules.New(ui), nil }},
		entry{"acl set-agent-token", func(ui cli.Ui) (cli.Command, error) { return aclagent.New(ui), nil }},
		entry{"acl token", func(cli.Ui) (cli.Command, error) { return acltoken.New(), nil }},
		entry{"acl token create", func(ui cli.Ui) (cli.Command, error) { return acltcreate.New(ui), nil }},
		entry{"acl token clone", func(ui cli.Ui) (cli.Command, error) { return acltclone.New(ui), nil }},
		entry{"acl token list", func(ui cli.Ui) (cli.Command, error) { return acltlist.New(ui), nil }},
		entry{"acl token read", func(ui cli.Ui) (cli.Command, error) { return acltread.New(ui), nil }},
		entry{"acl token update", func(ui cli.Ui) (cli.Command, error) { return acltupdate.New(ui), nil }},
		entry{"acl token delete", func(ui cli.Ui) (cli.Command, error) { return acltdelete.New(ui), nil }},
		entry{"acl role", func(cli.Ui) (cli.Command, error) { return aclrole.New(), nil }},
		entry{"acl role create", func(ui cli.Ui) (cli.Command, error) { return aclrcreate.New(ui), nil }},
		entry{"acl role list", func(ui cli.Ui) (cli.Command, error) { return aclrlist.New(ui), nil }},
		entry{"acl role read", func(ui cli.Ui) (cli.Command, error) { return aclrread.New(ui), nil }},
		entry{"acl role update", func(ui cli.Ui) (cli.Command, error) { return aclrupdate.New(ui), nil }},
		entry{"acl role delete", func(ui cli.Ui) (cli.Command, error) { return aclrdelete.New(ui), nil }},
		entry{"acl auth-method", func(cli.Ui) (cli.Command, error) { return aclam.New(), nil }},
		entry{"acl auth-method create", func(ui cli.Ui) (cli.Command, error) { return aclamcreate.New(ui), nil }},
		entry{"acl auth-method list", func(ui cli.Ui) (cli.Command, error) { return aclamlist.New(ui), nil }},
		entry{"acl auth-method read", func(ui cli.Ui) (cli.Command, error) { return aclamread.New(ui), nil }},
		entry{"acl auth-method update", func(ui cli.Ui) (cli.Command, error) { return aclamupdate.New(ui), nil }},
		entry{"acl auth-method delete", func(ui cli.Ui) (cli.Command, error) { return aclamdelete.New(ui), nil }},
		entry{"acl binding-rule", func(cli.Ui) (cli.Command, error) { return aclbr.New(), nil }},
		entry{"acl binding-rule create", func(ui cli.Ui) (cli.Command, error) { return aclbrcreate.New(ui), nil }},
		entry{"acl binding-rule list", func(ui cli.Ui) (cli.Command, error) { return aclbrlist.New(ui), nil }},
		entry{"acl binding-rule read", func(ui cli.Ui) (cli.Command, error) { return aclbrread.New(ui), nil }},
		entry{"acl binding-rule update", func(ui cli.Ui) (cli.Command, error) { return aclbrupdate.New(ui), nil }},
		entry{"acl binding-rule delete", func(ui cli.Ui) (cli.Command, error) { return aclbrdelete.New(ui), nil }},
		entry{"agent", func(ui cli.Ui) (cli.Command, error) { return agent.New(ui), nil }},
		entry{"catalog", func(cli.Ui) (cli.Command, error) { return catalog.New(), nil }},
		entry{"catalog datacenters", func(ui cli.Ui) (cli.Command, error) { return catlistdc.New(ui), nil }},
		entry{"catalog nodes", func(ui cli.Ui) (cli.Command, error) { return catlistnodes.New(ui), nil }},
		entry{"catalog services", func(ui cli.Ui) (cli.Command, error) { return catlistsvc.New(ui), nil }},
		entry{"config", func(ui cli.Ui) (cli.Command, error) { return config.New(), nil }},
		entry{"config delete", func(ui cli.Ui) (cli.Command, error) { return configdelete.New(ui), nil }},
		entry{"config list", func(ui cli.Ui) (cli.Command, error) { return configlist.New(ui), nil }},
		entry{"config read", func(ui cli.Ui) (cli.Command, error) { return configread.New(ui), nil }},
		entry{"config write", func(ui cli.Ui) (cli.Command, error) { return configwrite.New(ui), nil }},
		entry{"connect", func(ui cli.Ui) (cli.Command, error) { return connect.New(), nil }},
		entry{"connect ca", func(ui cli.Ui) (cli.Command, error) { return ca.New(), nil }},
		entry{"connect ca get-config", func(ui cli.Ui) (cli.Command, error) { return caget.New(ui), nil }},
		entry{"connect ca set-config", func(ui cli.Ui) (cli.Command, error) { return caset.New(ui), nil }},
		entry{"connect proxy", func(ui cli.Ui) (cli.Command, error) { return proxy.New(ui, MakeShutdownCh()), nil }},
		entry{"connect envoy", func(ui cli.Ui) (cli.Command, error) { return envoy.New(ui), nil }},
		entry{"connect envoy pipe-bootstrap", func(ui cli.Ui) (cli.Command, error) { return pipebootstrap.New(ui), nil }},
		entry{"connect expose", func(ui cli.Ui) (cli.Command, error) { return expose.New(ui), nil }},
		entry{"connect redirect-traffic", func(ui cli.Ui) (cli.Command, error) { return redirecttraffic.New(ui), nil }},
		entry{"debug", func(ui cli.Ui) (cli.Command, error) { return debug.New(ui), nil }},
		entry{"event", func(ui cli.Ui) (cli.Command, error) { return event.New(ui), nil }},
		entry{"exec", func(ui cli.Ui) (cli.Command, error) { return exec.New(ui, MakeShutdownCh()), nil }},
		entry{"force-leave", func(ui cli.Ui) (cli.Command, error) { return forceleave.New(ui), nil }},
		entry{"info", func(ui cli.Ui) (cli.Command, error) { return info.New(ui), nil }},
		entry{"intention", func(ui cli.Ui) (cli.Command, error) { return intention.New(), nil }},
		entry{"intention check", func(ui cli.Ui) (cli.Command, error) { return ixncheck.New(ui), nil }},
		entry{"intention create", func(ui cli.Ui) (cli.Command, error) { return ixncreate.New(ui), nil }},
		entry{"intention delete", func(ui cli.Ui) (cli.Command, error) { return ixndelete.New(ui), nil }},
		entry{"intention get", func(ui cli.Ui) (cli.Command, error) { return ixnget.New(ui), nil }},
		entry{"intention list", func(ui cli.Ui) (cli.Command, error) { return ixnlist.New(ui), nil }},
		entry{"intention match", func(ui cli.Ui) (cli.Command, error) { return ixnmatch.New(ui), nil }},
		entry{"join", func(ui cli.Ui) (cli.Command, error) { return join.New(ui), nil }},
		entry{"keygen", func(ui cli.Ui) (cli.Command, error) { return keygen.New(ui), nil }},
		entry{"keyring", func(ui cli.Ui) (cli.Command, error) { return keyring.New(ui), nil }},
		entry{"kv", func(cli.Ui) (cli.Command, error) { return kv.New(), nil }},
		entry{"kv delete", func(ui cli.Ui) (cli.Command, error) { return kvdel.New(ui), nil }},
		entry{"kv export", func(ui cli.Ui) (cli.Command, error) { return kvexp.New(ui), nil }},
		entry{"kv get", func(ui cli.Ui) (cli.Command, error) { return kvget.New(ui), nil }},
		entry{"kv import", func(ui cli.Ui) (cli.Command, error) { return kvimp.New(ui), nil }},
		entry{"kv put", func(ui cli.Ui) (cli.Command, error) { return kvput.New(ui), nil }},
		entry{"leave", func(ui cli.Ui) (cli.Command, error) { return leave.New(ui), nil }},
		entry{"lock", func(ui cli.Ui) (cli.Command, error) { return lock.New(ui, MakeShutdownCh()), nil }},
		entry{"login", func(ui cli.Ui) (cli.Command, error) { return login.New(ui), nil }},
		entry{"logout", func(ui cli.Ui) (cli.Command, error) { return logout.New(ui), nil }},
		entry{"maint", func(ui cli.Ui) (cli.Command, error) { return maint.New(ui), nil }},
		entry{"members", func(ui cli.Ui) (cli.Command, error) { return members.New(ui), nil }},
		entry{"monitor", func(ui cli.Ui) (cli.Command, error) { return monitor.New(ui, MakeShutdownCh()), nil }},
		entry{"operator", func(cli.Ui) (cli.Command, error) { return operator.New(), nil }},
		entry{"operator autopilot", func(cli.Ui) (cli.Command, error) { return operauto.New(), nil }},
		entry{"operator autopilot get-config", func(ui cli.Ui) (cli.Command, error) { return operautoget.New(ui), nil }},
		entry{"operator autopilot set-config", func(ui cli.Ui) (cli.Command, error) { return operautoset.New(ui), nil }},
		entry{"operator autopilot state", func(ui cli.Ui) (cli.Command, error) { return operautostate.New(ui), nil }},
		entry{"operator raft", func(cli.Ui) (cli.Command, error) { return operraft.New(), nil }},
		entry{"operator raft list-peers", func(ui cli.Ui) (cli.Command, error) { return operraftlist.New(ui), nil }},
		entry{"operator raft remove-peer", func(ui cli.Ui) (cli.Command, error) { return operraftremove.New(ui), nil }},
<<<<<<< HEAD
		entry{"operator raft transfer-leader", func(ui cli.Ui) (cli.Command, error) { return transferleader.New(ui), nil }},
=======
		entry{"peering", func(cli.Ui) (cli.Command, error) { return peering.New(), nil }},
		entry{"peering delete", func(ui cli.Ui) (cli.Command, error) { return peerdelete.New(ui), nil }},
		entry{"peering generate-token", func(ui cli.Ui) (cli.Command, error) { return peergenerate.New(ui), nil }},
		entry{"peering establish", func(ui cli.Ui) (cli.Command, error) { return peerestablish.New(ui), nil }},
		entry{"peering list", func(ui cli.Ui) (cli.Command, error) { return peerlist.New(ui), nil }},
		entry{"peering read", func(ui cli.Ui) (cli.Command, error) { return peerread.New(ui), nil }},
>>>>>>> 4636ff92
		entry{"reload", func(ui cli.Ui) (cli.Command, error) { return reload.New(ui), nil }},
		entry{"rtt", func(ui cli.Ui) (cli.Command, error) { return rtt.New(ui), nil }},
		entry{"services", func(cli.Ui) (cli.Command, error) { return services.New(), nil }},
		entry{"services register", func(ui cli.Ui) (cli.Command, error) { return svcsregister.New(ui), nil }},
		entry{"services deregister", func(ui cli.Ui) (cli.Command, error) { return svcsderegister.New(ui), nil }},
		entry{"snapshot", func(cli.Ui) (cli.Command, error) { return snapshot.New(), nil }},
		entry{"snapshot inspect", func(ui cli.Ui) (cli.Command, error) { return snapinspect.New(ui), nil }},
		entry{"snapshot restore", func(ui cli.Ui) (cli.Command, error) { return snaprestore.New(ui), nil }},
		entry{"snapshot save", func(ui cli.Ui) (cli.Command, error) { return snapsave.New(ui), nil }},
		entry{"tls", func(ui cli.Ui) (cli.Command, error) { return tls.New(), nil }},
		entry{"tls ca", func(ui cli.Ui) (cli.Command, error) { return tlsca.New(), nil }},
		entry{"tls ca create", func(ui cli.Ui) (cli.Command, error) { return tlscacreate.New(ui), nil }},
		entry{"tls cert", func(ui cli.Ui) (cli.Command, error) { return tlscert.New(), nil }},
		entry{"tls cert create", func(ui cli.Ui) (cli.Command, error) { return tlscertcreate.New(ui), nil }},
		entry{"validate", func(ui cli.Ui) (cli.Command, error) { return validate.New(ui), nil }},
		entry{"version", func(ui cli.Ui) (cli.Command, error) { return version.New(ui), nil }},
		entry{"watch", func(ui cli.Ui) (cli.Command, error) { return watch.New(ui, MakeShutdownCh()), nil }},
	)
	registerEnterpriseCommands(ui, registry)
	return registry
}

// factory is a function that returns a new instance of a CLI-sub command.
type factory func(cli.Ui) (cli.Command, error)

// entry is a struct that contains a command's name and a factory for that command.
type entry struct {
	name string
	fn   factory
}

func registerCommands(ui cli.Ui, m map[string]mcli.CommandFactory, cmdEntries ...entry) {
	for _, ent := range cmdEntries {
		thisFn := ent.fn
		if _, ok := m[ent.name]; ok {
			panic(fmt.Sprintf("duplicate command: %q", ent.name))
		}
		m[ent.name] = func() (mcli.Command, error) {
			return thisFn(ui)
		}
	}
}

// MakeShutdownCh returns a channel that can be used for shutdown notifications
// for commands. This channel will send a message for every interrupt or SIGTERM
// received.
// Deprecated: use signal.NotifyContext
func MakeShutdownCh() <-chan struct{} {
	resultCh := make(chan struct{})
	signalCh := make(chan os.Signal, 4)
	signal.Notify(signalCh, os.Interrupt, syscall.SIGTERM)
	go func() {
		for {
			<-signalCh
			resultCh <- struct{}{}
		}
	}()

	return resultCh
}<|MERGE_RESOLUTION|>--- conflicted
+++ resolved
@@ -221,16 +221,13 @@
 		entry{"operator raft", func(cli.Ui) (cli.Command, error) { return operraft.New(), nil }},
 		entry{"operator raft list-peers", func(ui cli.Ui) (cli.Command, error) { return operraftlist.New(ui), nil }},
 		entry{"operator raft remove-peer", func(ui cli.Ui) (cli.Command, error) { return operraftremove.New(ui), nil }},
-<<<<<<< HEAD
 		entry{"operator raft transfer-leader", func(ui cli.Ui) (cli.Command, error) { return transferleader.New(ui), nil }},
-=======
 		entry{"peering", func(cli.Ui) (cli.Command, error) { return peering.New(), nil }},
 		entry{"peering delete", func(ui cli.Ui) (cli.Command, error) { return peerdelete.New(ui), nil }},
 		entry{"peering generate-token", func(ui cli.Ui) (cli.Command, error) { return peergenerate.New(ui), nil }},
 		entry{"peering establish", func(ui cli.Ui) (cli.Command, error) { return peerestablish.New(ui), nil }},
 		entry{"peering list", func(ui cli.Ui) (cli.Command, error) { return peerlist.New(ui), nil }},
 		entry{"peering read", func(ui cli.Ui) (cli.Command, error) { return peerread.New(ui), nil }},
->>>>>>> 4636ff92
 		entry{"reload", func(ui cli.Ui) (cli.Command, error) { return reload.New(ui), nil }},
 		entry{"rtt", func(ui cli.Ui) (cli.Command, error) { return rtt.New(ui), nil }},
 		entry{"services", func(cli.Ui) (cli.Command, error) { return services.New(), nil }},
