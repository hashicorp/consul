package authmethodupdate

import (
	"encoding/json"
	"flag"
	"fmt"
	"io"
	"strings"

	"github.com/hashicorp/consul/api"
	"github.com/hashicorp/consul/command/acl/authmethod"
	"github.com/hashicorp/consul/command/flags"
	"github.com/hashicorp/consul/command/helpers"
	"github.com/mitchellh/cli"
)

func New(ui cli.Ui) *cmd {
	c := &cmd{UI: ui}
	c.init()
	return c
}

type cmd struct {
	UI    cli.Ui
	flags *flag.FlagSet
	http  *flags.HTTPFlags
	help  string

	name string

<<<<<<< HEAD
	displayName          string
	description          string
	config               string
=======
	displayName string
	description string

>>>>>>> 68499f02
	k8sHost              string
	k8sCACert            string
	k8sServiceAccountJWT string

	noMerge  bool
	showMeta bool
	format   string

	testStdin io.Reader
}

func (c *cmd) init() {
	c.flags = flag.NewFlagSet("", flag.ContinueOnError)

	c.flags.BoolVar(
		&c.showMeta,
		"meta",
		false,
		"Indicates that auth method metadata such "+
			"as the raft indices should be shown for each entry.",
	)

	c.flags.StringVar(
		&c.name,
		"name",
		"",
		"The auth method name.",
	)

	c.flags.StringVar(
		&c.displayName,
		"display-name",
		"",
		"An optional name to use instead of the name when displaying this auth method in a UI.",
	)

	c.flags.StringVar(
		&c.description,
		"description",
		"",
		"A description of the auth method.",
	)

	c.flags.StringVar(
		&c.config,
		"config",
		"",
		"The configuration for the auth method. Must be JSON. The config is updated as one field"+
			"May be prefixed with '@' to indicate that the value is a file path to load the config from. "+
			"'-' may also be given to indicate that the config are available on stdin. ",
	)

	c.flags.StringVar(
		&c.k8sHost,
		"kubernetes-host",
		"",
		"Address of the Kubernetes API server. This flag is required for type=kubernetes.",
	)
	c.flags.StringVar(
		&c.k8sCACert,
		"kubernetes-ca-cert",
		"",
		"PEM encoded CA cert for use by the TLS client used to talk with the "+
			"Kubernetes API. May be prefixed with '@' to indicate that the "+
			"value is a file path to load the cert from. "+
			"This flag is required for type=kubernetes.",
	)
	c.flags.StringVar(
		&c.k8sServiceAccountJWT,
		"kubernetes-service-account-jwt",
		"",
		"A Kubernetes service account JWT used to access the TokenReview API to "+
			"validate other JWTs during login. "+
			"This flag is required for type=kubernetes.",
	)

	c.flags.BoolVar(&c.noMerge, "no-merge", false, "Do not merge the current auth method "+
		"information with what is provided to the command. Instead overwrite all fields "+
		"with the exception of the name which is immutable.")

	c.flags.StringVar(
		&c.format,
		"format",
		authmethod.PrettyFormat,
		fmt.Sprintf("Output format {%s}", strings.Join(authmethod.GetSupportedFormats(), "|")),
	)
	c.http = &flags.HTTPFlags{}
	flags.Merge(c.flags, c.http.ClientFlags())
	flags.Merge(c.flags, c.http.ServerFlags())
	flags.Merge(c.flags, c.http.NamespaceFlags())
	c.help = flags.Usage(help, c.flags)
}

func (c *cmd) Run(args []string) int {
	if err := c.flags.Parse(args); err != nil {
		return 1
	}

	if c.name == "" {
		c.UI.Error(fmt.Sprintf("Cannot update an auth method without specifying the -name parameter"))
		return 1
	}

	client, err := c.http.APIClient()
	if err != nil {
		c.UI.Error(fmt.Sprintf("Error connecting to Consul agent: %s", err))
		return 1
	}

	// Regardless of merge, we need to fetch the prior immutable fields first.
	currentAuthMethod, _, err := client.ACL().AuthMethodRead(c.name, nil)
	if err != nil {
		c.UI.Error(fmt.Sprintf("Error when retrieving current auth method: %v", err))
		return 1
	} else if currentAuthMethod == nil {
		c.UI.Error(fmt.Sprintf("Auth method not found with name %q", c.name))
		return 1
	}

	if c.k8sCACert != "" {
		c.k8sCACert, err = helpers.LoadDataSource(c.k8sCACert, c.testStdin)
		if err != nil {
			c.UI.Error(fmt.Sprintf("Invalid '-kubernetes-ca-cert' value: %v", err))
			return 1
		} else if c.k8sCACert == "" {
			c.UI.Error(fmt.Sprintf("Kubernetes CA Cert is empty"))
			return 1
		}
	}

	var method *api.ACLAuthMethod
	if c.noMerge {
		method = &api.ACLAuthMethod{
			Name:        currentAuthMethod.Name,
			Type:        currentAuthMethod.Type,
			DisplayName: c.displayName,
			Description: c.description,
		}
		if c.config != "" {
			if c.k8sHost != "" || c.k8sCACert != "" || c.k8sServiceAccountJWT != "" {
				c.UI.Error(fmt.Sprintf("Cannot use command line arguments with '-config' flag"))
				return 1
			}
			data, err := helpers.LoadDataSource(c.config, c.testStdin)
			if err != nil {
				c.UI.Error(fmt.Sprintf("Error loading configuration file: %v", err))
				return 1
			}
			if err := json.Unmarshal([]byte(data), &method.Config); err != nil {
				c.UI.Error(fmt.Sprintf("Error parsing JSON for auth method config: %v", err))
				return 1
			}
		}
		if currentAuthMethod.Type == "kubernetes" {
			if c.k8sHost == "" {
				c.UI.Error(fmt.Sprintf("Missing required '-kubernetes-host' flag"))
				return 1
			} else if c.k8sCACert == "" {
				c.UI.Error(fmt.Sprintf("Missing required '-kubernetes-ca-cert' flag"))
				return 1
			} else if c.k8sServiceAccountJWT == "" {
				c.UI.Error(fmt.Sprintf("Missing required '-kubernetes-service-account-jwt' flag"))
				return 1
			}

			method.Config = map[string]interface{}{
				"Host":              c.k8sHost,
				"CACert":            c.k8sCACert,
				"ServiceAccountJWT": c.k8sServiceAccountJWT,
			}
		}
	} else {
		methodCopy := *currentAuthMethod
		method = &methodCopy
<<<<<<< HEAD
=======

		if c.displayName != "" {
			method.DisplayName = c.displayName
		}
>>>>>>> 68499f02
		if c.description != "" {
			method.Description = c.description
		}
		if c.displayName != "" {
			method.DisplayName = c.displayName
		}
		if c.config != "" {
			if c.k8sHost != "" || c.k8sCACert != "" || c.k8sServiceAccountJWT != "" {
				c.UI.Error(fmt.Sprintf("Cannot use command line arguments with '-config' flag"))
				return 1
			}
			data, err := helpers.LoadDataSource(c.config, c.testStdin)
			if err != nil {
				c.UI.Error(fmt.Sprintf("Error loading configuration file: %v", err))
				return 1
			}
			if err := json.Unmarshal([]byte(data), &method.Config); err != nil {
				c.UI.Error(fmt.Sprintf("Error parsing JSON for auth method config: %v", err))
				return 1
			}
		}
		if method.Config == nil {
			method.Config = make(map[string]interface{})
		}
		if currentAuthMethod.Type == "kubernetes" {
			if c.k8sHost != "" {
				method.Config["Host"] = c.k8sHost
			}
			if c.k8sCACert != "" {
				method.Config["CACert"] = c.k8sCACert
			}
			if c.k8sServiceAccountJWT != "" {
				method.Config["ServiceAccountJWT"] = c.k8sServiceAccountJWT
			}
		}
	}

	method, _, err = client.ACL().AuthMethodUpdate(method, nil)
	if err != nil {
		c.UI.Error(fmt.Sprintf("Error updating auth method %q: %v", c.name, err))
		return 1
	}

	formatter, err := authmethod.NewFormatter(c.format, c.showMeta)
	if err != nil {
		c.UI.Error(err.Error())
		return 1
	}

	out, err := formatter.FormatAuthMethod(method)
	if err != nil {
		c.UI.Error(err.Error())
		return 1
	}
	if out != "" {
		c.UI.Info(out)
	}

	return 0
}

func (c *cmd) Synopsis() string {
	return synopsis
}

func (c *cmd) Help() string {
	return flags.Usage(c.help, nil)
}

const synopsis = "Update an ACL auth method"
const help = `
Usage: consul acl auth-method update -name NAME [options]

  Updates an auth method. By default it will merge the auth method
  information with its current state so that you do not have to provide all
  parameters. This behavior can be disabled by passing -no-merge.

  Update all editable fields of the auth method:

    $ consul acl auth-method update -name "my-k8s" \
                            -description "new description" \
                            -kubernetes-host "https://new-apiserver.example.com:8443" \
                            -kubernetes-ca-file /path/to/new-kube.ca.crt \
                            -kubernetes-service-account-jwt "NEW_JWT_CONTENTS"
`<|MERGE_RESOLUTION|>--- conflicted
+++ resolved
@@ -28,15 +28,10 @@
 
 	name string
 
-<<<<<<< HEAD
+
 	displayName          string
 	description          string
 	config               string
-=======
-	displayName string
-	description string
-
->>>>>>> 68499f02
 	k8sHost              string
 	k8sCACert            string
 	k8sServiceAccountJWT string
@@ -211,13 +206,6 @@
 	} else {
 		methodCopy := *currentAuthMethod
 		method = &methodCopy
-<<<<<<< HEAD
-=======
-
-		if c.displayName != "" {
-			method.DisplayName = c.displayName
-		}
->>>>>>> 68499f02
 		if c.description != "" {
 			method.Description = c.description
 		}
