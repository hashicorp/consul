--- conflicted
+++ resolved
@@ -73,11 +73,7 @@
 		"",
 		"The configuration for the auth method. Must be JSON. The config is updated as one field"+
 			"May be prefixed with '@' to indicate that the value is a file path to load the config from. "+
-<<<<<<< HEAD
-			"'-' may also be given to indicate that the rules are available on stdin. ",
-=======
 			"'-' may also be given to indicate that the config are available on stdin. ",
->>>>>>> 56579317
 	)
 
 	c.flags.StringVar(
