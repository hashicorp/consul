--- conflicted
+++ resolved
@@ -744,7 +744,7 @@
 	})
 }
 
-<<<<<<< HEAD
+
 func TestAuthMethodUpdateCommand_config(t *testing.T) {
 	t.Parallel()
 	testDir := testutil.TempDir(t, "auth-method")
@@ -876,7 +876,7 @@
 		readUpdate(t, methodName)
 	})
 
-=======
+
 func getTestMethod(t *testing.T, client *api.Client, methodName string) *api.ACLAuthMethod {
 	t.Helper()
 
@@ -900,5 +900,5 @@
 	id, err := uuid.GenerateUUID()
 	require.NoError(t, err)
 	return "test-" + id
->>>>>>> 68499f02
+
 }