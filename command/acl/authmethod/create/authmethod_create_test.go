--- conflicted
+++ resolved
@@ -334,7 +334,7 @@
 		require.Equal(t, expect, got)
 	})
 }
-<<<<<<< HEAD
+
 func TestAuthMethodCreateCommand_config(t *testing.T) {
 	t.Parallel()
 
@@ -424,7 +424,6 @@
 		checkMethod(t, "test3")
 	})
 
-=======
 
 func getTestMethod(t *testing.T, client *api.Client, methodName string) *api.ACLAuthMethod {
 	t.Helper()
@@ -449,5 +448,5 @@
 	id, err := uuid.GenerateUUID()
 	require.NoError(t, err)
 	return "test-" + id
->>>>>>> 68499f02
+
 }