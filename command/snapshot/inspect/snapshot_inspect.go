--- conflicted
+++ resolved
@@ -114,16 +114,6 @@
 	}
 	defer f.Close()
 
-<<<<<<< HEAD
-	readFile, meta, err := snapshot.Read(hclog.New(nil), f)
-	if err != nil {
-		c.UI.Error(fmt.Sprintf("Error reading snapshot: %s", err))
-		return 1
-	}
-	defer func() {
-		if err := readFile.Close(); err != nil {
-			c.UI.Error(fmt.Sprintf("Failed to close temp snapshot: %v", err))
-=======
 	var readFile *os.File
 	var meta *raft.SnapshotMeta
 
@@ -137,7 +127,6 @@
 		if err != nil {
 			c.UI.Error(fmt.Sprintf("Error reading meta.json from internal snapshot dir: %s", err))
 			return 1
->>>>>>> d717d2cd
 		}
 		var metaDecoded raft.SnapshotMeta
 		err = json.Unmarshal(metaRaw, &metaDecoded)
@@ -150,6 +139,7 @@
 		readFile, meta, err = snapshot.Read(hclog.New(nil), f)
 		if err != nil {
 			c.UI.Error(fmt.Sprintf("Error reading snapshot: %s", err))
+      return 1
 		}
 		defer func() {
 			if err := readFile.Close(); err != nil {
