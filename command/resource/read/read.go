--- conflicted
+++ resolved
@@ -64,11 +64,7 @@
 			c.UI.Error(fmt.Sprintf("Please provide an input file with resource definition"))
 			return 1
 		}
-<<<<<<< HEAD
 		parsedResource, err := client.ParseResourceFromFile(c.filePath)
-=======
-		parsedResource, err := resource.ParseResourceFromFile(c.filePath)
->>>>>>> 2b89025e
 		if err != nil {
 			c.UI.Error(fmt.Sprintf("Failed to decode resource from input file: %v", err))
 			return 1
@@ -84,11 +80,7 @@
 		resourceName = parsedResource.Id.Name
 	} else {
 		var err error
-<<<<<<< HEAD
 		resourceType, resourceName, err = client.GetTypeAndResourceName(args)
-=======
-		resourceType, resourceName, err = resource.GetTypeAndResourceName(args)
->>>>>>> 2b89025e
 		if err != nil {
 			c.UI.Error(fmt.Sprintf("Incorrect argument format: %s", err))
 			return 1
@@ -124,23 +116,14 @@
 	}
 
 	// read resource
-<<<<<<< HEAD
 	entry, err := resourceClient.Read(resourceType, resourceTenancy, resourceName, c.resourceFlags.Stale())
-=======
-	res := resource.ResourceGRPC{C: resourceClient}
-	entry, err := res.Read(resourceType, resourceTenancy, resourceName, c.resourceFlags.Stale())
->>>>>>> 2b89025e
 	if err != nil {
 		c.UI.Error(fmt.Sprintf("Error reading resource %s/%s: %v", resourceType, resourceName, err))
 		return 1
 	}
 
 	// display response
-<<<<<<< HEAD
 	b, err := json.MarshalIndent(entry, "", client.JSON_INDENT)
-=======
-	b, err := json.MarshalIndent(entry, "", resource.JSON_INDENT)
->>>>>>> 2b89025e
 	if err != nil {
 		c.UI.Error("Failed to encode output data")
 		return 1
@@ -175,7 +158,6 @@
 
 In resource.hcl, it could be:
 ID {
-<<<<<<< HEAD
 	Type = gvk("catalog.v2beta1.Service")
 	Name = "card-processor"
 	Tenancy {
