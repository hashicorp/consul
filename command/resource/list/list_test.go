--- conflicted
+++ resolved
@@ -56,8 +56,6 @@
 				"demo.v2.Artist",
 				"-partition=default",
 				"-namespace=default",
-<<<<<<< HEAD
-				"-peer=local",
 			},
 		},
 		{
@@ -66,11 +64,8 @@
 			extraArgs: []string{
 				"demo.v2.Artist",
 				"-p=korn",
-=======
->>>>>>> b0e87dbe
 				"-partition=default",
 				"-namespace=default",
-				"-peer=local",
 			},
 		},
 		{
@@ -155,13 +150,7 @@
 				"demo.v2.Artist",
 				"-partition=default",
 				"-namespace=default",
-<<<<<<< HEAD
-				"-peer=local",
 				fmt.Sprintf("-grpc-addr=127.0.0.1:%d", availablePort),
-=======
-				"-partition=default",
-				"-http-addr=" + a.HTTPAddr(),
->>>>>>> b0e87dbe
 				"-token=root",
 				"-f=demo.hcl",
 			},
@@ -173,11 +162,6 @@
 				"test",
 				"-partition=default",
 				"-namespace=default",
-<<<<<<< HEAD
-				"-peer=local",
-=======
-				"-partition=default",
->>>>>>> b0e87dbe
 			},
 			expectedCode: 1,
 			expectedErr:  errors.New("Incorrect argument format: The shorthand name does not map to any existing resource type"),
