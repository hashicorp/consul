--- conflicted
+++ resolved
@@ -111,15 +111,11 @@
   text,
   morePopoverMenu
 );
-<<<<<<< HEAD
 const consulPeerList = consulPeerListFactory(
   collection,
   isPresent,
   attribute
 );
-=======
-const consulPeerList = consulPeerListFactory(collection, isPresent);
->>>>>>> 03a1a86d
 const consulKvList = consulKvListFactory(collection, clickable, attribute, deletable);
 const consulTokenList = consulTokenListFactory(
   collection,
