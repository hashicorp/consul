/**
 * Copyright (c) HashiCorp, Inc.
 * SPDX-License-Identifier: BUSL-1.1
 */

import Service, { inject as service } from '@ember/service';
import { tracked } from '@glimmer/tracking';

const LOCAL_STORAGE_KEY = 'consul:hideHcpLinkBanner';

export default class HcpLinkStatus extends Service {
  @service abilities;
  @tracked
  userDismissedBanner = false;

  get shouldDisplayBanner() {
<<<<<<< HEAD
    return !this.alreadyLinked && !this.userDismissedBanner && this.hasPermissionToLink;
  }

  get hasPermissionToLink() {
    return this.abilities.can('write operators') && this.abilities.can('write acls');
=======
    return !this.userDismissedBanner;
>>>>>>> 0ec7bddb
  }

  constructor() {
    super(...arguments);
    this.userDismissedBanner = !!localStorage.getItem(LOCAL_STORAGE_KEY);
  }

  userHasLinked() {
    // TODO: CC-7145 - once can fetch the link status from the backend, fetch it and set it here
  }

  dismissHcpLinkBanner() {
    localStorage.setItem(LOCAL_STORAGE_KEY, true);
    this.userDismissedBanner = true;
  }
}<|MERGE_RESOLUTION|>--- conflicted
+++ resolved
@@ -13,16 +13,16 @@
   @tracked
   userDismissedBanner = false;
 
+  get alreadyLinked() {
+    return false;
+  }
+
   get shouldDisplayBanner() {
-<<<<<<< HEAD
-    return !this.alreadyLinked && !this.userDismissedBanner && this.hasPermissionToLink;
+    return !this.userDismissedBanner && this.hasPermissionToLink;
   }
 
   get hasPermissionToLink() {
     return this.abilities.can('write operators') && this.abilities.can('write acls');
-=======
-    return !this.userDismissedBanner;
->>>>>>> 0ec7bddb
   }
 
   constructor() {
