--- conflicted
+++ resolved
@@ -1,10 +1,6 @@
 import Model, { attr } from '@ember-data/model';
-<<<<<<< HEAD
 import { computed } from '@ember/object';
-=======
-import { computed, get } from '@ember/object';
 import { tracked } from '@glimmer/tracking';
->>>>>>> 0c3db76c
 
 export const PRIMARY_KEY = 'uid';
 export const SLUG_KEY = 'Name';
