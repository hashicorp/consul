--- conflicted
+++ resolved
@@ -1,31 +1,16 @@
 <div class="tab-section">
-<<<<<<< HEAD
-  <div role="tabpanel">
-  {{#if (gt proxy.Service.Proxy.Expose.Paths.length 0)}}
-    <p>
-      The following list shows individual HTTP paths exposed through Envoy for external services like Prometheus. Read more about this in our <Action @href={{concat (env 'CONSUL_DOCS_URL') '/connect/registration/service-registration#expose-paths-configuration-reference'}} @external={{true}}>documentation</Action>.
-    </p>
-    {{! Uses the IP address of the proxy, not the service }}
-    <Consul::ExposedPath::List
-      @items={{proxy.Service.Proxy.Expose.Paths}}
-      @address={{proxy.Address}}
-    />
-  {{else}}
-    <EmptyState>
-      <BlockSlot @name="body">
-        <p>
-          There are no individual HTTP paths exposed through Envoy for external services like Prometheus. Read more about this in our <Action @href={{concat (env 'CONSUL_DOCS_URL') '/connect/registration/service-registration#expose-paths-configuration-reference'}} @external={{true}}>documentation</Action>.
-        </p>
-      </BlockSlot>
-    </EmptyState>
-  {{/if}}
-  </div>
-=======
 {{#if (gt proxy.Service.Proxy.Expose.Paths.length 0)}}
   <p>
     The following list shows individual HTTP paths exposed through Envoy for external services like Prometheus. Read more about this in our documentation.
   </p>
-  <Consul::ExposedPath::List @items={{proxy.Service.Proxy.Expose.Paths}} @address={{item.Address}} />
+  <Consul::ExposedPath::List @items={{proxy.Service.Proxy.Expose.Paths}} @address={{proxy.Address}} />
+{{else}}
+  <EmptyState>
+    <BlockSlot @name="body">
+      <p>
+        There are no individual HTTP paths exposed through Envoy for external services like Prometheus. Read more about this in our <Action @href={{concat (env 'CONSUL_DOCS_URL') '/connect/registration/service-registration#expose-paths-configuration-reference'}} @external={{true}}>documentation</Action>.
+      </p>
+    </BlockSlot>
+  </EmptyState>
 {{/if}}
->>>>>>> 39257137
 </div>