--- conflicted
+++ resolved
@@ -14,22 +14,6 @@
     {{! Add the a11y route announcer }}
     <route.Announcer @title='Consul' />
 
-<<<<<<< HEAD
-    {{! Listen out for blocking query/client setting changes }}
-    <DataSource
-      @src={{uri 'settings://consul:client'}}
-      @onchange={{fn this.onClientChanged}}
-    />
-
-    {{! Tell CSS about our theme }}
-    <DataSource @src={{uri 'settings://consul:theme'}} as |source|>
-      {{#each-in source.data as |key value|}}
-        {{#if (and value (includes key (array 'color-scheme' 'contrast')))}}
-          {{document-attrs class=(concat 'prefers-' key '-' value)}}
-        {{/if}}
-      {{/each-in}}
-    </DataSource>
-=======
     {{#unless (env 'CONSUL_V2_CATALOG_ENABLED')}}
       {{! Tell CSS what we have enabled }}
       {{#if (can 'use acls')}}
@@ -41,33 +25,12 @@
       {{#if (can 'use partitions')}}
         {{document-attrs class='has-partitions'}}
       {{/if}}
->>>>>>> 8c01a95c
 
-      {{! Listen out for blocking query/client setting changes }}
-      <DataSource
-        @src={{uri 'settings://consul:client'}}
-        @onchange={{route-action 'onClientChanged'}}
-      />
-<<<<<<< HEAD
-    {{/if}}
-  {{/unless}}
-
-  {{#if
-    (and (not (env 'CONSUL_V2_CATALOG_ENABLED')) (not-eq route.currentName 'oauth-provider-debug'))
-  }}
-
-    {{! redirect if we aren't on a URL with dc information }}
-    {{#if (eq route.currentName 'index')}}
-      {{! until we get to the dc route we don't know any permissions }}
-      {{! as we don't know the dc, any inital permission based }}
-      {{! redirects are in the dc.show route}}
-
-      {{! 2022-04-15: Temporarily reverting the services page to the default }}
-      {{did-insert (fn this.gotoDefaultDcServices (env 'CONSUL_DATACENTER_LOCAL'))}}
-    {{else}}
-      {{! If we are notfound, guess the params we need }}
-      {{#if (eq route.currentName 'notfound')}}
-=======
+    {{! Listen out for blocking query/client setting changes }}
+    <DataSource
+      @src={{uri 'settings://consul:client'}}
+      @onchange={{fn this.onClientChanged}}
+    />
 
       {{! Tell CSS about our theme }}
       <DataSource @src={{uri 'settings://consul:theme'}} as |source|>
@@ -80,7 +43,6 @@
 
       {{! If ACLs are enabled try get a token }}
       {{#if (can 'use acls')}}
->>>>>>> 8c01a95c
         <DataSource
           @src={{uri 'settings://consul:token'}}
           @onchange={{action (mut this.token) value='data'}}
@@ -98,18 +60,16 @@
         {{! as we don't know the dc, any inital permission based }}
         {{! redirects are in the dc.show route}}
 
-        {{! 2022-04-15: Temporarily reverting the services page to the default }}
-        {{did-insert
-          (route-action 'replaceWith' 'dc.services.index' (hash dc=(env 'CONSUL_DATACENTER_LOCAL')))
-        }}
-      {{else}}
-        {{! If we are notfound, guess the params we need }}
-        {{#if (eq route.currentName 'notfound')}}
-          <DataSource
-            @src={{uri '/*/*/*/notfound/${path}' (hash path=route.params.notfound)}}
-            @onchange={{action (mut this.notfound) value='data'}}
-          />
-        {{/if}}
+      {{! 2022-04-15: Temporarily reverting the services page to the default }}
+      {{did-insert (fn this.gotoDefaultDcServices (env 'CONSUL_DATACENTER_LOCAL'))}}
+    {{else}}
+      {{! If we are notfound, guess the params we need }}
+      {{#if (eq route.currentName 'notfound')}}
+        <DataSource
+          @src={{uri '/*/*/*/notfound/${path}' (hash path=route.params.notfound)}}
+          @onchange={{action (mut this.notfound) value='data'}}
+        />
+      {{/if}}
 
         {{! Make sure we guess and default to the right params when not found }}
         {{#let
