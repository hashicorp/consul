--- conflicted
+++ resolved
@@ -11,15 +11,10 @@
   @service('form')
   builder;
 
-<<<<<<< HEAD
   items = [];
 
-  init() {
-    super.init(...arguments);
-=======
   constructor() {
     super(...arguments);
->>>>>>> 0879750a
     this.form = this.builder.form('role');
   }
 
