--- conflicted
+++ resolved
@@ -126,13 +126,8 @@
 </svg>
 <svg class="resolver-inlets" viewBox={{concat '0 0 10 ' height}}>
   {{#each routes as |item|}}
-<<<<<<< HEAD
     {{#if (string-starts-with item.NextNode 'resolver:') }}
-      {{#let (dom-position (concat '#' item.NextNode)) as |dest|}}
-=======
-    {{#if (starts-with 'resolver:' item.NextNode) }}
       {{#let (dom-position (concat '#' item.NextNode) '.edges') as |dest|}}
->>>>>>> f46ef3e3
         <circle r="2.5" cx="5" cy={{add dest.y (div dest.height 2)}} />
       {{/let}}
     {{/if}}
@@ -147,13 +142,8 @@
 </svg>
 <svg class="splitter-inlets" viewBox={{concat '0 0 10 ' height}}>
   {{#each routes as |item|}}
-<<<<<<< HEAD
     {{#if (string-starts-with item.NextNode 'splitter:') }}
-      {{#let (dom-position (concat '#' item.NextNode)) as |dest|}}
-=======
-    {{#if (starts-with 'splitter:' item.NextNode) }}
       {{#let (dom-position (concat '#' item.NextNode) '.edges') as |dest|}}
->>>>>>> f46ef3e3
         <circle r="2.5" cx="5" cy={{add dest.y (div dest.height 2)}} />
       {{/let}}
     {{/if}}
