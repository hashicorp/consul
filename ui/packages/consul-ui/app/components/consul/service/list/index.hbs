--- conflicted
+++ resolved
@@ -10,116 +10,5 @@
   @linkable='linkable service'
   as |item index|
 >
-<<<<<<< HEAD
-  <BlockSlot @name='header'>
-    <dl class={{item.MeshStatus}}>
-      <dt>
-        Health
-      </dt>
-      <dd {{tooltip item.healthTooltipText}}></dd>
-    </dl>
-    {{#if (gt item.InstanceCount 0)}}
-      <a
-        data-test-service-name
-        href={{href-to
-          'dc.services.show.index'
-          item.Name
-          params=(if
-            (not-eq item.Partition @partition)
-            (hash partition=item.Partition nspace=item.Namespace peer=item.PeerName)
-            (hash peer=item.PeerName)
-          )
-        }}
-      >
-        {{item.Name}}
-      </a>
-    {{else}}
-      <p data-test-service-name>
-        {{item.Name}}
-      </p>
-    {{/if}}
-  </BlockSlot>
-  <BlockSlot @name='details'>
-    <Consul::Kind @item={{item}} />
-    <Consul::ExternalSource @item={{item}} />
-    {{#if
-      (and
-        (not-eq item.InstanceCount 0)
-        (and (not-eq item.Kind 'terminating-gateway') (not-eq item.Kind 'ingress-gateway'))
-      )
-    }}
-      <span>
-        {{format-number item.InstanceCount}}
-        {{pluralize item.InstanceCount 'instance' without-count=true}}
-      </span>
-      {{#if (gt item.MeshInstancesPassing 0)}}
-        <dl class="passing">
-          <dt {{tooltip "Each of these instances have all health checks passing."}}></dt>
-          <dd>
-            {{format-number item.MeshInstancesPassing}}
-            {{pluralize item.MeshInstancesPassing 'instance' without-count=true}} passing
-          </dd>
-        </dl>
-      {{/if}}
-      {{#if (gt item.MeshInstancesCritical 0)}}
-        <dl class="critical">
-          <dt {{tooltip "Each of these instances have atleast one health check failing."}}></dt>
-          <dd>
-            {{format-number item.MeshInstancesCritical}}
-            {{pluralize item.MeshInstancesCritical 'instance' without-count=true}} critical
-          </dd>
-        </dl>
-      {{/if}}
-      {{#if (gt item.MeshInstancesWarning 0)}}
-        <dl class="warning">
-          <dt {{tooltip "Each of these instances have atleast one warning health check."}}></dt>
-          <dd>
-            {{format-number item.MeshInstancesWarning}}
-            {{pluralize item.MeshInstancesWarning 'instance' without-count=true}} warning
-          </dd>
-        </dl>
-      {{/if}}
-    {{/if}}
-    {{! we are displaying imported-services - don't show bucket-list }}
-    {{#unless @isPeerDetail}}
-      <Consul::Bucket::List @item={{item}} @nspace={{@nspace}} @partition={{@partition}} />
-    {{/unless}}
-    {{#if (eq item.Kind 'terminating-gateway')}}
-      <span data-test-associated-service-count>
-        {{format-number item.GatewayConfig.AssociatedServiceCount}}
-        {{pluralize item.GatewayConfig.AssociatedServiceCount 'linked service' without-count=true}}
-      </span>
-    {{else if (eq item.Kind 'ingress-gateway')}}
-      <span data-test-associated-service-count>
-        {{format-number item.GatewayConfig.AssociatedServiceCount}}
-        {{pluralize item.GatewayConfig.AssociatedServiceCount 'upstream' without-count=true}}
-      </span>
-    {{/if}}
-    {{#if (or item.ConnectedWithGateway item.ConnectedWithProxy)}}
-      <dl class='mesh'>
-        <dt>
-          <Tooltip>
-            This service uses a proxy for the Consul service mesh
-          </Tooltip>
-        </dt>
-        {{#if (and item.ConnectedWithGateway item.ConnectedWithProxy)}}
-          <dd data-test-mesh>
-            in service mesh with proxy and gateway
-          </dd>
-        {{else if item.ConnectedWithProxy}}
-          <dd data-test-mesh>
-            in service mesh with proxy
-          </dd>
-        {{else if item.ConnectedWithGateway}}
-          <dd data-test-mesh>
-            in service mesh with gateway
-          </dd>
-        {{/if}}
-      </dl>
-    {{/if}}
-    <TagList @item={{item}} />
-  </BlockSlot>
-=======
   <Consul::Service::List::Item @item={{item}} @partition={{@partition}} @nspace={{@nspace}} />
->>>>>>> 2ed67ba9
 </ListCollection>