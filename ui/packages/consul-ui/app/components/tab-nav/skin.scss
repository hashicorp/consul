%tab-nav ul {
  list-style-type: none;
}
%tab-nav label {
  cursor: pointer;
}
%tab-button {
  white-space: nowrap;
  text-decoration: none;
}
%tab-nav {
  /* %frame-transparent-something */
  border-bottom: $decor-border-100;
}
%with-animated-tab-selection ul::after,
%tab-button {
  border-bottom: $decor-border-300;
}
%tab-nav {
  /* %frame-transparent-something */
  border-color: var(--gray-200);
}
%tab-button {
  @extend %with-transition-500;
  transition-property: background-color, border-color;
  border-color: var(--transparent);
  color: var(--gray-500);
}
%tab-button-intent,
%tab-button-active {
  /* %frame-gray-something */
  background-color: var(--gray-100);
}
%tab-button-intent {
<<<<<<< HEAD
 border-color: var(--gray-300);
=======
  border-color: var(--gray-300);
>>>>>>> dd4a6680
}
%tab-nav.animatable .selected a {
  border-color: var(--transparent) !important;
}<|MERGE_RESOLUTION|>--- conflicted
+++ resolved
@@ -32,11 +32,7 @@
   background-color: var(--gray-100);
 }
 %tab-button-intent {
-<<<<<<< HEAD
- border-color: var(--gray-300);
-=======
   border-color: var(--gray-300);
->>>>>>> dd4a6680
 }
 %tab-nav.animatable .selected a {
   border-color: var(--transparent) !important;
