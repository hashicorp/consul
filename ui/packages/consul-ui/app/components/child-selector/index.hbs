{{!
  Copyright (c) HashiCorp, Inc.
  SPDX-License-Identifier: BUSL-1.1
}}

<div
  class="child-selector {{this.type}}-child-selector"
  {{fix-super-select-aria}}
  ...attributes
>
{{yield}}
{{#if (not @disabled)}}
  <YieldSlot @name="create">{{yield}}</YieldSlot>
  <label class="type-text">
    <span><YieldSlot @name="label">{{yield}}</YieldSlot></span>
    {{!-- {{#if isOpen}} --}}
      <DataSource
        @src={{uri '/${partition}/${nspace}/${dc}/${type}'
          (hash
            partition=@partition
            nspace=@nspace
            dc=@dc
            type=(pluralize this.type)
          )
        }}
        @onchange={{action (mut this.allOptions) value="data"}}
      />
    {{!-- {{/if}} --}}
    <DataCollection
      @type={{this.type}}
      @sort='Name:asc'
      @filters={{hash
        searchproperties=(array 'Name')
      }}
      @items={{this.options}}
    as |collection|>
      <Hds::Form::SuperSelect::Single::Field
        @searchEnabled={{true}}
        @onFilter={{action collection.search}}
        @options={{sort-by 'Name:asc' this.options}}
        @placeholder={{@placeholder}}
        @onChange={{action "change" "items[]" @items}}
        @label="Select {{this.type}}"
        @isOptional={{true}}
        @searchField="Name"
      as |F|>
        <F.Options>{{F.options.Name}}</F.Options>
      </Hds::Form::SuperSelect::Single::Field>
    </DataCollection>
  </label>
{{/if}}
<<<<<<< HEAD
{{#if (gt @items.length 0)}}
  <YieldSlot @name="set">{{yield}}</YieldSlot>
=======
{{#if (gt items.length 0)}}
  <YieldSlot @name="set" @params={{block-params (action "remove")}}>{{yield}}</YieldSlot>
>>>>>>> 0879750a
{{else}}

{{/if}}
</div><|MERGE_RESOLUTION|>--- conflicted
+++ resolved
@@ -49,13 +49,8 @@
     </DataCollection>
   </label>
 {{/if}}
-<<<<<<< HEAD
 {{#if (gt @items.length 0)}}
-  <YieldSlot @name="set">{{yield}}</YieldSlot>
-=======
-{{#if (gt items.length 0)}}
   <YieldSlot @name="set" @params={{block-params (action "remove")}}>{{yield}}</YieldSlot>
->>>>>>> 0879750a
 {{else}}
 
 {{/if}}
