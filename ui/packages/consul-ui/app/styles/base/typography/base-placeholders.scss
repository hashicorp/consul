--- conflicted
+++ resolved
@@ -1,4 +1,8 @@
-<<<<<<< HEAD
+/**
+ * Copyright (c) HashiCorp, Inc.
+ * SPDX-License-Identifier: MPL-2.0
+ */
+
 %display-500-bold {
   @extend .hds-typography-display-500;
   @extend .hds-font-weight-bold;
@@ -62,12 +66,6 @@
     font-weight: var(--token-typography-font-weight-regular);
   }
 }
-=======
-/**
- * Copyright (c) HashiCorp, Inc.
- * SPDX-License-Identifier: MPL-2.0
- */
->>>>>>> a915d0ca
 
 %typo-inherit {
   font-size: inherit;
