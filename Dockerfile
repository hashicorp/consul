# This Dockerfile contains multiple targets.
# Use 'docker build --target=<name> .' to build one.
# e.g. `docker build --target=official .`
#
# All non-dev targets have a VERSION argument that must be provided 
# via --build-arg=VERSION=<version> when building. 
# e.g. --build-arg VERSION=1.11.2
#
# `default` is the production docker image which cannot be built locally. 
# For local dev and testing purposes, please build and use the `dev` docker image.


# Official docker image that includes binaries from releases.hashicorp.com. This
# downloads the release from releases.hashicorp.com and therefore requires that
# the release is published before building the Docker image.
FROM docker.mirror.hashicorp.services/alpine:3.15 as official

# This is the release of Consul to pull in.
ARG VERSION

LABEL org.opencontainers.image.authors="Consul Team <consul@hashicorp.com>" \
      org.opencontainers.image.url="https://www.consul.io/" \
      org.opencontainers.image.documentation="https://www.consul.io/docs" \
      org.opencontainers.image.source="https://github.com/hashicorp/consul" \
      org.opencontainers.image.version=${VERSION} \
      org.opencontainers.image.vendor="HashiCorp" \
      org.opencontainers.image.title="consul" \
      org.opencontainers.image.description="Consul is a datacenter runtime that provides service discovery, configuration, and orchestration." \
      version=${VERSION}

# This is the location of the releases.
ENV HASHICORP_RELEASES=https://releases.hashicorp.com

# Create a consul user and group first so the IDs get set the same way, even as
# the rest of this may change over time.
RUN addgroup consul && \
    adduser -S -G consul consul

# Set up certificates, base tools, and Consul.
# libc6-compat is needed to symlink the shared libraries for ARM builds
RUN set -eux && \
    apk add --no-cache ca-certificates curl dumb-init gnupg libcap openssl su-exec iputils jq libc6-compat iptables tzdata && \
    gpg --keyserver keyserver.ubuntu.com --recv-keys C874011F0AB405110D02105534365D9472D7468F && \
    mkdir -p /tmp/build && \
    cd /tmp/build && \
    apkArch="$(apk --print-arch)" && \
    case "${apkArch}" in \
        aarch64) consulArch='arm64' ;; \
        armhf) consulArch='arm' ;; \
        x86) consulArch='386' ;; \
        x86_64) consulArch='amd64' ;; \
        *) echo >&2 "error: unsupported architecture: ${apkArch} (see ${HASHICORP_RELEASES}/consul/${VERSION}/)" && exit 1 ;; \
    esac && \
    wget ${HASHICORP_RELEASES}/consul/${VERSION}/consul_${VERSION}_linux_${consulArch}.zip && \
    wget ${HASHICORP_RELEASES}/consul/${VERSION}/consul_${VERSION}_SHA256SUMS && \
    wget ${HASHICORP_RELEASES}/consul/${VERSION}/consul_${VERSION}_SHA256SUMS.sig && \
    gpg --batch --verify consul_${VERSION}_SHA256SUMS.sig consul_${VERSION}_SHA256SUMS && \
    grep consul_${VERSION}_linux_${consulArch}.zip consul_${VERSION}_SHA256SUMS | sha256sum -c && \
    unzip -d /tmp/build consul_${VERSION}_linux_${consulArch}.zip && \
    cp /tmp/build/consul /bin/consul && \
    if [ -f /tmp/build/EULA.txt ]; then mkdir -p /usr/share/doc/consul; mv /tmp/build/EULA.txt /usr/share/doc/consul/EULA.txt; fi && \
    if [ -f /tmp/build/TermsOfEvaluation.txt ]; then mkdir -p /usr/share/doc/consul; mv /tmp/build/TermsOfEvaluation.txt /usr/share/doc/consul/TermsOfEvaluation.txt; fi && \
    cd /tmp && \
    rm -rf /tmp/build && \
    gpgconf --kill all && \
    apk del gnupg openssl && \
    rm -rf /root/.gnupg && \
# tiny smoke test to ensure the binary we downloaded runs
    consul version

# The /consul/data dir is used by Consul to store state. The agent will be started
# with /consul/config as the configuration directory so you can add additional
# config files in that location.
RUN mkdir -p /consul/data && \
    mkdir -p /consul/config && \
    chown -R consul:consul /consul

# set up nsswitch.conf for Go's "netgo" implementation which is used by Consul,
# otherwise DNS supercedes the container's hosts file, which we don't want.
RUN test -e /etc/nsswitch.conf || echo 'hosts: files dns' > /etc/nsswitch.conf

# Expose the consul data directory as a volume since there's mutable state in there.
VOLUME /consul/data

# Server RPC is used for communication between Consul clients and servers for internal
# request forwarding.
EXPOSE 8300

# Serf LAN and WAN (WAN is used only by Consul servers) are used for gossip between
# Consul agents. LAN is within the datacenter and WAN is between just the Consul
# servers in all datacenters.
EXPOSE 8301 8301/udp 8302 8302/udp

# HTTP and DNS (both TCP and UDP) are the primary interfaces that applications
# use to interact with Consul.
EXPOSE 8500 8600 8600/udp

# Consul doesn't need root privileges so we run it as the consul user from the
# entry point script. The entry point script also uses dumb-init as the top-level
# process to reap any zombie processes created by Consul sub-processes.
COPY .release/docker/docker-entrypoint.sh /usr/local/bin/docker-entrypoint.sh
ENTRYPOINT ["docker-entrypoint.sh"]

# By default you'll get an insecure single-node development server that stores
# everything in RAM, exposes a web UI and HTTP endpoints, and bootstraps itself.
# Don't use this configuration for production.
CMD ["agent", "-dev", "-client", "0.0.0.0"]


# Production docker image that uses CI built binaries.
# Remember, this image cannot be built locally.
FROM docker.mirror.hashicorp.services/alpine:3.15 as default

ARG PRODUCT_VERSION
ARG BIN_NAME

# PRODUCT_NAME and PRODUCT_VERSION are the name of the software on releases.hashicorp.com
# and the version to download. Example: PRODUCT_NAME=consul PRODUCT_VERSION=1.2.3.
ENV BIN_NAME=$BIN_NAME
<<<<<<< HEAD
ENV PRODUCT_VERSION=$PRODUCT_VERSION
=======
ENV VERSION=$PRODUCT_VERSION
>>>>>>> e84e4b88

ARG PRODUCT_REVISION
ARG PRODUCT_NAME=$BIN_NAME

# TARGETOS and TARGETARCH are set automatically when --platform is provided.
ARG TARGETOS TARGETARCH

LABEL org.opencontainers.image.authors="Consul Team <consul@hashicorp.com>" \
      org.opencontainers.image.url="https://www.consul.io/" \
      org.opencontainers.image.documentation="https://www.consul.io/docs" \
      org.opencontainers.image.source="https://github.com/hashicorp/consul" \
      org.opencontainers.image.version=${PRODUCT_VERSION} \
      org.opencontainers.image.vendor="HashiCorp" \
      org.opencontainers.image.title="consul" \
      org.opencontainers.image.description="Consul is a datacenter runtime that provides service discovery, configuration, and orchestration." \
      version=${PRODUCT_VERSION}

# Set up certificates and base tools.
# libc6-compat is needed to symlink the shared libraries for ARM builds
RUN apk add -v --no-cache \
		dumb-init \
		libc6-compat \
		iptables \
		tzdata \
		curl \
		ca-certificates \
		gnupg \
		iputils \ 
		libcap \
		openssl \
		su-exec \
		jq 

# Create a consul user and group first so the IDs get set the same way, even as
# the rest of this may change over time.
RUN addgroup $BIN_NAME && \
    adduser -S -G $BIN_NAME $BIN_NAME
COPY dist/$TARGETOS/$TARGETARCH/$BIN_NAME /bin/


RUN mkdir -p /consul/data && \
    mkdir -p /consul/config && \
    chown -R consul:consul /consul

# Set up nsswitch.conf for Go's "netgo" implementation which is used by Consul,
# otherwise DNS supercedes the container's hosts file, which we don't want.
RUN test -e /etc/nsswitch.conf || echo 'hosts: files dns' > /etc/nsswitch.conf

# Expose the consul data directory as a volume since there's mutable state in there.
VOLUME /consul/data

# Server RPC is used for communication between Consul clients and servers for internal
# request forwarding.
EXPOSE 8300

# Serf LAN and WAN (WAN is used only by Consul servers) are used for gossip between
# Consul agents. LAN is within the datacenter and WAN is between just the Consul
# servers in all datacenters.
EXPOSE 8301 8301/udp 8302 8302/udp

# HTTP and DNS (both TCP and UDP) are the primary interfaces that applications
# use to interact with Consul.
EXPOSE 8500 8600 8600/udp

# Consul doesn't need root privileges so we run it as the consul user from the
# entry point script. The entry point script also uses dumb-init as the top-level
# process to reap any zombie processes created by Consul sub-processes.

COPY .release/docker/docker-entrypoint.sh /usr/local/bin/docker-entrypoint.sh
RUN chmod +x /usr/local/bin/docker-entrypoint.sh
ENTRYPOINT ["docker-entrypoint.sh"]

# By default you'll get an insecure single-node development server that stores
# everything in RAM, exposes a web UI and HTTP endpoints, and bootstraps itself.
# Don't use this configuration for production.
CMD ["agent", "-dev", "-client", "0.0.0.0"]


# Red Hat UBI-based image
# This target is used to build a Consul image for use on OpenShift.
FROM registry.access.redhat.com/ubi8/ubi-minimal:8.6 as ubi

ARG PRODUCT_NAME
ARG PRODUCT_VERSION
ARG PRODUCT_REVISION
ARG BIN_NAME

# PRODUCT_NAME and PRODUCT_VERSION are the name of the software on releases.hashicorp.com
# and the version to download. Example: PRODUCT_NAME=consul PRODUCT_VERSION=1.2.3.
ENV BIN_NAME=$BIN_NAME
ENV PRODUCT_VERSION=$PRODUCT_VERSION

ARG PRODUCT_NAME=$BIN_NAME

# TARGETOS and TARGETARCH are set automatically when --platform is provided.
ARG TARGETOS TARGETARCH

LABEL org.opencontainers.image.authors="Consul Team <consul@hashicorp.com>" \
      org.opencontainers.image.url="https://www.consul.io/" \
      org.opencontainers.image.documentation="https://www.consul.io/docs" \
      org.opencontainers.image.source="https://github.com/hashicorp/consul" \
      org.opencontainers.image.version=${PRODUCT_VERSION} \
      org.opencontainers.image.vendor="HashiCorp" \
      org.opencontainers.image.title="consul" \
      org.opencontainers.image.description="Consul is a datacenter runtime that provides service discovery, configuration, and orchestration." \
      version=${PRODUCT_VERSION}

# Copy license for Red Hat certification.
COPY LICENSE /licenses/mozilla.txt

# Set up certificates and base tools.
# dumb-init is downloaded directly from GitHub because there's no RPM package.
# Its shasum is hardcoded. If you upgrade the dumb-init verion you'll need to
# also update the shasum.
RUN set -eux && \
    microdnf install -y ca-certificates curl gnupg libcap openssl iputils jq iptables wget unzip tar && \
    wget -O /usr/bin/dumb-init https://github.com/Yelp/dumb-init/releases/download/v1.2.5/dumb-init_1.2.5_x86_64 && \
    echo 'e874b55f3279ca41415d290c512a7ba9d08f98041b28ae7c2acb19a545f1c4df /usr/bin/dumb-init' > dumb-init-shasum && \
    sha256sum --check dumb-init-shasum && \
    chmod +x /usr/bin/dumb-init
 
# Create a non-root user to run the software. On OpenShift, this
# will not matter since the container is run as a random user and group
# but this is kept for consistency with our other images.
RUN groupadd $BIN_NAME && \
    adduser --uid 100 --system -g $BIN_NAME $BIN_NAME
COPY dist/$TARGETOS/$TARGETARCH/$BIN_NAME /bin/

# The /consul/data dir is used by Consul to store state. The agent will be started
# with /consul/config as the configuration directory so you can add additional
# config files in that location.
# In addition, change the group of the /consul directory to 0 since OpenShift
# will always execute the container with group 0.
RUN mkdir -p /consul/data && \
    mkdir -p /consul/config && \
    chown -R consul /consul && \
    chgrp -R 0 /consul && chmod -R g+rwX /consul

# set up nsswitch.conf for Go's "netgo" implementation which is used by Consul,
# otherwise DNS supercedes the container's hosts file, which we don't want.
RUN test -e /etc/nsswitch.conf || echo 'hosts: files dns' > /etc/nsswitch.conf

# Expose the consul data directory as a volume since there's mutable state in there.
VOLUME /consul/data

# Server RPC is used for communication between Consul clients and servers for internal
# request forwarding.
EXPOSE 8300

# Serf LAN and WAN (WAN is used only by Consul servers) are used for gossip between
# Consul agents. LAN is within the datacenter and WAN is between just the Consul
# servers in all datacenters.
EXPOSE 8301 8301/udp 8302 8302/udp

# HTTP and DNS (both TCP and UDP) are the primary interfaces that applications
# use to interact with Consul.
EXPOSE 8500 8600 8600/udp

COPY .release/docker/docker-entrypoint-ubi.sh /usr/local/bin/docker-entrypoint.sh
RUN chmod +x /usr/local/bin/docker-entrypoint.sh
ENTRYPOINT ["docker-entrypoint.sh"]

# OpenShift by default will run containers with a random user, however their
# scanner requires that containers set a non-root user.
USER 100

# By default you'll get an insecure single-node development server that stores
# everything in RAM, exposes a web UI and HTTP endpoints, and bootstraps itself.
# Don't use this configuration for production.
CMD ["agent", "-dev", "-client", "0.0.0.0"]<|MERGE_RESOLUTION|>--- conflicted
+++ resolved
@@ -117,11 +117,7 @@
 # PRODUCT_NAME and PRODUCT_VERSION are the name of the software on releases.hashicorp.com
 # and the version to download. Example: PRODUCT_NAME=consul PRODUCT_VERSION=1.2.3.
 ENV BIN_NAME=$BIN_NAME
-<<<<<<< HEAD
 ENV PRODUCT_VERSION=$PRODUCT_VERSION
-=======
-ENV VERSION=$PRODUCT_VERSION
->>>>>>> e84e4b88
 
 ARG PRODUCT_REVISION
 ARG PRODUCT_NAME=$BIN_NAME
