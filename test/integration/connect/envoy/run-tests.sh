--- conflicted
+++ resolved
@@ -10,11 +10,7 @@
 DEBUG=${DEBUG:-}
 
 # ENVOY_VERSION to run each test against
-<<<<<<< HEAD
 ENVOY_VERSION=${ENVOY_VERSION:-"1.22.0"}
-=======
-ENVOY_VERSION=${ENVOY_VERSION:-"1.20.2"}
->>>>>>> 6fe7b5cc
 export ENVOY_VERSION
 
 export DOCKER_BUILDKIT=1
@@ -137,7 +133,7 @@
         '-p=9502:8502'
       )
   fi
-  
+
   license="${CONSUL_LICENSE:-}"
   # load the consul license so we can pass it into the consul
   # containers as an env var in the case that this is a consul
