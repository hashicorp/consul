--- conflicted
+++ resolved
@@ -150,18 +150,6 @@
 	go.opencensus.io v0.24.0 // indirect
 	go.opentelemetry.io/otel v1.11.1 // indirect
 	go.opentelemetry.io/otel/trace v1.11.1 // indirect
-<<<<<<< HEAD
-	golang.org/x/crypto v0.11.0 // indirect
-	golang.org/x/mod v0.8.0 // indirect
-	golang.org/x/net v0.13.0 // indirect
-	golang.org/x/oauth2 v0.6.0 // indirect
-	golang.org/x/sync v0.1.0 // indirect
-	golang.org/x/sys v0.10.0 // indirect
-	golang.org/x/term v0.10.0 // indirect
-	golang.org/x/text v0.11.0 // indirect
-	golang.org/x/time v0.3.0 // indirect
-	golang.org/x/tools v0.6.0 // indirect
-=======
 	golang.org/x/crypto v0.12.0 // indirect
 	golang.org/x/mod v0.12.0 // indirect
 	golang.org/x/net v0.14.0 // indirect
@@ -172,7 +160,6 @@
 	golang.org/x/text v0.12.0 // indirect
 	golang.org/x/time v0.3.0 // indirect
 	golang.org/x/tools v0.12.1-0.20230815132531-74c255bcf846 // indirect
->>>>>>> c5753211
 	google.golang.org/appengine v1.6.7 // indirect
 	google.golang.org/genproto v0.0.0-20221227171554-f9683d7f8bef // indirect
 	google.golang.org/grpc v1.52.3 // indirect
