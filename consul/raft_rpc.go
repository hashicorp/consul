--- conflicted
+++ resolved
@@ -38,11 +38,7 @@
 // NewRaftLayer is used to initialize a new RaftLayer which can
 // be used as a StreamLayer for Raft. If a tlsConfig is provided,
 // then the connection will use TLS.
-<<<<<<< HEAD
-func NewRaftLayer(addr net.Addr, tlsWrap tlsutil.Wrapper, tlsFunc func(raft.ServerAddress) bool) *RaftLayer {
-=======
-func NewRaftLayer(src, addr net.Addr, tlsWrap tlsutil.Wrapper) *RaftLayer {
->>>>>>> bc508f56
+func NewRaftLayer(src, addr net.Addr, tlsWrap tlsutil.Wrapper, tlsFunc func(raft.ServerAddress) bool) *RaftLayer {
 	layer := &RaftLayer{
 		src:     src,
 		addr:    addr,
