--- conflicted
+++ resolved
@@ -433,11 +433,8 @@
 	@$(SHELL) $(CURDIR)/agent/structs/deep-copy.sh
 	@$(SHELL) $(CURDIR)/agent/proxycfg/deep-copy.sh
 	@$(SHELL) $(CURDIR)/agent/consul/state/deep-copy.sh
-<<<<<<< HEAD
+	@$(SHELL) $(CURDIR)/agent/config/deep-copy.sh
 	copywrite headers
-=======
-	@$(SHELL) $(CURDIR)/agent/config/deep-copy.sh
->>>>>>> 48ef8b67
 
 print-%  : ; @echo $($*) ## utility to echo a makefile variable (i.e. 'make print-GOPATH')
 
