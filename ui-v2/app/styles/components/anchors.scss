@import './anchors/index';
%main-content a {
  color: $gray-900;
}
<<<<<<< HEAD
%main-content a[rel*='help'] {
  @extend %with-info;
}
a[rel*='external'] {
  @extend %with-exit;
}
=======
>>>>>>> 0ff88f1d
%main-content label a[rel*='help'] {
  color: $gray-400;
}
%main-content a[rel*='help']::after {
  @extend %with-info-circle-outline-icon, %as-pseudo;
  opacity: 0.4;
}

[role='tabpanel'] > p:only-child [rel*='help']::after {
  content: none;
}
%main-content p a,
%main-content dd a {
  @extend %anchor;
}<|MERGE_RESOLUTION|>--- conflicted
+++ resolved
@@ -2,15 +2,9 @@
 %main-content a {
   color: $gray-900;
 }
-<<<<<<< HEAD
-%main-content a[rel*='help'] {
-  @extend %with-info;
-}
 a[rel*='external'] {
   @extend %with-exit;
 }
-=======
->>>>>>> 0ff88f1d
 %main-content label a[rel*='help'] {
   color: $gray-400;
 }
