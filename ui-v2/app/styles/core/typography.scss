<<<<<<< HEAD
%button {
  font-family: $typo-family-sans;
}
main p:not(:last-child),
%modal-window p:not(:last-child) {
=======
main p,
%modal-window p {
>>>>>>> 0ff88f1d
  margin-bottom: 1em;
}
%button,
%form-element textarea,
%form-element [type='text'],
%form-element [type='password'] {
  line-height: 1.5;
}
h3,
%radio-group label {
  line-height: 1.25;
}
%filter-bar [role='radiogroup'] label {
  line-height: 1.7;
}
%header-nav,
%tab-nav {
  letter-spacing: 0.03em;
}
%footer {
  letter-spacing: -0.05em;
}

%button {
  font-family: $typo-family-sans;
}
/* Weighting */
h1,
%app-content div > dt,
%header-drop-nav .is-active {
  font-weight: $typo-weight-bold;
}
h2,
<<<<<<< HEAD
h3,
=======
fieldset > header,
caption,
>>>>>>> 0ff88f1d
%header-nav,
%healthchecked-resource header span,
%healthcheck-output dt,
%copy-button,
%app-content div > dl > dt,
%tbody-th,
%form-element > span,
%toggle label span {
  font-weight: $typo-weight-semibold;
}
%button {
  font-weight: $typo-weight-semibold !important;
}
main label a[rel*='help'],
%pill,
%tbody-th em,
%form-element > strong,
%healthchecked-resource strong,
%app-view h1 em {
  font-weight: $typo-weight-normal;
}
th,
td strong,
%breadcrumbs li > *,
%action-group-action,
%tab-nav,
%tooltip-bubble,
%type-icon {
  font-weight: $typo-weight-medium;
}

/* Styling */
%form-element > em,
%tbody-th em,
%healthchecked-resource header em,
%app-view h1 em {
  font-style: normal;
}

/* Sizing */
%footer > * {
  font-size: inherit;
}

h1 {
  font-size: $typo-header-100;
}
<<<<<<< HEAD
h2 {
  font-size: $typo-header-200;
}
h3 {
  font-size: $typo-header-300;
}

=======
h2,
%healthcheck-info dt,
>>>>>>> 0ff88f1d
%header-drop-nav .is-active,
%app-view h1 em {
  font-size: $typo-size-500;
}
body,
<<<<<<< HEAD
%action-group-action,
=======
fieldset h2,
fieldset > header,
>>>>>>> 0ff88f1d
pre code,
input,
textarea,
%action-group-action,
%tbody-th {
  font-size: $typo-size-600;
}
th,
td,
caption,
.type-dialog,
%form-element > span,
%tooltip-bubble,
%healthchecked-resource strong,
%footer,
%type-icon {
  font-size: $typo-size-700;
}
%toggle label span {
  font-size: $typo-size-700 !important;
}
fieldset > p,
.template-error > div,
[role='tabpanel'] > p:only-child,
.with-confirmation p,
%app-content > p:only-child,
%app-view > div.disabled > div,
%button,
%form-element > em,
%form-element > strong,
%feedback-dialog-inline p {
  font-size: $typo-size-800;
}<|MERGE_RESOLUTION|>--- conflicted
+++ resolved
@@ -1,13 +1,8 @@
-<<<<<<< HEAD
 %button {
   font-family: $typo-family-sans;
 }
 main p:not(:last-child),
 %modal-window p:not(:last-child) {
-=======
-main p,
-%modal-window p {
->>>>>>> 0ff88f1d
   margin-bottom: 1em;
 }
 %button,
@@ -41,12 +36,9 @@
   font-weight: $typo-weight-bold;
 }
 h2,
-<<<<<<< HEAD
 h3,
-=======
 fieldset > header,
 caption,
->>>>>>> 0ff88f1d
 %header-nav,
 %healthchecked-resource header span,
 %healthcheck-output dt,
@@ -94,29 +86,18 @@
 h1 {
   font-size: $typo-header-100;
 }
-<<<<<<< HEAD
 h2 {
   font-size: $typo-header-200;
 }
 h3 {
   font-size: $typo-header-300;
 }
-
-=======
-h2,
 %healthcheck-info dt,
->>>>>>> 0ff88f1d
 %header-drop-nav .is-active,
 %app-view h1 em {
   font-size: $typo-size-500;
 }
 body,
-<<<<<<< HEAD
-%action-group-action,
-=======
-fieldset h2,
-fieldset > header,
->>>>>>> 0ff88f1d
 pre code,
 input,
 textarea,
