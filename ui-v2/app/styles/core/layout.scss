--- conflicted
+++ resolved
@@ -15,38 +15,13 @@
 }
 main,
 #wrapper > footer {
-<<<<<<< HEAD
   @extend %content-container;
-=======
-  padding: 0 2.619047619047619%; //33px;
-  padding: 0 1.9047619047619049vw;
 }
-main {
-  flex: 1;
+html.template-edit main {
+  @extend %content-container-restricted;
 }
-// workaround bulma's sweeping box-sizing
-#wrapper {
-  box-sizing: content-box;
-}
-main > * {
-  box-sizing: border-box;
-}
-main p {
-  margin-bottom: 1em;
-}
+/* TODO: keep margin below forms, move elsewhere */
 main form,
 main form + div .with-confirmation {
   margin-bottom: 2em;
-}
-html body > svg {
-  display: none;
-  position: absolute;
-  top: 50%;
-  margin-top: -26px;
-  left: 50%;
-  margin-left: -84px;
->>>>>>> 7bb35c4c
-}
-html.template-edit main {
-  @extend %content-container-restricted;
 }