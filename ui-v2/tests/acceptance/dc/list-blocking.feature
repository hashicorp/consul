--- conflicted
+++ resolved
@@ -46,19 +46,9 @@
     And an external edit results in 1 [Model] model
     And pause until I see 1 [Model] model
     And an external edit results in 0 [Model] models
-<<<<<<< HEAD
     And pause until I see the text "deregistered" in "[data-notification]"
   Where:
     -------------------------------------------------
     | Page       | Model       | Url                |
     | service    | instance    | services/service-0 |
-    -------------------------------------------------
-=======
-    And pause for 300
-    And I see the text "deregistered" in "[data-notification]"
-  Where:
-    ------------------------------------------------
-    | Page       | Model       | Url               |
-    | service    | instance    | services/service-0 |
-    ------------------------------------------------
->>>>>>> 424c834f
+    -------------------------------------------------